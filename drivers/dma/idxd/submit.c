// SPDX-License-Identifier: GPL-2.0
/* Copyright(c) 2019 Intel Corporation. All rights rsvd. */
#include <linux/init.h>
#include <linux/kernel.h>
#include <linux/module.h>
#include <linux/pci.h>
#include <uapi/linux/idxd.h>
#include "idxd.h"
#include "registers.h"

static struct idxd_desc *__get_desc(struct idxd_wq *wq, int idx, int cpu)
{
	struct idxd_desc *desc;
	struct idxd_device *idxd = wq->idxd;

	desc = wq->descs[idx];
	memset(desc->hw, 0, sizeof(struct dsa_hw_desc));
	memset(desc->completion, 0, idxd->compl_size);
	desc->cpu = cpu;

	if (device_pasid_enabled(idxd))
		desc->hw->pasid = idxd->pasid;

	/*
	 * Descriptor completion vectors are 1-8 for MSIX. We will round
	 * robin through the 8 vectors.
	 */
	wq->vec_ptr = (wq->vec_ptr % idxd->num_wq_irqs) + 1;
	desc->hw->int_handle = wq->vec_ptr;
	return desc;
}

struct idxd_desc *idxd_alloc_desc(struct idxd_wq *wq, enum idxd_op_type optype)
{
	int cpu, idx;
	struct idxd_device *idxd = wq->idxd;
	DEFINE_SBQ_WAIT(wait);
	struct sbq_wait_state *ws;
	struct sbitmap_queue *sbq;

	if (idxd->state != IDXD_DEV_ENABLED)
		return ERR_PTR(-EIO);

	sbq = &wq->sbq;
	idx = sbitmap_queue_get(sbq, &cpu);
	if (idx < 0) {
		if (optype == IDXD_OP_NONBLOCK)
			return ERR_PTR(-EAGAIN);
	} else {
		return __get_desc(wq, idx, cpu);
	}

	ws = &sbq->ws[0];
	for (;;) {
		sbitmap_prepare_to_wait(sbq, ws, &wait, TASK_INTERRUPTIBLE);
		if (signal_pending_state(TASK_INTERRUPTIBLE, current))
			break;
		idx = sbitmap_queue_get(sbq, &cpu);
		if (idx > 0)
			break;
		schedule();
	}

	sbitmap_finish_wait(sbq, ws, &wait);
	if (idx < 0)
		return ERR_PTR(-EAGAIN);

	return __get_desc(wq, idx, cpu);
}

void idxd_free_desc(struct idxd_wq *wq, struct idxd_desc *desc)
{
	int cpu = desc->cpu;

	desc->cpu = -1;
	sbitmap_queue_clear(&wq->sbq, desc->id, cpu);
}

int idxd_submit_desc(struct idxd_wq *wq, struct idxd_desc *desc)
{
	struct idxd_device *idxd = wq->idxd;
	int vec = desc->hw->int_handle;
	void __iomem *portal;
	int rc;

	if (idxd->state != IDXD_DEV_ENABLED)
		return -EIO;

<<<<<<< HEAD
	portal = wq->dportal;
=======
	portal = wq->portal;

>>>>>>> 8a5be36b
	/*
	 * The wmb() flushes writes to coherent DMA data before
	 * possibly triggering a DMA read. The wmb() is necessary
	 * even on UP because the recipient is a device.
	 */
	wmb();
	if (wq_dedicated(wq)) {
		iosubmit_cmds512(portal, desc->hw, 1);
	} else {
		/*
		 * It's not likely that we would receive queue full rejection
		 * since the descriptor allocation gates at wq size. If we
		 * receive a -EAGAIN, that means something went wrong such as the
		 * device is not accepting descriptor at all.
		 */
		rc = enqcmds(portal, desc->hw);
		if (rc < 0)
			return rc;
	}

	/*
	 * Pending the descriptor to the lockless list for the irq_entry
	 * that we designated the descriptor to.
	 */
	if (desc->hw->flags & IDXD_OP_FLAG_RCI)
		llist_add(&desc->llnode,
			  &idxd->irq_entries[vec].pending_llist);

	return 0;
}<|MERGE_RESOLUTION|>--- conflicted
+++ resolved
@@ -86,12 +86,8 @@
 	if (idxd->state != IDXD_DEV_ENABLED)
 		return -EIO;
 
-<<<<<<< HEAD
-	portal = wq->dportal;
-=======
 	portal = wq->portal;
 
->>>>>>> 8a5be36b
 	/*
 	 * The wmb() flushes writes to coherent DMA data before
 	 * possibly triggering a DMA read. The wmb() is necessary
