--- conflicted
+++ resolved
@@ -189,11 +189,7 @@
 			uart = "qdf2400_e44";
 	}
 
-<<<<<<< HEAD
-	if (xgene_8250_erratum_present(table))
-=======
 	if (xgene_8250_erratum_present(table)) {
->>>>>>> a2bc8dea
 		iotype = "mmio32";
 
 		/* for xgene v1 and v2 we don't know the clock rate of the
