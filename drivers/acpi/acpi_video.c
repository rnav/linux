--- conflicted
+++ resolved
@@ -73,11 +73,7 @@
 static int only_lcd = -1;
 module_param(only_lcd, int, 0444);
 
-<<<<<<< HEAD
-static bool has_backlight;
-=======
 static bool may_report_brightness_keys;
->>>>>>> e0dccc3b
 static int register_count;
 static DEFINE_MUTEX(register_count_mutex);
 static DEFINE_MUTEX(video_list_lock);
@@ -1228,11 +1224,7 @@
 	acpi_video_device_find_cap(data);
 
 	if (data->cap._BCM && data->cap._BCL)
-<<<<<<< HEAD
-		has_backlight = true;
-=======
 		may_report_brightness_keys = true;
->>>>>>> e0dccc3b
 
 	mutex_lock(&video->device_list_lock);
 	list_add_tail(&data->entry, &video->video_device_list);
@@ -2264,11 +2256,7 @@
 	if (register_count) {
 		acpi_bus_unregister_driver(&acpi_video_bus);
 		register_count = 0;
-<<<<<<< HEAD
-		has_backlight = false;
-=======
 		may_report_brightness_keys = false;
->>>>>>> e0dccc3b
 	}
 	mutex_unlock(&register_count_mutex);
 }
@@ -2290,11 +2278,7 @@
 
 bool acpi_video_handles_brightness_key_presses(void)
 {
-<<<<<<< HEAD
-	return has_backlight &&
-=======
 	return may_report_brightness_keys &&
->>>>>>> e0dccc3b
 	       (report_key_events & REPORT_BRIGHTNESS_KEY_EVENTS);
 }
 EXPORT_SYMBOL(acpi_video_handles_brightness_key_presses);
