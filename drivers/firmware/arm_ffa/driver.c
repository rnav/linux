// SPDX-License-Identifier: GPL-2.0-only
/*
 * Arm Firmware Framework for ARMv8-A(FFA) interface driver
 *
 * The Arm FFA specification[1] describes a software architecture to
 * leverages the virtualization extension to isolate software images
 * provided by an ecosystem of vendors from each other and describes
 * interfaces that standardize communication between the various software
 * images including communication between images in the Secure world and
 * Normal world. Any Hypervisor could use the FFA interfaces to enable
 * communication between VMs it manages.
 *
 * The Hypervisor a.k.a Partition managers in FFA terminology can assign
 * system resources(Memory regions, Devices, CPU cycles) to the partitions
 * and manage isolation amongst them.
 *
 * [1] https://developer.arm.com/docs/den0077/latest
 *
 * Copyright (C) 2021 ARM Ltd.
 */

#define DRIVER_NAME "ARM FF-A"
#define pr_fmt(fmt) DRIVER_NAME ": " fmt

#include <linux/arm_ffa.h>
#include <linux/bitfield.h>
#include <linux/device.h>
#include <linux/io.h>
#include <linux/kernel.h>
#include <linux/module.h>
#include <linux/mm.h>
#include <linux/scatterlist.h>
#include <linux/slab.h>
#include <linux/uuid.h>

#include "common.h"

#define FFA_DRIVER_VERSION	FFA_VERSION_1_0
#define FFA_MIN_VERSION		FFA_VERSION_1_0

#define SENDER_ID_MASK		GENMASK(31, 16)
#define RECEIVER_ID_MASK	GENMASK(15, 0)
#define SENDER_ID(x)		((u16)(FIELD_GET(SENDER_ID_MASK, (x))))
#define RECEIVER_ID(x)		((u16)(FIELD_GET(RECEIVER_ID_MASK, (x))))
#define PACK_TARGET_INFO(s, r)		\
	(FIELD_PREP(SENDER_ID_MASK, (s)) | FIELD_PREP(RECEIVER_ID_MASK, (r)))

/*
 * Keeping RX TX buffer size as 4K for now
 * 64K may be preferred to keep it min a page in 64K PAGE_SIZE config
 */
#define RXTX_BUFFER_SIZE	SZ_4K

static ffa_fn *invoke_ffa_fn;

static const int ffa_linux_errmap[] = {
	/* better than switch case as long as return value is continuous */
	0,		/* FFA_RET_SUCCESS */
	-EOPNOTSUPP,	/* FFA_RET_NOT_SUPPORTED */
	-EINVAL,	/* FFA_RET_INVALID_PARAMETERS */
	-ENOMEM,	/* FFA_RET_NO_MEMORY */
	-EBUSY,		/* FFA_RET_BUSY */
	-EINTR,		/* FFA_RET_INTERRUPTED */
	-EACCES,	/* FFA_RET_DENIED */
	-EAGAIN,	/* FFA_RET_RETRY */
	-ECANCELED,	/* FFA_RET_ABORTED */
};

static inline int ffa_to_linux_errno(int errno)
{
	int err_idx = -errno;

	if (err_idx >= 0 && err_idx < ARRAY_SIZE(ffa_linux_errmap))
		return ffa_linux_errmap[err_idx];
	return -EINVAL;
}

struct ffa_drv_info {
	u32 version;
	u16 vm_id;
	struct mutex rx_lock; /* lock to protect Rx buffer */
	struct mutex tx_lock; /* lock to protect Tx buffer */
	void *rx_buffer;
	void *tx_buffer;
	bool mem_ops_native;
};

static struct ffa_drv_info *drv_info;

/*
 * The driver must be able to support all the versions from the earliest
 * supported FFA_MIN_VERSION to the latest supported FFA_DRIVER_VERSION.
 * The specification states that if firmware supports a FFA implementation
 * that is incompatible with and at a greater version number than specified
 * by the caller(FFA_DRIVER_VERSION passed as parameter to FFA_VERSION),
 * it must return the NOT_SUPPORTED error code.
 */
static u32 ffa_compatible_version_find(u32 version)
{
	u16 major = FFA_MAJOR_VERSION(version), minor = FFA_MINOR_VERSION(version);
	u16 drv_major = FFA_MAJOR_VERSION(FFA_DRIVER_VERSION);
	u16 drv_minor = FFA_MINOR_VERSION(FFA_DRIVER_VERSION);

	if ((major < drv_major) || (major == drv_major && minor <= drv_minor))
		return version;

	pr_info("Firmware version higher than driver version, downgrading\n");
	return FFA_DRIVER_VERSION;
}

static int ffa_version_check(u32 *version)
{
	ffa_value_t ver;

	invoke_ffa_fn((ffa_value_t){
		      .a0 = FFA_VERSION, .a1 = FFA_DRIVER_VERSION,
		      }, &ver);

	if (ver.a0 == FFA_RET_NOT_SUPPORTED) {
		pr_info("FFA_VERSION returned not supported\n");
		return -EOPNOTSUPP;
	}

	if (ver.a0 < FFA_MIN_VERSION) {
		pr_err("Incompatible v%d.%d! Earliest supported v%d.%d\n",
		       FFA_MAJOR_VERSION(ver.a0), FFA_MINOR_VERSION(ver.a0),
		       FFA_MAJOR_VERSION(FFA_MIN_VERSION),
		       FFA_MINOR_VERSION(FFA_MIN_VERSION));
		return -EINVAL;
	}

	pr_info("Driver version %d.%d\n", FFA_MAJOR_VERSION(FFA_DRIVER_VERSION),
		FFA_MINOR_VERSION(FFA_DRIVER_VERSION));
	pr_info("Firmware version %d.%d found\n", FFA_MAJOR_VERSION(ver.a0),
		FFA_MINOR_VERSION(ver.a0));
	*version = ffa_compatible_version_find(ver.a0);

	return 0;
}

static int ffa_rx_release(void)
{
	ffa_value_t ret;

	invoke_ffa_fn((ffa_value_t){
		      .a0 = FFA_RX_RELEASE,
		      }, &ret);

	if (ret.a0 == FFA_ERROR)
		return ffa_to_linux_errno((int)ret.a2);

	/* check for ret.a0 == FFA_RX_RELEASE ? */

	return 0;
}

static int ffa_rxtx_map(phys_addr_t tx_buf, phys_addr_t rx_buf, u32 pg_cnt)
{
	ffa_value_t ret;

	invoke_ffa_fn((ffa_value_t){
		      .a0 = FFA_FN_NATIVE(RXTX_MAP),
		      .a1 = tx_buf, .a2 = rx_buf, .a3 = pg_cnt,
		      }, &ret);

	if (ret.a0 == FFA_ERROR)
		return ffa_to_linux_errno((int)ret.a2);

	return 0;
}

static int ffa_rxtx_unmap(u16 vm_id)
{
	ffa_value_t ret;

	invoke_ffa_fn((ffa_value_t){
		      .a0 = FFA_RXTX_UNMAP, .a1 = PACK_TARGET_INFO(vm_id, 0),
		      }, &ret);

	if (ret.a0 == FFA_ERROR)
		return ffa_to_linux_errno((int)ret.a2);

	return 0;
}

#define PARTITION_INFO_GET_RETURN_COUNT_ONLY	BIT(0)

/* buffer must be sizeof(struct ffa_partition_info) * num_partitions */
static int
__ffa_partition_info_get(u32 uuid0, u32 uuid1, u32 uuid2, u32 uuid3,
			 struct ffa_partition_info *buffer, int num_partitions)
{
	int idx, count, flags = 0, sz, buf_sz;
	ffa_value_t partition_info;

	if (drv_info->version > FFA_VERSION_1_0 &&
	    (!buffer || !num_partitions)) /* Just get the count for now */
		flags = PARTITION_INFO_GET_RETURN_COUNT_ONLY;

	mutex_lock(&drv_info->rx_lock);
	invoke_ffa_fn((ffa_value_t){
		      .a0 = FFA_PARTITION_INFO_GET,
		      .a1 = uuid0, .a2 = uuid1, .a3 = uuid2, .a4 = uuid3,
		      .a5 = flags,
		      }, &partition_info);

	if (partition_info.a0 == FFA_ERROR) {
		mutex_unlock(&drv_info->rx_lock);
		return ffa_to_linux_errno((int)partition_info.a2);
	}

	count = partition_info.a2;

	if (drv_info->version > FFA_VERSION_1_0) {
		buf_sz = sz = partition_info.a3;
		if (sz > sizeof(*buffer))
			buf_sz = sizeof(*buffer);
	} else {
		/* FFA_VERSION_1_0 lacks size in the response */
		buf_sz = sz = 8;
	}

	if (buffer && count <= num_partitions)
		for (idx = 0; idx < count; idx++)
			memcpy(buffer + idx, drv_info->rx_buffer + idx * sz,
			       buf_sz);

	ffa_rx_release();

	mutex_unlock(&drv_info->rx_lock);

	return count;
}

/* buffer is allocated and caller must free the same if returned count > 0 */
static int
ffa_partition_probe(const uuid_t *uuid, struct ffa_partition_info **buffer)
{
	int count;
	u32 uuid0_4[4];
	struct ffa_partition_info *pbuf;

	export_uuid((u8 *)uuid0_4, uuid);
	count = __ffa_partition_info_get(uuid0_4[0], uuid0_4[1], uuid0_4[2],
					 uuid0_4[3], NULL, 0);
	if (count <= 0)
		return count;

	pbuf = kcalloc(count, sizeof(*pbuf), GFP_KERNEL);
	if (!pbuf)
		return -ENOMEM;

	count = __ffa_partition_info_get(uuid0_4[0], uuid0_4[1], uuid0_4[2],
					 uuid0_4[3], pbuf, count);
	if (count <= 0)
		kfree(pbuf);
	else
		*buffer = pbuf;

	return count;
}

#define VM_ID_MASK	GENMASK(15, 0)
static int ffa_id_get(u16 *vm_id)
{
	ffa_value_t id;

	invoke_ffa_fn((ffa_value_t){
		      .a0 = FFA_ID_GET,
		      }, &id);

	if (id.a0 == FFA_ERROR)
		return ffa_to_linux_errno((int)id.a2);

	*vm_id = FIELD_GET(VM_ID_MASK, (id.a2));

	return 0;
}

static int ffa_msg_send_direct_req(u16 src_id, u16 dst_id, bool mode_32bit,
				   struct ffa_send_direct_data *data)
{
	u32 req_id, resp_id, src_dst_ids = PACK_TARGET_INFO(src_id, dst_id);
	ffa_value_t ret;

	if (mode_32bit) {
		req_id = FFA_MSG_SEND_DIRECT_REQ;
		resp_id = FFA_MSG_SEND_DIRECT_RESP;
	} else {
		req_id = FFA_FN_NATIVE(MSG_SEND_DIRECT_REQ);
		resp_id = FFA_FN_NATIVE(MSG_SEND_DIRECT_RESP);
	}

	invoke_ffa_fn((ffa_value_t){
		      .a0 = req_id, .a1 = src_dst_ids, .a2 = 0,
		      .a3 = data->data0, .a4 = data->data1, .a5 = data->data2,
		      .a6 = data->data3, .a7 = data->data4,
		      }, &ret);

	while (ret.a0 == FFA_INTERRUPT)
		invoke_ffa_fn((ffa_value_t){
			      .a0 = FFA_RUN, .a1 = ret.a1,
			      }, &ret);

	if (ret.a0 == FFA_ERROR)
		return ffa_to_linux_errno((int)ret.a2);

	if (ret.a0 == resp_id) {
		data->data0 = ret.a3;
		data->data1 = ret.a4;
		data->data2 = ret.a5;
		data->data3 = ret.a6;
		data->data4 = ret.a7;
		return 0;
	}

	return -EINVAL;
}

static int ffa_mem_first_frag(u32 func_id, phys_addr_t buf, u32 buf_sz,
			      u32 frag_len, u32 len, u64 *handle)
{
	ffa_value_t ret;

	invoke_ffa_fn((ffa_value_t){
		      .a0 = func_id, .a1 = len, .a2 = frag_len,
		      .a3 = buf, .a4 = buf_sz,
		      }, &ret);

	while (ret.a0 == FFA_MEM_OP_PAUSE)
		invoke_ffa_fn((ffa_value_t){
			      .a0 = FFA_MEM_OP_RESUME,
			      .a1 = ret.a1, .a2 = ret.a2,
			      }, &ret);

	if (ret.a0 == FFA_ERROR)
		return ffa_to_linux_errno((int)ret.a2);

	if (ret.a0 == FFA_SUCCESS) {
		if (handle)
			*handle = PACK_HANDLE(ret.a2, ret.a3);
	} else if (ret.a0 == FFA_MEM_FRAG_RX) {
		if (handle)
			*handle = PACK_HANDLE(ret.a1, ret.a2);
	} else {
		return -EOPNOTSUPP;
	}

	return frag_len;
}

static int ffa_mem_next_frag(u64 handle, u32 frag_len)
{
	ffa_value_t ret;

	invoke_ffa_fn((ffa_value_t){
		      .a0 = FFA_MEM_FRAG_TX,
		      .a1 = HANDLE_LOW(handle), .a2 = HANDLE_HIGH(handle),
		      .a3 = frag_len,
		      }, &ret);

	while (ret.a0 == FFA_MEM_OP_PAUSE)
		invoke_ffa_fn((ffa_value_t){
			      .a0 = FFA_MEM_OP_RESUME,
			      .a1 = ret.a1, .a2 = ret.a2,
			      }, &ret);

	if (ret.a0 == FFA_ERROR)
		return ffa_to_linux_errno((int)ret.a2);

	if (ret.a0 == FFA_MEM_FRAG_RX)
		return ret.a3;
	else if (ret.a0 == FFA_SUCCESS)
		return 0;

	return -EOPNOTSUPP;
}

static int
ffa_transmit_fragment(u32 func_id, phys_addr_t buf, u32 buf_sz, u32 frag_len,
		      u32 len, u64 *handle, bool first)
{
	if (!first)
		return ffa_mem_next_frag(*handle, frag_len);

	return ffa_mem_first_frag(func_id, buf, buf_sz, frag_len, len, handle);
}

static u32 ffa_get_num_pages_sg(struct scatterlist *sg)
{
	u32 num_pages = 0;

	do {
		num_pages += sg->length / FFA_PAGE_SIZE;
	} while ((sg = sg_next(sg)));

	return num_pages;
}

static int
ffa_setup_and_transmit(u32 func_id, void *buffer, u32 max_fragsize,
		       struct ffa_mem_ops_args *args)
{
	int rc = 0;
	bool first = true;
	phys_addr_t addr = 0;
	struct ffa_composite_mem_region *composite;
	struct ffa_mem_region_addr_range *constituents;
	struct ffa_mem_region_attributes *ep_mem_access;
	struct ffa_mem_region *mem_region = buffer;
	u32 idx, frag_len, length, buf_sz = 0, num_entries = sg_nents(args->sg);

	mem_region->tag = args->tag;
	mem_region->flags = args->flags;
	mem_region->sender_id = drv_info->vm_id;
	mem_region->attributes = FFA_MEM_NORMAL | FFA_MEM_WRITE_BACK |
				 FFA_MEM_INNER_SHAREABLE;
	ep_mem_access = &mem_region->ep_mem_access[0];

	for (idx = 0; idx < args->nattrs; idx++, ep_mem_access++) {
		ep_mem_access->receiver = args->attrs[idx].receiver;
		ep_mem_access->attrs = args->attrs[idx].attrs;
		ep_mem_access->composite_off = COMPOSITE_OFFSET(args->nattrs);
		ep_mem_access->flag = 0;
		ep_mem_access->reserved = 0;
	}
<<<<<<< HEAD
=======
	mem_region->handle = 0;
>>>>>>> 8a28a0b6
	mem_region->reserved_0 = 0;
	mem_region->reserved_1 = 0;
	mem_region->ep_count = args->nattrs;

	composite = buffer + COMPOSITE_OFFSET(args->nattrs);
	composite->total_pg_cnt = ffa_get_num_pages_sg(args->sg);
	composite->addr_range_cnt = num_entries;
	composite->reserved = 0;

	length = COMPOSITE_CONSTITUENTS_OFFSET(args->nattrs, num_entries);
	frag_len = COMPOSITE_CONSTITUENTS_OFFSET(args->nattrs, 0);
	if (frag_len > max_fragsize)
		return -ENXIO;

	if (!args->use_txbuf) {
		addr = virt_to_phys(buffer);
		buf_sz = max_fragsize / FFA_PAGE_SIZE;
	}

	constituents = buffer + frag_len;
	idx = 0;
	do {
		if (frag_len == max_fragsize) {
			rc = ffa_transmit_fragment(func_id, addr, buf_sz,
						   frag_len, length,
						   &args->g_handle, first);
			if (rc < 0)
				return -ENXIO;

			first = false;
			idx = 0;
			frag_len = 0;
			constituents = buffer;
		}

		if ((void *)constituents - buffer > max_fragsize) {
			pr_err("Memory Region Fragment > Tx Buffer size\n");
			return -EFAULT;
		}

		constituents->address = sg_phys(args->sg);
		constituents->pg_cnt = args->sg->length / FFA_PAGE_SIZE;
		constituents->reserved = 0;
		constituents++;
		frag_len += sizeof(struct ffa_mem_region_addr_range);
	} while ((args->sg = sg_next(args->sg)));

	return ffa_transmit_fragment(func_id, addr, buf_sz, frag_len,
				     length, &args->g_handle, first);
}

static int ffa_memory_ops(u32 func_id, struct ffa_mem_ops_args *args)
{
	int ret;
	void *buffer;

	if (!args->use_txbuf) {
		buffer = alloc_pages_exact(RXTX_BUFFER_SIZE, GFP_KERNEL);
		if (!buffer)
			return -ENOMEM;
	} else {
		buffer = drv_info->tx_buffer;
		mutex_lock(&drv_info->tx_lock);
	}

	ret = ffa_setup_and_transmit(func_id, buffer, RXTX_BUFFER_SIZE, args);

	if (args->use_txbuf)
		mutex_unlock(&drv_info->tx_lock);
	else
		free_pages_exact(buffer, RXTX_BUFFER_SIZE);

	return ret < 0 ? ret : 0;
}

static int ffa_memory_reclaim(u64 g_handle, u32 flags)
{
	ffa_value_t ret;

	invoke_ffa_fn((ffa_value_t){
		      .a0 = FFA_MEM_RECLAIM,
		      .a1 = HANDLE_LOW(g_handle), .a2 = HANDLE_HIGH(g_handle),
		      .a3 = flags,
		      }, &ret);

	if (ret.a0 == FFA_ERROR)
		return ffa_to_linux_errno((int)ret.a2);

	return 0;
}

static int ffa_features(u32 func_feat_id, u32 input_props,
			u32 *if_props_1, u32 *if_props_2)
{
	ffa_value_t id;

	if (!ARM_SMCCC_IS_FAST_CALL(func_feat_id) && input_props) {
		pr_err("%s: Invalid Parameters: %x, %x", __func__,
		       func_feat_id, input_props);
		return ffa_to_linux_errno(FFA_RET_INVALID_PARAMETERS);
	}

	invoke_ffa_fn((ffa_value_t){
		.a0 = FFA_FEATURES, .a1 = func_feat_id, .a2 = input_props,
		}, &id);

	if (id.a0 == FFA_ERROR)
		return ffa_to_linux_errno((int)id.a2);

	if (if_props_1)
		*if_props_1 = id.a2;
	if (if_props_2)
		*if_props_2 = id.a3;

	return 0;
}

static void ffa_set_up_mem_ops_native_flag(void)
{
	if (!ffa_features(FFA_FN_NATIVE(MEM_LEND), 0, NULL, NULL) ||
	    !ffa_features(FFA_FN_NATIVE(MEM_SHARE), 0, NULL, NULL))
		drv_info->mem_ops_native = true;
}

static u32 ffa_api_version_get(void)
{
	return drv_info->version;
}

static int ffa_partition_info_get(const char *uuid_str,
				  struct ffa_partition_info *buffer)
{
	int count;
	uuid_t uuid;
	struct ffa_partition_info *pbuf;

	if (uuid_parse(uuid_str, &uuid)) {
		pr_err("invalid uuid (%s)\n", uuid_str);
		return -ENODEV;
	}

	count = ffa_partition_probe(&uuid, &pbuf);
	if (count <= 0)
		return -ENOENT;

	memcpy(buffer, pbuf, sizeof(*pbuf) * count);
	kfree(pbuf);
	return 0;
}

static void _ffa_mode_32bit_set(struct ffa_device *dev)
{
	dev->mode_32bit = true;
}

static void ffa_mode_32bit_set(struct ffa_device *dev)
{
	if (drv_info->version > FFA_VERSION_1_0)
		return;

	_ffa_mode_32bit_set(dev);
}

static int ffa_sync_send_receive(struct ffa_device *dev,
				 struct ffa_send_direct_data *data)
{
	return ffa_msg_send_direct_req(drv_info->vm_id, dev->vm_id,
				       dev->mode_32bit, data);
}

static int ffa_memory_share(struct ffa_mem_ops_args *args)
{
	if (drv_info->mem_ops_native)
		return ffa_memory_ops(FFA_FN_NATIVE(MEM_SHARE), args);

	return ffa_memory_ops(FFA_MEM_SHARE, args);
}

static int ffa_memory_lend(struct ffa_mem_ops_args *args)
{
	/* Note that upon a successful MEM_LEND request the caller
	 * must ensure that the memory region specified is not accessed
	 * until a successful MEM_RECALIM call has been made.
	 * On systems with a hypervisor present this will been enforced,
	 * however on systems without a hypervisor the responsibility
	 * falls to the calling kernel driver to prevent access.
	 */
	if (drv_info->mem_ops_native)
		return ffa_memory_ops(FFA_FN_NATIVE(MEM_LEND), args);

	return ffa_memory_ops(FFA_MEM_LEND, args);
}

static const struct ffa_info_ops ffa_drv_info_ops = {
	.api_version_get = ffa_api_version_get,
	.partition_info_get = ffa_partition_info_get,
};

static const struct ffa_msg_ops ffa_drv_msg_ops = {
	.mode_32bit_set = ffa_mode_32bit_set,
	.sync_send_receive = ffa_sync_send_receive,
};

static const struct ffa_mem_ops ffa_drv_mem_ops = {
	.memory_reclaim = ffa_memory_reclaim,
	.memory_share = ffa_memory_share,
	.memory_lend = ffa_memory_lend,
};

static const struct ffa_ops ffa_drv_ops = {
	.info_ops = &ffa_drv_info_ops,
	.msg_ops = &ffa_drv_msg_ops,
	.mem_ops = &ffa_drv_mem_ops,
};

void ffa_device_match_uuid(struct ffa_device *ffa_dev, const uuid_t *uuid)
{
	int count, idx;
	struct ffa_partition_info *pbuf, *tpbuf;

	/*
	 * FF-A v1.1 provides UUID for each partition as part of the discovery
	 * API, the discovered UUID must be populated in the device's UUID and
	 * there is no need to copy the same from the driver table.
	 */
	if (drv_info->version > FFA_VERSION_1_0)
		return;

	count = ffa_partition_probe(uuid, &pbuf);
	if (count <= 0)
		return;

	for (idx = 0, tpbuf = pbuf; idx < count; idx++, tpbuf++)
		if (tpbuf->id == ffa_dev->vm_id)
			uuid_copy(&ffa_dev->uuid, uuid);
	kfree(pbuf);
}

static void ffa_setup_partitions(void)
{
	int count, idx;
	uuid_t uuid;
	struct ffa_device *ffa_dev;
	struct ffa_partition_info *pbuf, *tpbuf;

	count = ffa_partition_probe(&uuid_null, &pbuf);
	if (count <= 0) {
		pr_info("%s: No partitions found, error %d\n", __func__, count);
		return;
	}

	for (idx = 0, tpbuf = pbuf; idx < count; idx++, tpbuf++) {
		import_uuid(&uuid, (u8 *)tpbuf->uuid);

		/* Note that if the UUID will be uuid_null, that will require
		 * ffa_device_match() to find the UUID of this partition id
		 * with help of ffa_device_match_uuid(). FF-A v1.1 and above
		 * provides UUID here for each partition as part of the
		 * discovery API and the same is passed.
		 */
		ffa_dev = ffa_device_register(&uuid, tpbuf->id, &ffa_drv_ops);
		if (!ffa_dev) {
			pr_err("%s: failed to register partition ID 0x%x\n",
			       __func__, tpbuf->id);
			continue;
		}

		if (drv_info->version > FFA_VERSION_1_0 &&
		    !(tpbuf->properties & FFA_PARTITION_AARCH64_EXEC))
			_ffa_mode_32bit_set(ffa_dev);
	}
	kfree(pbuf);
}

static int __init ffa_init(void)
{
	int ret;

	ret = ffa_transport_init(&invoke_ffa_fn);
	if (ret)
		return ret;

	ret = arm_ffa_bus_init();
	if (ret)
		return ret;

	drv_info = kzalloc(sizeof(*drv_info), GFP_KERNEL);
	if (!drv_info) {
		ret = -ENOMEM;
		goto ffa_bus_exit;
	}

	ret = ffa_version_check(&drv_info->version);
	if (ret)
		goto free_drv_info;

	if (ffa_id_get(&drv_info->vm_id)) {
		pr_err("failed to obtain VM id for self\n");
		ret = -ENODEV;
		goto free_drv_info;
	}

	drv_info->rx_buffer = alloc_pages_exact(RXTX_BUFFER_SIZE, GFP_KERNEL);
	if (!drv_info->rx_buffer) {
		ret = -ENOMEM;
		goto free_pages;
	}

	drv_info->tx_buffer = alloc_pages_exact(RXTX_BUFFER_SIZE, GFP_KERNEL);
	if (!drv_info->tx_buffer) {
		ret = -ENOMEM;
		goto free_pages;
	}

	ret = ffa_rxtx_map(virt_to_phys(drv_info->tx_buffer),
			   virt_to_phys(drv_info->rx_buffer),
			   RXTX_BUFFER_SIZE / FFA_PAGE_SIZE);
	if (ret) {
		pr_err("failed to register FFA RxTx buffers\n");
		goto free_pages;
	}

	mutex_init(&drv_info->rx_lock);
	mutex_init(&drv_info->tx_lock);

	ffa_setup_partitions();

	ffa_set_up_mem_ops_native_flag();

	return 0;
free_pages:
	if (drv_info->tx_buffer)
		free_pages_exact(drv_info->tx_buffer, RXTX_BUFFER_SIZE);
	free_pages_exact(drv_info->rx_buffer, RXTX_BUFFER_SIZE);
free_drv_info:
	kfree(drv_info);
ffa_bus_exit:
	arm_ffa_bus_exit();
	return ret;
}
subsys_initcall(ffa_init);

static void __exit ffa_exit(void)
{
	ffa_rxtx_unmap(drv_info->vm_id);
	free_pages_exact(drv_info->tx_buffer, RXTX_BUFFER_SIZE);
	free_pages_exact(drv_info->rx_buffer, RXTX_BUFFER_SIZE);
	kfree(drv_info);
	arm_ffa_bus_exit();
}
module_exit(ffa_exit);

MODULE_ALIAS("arm-ffa");
MODULE_AUTHOR("Sudeep Holla <sudeep.holla@arm.com>");
MODULE_DESCRIPTION("Arm FF-A interface driver");
MODULE_LICENSE("GPL v2");<|MERGE_RESOLUTION|>--- conflicted
+++ resolved
@@ -424,10 +424,7 @@
 		ep_mem_access->flag = 0;
 		ep_mem_access->reserved = 0;
 	}
-<<<<<<< HEAD
-=======
 	mem_region->handle = 0;
->>>>>>> 8a28a0b6
 	mem_region->reserved_0 = 0;
 	mem_region->reserved_1 = 0;
 	mem_region->ep_count = args->nattrs;
