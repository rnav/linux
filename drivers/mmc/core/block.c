--- conflicted
+++ resolved
@@ -154,32 +154,6 @@
 	struct list_head node;
 };
 
-/* Device type for RPMB character devices */
-static dev_t mmc_rpmb_devt;
-
-/* Bus type for RPMB character devices */
-static struct bus_type mmc_rpmb_bus_type = {
-	.name = "mmc_rpmb",
-};
-
-/**
- * struct mmc_rpmb_data - special RPMB device type for these areas
- * @dev: the device for the RPMB area
- * @chrdev: character device for the RPMB area
- * @id: unique device ID number
- * @part_index: partition index (0 on first)
- * @md: parent MMC block device
- * @node: list item, so we can put this device on a list
- */
-struct mmc_rpmb_data {
-	struct device dev;
-	struct cdev chrdev;
-	int id;
-	unsigned int part_index;
-	struct mmc_blk_data *md;
-	struct list_head node;
-};
-
 static DEFINE_MUTEX(open_lock);
 
 module_param(perdev_minors, int, 0444);
@@ -730,13 +704,10 @@
 	req = blk_get_request(mq->queue,
 		idata[0]->ic.write_flag ? REQ_OP_DRV_OUT : REQ_OP_DRV_IN,
 		__GFP_RECLAIM);
-<<<<<<< HEAD
-=======
 	if (IS_ERR(req)) {
 		err = PTR_ERR(req);
 		goto cmd_err;
 	}
->>>>>>> ae64f9bd
 	req_to_mmc_queue_req(req)->drv_op =
 		rpmb ? MMC_DRV_OP_IOCTL_RPMB : MMC_DRV_OP_IOCTL;
 	req_to_mmc_queue_req(req)->drv_op_data = idata;
