/*
 *  Copyright (C) 2003 Russell King, All Rights Reserved.
 *  Copyright 2006-2007 Pierre Ossman
 *
 * This program is free software; you can redistribute it and/or modify
 * it under the terms of the GNU General Public License version 2 as
 * published by the Free Software Foundation.
 *
 */
#include <linux/slab.h>
#include <linux/module.h>
#include <linux/blkdev.h>
#include <linux/freezer.h>
#include <linux/kthread.h>
#include <linux/scatterlist.h>
#include <linux/dma-mapping.h>

#include <linux/mmc/card.h>
#include <linux/mmc/host.h>

#include "queue.h"
#include "block.h"
#include "core.h"
#include "card.h"

/*
 * Prepare a MMC request. This just filters out odd stuff.
 */
static int mmc_prep_request(struct request_queue *q, struct request *req)
{
	struct mmc_queue *mq = q->queuedata;

	if (mq && mmc_card_removed(mq->card))
		return BLKPREP_KILL;

	req->rq_flags |= RQF_DONTPREP;

	return BLKPREP_OK;
}

static int mmc_queue_thread(void *d)
{
	struct mmc_queue *mq = d;
	struct request_queue *q = mq->queue;
	struct mmc_context_info *cntx = &mq->card->host->context_info;

	current->flags |= PF_MEMALLOC;

	down(&mq->thread_sem);
	do {
		struct request *req;

		spin_lock_irq(q->queue_lock);
		set_current_state(TASK_INTERRUPTIBLE);
		req = blk_fetch_request(q);
		mq->asleep = false;
		cntx->is_waiting_last_req = false;
		cntx->is_new_req = false;
		if (!req) {
			/*
			 * Dispatch queue is empty so set flags for
			 * mmc_request_fn() to wake us up.
			 */
			if (mq->qcnt)
				cntx->is_waiting_last_req = true;
			else
				mq->asleep = true;
		}
		spin_unlock_irq(q->queue_lock);

		if (req || mq->qcnt) {
			set_current_state(TASK_RUNNING);
			mmc_blk_issue_rq(mq, req);
			cond_resched();
		} else {
			if (kthread_should_stop()) {
				set_current_state(TASK_RUNNING);
				break;
			}
			up(&mq->thread_sem);
			schedule();
			down(&mq->thread_sem);
		}
	} while (1);
	up(&mq->thread_sem);

	return 0;
}

/*
 * Generic MMC request handler.  This is called for any queue on a
 * particular host.  When the host is not busy, we look for a request
 * on any queue on this host, and attempt to issue it.  This may
 * not be the queue we were asked to process.
 */
static void mmc_request_fn(struct request_queue *q)
{
	struct mmc_queue *mq = q->queuedata;
	struct request *req;
	struct mmc_context_info *cntx;

	if (!mq) {
		while ((req = blk_fetch_request(q)) != NULL) {
			req->rq_flags |= RQF_QUIET;
			__blk_end_request_all(req, BLK_STS_IOERR);
		}
		return;
	}

	cntx = &mq->card->host->context_info;

	if (cntx->is_waiting_last_req) {
		cntx->is_new_req = true;
		wake_up_interruptible(&cntx->wait);
	}

	if (mq->asleep)
		wake_up_process(mq->thread);
}

static struct scatterlist *mmc_alloc_sg(int sg_len, gfp_t gfp)
{
	struct scatterlist *sg;

	sg = kmalloc_array(sg_len, sizeof(*sg), gfp);
	if (sg)
		sg_init_table(sg, sg_len);

	return sg;
}

static void mmc_queue_setup_discard(struct request_queue *q,
				    struct mmc_card *card)
{
	unsigned max_discard;

	max_discard = mmc_calc_max_discard(card);
	if (!max_discard)
		return;

	queue_flag_set_unlocked(QUEUE_FLAG_DISCARD, q);
	blk_queue_max_discard_sectors(q, max_discard);
	q->limits.discard_granularity = card->pref_erase << 9;
	/* granularity must not be greater than max. discard */
	if (card->pref_erase > max_discard)
		q->limits.discard_granularity = 0;
	if (mmc_can_secure_erase_trim(card))
		queue_flag_set_unlocked(QUEUE_FLAG_SECERASE, q);
}

/**
 * mmc_init_request() - initialize the MMC-specific per-request data
 * @q: the request queue
 * @req: the request
 * @gfp: memory allocation policy
 */
static int mmc_init_request(struct request_queue *q, struct request *req,
			    gfp_t gfp)
{
	struct mmc_queue_req *mq_rq = req_to_mmc_queue_req(req);
	struct mmc_queue *mq = q->queuedata;
	struct mmc_card *card = mq->card;
	struct mmc_host *host = card->host;

	mq_rq->sg = mmc_alloc_sg(host->max_segs, gfp);
	if (!mq_rq->sg)
		return -ENOMEM;

	return 0;
}

static void mmc_exit_request(struct request_queue *q, struct request *req)
{
	struct mmc_queue_req *mq_rq = req_to_mmc_queue_req(req);

	kfree(mq_rq->sg);
	mq_rq->sg = NULL;
}

static void mmc_setup_queue(struct mmc_queue *mq, struct mmc_card *card)
{
	struct mmc_host *host = card->host;
	u64 limit = BLK_BOUNCE_HIGH;

	if (mmc_dev(host)->dma_mask && *mmc_dev(host)->dma_mask)
		limit = (u64)dma_max_pfn(mmc_dev(host)) << PAGE_SHIFT;

	queue_flag_set_unlocked(QUEUE_FLAG_NONROT, mq->queue);
	queue_flag_clear_unlocked(QUEUE_FLAG_ADD_RANDOM, mq->queue);
	if (mmc_can_erase(card))
		mmc_queue_setup_discard(mq->queue, card);

	blk_queue_bounce_limit(mq->queue, limit);
	blk_queue_max_hw_sectors(mq->queue,
		min(host->max_blk_count, host->max_req_size / 512));
	blk_queue_max_segments(mq->queue, host->max_segs);
	blk_queue_max_segment_size(mq->queue, host->max_seg_size);

	/* Initialize thread_sem even if it is not used */
	sema_init(&mq->thread_sem, 1);
}

/**
 * mmc_init_queue - initialise a queue structure.
 * @mq: mmc queue
 * @card: mmc card to attach this queue
 * @lock: queue lock
 * @subname: partition subname
 *
 * Initialise a MMC card request queue.
 */
int mmc_init_queue(struct mmc_queue *mq, struct mmc_card *card,
		   spinlock_t *lock, const char *subname)
{
	struct mmc_host *host = card->host;
	int ret = -ENOMEM;

<<<<<<< HEAD
	if (mmc_dev(host)->dma_mask && *mmc_dev(host)->dma_mask)
		limit = (u64)dma_max_pfn(mmc_dev(host)) << PAGE_SHIFT;

=======
>>>>>>> 0c86a6bd
	mq->card = card;
	mq->queue = blk_alloc_queue(GFP_KERNEL);
	if (!mq->queue)
		return -ENOMEM;
	mq->queue->queue_lock = lock;
	mq->queue->request_fn = mmc_request_fn;
	mq->queue->init_rq_fn = mmc_init_request;
	mq->queue->exit_rq_fn = mmc_exit_request;
	mq->queue->cmd_size = sizeof(struct mmc_queue_req);
	mq->queue->queuedata = mq;
	mq->qcnt = 0;
	ret = blk_init_allocated_queue(mq->queue);
	if (ret) {
		blk_cleanup_queue(mq->queue);
		return ret;
	}

	blk_queue_prep_rq(mq->queue, mmc_prep_request);
<<<<<<< HEAD
	queue_flag_set_unlocked(QUEUE_FLAG_NONROT, mq->queue);
	queue_flag_clear_unlocked(QUEUE_FLAG_ADD_RANDOM, mq->queue);
	if (mmc_can_erase(card))
		mmc_queue_setup_discard(mq->queue, card);

	blk_queue_bounce_limit(mq->queue, limit);
	blk_queue_max_hw_sectors(mq->queue,
		min(host->max_blk_count, host->max_req_size / 512));
	blk_queue_max_segments(mq->queue, host->max_segs);
	blk_queue_max_segment_size(mq->queue, host->max_seg_size);
=======
>>>>>>> 0c86a6bd

	mmc_setup_queue(mq, card);

	mq->thread = kthread_run(mmc_queue_thread, mq, "mmcqd/%d%s",
		host->index, subname ? subname : "");

	if (IS_ERR(mq->thread)) {
		ret = PTR_ERR(mq->thread);
		goto cleanup_queue;
	}

	return 0;

cleanup_queue:
	blk_cleanup_queue(mq->queue);
	return ret;
}

void mmc_cleanup_queue(struct mmc_queue *mq)
{
	struct request_queue *q = mq->queue;
	unsigned long flags;

	/* Make sure the queue isn't suspended, as that will deadlock */
	mmc_queue_resume(mq);

	/* Then terminate our worker thread */
	kthread_stop(mq->thread);

	/* Empty the queue */
	spin_lock_irqsave(q->queue_lock, flags);
	q->queuedata = NULL;
	blk_start_queue(q);
	spin_unlock_irqrestore(q->queue_lock, flags);

	mq->card = NULL;
}
EXPORT_SYMBOL(mmc_cleanup_queue);

/**
 * mmc_queue_suspend - suspend a MMC request queue
 * @mq: MMC queue to suspend
 *
 * Stop the block request queue, and wait for our thread to
 * complete any outstanding requests.  This ensures that we
 * won't suspend while a request is being processed.
 */
void mmc_queue_suspend(struct mmc_queue *mq)
{
	struct request_queue *q = mq->queue;
	unsigned long flags;

	if (!mq->suspended) {
		mq->suspended |= true;

		spin_lock_irqsave(q->queue_lock, flags);
		blk_stop_queue(q);
		spin_unlock_irqrestore(q->queue_lock, flags);

		down(&mq->thread_sem);
	}
}

/**
 * mmc_queue_resume - resume a previously suspended MMC request queue
 * @mq: MMC queue to resume
 */
void mmc_queue_resume(struct mmc_queue *mq)
{
	struct request_queue *q = mq->queue;
	unsigned long flags;

	if (mq->suspended) {
		mq->suspended = false;

		up(&mq->thread_sem);

		spin_lock_irqsave(q->queue_lock, flags);
		blk_start_queue(q);
		spin_unlock_irqrestore(q->queue_lock, flags);
	}
}

/*
 * Prepare the sg list(s) to be handed of to the host driver
 */
unsigned int mmc_queue_map_sg(struct mmc_queue *mq, struct mmc_queue_req *mqrq)
{
	struct request *req = mmc_queue_req_to_req(mqrq);

	return blk_rq_map_sg(mq->queue, req, mqrq->sg);
}<|MERGE_RESOLUTION|>--- conflicted
+++ resolved
@@ -215,12 +215,6 @@
 	struct mmc_host *host = card->host;
 	int ret = -ENOMEM;
 
-<<<<<<< HEAD
-	if (mmc_dev(host)->dma_mask && *mmc_dev(host)->dma_mask)
-		limit = (u64)dma_max_pfn(mmc_dev(host)) << PAGE_SHIFT;
-
-=======
->>>>>>> 0c86a6bd
 	mq->card = card;
 	mq->queue = blk_alloc_queue(GFP_KERNEL);
 	if (!mq->queue)
@@ -239,19 +233,6 @@
 	}
 
 	blk_queue_prep_rq(mq->queue, mmc_prep_request);
-<<<<<<< HEAD
-	queue_flag_set_unlocked(QUEUE_FLAG_NONROT, mq->queue);
-	queue_flag_clear_unlocked(QUEUE_FLAG_ADD_RANDOM, mq->queue);
-	if (mmc_can_erase(card))
-		mmc_queue_setup_discard(mq->queue, card);
-
-	blk_queue_bounce_limit(mq->queue, limit);
-	blk_queue_max_hw_sectors(mq->queue,
-		min(host->max_blk_count, host->max_req_size / 512));
-	blk_queue_max_segments(mq->queue, host->max_segs);
-	blk_queue_max_segment_size(mq->queue, host->max_seg_size);
-=======
->>>>>>> 0c86a6bd
 
 	mmc_setup_queue(mq, card);
 
