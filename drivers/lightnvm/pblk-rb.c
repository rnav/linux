--- conflicted
+++ resolved
@@ -353,11 +353,7 @@
 				  unsigned int pos)
 {
 	struct pblk_rb_entry *entry;
-<<<<<<< HEAD
-	unsigned int subm, sync_point;
-=======
 	unsigned int sync, flush_point;
->>>>>>> 5fa4ec9c
 
 	sync = READ_ONCE(rb->sync);
 
@@ -373,10 +369,6 @@
 
 	pblk_rb_sync_init(rb, NULL);
 
-<<<<<<< HEAD
-	/* Protect syncs */
-	smp_store_release(&rb->sync_point, sync_point);
-=======
 	/* Protect flush points */
 	smp_store_release(&rb->flush_point, flush_point);
 
@@ -384,7 +376,6 @@
 		bio_list_add(&entry->w_ctx.bios, bio);
 
 	pblk_rb_sync_end(rb, NULL);
->>>>>>> 5fa4ec9c
 
 	return bio ? 1 : 0;
 }
