--- conflicted
+++ resolved
@@ -180,11 +180,7 @@
 	up.port.irq = irq;
 	up.port.type = PORT_16750;
 	up.port.flags = UPF_FIXED_PORT | UPF_IOREMAP | UPF_FIXED_TYPE;
-<<<<<<< HEAD
-	up.port.dev = &pdev->dev;
-=======
 	up.port.dev = dev;
->>>>>>> 70cc1b53
 	up.port.private_data = priv;
 
 	up.port.uartclk = clk_get_rate(sclk);
