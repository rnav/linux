// SPDX-License-Identifier: GPL-2.0
/*
 * serial_tegra.c
 *
 * High-speed serial driver for NVIDIA Tegra SoCs
 *
 * Copyright (c) 2012-2019, NVIDIA CORPORATION.  All rights reserved.
 *
 * Author: Laxman Dewangan <ldewangan@nvidia.com>
 */

#include <linux/clk.h>
#include <linux/debugfs.h>
#include <linux/delay.h>
#include <linux/dmaengine.h>
#include <linux/dma-mapping.h>
#include <linux/dmapool.h>
#include <linux/err.h>
#include <linux/io.h>
#include <linux/irq.h>
#include <linux/module.h>
#include <linux/of.h>
#include <linux/of_device.h>
#include <linux/pagemap.h>
#include <linux/platform_device.h>
#include <linux/reset.h>
#include <linux/serial.h>
#include <linux/serial_8250.h>
#include <linux/serial_core.h>
#include <linux/serial_reg.h>
#include <linux/slab.h>
#include <linux/string.h>
#include <linux/termios.h>
#include <linux/tty.h>
#include <linux/tty_flip.h>

#define TEGRA_UART_TYPE				"TEGRA_UART"
#define TX_EMPTY_STATUS				(UART_LSR_TEMT | UART_LSR_THRE)
#define BYTES_TO_ALIGN(x)			((unsigned long)(x) & 0x3)

#define TEGRA_UART_RX_DMA_BUFFER_SIZE		4096
#define TEGRA_UART_LSR_TXFIFO_FULL		0x100
#define TEGRA_UART_IER_EORD			0x20
#define TEGRA_UART_MCR_RTS_EN			0x40
#define TEGRA_UART_MCR_CTS_EN			0x20
#define TEGRA_UART_LSR_ANY			(UART_LSR_OE | UART_LSR_BI | \
						UART_LSR_PE | UART_LSR_FE)
#define TEGRA_UART_IRDA_CSR			0x08
#define TEGRA_UART_SIR_ENABLED			0x80

#define TEGRA_UART_TX_PIO			1
#define TEGRA_UART_TX_DMA			2
#define TEGRA_UART_MIN_DMA			16
#define TEGRA_UART_FIFO_SIZE			32

/*
 * Tx fifo trigger level setting in tegra uart is in
 * reverse way then conventional uart.
 */
#define TEGRA_UART_TX_TRIG_16B			0x00
#define TEGRA_UART_TX_TRIG_8B			0x10
#define TEGRA_UART_TX_TRIG_4B			0x20
#define TEGRA_UART_TX_TRIG_1B			0x30

#define TEGRA_UART_MAXIMUM			8

/* Default UART setting when started: 115200 no parity, stop, 8 data bits */
#define TEGRA_UART_DEFAULT_BAUD			115200
#define TEGRA_UART_DEFAULT_LSR			UART_LCR_WLEN8

/* Tx transfer mode */
#define TEGRA_TX_PIO				1
#define TEGRA_TX_DMA				2

#define TEGRA_UART_FCR_IIR_FIFO_EN		0x40

/**
 * tegra_uart_chip_data: SOC specific data.
 *
 * @tx_fifo_full_status: Status flag available for checking tx fifo full.
 * @allow_txfifo_reset_fifo_mode: allow_tx fifo reset with fifo mode or not.
 *			Tegra30 does not allow this.
 * @support_clk_src_div: Clock source support the clock divider.
 */
struct tegra_uart_chip_data {
	bool	tx_fifo_full_status;
	bool	allow_txfifo_reset_fifo_mode;
	bool	support_clk_src_div;
	bool	fifo_mode_enable_status;
	int	uart_max_port;
	int	max_dma_burst_bytes;
	int	error_tolerance_low_range;
	int	error_tolerance_high_range;
};

struct tegra_baud_tolerance {
	u32 lower_range_baud;
	u32 upper_range_baud;
	s32 tolerance;
};

struct tegra_uart_port {
	struct uart_port			uport;
	const struct tegra_uart_chip_data	*cdata;

	struct clk				*uart_clk;
	struct reset_control			*rst;
	unsigned int				current_baud;

	/* Register shadow */
	unsigned long				fcr_shadow;
	unsigned long				mcr_shadow;
	unsigned long				lcr_shadow;
	unsigned long				ier_shadow;
	bool					rts_active;

	int					tx_in_progress;
	unsigned int				tx_bytes;

	bool					enable_modem_interrupt;

	bool					rx_timeout;
	int					rx_in_progress;
	int					symb_bit;

	struct dma_chan				*rx_dma_chan;
	struct dma_chan				*tx_dma_chan;
	dma_addr_t				rx_dma_buf_phys;
	dma_addr_t				tx_dma_buf_phys;
	unsigned char				*rx_dma_buf_virt;
	unsigned char				*tx_dma_buf_virt;
	struct dma_async_tx_descriptor		*tx_dma_desc;
	struct dma_async_tx_descriptor		*rx_dma_desc;
	dma_cookie_t				tx_cookie;
	dma_cookie_t				rx_cookie;
	unsigned int				tx_bytes_requested;
	unsigned int				rx_bytes_requested;
	struct tegra_baud_tolerance		*baud_tolerance;
	int					n_adjustable_baud_rates;
	int					required_rate;
	int					configured_rate;
	bool					use_rx_pio;
	bool					use_tx_pio;
	bool					rx_dma_active;
};

static void tegra_uart_start_next_tx(struct tegra_uart_port *tup);
static int tegra_uart_start_rx_dma(struct tegra_uart_port *tup);
static void tegra_uart_dma_channel_free(struct tegra_uart_port *tup,
					bool dma_to_memory);

static inline unsigned long tegra_uart_read(struct tegra_uart_port *tup,
		unsigned long reg)
{
	return readl(tup->uport.membase + (reg << tup->uport.regshift));
}

static inline void tegra_uart_write(struct tegra_uart_port *tup, unsigned val,
	unsigned long reg)
{
	writel(val, tup->uport.membase + (reg << tup->uport.regshift));
}

static inline struct tegra_uart_port *to_tegra_uport(struct uart_port *u)
{
	return container_of(u, struct tegra_uart_port, uport);
}

static unsigned int tegra_uart_get_mctrl(struct uart_port *u)
{
	struct tegra_uart_port *tup = to_tegra_uport(u);

	/*
	 * RI - Ring detector is active
	 * CD/DCD/CAR - Carrier detect is always active. For some reason
	 *	linux has different names for carrier detect.
	 * DSR - Data Set ready is active as the hardware doesn't support it.
	 *	Don't know if the linux support this yet?
	 * CTS - Clear to send. Always set to active, as the hardware handles
	 *	CTS automatically.
	 */
	if (tup->enable_modem_interrupt)
		return TIOCM_RI | TIOCM_CD | TIOCM_DSR | TIOCM_CTS;
	return TIOCM_CTS;
}

static void set_rts(struct tegra_uart_port *tup, bool active)
{
	unsigned long mcr;

	mcr = tup->mcr_shadow;
	if (active)
		mcr |= TEGRA_UART_MCR_RTS_EN;
	else
		mcr &= ~TEGRA_UART_MCR_RTS_EN;
	if (mcr != tup->mcr_shadow) {
		tegra_uart_write(tup, mcr, UART_MCR);
		tup->mcr_shadow = mcr;
	}
}

static void set_dtr(struct tegra_uart_port *tup, bool active)
{
	unsigned long mcr;

	mcr = tup->mcr_shadow;
	if (active)
		mcr |= UART_MCR_DTR;
	else
		mcr &= ~UART_MCR_DTR;
	if (mcr != tup->mcr_shadow) {
		tegra_uart_write(tup, mcr, UART_MCR);
		tup->mcr_shadow = mcr;
	}
}

static void set_loopbk(struct tegra_uart_port *tup, bool active)
{
	unsigned long mcr = tup->mcr_shadow;

	if (active)
		mcr |= UART_MCR_LOOP;
	else
		mcr &= ~UART_MCR_LOOP;

	if (mcr != tup->mcr_shadow) {
		tegra_uart_write(tup, mcr, UART_MCR);
		tup->mcr_shadow = mcr;
	}
}

static void tegra_uart_set_mctrl(struct uart_port *u, unsigned int mctrl)
{
	struct tegra_uart_port *tup = to_tegra_uport(u);
	int enable;

	tup->rts_active = !!(mctrl & TIOCM_RTS);
	set_rts(tup, tup->rts_active);

	enable = !!(mctrl & TIOCM_DTR);
	set_dtr(tup, enable);

	enable = !!(mctrl & TIOCM_LOOP);
	set_loopbk(tup, enable);
}

static void tegra_uart_break_ctl(struct uart_port *u, int break_ctl)
{
	struct tegra_uart_port *tup = to_tegra_uport(u);
	unsigned long lcr;

	lcr = tup->lcr_shadow;
	if (break_ctl)
		lcr |= UART_LCR_SBC;
	else
		lcr &= ~UART_LCR_SBC;
	tegra_uart_write(tup, lcr, UART_LCR);
	tup->lcr_shadow = lcr;
}

/**
 * tegra_uart_wait_cycle_time: Wait for N UART clock periods
 *
 * @tup:	Tegra serial port data structure.
 * @cycles:	Number of clock periods to wait.
 *
 * Tegra UARTs are clocked at 16X the baud/bit rate and hence the UART
 * clock speed is 16X the current baud rate.
 */
static void tegra_uart_wait_cycle_time(struct tegra_uart_port *tup,
				       unsigned int cycles)
{
	if (tup->current_baud)
		udelay(DIV_ROUND_UP(cycles * 1000000, tup->current_baud * 16));
}

/* Wait for a symbol-time. */
static void tegra_uart_wait_sym_time(struct tegra_uart_port *tup,
		unsigned int syms)
{
	if (tup->current_baud)
		udelay(DIV_ROUND_UP(syms * tup->symb_bit * 1000000,
			tup->current_baud));
}

static int tegra_uart_wait_fifo_mode_enabled(struct tegra_uart_port *tup)
{
	unsigned long iir;
	unsigned int tmout = 100;

	do {
		iir = tegra_uart_read(tup, UART_IIR);
		if (iir & TEGRA_UART_FCR_IIR_FIFO_EN)
			return 0;
		udelay(1);
	} while (--tmout);

	return -ETIMEDOUT;
}

static void tegra_uart_fifo_reset(struct tegra_uart_port *tup, u8 fcr_bits)
{
	unsigned long fcr = tup->fcr_shadow;
	unsigned int lsr, tmout = 10000;

	if (tup->rts_active)
		set_rts(tup, false);

	if (tup->cdata->allow_txfifo_reset_fifo_mode) {
		fcr |= fcr_bits & (UART_FCR_CLEAR_RCVR | UART_FCR_CLEAR_XMIT);
		tegra_uart_write(tup, fcr, UART_FCR);
	} else {
		fcr &= ~UART_FCR_ENABLE_FIFO;
		tegra_uart_write(tup, fcr, UART_FCR);
		udelay(60);
		fcr |= fcr_bits & (UART_FCR_CLEAR_RCVR | UART_FCR_CLEAR_XMIT);
		tegra_uart_write(tup, fcr, UART_FCR);
		fcr |= UART_FCR_ENABLE_FIFO;
		tegra_uart_write(tup, fcr, UART_FCR);
		if (tup->cdata->fifo_mode_enable_status)
			tegra_uart_wait_fifo_mode_enabled(tup);
	}

	/* Dummy read to ensure the write is posted */
	tegra_uart_read(tup, UART_SCR);

	/*
	 * For all tegra devices (up to t210), there is a hardware issue that
	 * requires software to wait for 32 UART clock periods for the flush
	 * to propagate, otherwise data could be lost.
	 */
	tegra_uart_wait_cycle_time(tup, 32);

	do {
		lsr = tegra_uart_read(tup, UART_LSR);
		if ((lsr | UART_LSR_TEMT) && !(lsr & UART_LSR_DR))
			break;
		udelay(1);
	} while (--tmout);

	if (tup->rts_active)
		set_rts(tup, true);
}

static long tegra_get_tolerance_rate(struct tegra_uart_port *tup,
				     unsigned int baud, long rate)
{
	int i;

	for (i = 0; i < tup->n_adjustable_baud_rates; ++i) {
		if (baud >= tup->baud_tolerance[i].lower_range_baud &&
		    baud <= tup->baud_tolerance[i].upper_range_baud)
			return (rate + (rate *
				tup->baud_tolerance[i].tolerance) / 10000);
	}

	return rate;
}

static int tegra_check_rate_in_range(struct tegra_uart_port *tup)
{
	long diff;

	diff = ((long)(tup->configured_rate - tup->required_rate) * 10000)
		/ tup->required_rate;
	if (diff < (tup->cdata->error_tolerance_low_range * 100) ||
	    diff > (tup->cdata->error_tolerance_high_range * 100)) {
		dev_err(tup->uport.dev,
			"configured baud rate is out of range by %ld", diff);
		return -EIO;
	}

	return 0;
}

static int tegra_set_baudrate(struct tegra_uart_port *tup, unsigned int baud)
{
	unsigned long rate;
	unsigned int divisor;
	unsigned long lcr;
	unsigned long flags;
	int ret;

	if (tup->current_baud == baud)
		return 0;

	if (tup->cdata->support_clk_src_div) {
		rate = baud * 16;
		tup->required_rate = rate;

		if (tup->n_adjustable_baud_rates)
			rate = tegra_get_tolerance_rate(tup, baud, rate);

		ret = clk_set_rate(tup->uart_clk, rate);
		if (ret < 0) {
			dev_err(tup->uport.dev,
				"clk_set_rate() failed for rate %lu\n", rate);
			return ret;
		}
		tup->configured_rate = clk_get_rate(tup->uart_clk);
		divisor = 1;
		ret = tegra_check_rate_in_range(tup);
		if (ret < 0)
			return ret;
	} else {
		rate = clk_get_rate(tup->uart_clk);
		divisor = DIV_ROUND_CLOSEST(rate, baud * 16);
	}

	spin_lock_irqsave(&tup->uport.lock, flags);
	lcr = tup->lcr_shadow;
	lcr |= UART_LCR_DLAB;
	tegra_uart_write(tup, lcr, UART_LCR);

	tegra_uart_write(tup, divisor & 0xFF, UART_TX);
	tegra_uart_write(tup, ((divisor >> 8) & 0xFF), UART_IER);

	lcr &= ~UART_LCR_DLAB;
	tegra_uart_write(tup, lcr, UART_LCR);

	/* Dummy read to ensure the write is posted */
	tegra_uart_read(tup, UART_SCR);
	spin_unlock_irqrestore(&tup->uport.lock, flags);

	tup->current_baud = baud;

	/* wait two character intervals at new rate */
	tegra_uart_wait_sym_time(tup, 2);
	return 0;
}

static char tegra_uart_decode_rx_error(struct tegra_uart_port *tup,
			unsigned long lsr)
{
	char flag = TTY_NORMAL;

	if (unlikely(lsr & TEGRA_UART_LSR_ANY)) {
		if (lsr & UART_LSR_OE) {
			/* Overrrun error */
			flag = TTY_OVERRUN;
			tup->uport.icount.overrun++;
			dev_err(tup->uport.dev, "Got overrun errors\n");
		} else if (lsr & UART_LSR_PE) {
			/* Parity error */
			flag = TTY_PARITY;
			tup->uport.icount.parity++;
			dev_err(tup->uport.dev, "Got Parity errors\n");
		} else if (lsr & UART_LSR_FE) {
			flag = TTY_FRAME;
			tup->uport.icount.frame++;
			dev_err(tup->uport.dev, "Got frame errors\n");
		} else if (lsr & UART_LSR_BI) {
			/*
			 * Break error
			 * If FIFO read error without any data, reset Rx FIFO
			 */
			if (!(lsr & UART_LSR_DR) && (lsr & UART_LSR_FIFOE))
				tegra_uart_fifo_reset(tup, UART_FCR_CLEAR_RCVR);
			if (tup->uport.ignore_status_mask & UART_LSR_BI)
				return TTY_BREAK;
			flag = TTY_BREAK;
			tup->uport.icount.brk++;
			dev_dbg(tup->uport.dev, "Got Break\n");
		}
		uart_insert_char(&tup->uport, lsr, UART_LSR_OE, 0, flag);
	}

	return flag;
}

static int tegra_uart_request_port(struct uart_port *u)
{
	return 0;
}

static void tegra_uart_release_port(struct uart_port *u)
{
	/* Nothing to do here */
}

static void tegra_uart_fill_tx_fifo(struct tegra_uart_port *tup, int max_bytes)
{
	struct circ_buf *xmit = &tup->uport.state->xmit;
	int i;

	for (i = 0; i < max_bytes; i++) {
		BUG_ON(uart_circ_empty(xmit));
		if (tup->cdata->tx_fifo_full_status) {
			unsigned long lsr = tegra_uart_read(tup, UART_LSR);
			if ((lsr & TEGRA_UART_LSR_TXFIFO_FULL))
				break;
		}
		tegra_uart_write(tup, xmit->buf[xmit->tail], UART_TX);
		xmit->tail = (xmit->tail + 1) & (UART_XMIT_SIZE - 1);
		tup->uport.icount.tx++;
	}
}

static void tegra_uart_start_pio_tx(struct tegra_uart_port *tup,
		unsigned int bytes)
{
	if (bytes > TEGRA_UART_MIN_DMA)
		bytes = TEGRA_UART_MIN_DMA;

	tup->tx_in_progress = TEGRA_UART_TX_PIO;
	tup->tx_bytes = bytes;
	tup->ier_shadow |= UART_IER_THRI;
	tegra_uart_write(tup, tup->ier_shadow, UART_IER);
}

static void tegra_uart_tx_dma_complete(void *args)
{
	struct tegra_uart_port *tup = args;
	struct circ_buf *xmit = &tup->uport.state->xmit;
	struct dma_tx_state state;
	unsigned long flags;
	unsigned int count;

	dmaengine_tx_status(tup->tx_dma_chan, tup->tx_cookie, &state);
	count = tup->tx_bytes_requested - state.residue;
	async_tx_ack(tup->tx_dma_desc);
	spin_lock_irqsave(&tup->uport.lock, flags);
	xmit->tail = (xmit->tail + count) & (UART_XMIT_SIZE - 1);
	tup->tx_in_progress = 0;
	if (uart_circ_chars_pending(xmit) < WAKEUP_CHARS)
		uart_write_wakeup(&tup->uport);
	tegra_uart_start_next_tx(tup);
	spin_unlock_irqrestore(&tup->uport.lock, flags);
}

static int tegra_uart_start_tx_dma(struct tegra_uart_port *tup,
		unsigned long count)
{
	struct circ_buf *xmit = &tup->uport.state->xmit;
	dma_addr_t tx_phys_addr;

	tup->tx_bytes = count & ~(0xF);
	tx_phys_addr = tup->tx_dma_buf_phys + xmit->tail;

	dma_sync_single_for_device(tup->uport.dev, tx_phys_addr,
				   tup->tx_bytes, DMA_TO_DEVICE);

	tup->tx_dma_desc = dmaengine_prep_slave_single(tup->tx_dma_chan,
				tx_phys_addr, tup->tx_bytes, DMA_MEM_TO_DEV,
				DMA_PREP_INTERRUPT);
	if (!tup->tx_dma_desc) {
		dev_err(tup->uport.dev, "Not able to get desc for Tx\n");
		return -EIO;
	}

	tup->tx_dma_desc->callback = tegra_uart_tx_dma_complete;
	tup->tx_dma_desc->callback_param = tup;
	tup->tx_in_progress = TEGRA_UART_TX_DMA;
	tup->tx_bytes_requested = tup->tx_bytes;
	tup->tx_cookie = dmaengine_submit(tup->tx_dma_desc);
	dma_async_issue_pending(tup->tx_dma_chan);
	return 0;
}

static void tegra_uart_start_next_tx(struct tegra_uart_port *tup)
{
	unsigned long tail;
	unsigned long count;
	struct circ_buf *xmit = &tup->uport.state->xmit;

	if (!tup->current_baud)
		return;

	tail = (unsigned long)&xmit->buf[xmit->tail];
	count = CIRC_CNT_TO_END(xmit->head, xmit->tail, UART_XMIT_SIZE);
	if (!count)
		return;

	if (tup->use_tx_pio || count < TEGRA_UART_MIN_DMA)
		tegra_uart_start_pio_tx(tup, count);
	else if (BYTES_TO_ALIGN(tail) > 0)
		tegra_uart_start_pio_tx(tup, BYTES_TO_ALIGN(tail));
	else
		tegra_uart_start_tx_dma(tup, count);
}

/* Called by serial core driver with u->lock taken. */
static void tegra_uart_start_tx(struct uart_port *u)
{
	struct tegra_uart_port *tup = to_tegra_uport(u);
	struct circ_buf *xmit = &u->state->xmit;

	if (!uart_circ_empty(xmit) && !tup->tx_in_progress)
		tegra_uart_start_next_tx(tup);
}

static unsigned int tegra_uart_tx_empty(struct uart_port *u)
{
	struct tegra_uart_port *tup = to_tegra_uport(u);
	unsigned int ret = 0;
	unsigned long flags;

	spin_lock_irqsave(&u->lock, flags);
	if (!tup->tx_in_progress) {
		unsigned long lsr = tegra_uart_read(tup, UART_LSR);
		if ((lsr & TX_EMPTY_STATUS) == TX_EMPTY_STATUS)
			ret = TIOCSER_TEMT;
	}
	spin_unlock_irqrestore(&u->lock, flags);
	return ret;
}

static void tegra_uart_stop_tx(struct uart_port *u)
{
	struct tegra_uart_port *tup = to_tegra_uport(u);
	struct circ_buf *xmit = &tup->uport.state->xmit;
	struct dma_tx_state state;
	unsigned int count;

	if (tup->tx_in_progress != TEGRA_UART_TX_DMA)
		return;

	dmaengine_terminate_all(tup->tx_dma_chan);
	dmaengine_tx_status(tup->tx_dma_chan, tup->tx_cookie, &state);
	count = tup->tx_bytes_requested - state.residue;
	async_tx_ack(tup->tx_dma_desc);
	xmit->tail = (xmit->tail + count) & (UART_XMIT_SIZE - 1);
	tup->tx_in_progress = 0;
}

static void tegra_uart_handle_tx_pio(struct tegra_uart_port *tup)
{
	struct circ_buf *xmit = &tup->uport.state->xmit;

	tegra_uart_fill_tx_fifo(tup, tup->tx_bytes);
	tup->tx_in_progress = 0;
	if (uart_circ_chars_pending(xmit) < WAKEUP_CHARS)
		uart_write_wakeup(&tup->uport);
	tegra_uart_start_next_tx(tup);
}

static void tegra_uart_handle_rx_pio(struct tegra_uart_port *tup,
		struct tty_port *tty)
{
	do {
		char flag = TTY_NORMAL;
		unsigned long lsr = 0;
		unsigned char ch;

		lsr = tegra_uart_read(tup, UART_LSR);
		if (!(lsr & UART_LSR_DR))
			break;

		flag = tegra_uart_decode_rx_error(tup, lsr);
		if (flag != TTY_NORMAL)
			continue;

		ch = (unsigned char) tegra_uart_read(tup, UART_RX);
		tup->uport.icount.rx++;

		if (!uart_handle_sysrq_char(&tup->uport, ch) && tty)
			tty_insert_flip_char(tty, ch, flag);

		if (tup->uport.ignore_status_mask & UART_LSR_DR)
			continue;
	} while (1);
}

static void tegra_uart_copy_rx_to_tty(struct tegra_uart_port *tup,
				      struct tty_port *tty,
				      unsigned int count)
{
	int copied;

	/* If count is zero, then there is no data to be copied */
	if (!count)
		return;

	tup->uport.icount.rx += count;
	if (!tty) {
		dev_err(tup->uport.dev, "No tty port\n");
		return;
	}

	if (tup->uport.ignore_status_mask & UART_LSR_DR)
		return;

	dma_sync_single_for_cpu(tup->uport.dev, tup->rx_dma_buf_phys,
				count, DMA_FROM_DEVICE);
	copied = tty_insert_flip_string(tty,
			((unsigned char *)(tup->rx_dma_buf_virt)), count);
	if (copied != count) {
		WARN_ON(1);
		dev_err(tup->uport.dev, "RxData copy to tty layer failed\n");
	}
	dma_sync_single_for_device(tup->uport.dev, tup->rx_dma_buf_phys,
				   count, DMA_TO_DEVICE);
<<<<<<< HEAD
=======
}

static void do_handle_rx_pio(struct tegra_uart_port *tup)
{
	struct tty_struct *tty = tty_port_tty_get(&tup->uport.state->port);
	struct tty_port *port = &tup->uport.state->port;

	tegra_uart_handle_rx_pio(tup, port);
	if (tty) {
		tty_flip_buffer_push(port);
		tty_kref_put(tty);
	}
>>>>>>> 2c523b34
}

static void tegra_uart_rx_buffer_push(struct tegra_uart_port *tup,
				      unsigned int residue)
{
	struct tty_port *port = &tup->uport.state->port;
	unsigned int count;

	async_tx_ack(tup->rx_dma_desc);
	count = tup->rx_bytes_requested - residue;

	/* If we are here, DMA is stopped */
	tegra_uart_copy_rx_to_tty(tup, port, count);

	do_handle_rx_pio(tup);
}

static void tegra_uart_rx_dma_complete(void *args)
{
	struct tegra_uart_port *tup = args;
	struct uart_port *u = &tup->uport;
	unsigned long flags;
	struct dma_tx_state state;
	enum dma_status status;

	spin_lock_irqsave(&u->lock, flags);

	status = dmaengine_tx_status(tup->rx_dma_chan, tup->rx_cookie, &state);

	if (status == DMA_IN_PROGRESS) {
		dev_dbg(tup->uport.dev, "RX DMA is in progress\n");
		goto done;
	}

	/* Deactivate flow control to stop sender */
	if (tup->rts_active)
		set_rts(tup, false);

	tup->rx_dma_active = false;
	tegra_uart_rx_buffer_push(tup, 0);
	tegra_uart_start_rx_dma(tup);

	/* Activate flow control to start transfer */
	if (tup->rts_active)
		set_rts(tup, true);

done:
	spin_unlock_irqrestore(&u->lock, flags);
}

static void tegra_uart_terminate_rx_dma(struct tegra_uart_port *tup)
{
	struct dma_tx_state state;

<<<<<<< HEAD
	if (!tup->rx_dma_active)
		return;
=======
	if (!tup->rx_dma_active) {
		do_handle_rx_pio(tup);
		return;
	}
>>>>>>> 2c523b34

	dmaengine_terminate_all(tup->rx_dma_chan);
	dmaengine_tx_status(tup->rx_dma_chan, tup->rx_cookie, &state);

	tegra_uart_rx_buffer_push(tup, state.residue);
	tup->rx_dma_active = false;
}

static void tegra_uart_handle_rx_dma(struct tegra_uart_port *tup)
{
	/* Deactivate flow control to stop sender */
	if (tup->rts_active)
		set_rts(tup, false);

	tegra_uart_terminate_rx_dma(tup);

	if (tup->rts_active)
		set_rts(tup, true);
}

static int tegra_uart_start_rx_dma(struct tegra_uart_port *tup)
{
	unsigned int count = TEGRA_UART_RX_DMA_BUFFER_SIZE;

	if (tup->rx_dma_active)
		return 0;

	tup->rx_dma_desc = dmaengine_prep_slave_single(tup->rx_dma_chan,
				tup->rx_dma_buf_phys, count, DMA_DEV_TO_MEM,
				DMA_PREP_INTERRUPT);
	if (!tup->rx_dma_desc) {
		dev_err(tup->uport.dev, "Not able to get desc for Rx\n");
		return -EIO;
	}

	tup->rx_dma_active = true;
	tup->rx_dma_desc->callback = tegra_uart_rx_dma_complete;
	tup->rx_dma_desc->callback_param = tup;
	tup->rx_bytes_requested = count;
	tup->rx_cookie = dmaengine_submit(tup->rx_dma_desc);
	dma_async_issue_pending(tup->rx_dma_chan);
	return 0;
}

static void tegra_uart_handle_modem_signal_change(struct uart_port *u)
{
	struct tegra_uart_port *tup = to_tegra_uport(u);
	unsigned long msr;

	msr = tegra_uart_read(tup, UART_MSR);
	if (!(msr & UART_MSR_ANY_DELTA))
		return;

	if (msr & UART_MSR_TERI)
		tup->uport.icount.rng++;
	if (msr & UART_MSR_DDSR)
		tup->uport.icount.dsr++;
	/* We may only get DDCD when HW init and reset */
	if (msr & UART_MSR_DDCD)
		uart_handle_dcd_change(&tup->uport, msr & UART_MSR_DCD);
	/* Will start/stop_tx accordingly */
	if (msr & UART_MSR_DCTS)
		uart_handle_cts_change(&tup->uport, msr & UART_MSR_CTS);
}

static irqreturn_t tegra_uart_isr(int irq, void *data)
{
	struct tegra_uart_port *tup = data;
	struct uart_port *u = &tup->uport;
	unsigned long iir;
	unsigned long ier;
	bool is_rx_start = false;
	bool is_rx_int = false;
	unsigned long flags;

	spin_lock_irqsave(&u->lock, flags);
	while (1) {
		iir = tegra_uart_read(tup, UART_IIR);
		if (iir & UART_IIR_NO_INT) {
			if (!tup->use_rx_pio && is_rx_int) {
				tegra_uart_handle_rx_dma(tup);
				if (tup->rx_in_progress) {
					ier = tup->ier_shadow;
					ier |= (UART_IER_RLSI | UART_IER_RTOIE |
						TEGRA_UART_IER_EORD | UART_IER_RDI);
					tup->ier_shadow = ier;
					tegra_uart_write(tup, ier, UART_IER);
				}
			} else if (is_rx_start) {
				tegra_uart_start_rx_dma(tup);
			}
			spin_unlock_irqrestore(&u->lock, flags);
			return IRQ_HANDLED;
		}

		switch ((iir >> 1) & 0x7) {
		case 0: /* Modem signal change interrupt */
			tegra_uart_handle_modem_signal_change(u);
			break;

		case 1: /* Transmit interrupt only triggered when using PIO */
			tup->ier_shadow &= ~UART_IER_THRI;
			tegra_uart_write(tup, tup->ier_shadow, UART_IER);
			tegra_uart_handle_tx_pio(tup);
			break;

		case 4: /* End of data */
		case 6: /* Rx timeout */
			if (!tup->use_rx_pio) {
				is_rx_int = tup->rx_in_progress;
				/* Disable Rx interrupts */
				ier = tup->ier_shadow;
				ier &= ~(UART_IER_RDI | UART_IER_RLSI |
					UART_IER_RTOIE | TEGRA_UART_IER_EORD);
				tup->ier_shadow = ier;
				tegra_uart_write(tup, ier, UART_IER);
				break;
			}
			/* Fall through */
		case 2: /* Receive */
			if (!tup->use_rx_pio) {
				is_rx_start = tup->rx_in_progress;
				tup->ier_shadow  &= ~UART_IER_RDI;
				tegra_uart_write(tup, tup->ier_shadow,
						 UART_IER);
			} else {
				do_handle_rx_pio(tup);
			}
			break;

		case 3: /* Receive error */
			tegra_uart_decode_rx_error(tup,
					tegra_uart_read(tup, UART_LSR));
			break;

		case 5: /* break nothing to handle */
		case 7: /* break nothing to handle */
			break;
		}
	}
}

static void tegra_uart_stop_rx(struct uart_port *u)
{
	struct tegra_uart_port *tup = to_tegra_uport(u);
	struct tty_port *port = &tup->uport.state->port;
	unsigned long ier;

	if (tup->rts_active)
		set_rts(tup, false);

	if (!tup->rx_in_progress)
		return;

	tegra_uart_wait_sym_time(tup, 1); /* wait one character interval */

	ier = tup->ier_shadow;
	ier &= ~(UART_IER_RDI | UART_IER_RLSI | UART_IER_RTOIE |
					TEGRA_UART_IER_EORD);
	tup->ier_shadow = ier;
	tegra_uart_write(tup, ier, UART_IER);
	tup->rx_in_progress = 0;

	if (!tup->use_rx_pio)
		tegra_uart_terminate_rx_dma(tup);
	else
		tegra_uart_handle_rx_pio(tup, port);
}

static void tegra_uart_hw_deinit(struct tegra_uart_port *tup)
{
	unsigned long flags;
	unsigned long char_time = DIV_ROUND_UP(10000000, tup->current_baud);
	unsigned long fifo_empty_time = tup->uport.fifosize * char_time;
	unsigned long wait_time;
	unsigned long lsr;
	unsigned long msr;
	unsigned long mcr;

	/* Disable interrupts */
	tegra_uart_write(tup, 0, UART_IER);

	lsr = tegra_uart_read(tup, UART_LSR);
	if ((lsr & UART_LSR_TEMT) != UART_LSR_TEMT) {
		msr = tegra_uart_read(tup, UART_MSR);
		mcr = tegra_uart_read(tup, UART_MCR);
		if ((mcr & TEGRA_UART_MCR_CTS_EN) && (msr & UART_MSR_CTS))
			dev_err(tup->uport.dev,
				"Tx Fifo not empty, CTS disabled, waiting\n");

		/* Wait for Tx fifo to be empty */
		while ((lsr & UART_LSR_TEMT) != UART_LSR_TEMT) {
			wait_time = min(fifo_empty_time, 100lu);
			udelay(wait_time);
			fifo_empty_time -= wait_time;
			if (!fifo_empty_time) {
				msr = tegra_uart_read(tup, UART_MSR);
				mcr = tegra_uart_read(tup, UART_MCR);
				if ((mcr & TEGRA_UART_MCR_CTS_EN) &&
					(msr & UART_MSR_CTS))
					dev_err(tup->uport.dev,
						"Slave not ready\n");
				break;
			}
			lsr = tegra_uart_read(tup, UART_LSR);
		}
	}

	spin_lock_irqsave(&tup->uport.lock, flags);
	/* Reset the Rx and Tx FIFOs */
	tegra_uart_fifo_reset(tup, UART_FCR_CLEAR_XMIT | UART_FCR_CLEAR_RCVR);
	tup->current_baud = 0;
	spin_unlock_irqrestore(&tup->uport.lock, flags);

	tup->rx_in_progress = 0;
	tup->tx_in_progress = 0;

	if (!tup->use_rx_pio)
		tegra_uart_dma_channel_free(tup, true);
	if (!tup->use_tx_pio)
		tegra_uart_dma_channel_free(tup, false);

	clk_disable_unprepare(tup->uart_clk);
}

static int tegra_uart_hw_init(struct tegra_uart_port *tup)
{
	int ret;

	tup->fcr_shadow = 0;
	tup->mcr_shadow = 0;
	tup->lcr_shadow = 0;
	tup->ier_shadow = 0;
	tup->current_baud = 0;

	clk_prepare_enable(tup->uart_clk);

	/* Reset the UART controller to clear all previous status.*/
	reset_control_assert(tup->rst);
	udelay(10);
	reset_control_deassert(tup->rst);

	tup->rx_in_progress = 0;
	tup->tx_in_progress = 0;

	/*
	 * Set the trigger level
	 *
	 * For PIO mode:
	 *
	 * For receive, this will interrupt the CPU after that many number of
	 * bytes are received, for the remaining bytes the receive timeout
	 * interrupt is received. Rx high watermark is set to 4.
	 *
	 * For transmit, if the trasnmit interrupt is enabled, this will
	 * interrupt the CPU when the number of entries in the FIFO reaches the
	 * low watermark. Tx low watermark is set to 16 bytes.
	 *
	 * For DMA mode:
	 *
	 * Set the Tx trigger to 16. This should match the DMA burst size that
	 * programmed in the DMA registers.
	 */
	tup->fcr_shadow = UART_FCR_ENABLE_FIFO;

	if (tup->use_rx_pio) {
		tup->fcr_shadow |= UART_FCR_R_TRIG_11;
	} else {
		if (tup->cdata->max_dma_burst_bytes == 8)
			tup->fcr_shadow |= UART_FCR_R_TRIG_10;
		else
			tup->fcr_shadow |= UART_FCR_R_TRIG_01;
	}

	tup->fcr_shadow |= TEGRA_UART_TX_TRIG_16B;
	tegra_uart_write(tup, tup->fcr_shadow, UART_FCR);

	/* Dummy read to ensure the write is posted */
	tegra_uart_read(tup, UART_SCR);

	if (tup->cdata->fifo_mode_enable_status) {
		ret = tegra_uart_wait_fifo_mode_enabled(tup);
		dev_err(tup->uport.dev, "FIFO mode not enabled\n");
		if (ret < 0)
			return ret;
	} else {
		/*
		 * For all tegra devices (up to t210), there is a hardware
		 * issue that requires software to wait for 3 UART clock
		 * periods after enabling the TX fifo, otherwise data could
		 * be lost.
		 */
		tegra_uart_wait_cycle_time(tup, 3);
	}

	/*
	 * Initialize the UART with default configuration
	 * (115200, N, 8, 1) so that the receive DMA buffer may be
	 * enqueued
	 */
	ret = tegra_set_baudrate(tup, TEGRA_UART_DEFAULT_BAUD);
	if (ret < 0) {
		dev_err(tup->uport.dev, "Failed to set baud rate\n");
		return ret;
	}
	if (!tup->use_rx_pio) {
		tup->lcr_shadow = TEGRA_UART_DEFAULT_LSR;
		tup->fcr_shadow |= UART_FCR_DMA_SELECT;
		tegra_uart_write(tup, tup->fcr_shadow, UART_FCR);
	} else {
		tegra_uart_write(tup, tup->fcr_shadow, UART_FCR);
	}
	tup->rx_in_progress = 1;

	/*
	 * Enable IE_RXS for the receive status interrupts like line errros.
	 * Enable IE_RX_TIMEOUT to get the bytes which cannot be DMA'd.
	 *
	 * EORD is different interrupt than RX_TIMEOUT - RX_TIMEOUT occurs when
	 * the DATA is sitting in the FIFO and couldn't be transferred to the
	 * DMA as the DMA size alignment (4 bytes) is not met. EORD will be
	 * triggered when there is a pause of the incomming data stream for 4
	 * characters long.
	 *
	 * For pauses in the data which is not aligned to 4 bytes, we get
	 * both the EORD as well as RX_TIMEOUT - SW sees RX_TIMEOUT first
	 * then the EORD.
	 */
	tup->ier_shadow = UART_IER_RLSI | UART_IER_RTOIE | UART_IER_RDI;

	/*
	 * If using DMA mode, enable EORD interrupt to notify about RX
	 * completion.
	 */
	if (!tup->use_rx_pio)
		tup->ier_shadow |= TEGRA_UART_IER_EORD;

	tegra_uart_write(tup, tup->ier_shadow, UART_IER);
	return 0;
}

static void tegra_uart_dma_channel_free(struct tegra_uart_port *tup,
		bool dma_to_memory)
{
	if (dma_to_memory) {
		dmaengine_terminate_all(tup->rx_dma_chan);
		dma_release_channel(tup->rx_dma_chan);
		dma_free_coherent(tup->uport.dev, TEGRA_UART_RX_DMA_BUFFER_SIZE,
				tup->rx_dma_buf_virt, tup->rx_dma_buf_phys);
		tup->rx_dma_chan = NULL;
		tup->rx_dma_buf_phys = 0;
		tup->rx_dma_buf_virt = NULL;
	} else {
		dmaengine_terminate_all(tup->tx_dma_chan);
		dma_release_channel(tup->tx_dma_chan);
		dma_unmap_single(tup->uport.dev, tup->tx_dma_buf_phys,
			UART_XMIT_SIZE, DMA_TO_DEVICE);
		tup->tx_dma_chan = NULL;
		tup->tx_dma_buf_phys = 0;
		tup->tx_dma_buf_virt = NULL;
	}
}

static int tegra_uart_dma_channel_allocate(struct tegra_uart_port *tup,
			bool dma_to_memory)
{
	struct dma_chan *dma_chan;
	unsigned char *dma_buf;
	dma_addr_t dma_phys;
	int ret;
	struct dma_slave_config dma_sconfig;

	dma_chan = dma_request_chan(tup->uport.dev, dma_to_memory ? "rx" : "tx");
	if (IS_ERR(dma_chan)) {
		ret = PTR_ERR(dma_chan);
		dev_err(tup->uport.dev,
			"DMA channel alloc failed: %d\n", ret);
		return ret;
	}

	if (dma_to_memory) {
		dma_buf = dma_alloc_coherent(tup->uport.dev,
				TEGRA_UART_RX_DMA_BUFFER_SIZE,
				 &dma_phys, GFP_KERNEL);
		if (!dma_buf) {
			dev_err(tup->uport.dev,
				"Not able to allocate the dma buffer\n");
			dma_release_channel(dma_chan);
			return -ENOMEM;
		}
		dma_sync_single_for_device(tup->uport.dev, dma_phys,
					   TEGRA_UART_RX_DMA_BUFFER_SIZE,
					   DMA_TO_DEVICE);
		dma_sconfig.src_addr = tup->uport.mapbase;
		dma_sconfig.src_addr_width = DMA_SLAVE_BUSWIDTH_1_BYTE;
		dma_sconfig.src_maxburst = tup->cdata->max_dma_burst_bytes;
		tup->rx_dma_chan = dma_chan;
		tup->rx_dma_buf_virt = dma_buf;
		tup->rx_dma_buf_phys = dma_phys;
	} else {
		dma_phys = dma_map_single(tup->uport.dev,
			tup->uport.state->xmit.buf, UART_XMIT_SIZE,
			DMA_TO_DEVICE);
		if (dma_mapping_error(tup->uport.dev, dma_phys)) {
			dev_err(tup->uport.dev, "dma_map_single tx failed\n");
			dma_release_channel(dma_chan);
			return -ENOMEM;
		}
		dma_buf = tup->uport.state->xmit.buf;
		dma_sconfig.dst_addr = tup->uport.mapbase;
		dma_sconfig.dst_addr_width = DMA_SLAVE_BUSWIDTH_1_BYTE;
		dma_sconfig.dst_maxburst = 16;
		tup->tx_dma_chan = dma_chan;
		tup->tx_dma_buf_virt = dma_buf;
		tup->tx_dma_buf_phys = dma_phys;
	}

	ret = dmaengine_slave_config(dma_chan, &dma_sconfig);
	if (ret < 0) {
		dev_err(tup->uport.dev,
			"Dma slave config failed, err = %d\n", ret);
		tegra_uart_dma_channel_free(tup, dma_to_memory);
		return ret;
	}

	return 0;
}

static int tegra_uart_startup(struct uart_port *u)
{
	struct tegra_uart_port *tup = to_tegra_uport(u);
	int ret;

	if (!tup->use_tx_pio) {
		ret = tegra_uart_dma_channel_allocate(tup, false);
		if (ret < 0) {
			dev_err(u->dev, "Tx Dma allocation failed, err = %d\n",
				ret);
			return ret;
		}
	}

	if (!tup->use_rx_pio) {
		ret = tegra_uart_dma_channel_allocate(tup, true);
		if (ret < 0) {
			dev_err(u->dev, "Rx Dma allocation failed, err = %d\n",
				ret);
			goto fail_rx_dma;
		}
	}

	ret = tegra_uart_hw_init(tup);
	if (ret < 0) {
		dev_err(u->dev, "Uart HW init failed, err = %d\n", ret);
		goto fail_hw_init;
	}

	ret = request_irq(u->irq, tegra_uart_isr, 0,
				dev_name(u->dev), tup);
	if (ret < 0) {
		dev_err(u->dev, "Failed to register ISR for IRQ %d\n", u->irq);
		goto fail_hw_init;
	}
	return 0;

fail_hw_init:
	if (!tup->use_rx_pio)
		tegra_uart_dma_channel_free(tup, true);
fail_rx_dma:
	if (!tup->use_tx_pio)
		tegra_uart_dma_channel_free(tup, false);
	return ret;
}

/*
 * Flush any TX data submitted for DMA and PIO. Called when the
 * TX circular buffer is reset.
 */
static void tegra_uart_flush_buffer(struct uart_port *u)
{
	struct tegra_uart_port *tup = to_tegra_uport(u);

	tup->tx_bytes = 0;
	if (tup->tx_dma_chan)
		dmaengine_terminate_all(tup->tx_dma_chan);
}

static void tegra_uart_shutdown(struct uart_port *u)
{
	struct tegra_uart_port *tup = to_tegra_uport(u);

	tegra_uart_hw_deinit(tup);
	free_irq(u->irq, tup);
}

static void tegra_uart_enable_ms(struct uart_port *u)
{
	struct tegra_uart_port *tup = to_tegra_uport(u);

	if (tup->enable_modem_interrupt) {
		tup->ier_shadow |= UART_IER_MSI;
		tegra_uart_write(tup, tup->ier_shadow, UART_IER);
	}
}

static void tegra_uart_set_termios(struct uart_port *u,
		struct ktermios *termios, struct ktermios *oldtermios)
{
	struct tegra_uart_port *tup = to_tegra_uport(u);
	unsigned int baud;
	unsigned long flags;
	unsigned int lcr;
	int symb_bit = 1;
	struct clk *parent_clk = clk_get_parent(tup->uart_clk);
	unsigned long parent_clk_rate = clk_get_rate(parent_clk);
	int max_divider = (tup->cdata->support_clk_src_div) ? 0x7FFF : 0xFFFF;
	int ret;

	max_divider *= 16;
	spin_lock_irqsave(&u->lock, flags);

	/* Changing configuration, it is safe to stop any rx now */
	if (tup->rts_active)
		set_rts(tup, false);

	/* Clear all interrupts as configuration is going to be changed */
	tegra_uart_write(tup, tup->ier_shadow | UART_IER_RDI, UART_IER);
	tegra_uart_read(tup, UART_IER);
	tegra_uart_write(tup, 0, UART_IER);
	tegra_uart_read(tup, UART_IER);

	/* Parity */
	lcr = tup->lcr_shadow;
	lcr &= ~UART_LCR_PARITY;

	/* CMSPAR isn't supported by this driver */
	termios->c_cflag &= ~CMSPAR;

	if ((termios->c_cflag & PARENB) == PARENB) {
		symb_bit++;
		if (termios->c_cflag & PARODD) {
			lcr |= UART_LCR_PARITY;
			lcr &= ~UART_LCR_EPAR;
			lcr &= ~UART_LCR_SPAR;
		} else {
			lcr |= UART_LCR_PARITY;
			lcr |= UART_LCR_EPAR;
			lcr &= ~UART_LCR_SPAR;
		}
	}

	lcr &= ~UART_LCR_WLEN8;
	switch (termios->c_cflag & CSIZE) {
	case CS5:
		lcr |= UART_LCR_WLEN5;
		symb_bit += 5;
		break;
	case CS6:
		lcr |= UART_LCR_WLEN6;
		symb_bit += 6;
		break;
	case CS7:
		lcr |= UART_LCR_WLEN7;
		symb_bit += 7;
		break;
	default:
		lcr |= UART_LCR_WLEN8;
		symb_bit += 8;
		break;
	}

	/* Stop bits */
	if (termios->c_cflag & CSTOPB) {
		lcr |= UART_LCR_STOP;
		symb_bit += 2;
	} else {
		lcr &= ~UART_LCR_STOP;
		symb_bit++;
	}

	tegra_uart_write(tup, lcr, UART_LCR);
	tup->lcr_shadow = lcr;
	tup->symb_bit = symb_bit;

	/* Baud rate. */
	baud = uart_get_baud_rate(u, termios, oldtermios,
			parent_clk_rate/max_divider,
			parent_clk_rate/16);
	spin_unlock_irqrestore(&u->lock, flags);
	ret = tegra_set_baudrate(tup, baud);
	if (ret < 0) {
		dev_err(tup->uport.dev, "Failed to set baud rate\n");
		return;
	}
	if (tty_termios_baud_rate(termios))
		tty_termios_encode_baud_rate(termios, baud, baud);
	spin_lock_irqsave(&u->lock, flags);

	/* Flow control */
	if (termios->c_cflag & CRTSCTS)	{
		tup->mcr_shadow |= TEGRA_UART_MCR_CTS_EN;
		tup->mcr_shadow &= ~TEGRA_UART_MCR_RTS_EN;
		tegra_uart_write(tup, tup->mcr_shadow, UART_MCR);
		/* if top layer has asked to set rts active then do so here */
		if (tup->rts_active)
			set_rts(tup, true);
	} else {
		tup->mcr_shadow &= ~TEGRA_UART_MCR_CTS_EN;
		tup->mcr_shadow &= ~TEGRA_UART_MCR_RTS_EN;
		tegra_uart_write(tup, tup->mcr_shadow, UART_MCR);
	}

	/* update the port timeout based on new settings */
	uart_update_timeout(u, termios->c_cflag, baud);

	/* Make sure all writes have completed */
	tegra_uart_read(tup, UART_IER);

	/* Re-enable interrupt */
	tegra_uart_write(tup, tup->ier_shadow, UART_IER);
	tegra_uart_read(tup, UART_IER);

	tup->uport.ignore_status_mask = 0;
	/* Ignore all characters if CREAD is not set */
	if ((termios->c_cflag & CREAD) == 0)
		tup->uport.ignore_status_mask |= UART_LSR_DR;
	if (termios->c_iflag & IGNBRK)
		tup->uport.ignore_status_mask |= UART_LSR_BI;

	spin_unlock_irqrestore(&u->lock, flags);
}

static const char *tegra_uart_type(struct uart_port *u)
{
	return TEGRA_UART_TYPE;
}

static const struct uart_ops tegra_uart_ops = {
	.tx_empty	= tegra_uart_tx_empty,
	.set_mctrl	= tegra_uart_set_mctrl,
	.get_mctrl	= tegra_uart_get_mctrl,
	.stop_tx	= tegra_uart_stop_tx,
	.start_tx	= tegra_uart_start_tx,
	.stop_rx	= tegra_uart_stop_rx,
	.flush_buffer	= tegra_uart_flush_buffer,
	.enable_ms	= tegra_uart_enable_ms,
	.break_ctl	= tegra_uart_break_ctl,
	.startup	= tegra_uart_startup,
	.shutdown	= tegra_uart_shutdown,
	.set_termios	= tegra_uart_set_termios,
	.type		= tegra_uart_type,
	.request_port	= tegra_uart_request_port,
	.release_port	= tegra_uart_release_port,
};

static struct uart_driver tegra_uart_driver = {
	.owner		= THIS_MODULE,
	.driver_name	= "tegra_hsuart",
	.dev_name	= "ttyTHS",
	.cons		= NULL,
	.nr		= TEGRA_UART_MAXIMUM,
};

static int tegra_uart_parse_dt(struct platform_device *pdev,
	struct tegra_uart_port *tup)
{
	struct device_node *np = pdev->dev.of_node;
	int port;
	int ret;
	int index;
	u32 pval;
	int count;
	int n_entries;

	port = of_alias_get_id(np, "serial");
	if (port < 0) {
		dev_err(&pdev->dev, "failed to get alias id, errno %d\n", port);
		return port;
	}
	tup->uport.line = port;

	tup->enable_modem_interrupt = of_property_read_bool(np,
					"nvidia,enable-modem-interrupt");

	index = of_property_match_string(np, "dma-names", "rx");
	if (index < 0) {
		tup->use_rx_pio = true;
		dev_info(&pdev->dev, "RX in PIO mode\n");
	}
	index = of_property_match_string(np, "dma-names", "tx");
	if (index < 0) {
		tup->use_tx_pio = true;
		dev_info(&pdev->dev, "TX in PIO mode\n");
	}

	n_entries = of_property_count_u32_elems(np, "nvidia,adjust-baud-rates");
	if (n_entries > 0) {
		tup->n_adjustable_baud_rates = n_entries / 3;
		tup->baud_tolerance =
		devm_kzalloc(&pdev->dev, (tup->n_adjustable_baud_rates) *
			     sizeof(*tup->baud_tolerance), GFP_KERNEL);
		if (!tup->baud_tolerance)
			return -ENOMEM;
		for (count = 0, index = 0; count < n_entries; count += 3,
		     index++) {
			ret =
			of_property_read_u32_index(np,
						   "nvidia,adjust-baud-rates",
						   count, &pval);
			if (!ret)
				tup->baud_tolerance[index].lower_range_baud =
				pval;
			ret =
			of_property_read_u32_index(np,
						   "nvidia,adjust-baud-rates",
						   count + 1, &pval);
			if (!ret)
				tup->baud_tolerance[index].upper_range_baud =
				pval;
			ret =
			of_property_read_u32_index(np,
						   "nvidia,adjust-baud-rates",
						   count + 2, &pval);
			if (!ret)
				tup->baud_tolerance[index].tolerance =
				(s32)pval;
		}
	} else {
		tup->n_adjustable_baud_rates = 0;
	}

	return 0;
}

static struct tegra_uart_chip_data tegra20_uart_chip_data = {
	.tx_fifo_full_status		= false,
	.allow_txfifo_reset_fifo_mode	= true,
	.support_clk_src_div		= false,
	.fifo_mode_enable_status	= false,
	.uart_max_port			= 5,
	.max_dma_burst_bytes		= 4,
	.error_tolerance_low_range	= 0,
	.error_tolerance_high_range	= 4,
};

static struct tegra_uart_chip_data tegra30_uart_chip_data = {
	.tx_fifo_full_status		= true,
	.allow_txfifo_reset_fifo_mode	= false,
	.support_clk_src_div		= true,
	.fifo_mode_enable_status	= false,
	.uart_max_port			= 5,
	.max_dma_burst_bytes		= 4,
	.error_tolerance_low_range	= 0,
	.error_tolerance_high_range	= 4,
};

static struct tegra_uart_chip_data tegra186_uart_chip_data = {
	.tx_fifo_full_status		= true,
	.allow_txfifo_reset_fifo_mode	= false,
	.support_clk_src_div		= true,
	.fifo_mode_enable_status	= true,
	.uart_max_port			= 8,
	.max_dma_burst_bytes		= 8,
	.error_tolerance_low_range	= 0,
	.error_tolerance_high_range	= 4,
};

static struct tegra_uart_chip_data tegra194_uart_chip_data = {
	.tx_fifo_full_status		= true,
	.allow_txfifo_reset_fifo_mode	= false,
	.support_clk_src_div		= true,
	.fifo_mode_enable_status	= true,
	.uart_max_port			= 8,
	.max_dma_burst_bytes		= 8,
	.error_tolerance_low_range	= -2,
	.error_tolerance_high_range	= 2,
};

static const struct of_device_id tegra_uart_of_match[] = {
	{
		.compatible	= "nvidia,tegra30-hsuart",
		.data		= &tegra30_uart_chip_data,
	}, {
		.compatible	= "nvidia,tegra20-hsuart",
		.data		= &tegra20_uart_chip_data,
	}, {
		.compatible     = "nvidia,tegra186-hsuart",
		.data		= &tegra186_uart_chip_data,
	}, {
		.compatible     = "nvidia,tegra194-hsuart",
		.data		= &tegra194_uart_chip_data,
	}, {
	},
};
MODULE_DEVICE_TABLE(of, tegra_uart_of_match);

static int tegra_uart_probe(struct platform_device *pdev)
{
	struct tegra_uart_port *tup;
	struct uart_port *u;
	struct resource *resource;
	int ret;
	const struct tegra_uart_chip_data *cdata;
	const struct of_device_id *match;

	match = of_match_device(tegra_uart_of_match, &pdev->dev);
	if (!match) {
		dev_err(&pdev->dev, "Error: No device match found\n");
		return -ENODEV;
	}
	cdata = match->data;

	tup = devm_kzalloc(&pdev->dev, sizeof(*tup), GFP_KERNEL);
	if (!tup) {
		dev_err(&pdev->dev, "Failed to allocate memory for tup\n");
		return -ENOMEM;
	}

	ret = tegra_uart_parse_dt(pdev, tup);
	if (ret < 0)
		return ret;

	u = &tup->uport;
	u->dev = &pdev->dev;
	u->ops = &tegra_uart_ops;
	u->type = PORT_TEGRA;
	u->fifosize = 32;
	tup->cdata = cdata;

	platform_set_drvdata(pdev, tup);
	resource = platform_get_resource(pdev, IORESOURCE_MEM, 0);
	if (!resource) {
		dev_err(&pdev->dev, "No IO memory resource\n");
		return -ENODEV;
	}

	u->mapbase = resource->start;
	u->membase = devm_ioremap_resource(&pdev->dev, resource);
	if (IS_ERR(u->membase))
		return PTR_ERR(u->membase);

	tup->uart_clk = devm_clk_get(&pdev->dev, NULL);
	if (IS_ERR(tup->uart_clk)) {
		dev_err(&pdev->dev, "Couldn't get the clock\n");
		return PTR_ERR(tup->uart_clk);
	}

	tup->rst = devm_reset_control_get_exclusive(&pdev->dev, "serial");
	if (IS_ERR(tup->rst)) {
		dev_err(&pdev->dev, "Couldn't get the reset\n");
		return PTR_ERR(tup->rst);
	}

	u->iotype = UPIO_MEM32;
	ret = platform_get_irq(pdev, 0);
	if (ret < 0)
		return ret;
	u->irq = ret;
	u->regshift = 2;
	ret = uart_add_one_port(&tegra_uart_driver, u);
	if (ret < 0) {
		dev_err(&pdev->dev, "Failed to add uart port, err %d\n", ret);
		return ret;
	}
	return ret;
}

static int tegra_uart_remove(struct platform_device *pdev)
{
	struct tegra_uart_port *tup = platform_get_drvdata(pdev);
	struct uart_port *u = &tup->uport;

	uart_remove_one_port(&tegra_uart_driver, u);
	return 0;
}

#ifdef CONFIG_PM_SLEEP
static int tegra_uart_suspend(struct device *dev)
{
	struct tegra_uart_port *tup = dev_get_drvdata(dev);
	struct uart_port *u = &tup->uport;

	return uart_suspend_port(&tegra_uart_driver, u);
}

static int tegra_uart_resume(struct device *dev)
{
	struct tegra_uart_port *tup = dev_get_drvdata(dev);
	struct uart_port *u = &tup->uport;

	return uart_resume_port(&tegra_uart_driver, u);
}
#endif

static const struct dev_pm_ops tegra_uart_pm_ops = {
	SET_SYSTEM_SLEEP_PM_OPS(tegra_uart_suspend, tegra_uart_resume)
};

static struct platform_driver tegra_uart_platform_driver = {
	.probe		= tegra_uart_probe,
	.remove		= tegra_uart_remove,
	.driver		= {
		.name	= "serial-tegra",
		.of_match_table = tegra_uart_of_match,
		.pm	= &tegra_uart_pm_ops,
	},
};

static int __init tegra_uart_init(void)
{
	int ret;
	struct device_node *node;
	const struct of_device_id *match = NULL;
	const struct tegra_uart_chip_data *cdata = NULL;

	node = of_find_matching_node(NULL, tegra_uart_of_match);
	if (node)
		match = of_match_node(tegra_uart_of_match, node);
	if (match)
		cdata = match->data;
	if (cdata)
		tegra_uart_driver.nr = cdata->uart_max_port;

	ret = uart_register_driver(&tegra_uart_driver);
	if (ret < 0) {
		pr_err("Could not register %s driver\n",
		       tegra_uart_driver.driver_name);
		return ret;
	}

	ret = platform_driver_register(&tegra_uart_platform_driver);
	if (ret < 0) {
		pr_err("Uart platform driver register failed, e = %d\n", ret);
		uart_unregister_driver(&tegra_uart_driver);
		return ret;
	}
	return 0;
}

static void __exit tegra_uart_exit(void)
{
	pr_info("Unloading tegra uart driver\n");
	platform_driver_unregister(&tegra_uart_platform_driver);
	uart_unregister_driver(&tegra_uart_driver);
}

module_init(tegra_uart_init);
module_exit(tegra_uart_exit);

MODULE_ALIAS("platform:serial-tegra");
MODULE_DESCRIPTION("High speed UART driver for tegra chipset");
MODULE_AUTHOR("Laxman Dewangan <ldewangan@nvidia.com>");
MODULE_LICENSE("GPL v2");<|MERGE_RESOLUTION|>--- conflicted
+++ resolved
@@ -690,8 +690,6 @@
 	}
 	dma_sync_single_for_device(tup->uport.dev, tup->rx_dma_buf_phys,
 				   count, DMA_TO_DEVICE);
-<<<<<<< HEAD
-=======
 }
 
 static void do_handle_rx_pio(struct tegra_uart_port *tup)
@@ -704,7 +702,6 @@
 		tty_flip_buffer_push(port);
 		tty_kref_put(tty);
 	}
->>>>>>> 2c523b34
 }
 
 static void tegra_uart_rx_buffer_push(struct tegra_uart_port *tup,
@@ -759,15 +756,10 @@
 {
 	struct dma_tx_state state;
 
-<<<<<<< HEAD
-	if (!tup->rx_dma_active)
-		return;
-=======
 	if (!tup->rx_dma_active) {
 		do_handle_rx_pio(tup);
 		return;
 	}
->>>>>>> 2c523b34
 
 	dmaengine_terminate_all(tup->rx_dma_chan);
 	dmaengine_tx_status(tup->rx_dma_chan, tup->rx_cookie, &state);
