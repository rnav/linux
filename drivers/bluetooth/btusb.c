/*
 *
 *  Generic Bluetooth USB driver
 *
 *  Copyright (C) 2005-2008  Marcel Holtmann <marcel@holtmann.org>
 *
 *
 *  This program is free software; you can redistribute it and/or modify
 *  it under the terms of the GNU General Public License as published by
 *  the Free Software Foundation; either version 2 of the License, or
 *  (at your option) any later version.
 *
 *  This program is distributed in the hope that it will be useful,
 *  but WITHOUT ANY WARRANTY; without even the implied warranty of
 *  MERCHANTABILITY or FITNESS FOR A PARTICULAR PURPOSE.  See the
 *  GNU General Public License for more details.
 *
 *  You should have received a copy of the GNU General Public License
 *  along with this program; if not, write to the Free Software
 *  Foundation, Inc., 59 Temple Place, Suite 330, Boston, MA  02111-1307  USA
 *
 */

#include <linux/dmi.h>
#include <linux/module.h>
#include <linux/usb.h>
#include <linux/usb/quirks.h>
#include <linux/firmware.h>
#include <linux/of_device.h>
#include <linux/of_irq.h>
#include <linux/suspend.h>
#include <asm/unaligned.h>

#include <net/bluetooth/bluetooth.h>
#include <net/bluetooth/hci_core.h>

#include "btintel.h"
#include "btbcm.h"
#include "btrtl.h"

#define VERSION "0.8"

static bool disable_scofix;
static bool force_scofix;
static bool enable_autosuspend = IS_ENABLED(CONFIG_BT_HCIBTUSB_AUTOSUSPEND);

static bool reset = true;

static struct usb_driver btusb_driver;

#define BTUSB_IGNORE		0x01
#define BTUSB_DIGIANSWER	0x02
#define BTUSB_CSR		0x04
#define BTUSB_SNIFFER		0x08
#define BTUSB_BCM92035		0x10
#define BTUSB_BROKEN_ISOC	0x20
#define BTUSB_WRONG_SCO_MTU	0x40
#define BTUSB_ATH3012		0x80
#define BTUSB_INTEL		0x100
#define BTUSB_INTEL_BOOT	0x200
#define BTUSB_BCM_PATCHRAM	0x400
#define BTUSB_MARVELL		0x800
#define BTUSB_SWAVE		0x1000
#define BTUSB_INTEL_NEW		0x2000
#define BTUSB_AMP		0x4000
#define BTUSB_QCA_ROME		0x8000
#define BTUSB_BCM_APPLE		0x10000
#define BTUSB_REALTEK		0x20000
#define BTUSB_BCM2045		0x40000
#define BTUSB_IFNUM_2		0x80000
#define BTUSB_CW6622		0x100000

static const struct usb_device_id btusb_table[] = {
	/* Generic Bluetooth USB device */
	{ USB_DEVICE_INFO(0xe0, 0x01, 0x01) },

	/* Generic Bluetooth AMP device */
	{ USB_DEVICE_INFO(0xe0, 0x01, 0x04), .driver_info = BTUSB_AMP },

	/* Generic Bluetooth USB interface */
	{ USB_INTERFACE_INFO(0xe0, 0x01, 0x01) },

	/* Apple-specific (Broadcom) devices */
	{ USB_VENDOR_AND_INTERFACE_INFO(0x05ac, 0xff, 0x01, 0x01),
	  .driver_info = BTUSB_BCM_APPLE | BTUSB_IFNUM_2 },

	/* MediaTek MT76x0E */
	{ USB_DEVICE(0x0e8d, 0x763f) },

	/* Broadcom SoftSailing reporting vendor specific */
	{ USB_DEVICE(0x0a5c, 0x21e1) },

	/* Apple MacBookPro 7,1 */
	{ USB_DEVICE(0x05ac, 0x8213) },

	/* Apple iMac11,1 */
	{ USB_DEVICE(0x05ac, 0x8215) },

	/* Apple MacBookPro6,2 */
	{ USB_DEVICE(0x05ac, 0x8218) },

	/* Apple MacBookAir3,1, MacBookAir3,2 */
	{ USB_DEVICE(0x05ac, 0x821b) },

	/* Apple MacBookAir4,1 */
	{ USB_DEVICE(0x05ac, 0x821f) },

	/* Apple MacBookPro8,2 */
	{ USB_DEVICE(0x05ac, 0x821a) },

	/* Apple MacMini5,1 */
	{ USB_DEVICE(0x05ac, 0x8281) },

	/* AVM BlueFRITZ! USB v2.0 */
	{ USB_DEVICE(0x057c, 0x3800), .driver_info = BTUSB_SWAVE },

	/* Bluetooth Ultraport Module from IBM */
	{ USB_DEVICE(0x04bf, 0x030a) },

	/* ALPS Modules with non-standard id */
	{ USB_DEVICE(0x044e, 0x3001) },
	{ USB_DEVICE(0x044e, 0x3002) },

	/* Ericsson with non-standard id */
	{ USB_DEVICE(0x0bdb, 0x1002) },

	/* Canyon CN-BTU1 with HID interfaces */
	{ USB_DEVICE(0x0c10, 0x0000) },

	/* Broadcom BCM20702A0 */
	{ USB_DEVICE(0x413c, 0x8197) },

	/* Broadcom BCM20702B0 (Dynex/Insignia) */
	{ USB_DEVICE(0x19ff, 0x0239), .driver_info = BTUSB_BCM_PATCHRAM },

	/* Broadcom BCM43142A0 (Foxconn/Lenovo) */
	{ USB_VENDOR_AND_INTERFACE_INFO(0x105b, 0xff, 0x01, 0x01),
	  .driver_info = BTUSB_BCM_PATCHRAM },

	/* Broadcom BCM920703 (HTC Vive) */
	{ USB_VENDOR_AND_INTERFACE_INFO(0x0bb4, 0xff, 0x01, 0x01),
	  .driver_info = BTUSB_BCM_PATCHRAM },

	/* Foxconn - Hon Hai */
	{ USB_VENDOR_AND_INTERFACE_INFO(0x0489, 0xff, 0x01, 0x01),
	  .driver_info = BTUSB_BCM_PATCHRAM },

	/* Lite-On Technology - Broadcom based */
	{ USB_VENDOR_AND_INTERFACE_INFO(0x04ca, 0xff, 0x01, 0x01),
	  .driver_info = BTUSB_BCM_PATCHRAM },

	/* Broadcom devices with vendor specific id */
	{ USB_VENDOR_AND_INTERFACE_INFO(0x0a5c, 0xff, 0x01, 0x01),
	  .driver_info = BTUSB_BCM_PATCHRAM },

	/* ASUSTek Computer - Broadcom based */
	{ USB_VENDOR_AND_INTERFACE_INFO(0x0b05, 0xff, 0x01, 0x01),
	  .driver_info = BTUSB_BCM_PATCHRAM },

	/* Belkin F8065bf - Broadcom based */
	{ USB_VENDOR_AND_INTERFACE_INFO(0x050d, 0xff, 0x01, 0x01),
	  .driver_info = BTUSB_BCM_PATCHRAM },

	/* IMC Networks - Broadcom based */
	{ USB_VENDOR_AND_INTERFACE_INFO(0x13d3, 0xff, 0x01, 0x01),
	  .driver_info = BTUSB_BCM_PATCHRAM },

	/* Dell Computer - Broadcom based  */
	{ USB_VENDOR_AND_INTERFACE_INFO(0x413c, 0xff, 0x01, 0x01),
	  .driver_info = BTUSB_BCM_PATCHRAM },

	/* Toshiba Corp - Broadcom based */
	{ USB_VENDOR_AND_INTERFACE_INFO(0x0930, 0xff, 0x01, 0x01),
	  .driver_info = BTUSB_BCM_PATCHRAM },

	/* Intel Bluetooth USB Bootloader (RAM module) */
	{ USB_DEVICE(0x8087, 0x0a5a),
	  .driver_info = BTUSB_INTEL_BOOT | BTUSB_BROKEN_ISOC },

	{ }	/* Terminating entry */
};

MODULE_DEVICE_TABLE(usb, btusb_table);

static const struct usb_device_id blacklist_table[] = {
	/* CSR BlueCore devices */
	{ USB_DEVICE(0x0a12, 0x0001), .driver_info = BTUSB_CSR },

	/* Broadcom BCM2033 without firmware */
	{ USB_DEVICE(0x0a5c, 0x2033), .driver_info = BTUSB_IGNORE },

	/* Broadcom BCM2045 devices */
	{ USB_DEVICE(0x0a5c, 0x2045), .driver_info = BTUSB_BCM2045 },

	/* Atheros 3011 with sflash firmware */
	{ USB_DEVICE(0x0489, 0xe027), .driver_info = BTUSB_IGNORE },
	{ USB_DEVICE(0x0489, 0xe03d), .driver_info = BTUSB_IGNORE },
	{ USB_DEVICE(0x04f2, 0xaff1), .driver_info = BTUSB_IGNORE },
	{ USB_DEVICE(0x0930, 0x0215), .driver_info = BTUSB_IGNORE },
	{ USB_DEVICE(0x0cf3, 0x3002), .driver_info = BTUSB_IGNORE },
	{ USB_DEVICE(0x0cf3, 0xe019), .driver_info = BTUSB_IGNORE },
	{ USB_DEVICE(0x13d3, 0x3304), .driver_info = BTUSB_IGNORE },

	/* Atheros AR9285 Malbec with sflash firmware */
	{ USB_DEVICE(0x03f0, 0x311d), .driver_info = BTUSB_IGNORE },

	/* Atheros 3012 with sflash firmware */
	{ USB_DEVICE(0x0489, 0xe04d), .driver_info = BTUSB_ATH3012 },
	{ USB_DEVICE(0x0489, 0xe04e), .driver_info = BTUSB_ATH3012 },
	{ USB_DEVICE(0x0489, 0xe056), .driver_info = BTUSB_ATH3012 },
	{ USB_DEVICE(0x0489, 0xe057), .driver_info = BTUSB_ATH3012 },
	{ USB_DEVICE(0x0489, 0xe05f), .driver_info = BTUSB_ATH3012 },
	{ USB_DEVICE(0x0489, 0xe076), .driver_info = BTUSB_ATH3012 },
	{ USB_DEVICE(0x0489, 0xe078), .driver_info = BTUSB_ATH3012 },
	{ USB_DEVICE(0x0489, 0xe095), .driver_info = BTUSB_ATH3012 },
	{ USB_DEVICE(0x04c5, 0x1330), .driver_info = BTUSB_ATH3012 },
	{ USB_DEVICE(0x04ca, 0x3004), .driver_info = BTUSB_ATH3012 },
	{ USB_DEVICE(0x04ca, 0x3005), .driver_info = BTUSB_ATH3012 },
	{ USB_DEVICE(0x04ca, 0x3006), .driver_info = BTUSB_ATH3012 },
	{ USB_DEVICE(0x04ca, 0x3007), .driver_info = BTUSB_ATH3012 },
	{ USB_DEVICE(0x04ca, 0x3008), .driver_info = BTUSB_ATH3012 },
	{ USB_DEVICE(0x04ca, 0x300b), .driver_info = BTUSB_ATH3012 },
	{ USB_DEVICE(0x04ca, 0x300d), .driver_info = BTUSB_ATH3012 },
	{ USB_DEVICE(0x04ca, 0x300f), .driver_info = BTUSB_ATH3012 },
	{ USB_DEVICE(0x04ca, 0x3010), .driver_info = BTUSB_ATH3012 },
	{ USB_DEVICE(0x04ca, 0x3014), .driver_info = BTUSB_ATH3012 },
	{ USB_DEVICE(0x04ca, 0x3018), .driver_info = BTUSB_ATH3012 },
	{ USB_DEVICE(0x0930, 0x0219), .driver_info = BTUSB_ATH3012 },
	{ USB_DEVICE(0x0930, 0x021c), .driver_info = BTUSB_ATH3012 },
	{ USB_DEVICE(0x0930, 0x0220), .driver_info = BTUSB_ATH3012 },
	{ USB_DEVICE(0x0930, 0x0227), .driver_info = BTUSB_ATH3012 },
	{ USB_DEVICE(0x0b05, 0x17d0), .driver_info = BTUSB_ATH3012 },
	{ USB_DEVICE(0x0cf3, 0x0036), .driver_info = BTUSB_ATH3012 },
	{ USB_DEVICE(0x0cf3, 0x3008), .driver_info = BTUSB_ATH3012 },
	{ USB_DEVICE(0x0cf3, 0x311d), .driver_info = BTUSB_ATH3012 },
	{ USB_DEVICE(0x0cf3, 0x311e), .driver_info = BTUSB_ATH3012 },
	{ USB_DEVICE(0x0cf3, 0x311f), .driver_info = BTUSB_ATH3012 },
	{ USB_DEVICE(0x0cf3, 0x3121), .driver_info = BTUSB_ATH3012 },
	{ USB_DEVICE(0x0cf3, 0x817a), .driver_info = BTUSB_ATH3012 },
	{ USB_DEVICE(0x0cf3, 0x817b), .driver_info = BTUSB_ATH3012 },
	{ USB_DEVICE(0x0cf3, 0xe003), .driver_info = BTUSB_ATH3012 },
	{ USB_DEVICE(0x0cf3, 0xe004), .driver_info = BTUSB_ATH3012 },
	{ USB_DEVICE(0x0cf3, 0xe005), .driver_info = BTUSB_ATH3012 },
	{ USB_DEVICE(0x0cf3, 0xe006), .driver_info = BTUSB_ATH3012 },
	{ USB_DEVICE(0x13d3, 0x3362), .driver_info = BTUSB_ATH3012 },
	{ USB_DEVICE(0x13d3, 0x3375), .driver_info = BTUSB_ATH3012 },
	{ USB_DEVICE(0x13d3, 0x3393), .driver_info = BTUSB_ATH3012 },
	{ USB_DEVICE(0x13d3, 0x3395), .driver_info = BTUSB_ATH3012 },
	{ USB_DEVICE(0x13d3, 0x3402), .driver_info = BTUSB_ATH3012 },
	{ USB_DEVICE(0x13d3, 0x3408), .driver_info = BTUSB_ATH3012 },
	{ USB_DEVICE(0x13d3, 0x3423), .driver_info = BTUSB_ATH3012 },
	{ USB_DEVICE(0x13d3, 0x3432), .driver_info = BTUSB_ATH3012 },
	{ USB_DEVICE(0x13d3, 0x3472), .driver_info = BTUSB_ATH3012 },
	{ USB_DEVICE(0x13d3, 0x3474), .driver_info = BTUSB_ATH3012 },
	{ USB_DEVICE(0x13d3, 0x3487), .driver_info = BTUSB_ATH3012 },
	{ USB_DEVICE(0x13d3, 0x3490), .driver_info = BTUSB_ATH3012 },

	/* Atheros AR5BBU12 with sflash firmware */
	{ USB_DEVICE(0x0489, 0xe02c), .driver_info = BTUSB_IGNORE },

	/* Atheros AR5BBU12 with sflash firmware */
	{ USB_DEVICE(0x0489, 0xe036), .driver_info = BTUSB_ATH3012 },
	{ USB_DEVICE(0x0489, 0xe03c), .driver_info = BTUSB_ATH3012 },

	/* QCA ROME chipset */
	{ USB_DEVICE(0x0cf3, 0x3004), .driver_info = BTUSB_QCA_ROME },
	{ USB_DEVICE(0x0cf3, 0xe007), .driver_info = BTUSB_QCA_ROME },
	{ USB_DEVICE(0x0cf3, 0xe009), .driver_info = BTUSB_QCA_ROME },
	{ USB_DEVICE(0x0cf3, 0xe010), .driver_info = BTUSB_QCA_ROME },
	{ USB_DEVICE(0x0cf3, 0xe300), .driver_info = BTUSB_QCA_ROME },
	{ USB_DEVICE(0x0cf3, 0xe301), .driver_info = BTUSB_QCA_ROME },
	{ USB_DEVICE(0x0cf3, 0xe360), .driver_info = BTUSB_QCA_ROME },
	{ USB_DEVICE(0x0489, 0xe092), .driver_info = BTUSB_QCA_ROME },
	{ USB_DEVICE(0x0489, 0xe09f), .driver_info = BTUSB_QCA_ROME },
	{ USB_DEVICE(0x0489, 0xe0a2), .driver_info = BTUSB_QCA_ROME },
	{ USB_DEVICE(0x04ca, 0x3011), .driver_info = BTUSB_QCA_ROME },
	{ USB_DEVICE(0x04ca, 0x3015), .driver_info = BTUSB_QCA_ROME },
	{ USB_DEVICE(0x04ca, 0x3016), .driver_info = BTUSB_QCA_ROME },

	/* Broadcom BCM2035 */
	{ USB_DEVICE(0x0a5c, 0x2009), .driver_info = BTUSB_BCM92035 },
	{ USB_DEVICE(0x0a5c, 0x200a), .driver_info = BTUSB_WRONG_SCO_MTU },
	{ USB_DEVICE(0x0a5c, 0x2035), .driver_info = BTUSB_WRONG_SCO_MTU },

	/* Broadcom BCM2045 */
	{ USB_DEVICE(0x0a5c, 0x2039), .driver_info = BTUSB_WRONG_SCO_MTU },
	{ USB_DEVICE(0x0a5c, 0x2101), .driver_info = BTUSB_WRONG_SCO_MTU },

	/* IBM/Lenovo ThinkPad with Broadcom chip */
	{ USB_DEVICE(0x0a5c, 0x201e), .driver_info = BTUSB_WRONG_SCO_MTU },
	{ USB_DEVICE(0x0a5c, 0x2110), .driver_info = BTUSB_WRONG_SCO_MTU },

	/* HP laptop with Broadcom chip */
	{ USB_DEVICE(0x03f0, 0x171d), .driver_info = BTUSB_WRONG_SCO_MTU },

	/* Dell laptop with Broadcom chip */
	{ USB_DEVICE(0x413c, 0x8126), .driver_info = BTUSB_WRONG_SCO_MTU },

	/* Dell Wireless 370 and 410 devices */
	{ USB_DEVICE(0x413c, 0x8152), .driver_info = BTUSB_WRONG_SCO_MTU },
	{ USB_DEVICE(0x413c, 0x8156), .driver_info = BTUSB_WRONG_SCO_MTU },

	/* Belkin F8T012 and F8T013 devices */
	{ USB_DEVICE(0x050d, 0x0012), .driver_info = BTUSB_WRONG_SCO_MTU },
	{ USB_DEVICE(0x050d, 0x0013), .driver_info = BTUSB_WRONG_SCO_MTU },

	/* Asus WL-BTD202 device */
	{ USB_DEVICE(0x0b05, 0x1715), .driver_info = BTUSB_WRONG_SCO_MTU },

	/* Kensington Bluetooth USB adapter */
	{ USB_DEVICE(0x047d, 0x105e), .driver_info = BTUSB_WRONG_SCO_MTU },

	/* RTX Telecom based adapters with buggy SCO support */
	{ USB_DEVICE(0x0400, 0x0807), .driver_info = BTUSB_BROKEN_ISOC },
	{ USB_DEVICE(0x0400, 0x080a), .driver_info = BTUSB_BROKEN_ISOC },

	/* CONWISE Technology based adapters with buggy SCO support */
	{ USB_DEVICE(0x0e5e, 0x6622),
	  .driver_info = BTUSB_BROKEN_ISOC | BTUSB_CW6622},

	/* Roper Class 1 Bluetooth Dongle (Silicon Wave based) */
	{ USB_DEVICE(0x1310, 0x0001), .driver_info = BTUSB_SWAVE },

	/* Digianswer devices */
	{ USB_DEVICE(0x08fd, 0x0001), .driver_info = BTUSB_DIGIANSWER },
	{ USB_DEVICE(0x08fd, 0x0002), .driver_info = BTUSB_IGNORE },

	/* CSR BlueCore Bluetooth Sniffer */
	{ USB_DEVICE(0x0a12, 0x0002),
	  .driver_info = BTUSB_SNIFFER | BTUSB_BROKEN_ISOC },

	/* Frontline ComProbe Bluetooth Sniffer */
	{ USB_DEVICE(0x16d3, 0x0002),
	  .driver_info = BTUSB_SNIFFER | BTUSB_BROKEN_ISOC },

	/* Marvell Bluetooth devices */
	{ USB_DEVICE(0x1286, 0x2044), .driver_info = BTUSB_MARVELL },
	{ USB_DEVICE(0x1286, 0x2046), .driver_info = BTUSB_MARVELL },
	{ USB_DEVICE(0x1286, 0x204e), .driver_info = BTUSB_MARVELL },

	/* Intel Bluetooth devices */
	{ USB_DEVICE(0x8087, 0x0025), .driver_info = BTUSB_INTEL_NEW },
	{ USB_DEVICE(0x8087, 0x0026), .driver_info = BTUSB_INTEL_NEW },
	{ USB_DEVICE(0x8087, 0x07da), .driver_info = BTUSB_CSR },
	{ USB_DEVICE(0x8087, 0x07dc), .driver_info = BTUSB_INTEL },
	{ USB_DEVICE(0x8087, 0x0a2a), .driver_info = BTUSB_INTEL },
	{ USB_DEVICE(0x8087, 0x0a2b), .driver_info = BTUSB_INTEL_NEW },
	{ USB_DEVICE(0x8087, 0x0aa7), .driver_info = BTUSB_INTEL },
	{ USB_DEVICE(0x8087, 0x0aaa), .driver_info = BTUSB_INTEL_NEW },

	/* Other Intel Bluetooth devices */
	{ USB_VENDOR_AND_INTERFACE_INFO(0x8087, 0xe0, 0x01, 0x01),
	  .driver_info = BTUSB_IGNORE },

	/* Realtek Bluetooth devices */
	{ USB_VENDOR_AND_INTERFACE_INFO(0x0bda, 0xe0, 0x01, 0x01),
	  .driver_info = BTUSB_REALTEK },

	/* Additional Realtek 8723AE Bluetooth devices */
	{ USB_DEVICE(0x0930, 0x021d), .driver_info = BTUSB_REALTEK },
	{ USB_DEVICE(0x13d3, 0x3394), .driver_info = BTUSB_REALTEK },

	/* Additional Realtek 8723BE Bluetooth devices */
	{ USB_DEVICE(0x0489, 0xe085), .driver_info = BTUSB_REALTEK },
	{ USB_DEVICE(0x0489, 0xe08b), .driver_info = BTUSB_REALTEK },
	{ USB_DEVICE(0x13d3, 0x3410), .driver_info = BTUSB_REALTEK },
	{ USB_DEVICE(0x13d3, 0x3416), .driver_info = BTUSB_REALTEK },
	{ USB_DEVICE(0x13d3, 0x3459), .driver_info = BTUSB_REALTEK },
	{ USB_DEVICE(0x13d3, 0x3494), .driver_info = BTUSB_REALTEK },

	/* Additional Realtek 8723BU Bluetooth devices */
	{ USB_DEVICE(0x7392, 0xa611), .driver_info = BTUSB_REALTEK },

	/* Additional Realtek 8821AE Bluetooth devices */
	{ USB_DEVICE(0x0b05, 0x17dc), .driver_info = BTUSB_REALTEK },
	{ USB_DEVICE(0x13d3, 0x3414), .driver_info = BTUSB_REALTEK },
	{ USB_DEVICE(0x13d3, 0x3458), .driver_info = BTUSB_REALTEK },
	{ USB_DEVICE(0x13d3, 0x3461), .driver_info = BTUSB_REALTEK },
	{ USB_DEVICE(0x13d3, 0x3462), .driver_info = BTUSB_REALTEK },

	/* Additional Realtek 8822BE Bluetooth devices */
	{ USB_DEVICE(0x0b05, 0x185c), .driver_info = BTUSB_REALTEK },

	/* Silicon Wave based devices */
	{ USB_DEVICE(0x0c10, 0x0000), .driver_info = BTUSB_SWAVE },

	{ }	/* Terminating entry */
};

/* The Bluetooth USB module build into some devices needs to be reset on resume,
 * this is a problem with the platform (likely shutting off all power) not with
 * the module itself. So we use a DMI list to match known broken platforms.
 */
static const struct dmi_system_id btusb_needs_reset_resume_table[] = {
	{
		/* Dell OptiPlex 3060 (QCA ROME device 0cf3:e007) */
		.matches = {
			DMI_MATCH(DMI_SYS_VENDOR, "Dell Inc."),
			DMI_MATCH(DMI_PRODUCT_NAME, "OptiPlex 3060"),
		},
	},
	{}
};

#define BTUSB_MAX_ISOC_FRAMES	10

#define BTUSB_INTR_RUNNING	0
#define BTUSB_BULK_RUNNING	1
#define BTUSB_ISOC_RUNNING	2
#define BTUSB_SUSPENDING	3
#define BTUSB_DID_ISO_RESUME	4
#define BTUSB_BOOTLOADER	5
#define BTUSB_DOWNLOADING	6
#define BTUSB_FIRMWARE_LOADED	7
#define BTUSB_FIRMWARE_FAILED	8
#define BTUSB_BOOTING		9
#define BTUSB_DIAG_RUNNING	10
#define BTUSB_OOB_WAKE_ENABLED	11

struct btusb_data {
	struct hci_dev       *hdev;
	struct usb_device    *udev;
	struct usb_interface *intf;
	struct usb_interface *isoc;
	struct usb_interface *diag;
	unsigned isoc_ifnum;

	unsigned long flags;

	struct work_struct work;
	struct work_struct waker;

	struct usb_anchor deferred;
	struct usb_anchor tx_anchor;
	int tx_in_flight;
	spinlock_t txlock;

	struct usb_anchor intr_anchor;
	struct usb_anchor bulk_anchor;
	struct usb_anchor isoc_anchor;
	struct usb_anchor diag_anchor;
	spinlock_t rxlock;

	struct sk_buff *evt_skb;
	struct sk_buff *acl_skb;
	struct sk_buff *sco_skb;

	struct usb_endpoint_descriptor *intr_ep;
	struct usb_endpoint_descriptor *bulk_tx_ep;
	struct usb_endpoint_descriptor *bulk_rx_ep;
	struct usb_endpoint_descriptor *isoc_tx_ep;
	struct usb_endpoint_descriptor *isoc_rx_ep;
	struct usb_endpoint_descriptor *diag_tx_ep;
	struct usb_endpoint_descriptor *diag_rx_ep;

	__u8 cmdreq_type;
	__u8 cmdreq;

	unsigned int sco_num;
	int isoc_altsetting;
	int suspend_count;

	int (*recv_event)(struct hci_dev *hdev, struct sk_buff *skb);
	int (*recv_bulk)(struct btusb_data *data, void *buffer, int count);

	int (*setup_on_usb)(struct hci_dev *hdev);

	int oob_wake_irq;   /* irq for out-of-band wake-on-bt */
};

static inline void btusb_free_frags(struct btusb_data *data)
{
	unsigned long flags;

	spin_lock_irqsave(&data->rxlock, flags);

	kfree_skb(data->evt_skb);
	data->evt_skb = NULL;

	kfree_skb(data->acl_skb);
	data->acl_skb = NULL;

	kfree_skb(data->sco_skb);
	data->sco_skb = NULL;

	spin_unlock_irqrestore(&data->rxlock, flags);
}

static int btusb_recv_intr(struct btusb_data *data, void *buffer, int count)
{
	struct sk_buff *skb;
	int err = 0;

	spin_lock(&data->rxlock);
	skb = data->evt_skb;

	while (count) {
		int len;

		if (!skb) {
			skb = bt_skb_alloc(HCI_MAX_EVENT_SIZE, GFP_ATOMIC);
			if (!skb) {
				err = -ENOMEM;
				break;
			}

			hci_skb_pkt_type(skb) = HCI_EVENT_PKT;
			hci_skb_expect(skb) = HCI_EVENT_HDR_SIZE;
		}

		len = min_t(uint, hci_skb_expect(skb), count);
		skb_put_data(skb, buffer, len);

		count -= len;
		buffer += len;
		hci_skb_expect(skb) -= len;

		if (skb->len == HCI_EVENT_HDR_SIZE) {
			/* Complete event header */
			hci_skb_expect(skb) = hci_event_hdr(skb)->plen;

			if (skb_tailroom(skb) < hci_skb_expect(skb)) {
				kfree_skb(skb);
				skb = NULL;

				err = -EILSEQ;
				break;
			}
		}

		if (!hci_skb_expect(skb)) {
			/* Complete frame */
			data->recv_event(data->hdev, skb);
			skb = NULL;
		}
	}

	data->evt_skb = skb;
	spin_unlock(&data->rxlock);

	return err;
}

static int btusb_recv_bulk(struct btusb_data *data, void *buffer, int count)
{
	struct sk_buff *skb;
	int err = 0;

	spin_lock(&data->rxlock);
	skb = data->acl_skb;

	while (count) {
		int len;

		if (!skb) {
			skb = bt_skb_alloc(HCI_MAX_FRAME_SIZE, GFP_ATOMIC);
			if (!skb) {
				err = -ENOMEM;
				break;
			}

			hci_skb_pkt_type(skb) = HCI_ACLDATA_PKT;
			hci_skb_expect(skb) = HCI_ACL_HDR_SIZE;
		}

		len = min_t(uint, hci_skb_expect(skb), count);
		skb_put_data(skb, buffer, len);

		count -= len;
		buffer += len;
		hci_skb_expect(skb) -= len;

		if (skb->len == HCI_ACL_HDR_SIZE) {
			__le16 dlen = hci_acl_hdr(skb)->dlen;

			/* Complete ACL header */
			hci_skb_expect(skb) = __le16_to_cpu(dlen);

			if (skb_tailroom(skb) < hci_skb_expect(skb)) {
				kfree_skb(skb);
				skb = NULL;

				err = -EILSEQ;
				break;
			}
		}

		if (!hci_skb_expect(skb)) {
			/* Complete frame */
			hci_recv_frame(data->hdev, skb);
			skb = NULL;
		}
	}

	data->acl_skb = skb;
	spin_unlock(&data->rxlock);

	return err;
}

static int btusb_recv_isoc(struct btusb_data *data, void *buffer, int count)
{
	struct sk_buff *skb;
	int err = 0;

	spin_lock(&data->rxlock);
	skb = data->sco_skb;

	while (count) {
		int len;

		if (!skb) {
			skb = bt_skb_alloc(HCI_MAX_SCO_SIZE, GFP_ATOMIC);
			if (!skb) {
				err = -ENOMEM;
				break;
			}

			hci_skb_pkt_type(skb) = HCI_SCODATA_PKT;
			hci_skb_expect(skb) = HCI_SCO_HDR_SIZE;
		}

		len = min_t(uint, hci_skb_expect(skb), count);
		skb_put_data(skb, buffer, len);

		count -= len;
		buffer += len;
		hci_skb_expect(skb) -= len;

		if (skb->len == HCI_SCO_HDR_SIZE) {
			/* Complete SCO header */
			hci_skb_expect(skb) = hci_sco_hdr(skb)->dlen;

			if (skb_tailroom(skb) < hci_skb_expect(skb)) {
				kfree_skb(skb);
				skb = NULL;

				err = -EILSEQ;
				break;
			}
		}

		if (!hci_skb_expect(skb)) {
			/* Complete frame */
			hci_recv_frame(data->hdev, skb);
			skb = NULL;
		}
	}

	data->sco_skb = skb;
	spin_unlock(&data->rxlock);

	return err;
}

static void btusb_intr_complete(struct urb *urb)
{
	struct hci_dev *hdev = urb->context;
	struct btusb_data *data = hci_get_drvdata(hdev);
	int err;

	BT_DBG("%s urb %p status %d count %d", hdev->name, urb, urb->status,
	       urb->actual_length);

	if (!test_bit(HCI_RUNNING, &hdev->flags))
		return;

	if (urb->status == 0) {
		hdev->stat.byte_rx += urb->actual_length;

		if (btusb_recv_intr(data, urb->transfer_buffer,
				    urb->actual_length) < 0) {
			bt_dev_err(hdev, "corrupted event packet");
			hdev->stat.err_rx++;
		}
	} else if (urb->status == -ENOENT) {
		/* Avoid suspend failed when usb_kill_urb */
		return;
	}

	if (!test_bit(BTUSB_INTR_RUNNING, &data->flags))
		return;

	usb_mark_last_busy(data->udev);
	usb_anchor_urb(urb, &data->intr_anchor);

	err = usb_submit_urb(urb, GFP_ATOMIC);
	if (err < 0) {
		/* -EPERM: urb is being killed;
		 * -ENODEV: device got disconnected
		 */
		if (err != -EPERM && err != -ENODEV)
			bt_dev_err(hdev, "urb %p failed to resubmit (%d)",
				   urb, -err);
		usb_unanchor_urb(urb);
	}
}

static int btusb_submit_intr_urb(struct hci_dev *hdev, gfp_t mem_flags)
{
	struct btusb_data *data = hci_get_drvdata(hdev);
	struct urb *urb;
	unsigned char *buf;
	unsigned int pipe;
	int err, size;

	BT_DBG("%s", hdev->name);

	if (!data->intr_ep)
		return -ENODEV;

	urb = usb_alloc_urb(0, mem_flags);
	if (!urb)
		return -ENOMEM;

	size = le16_to_cpu(data->intr_ep->wMaxPacketSize);

	buf = kmalloc(size, mem_flags);
	if (!buf) {
		usb_free_urb(urb);
		return -ENOMEM;
	}

	pipe = usb_rcvintpipe(data->udev, data->intr_ep->bEndpointAddress);

	usb_fill_int_urb(urb, data->udev, pipe, buf, size,
			 btusb_intr_complete, hdev, data->intr_ep->bInterval);

	urb->transfer_flags |= URB_FREE_BUFFER;

	usb_anchor_urb(urb, &data->intr_anchor);

	err = usb_submit_urb(urb, mem_flags);
	if (err < 0) {
		if (err != -EPERM && err != -ENODEV)
			bt_dev_err(hdev, "urb %p submission failed (%d)",
				   urb, -err);
		usb_unanchor_urb(urb);
	}

	usb_free_urb(urb);

	return err;
}

static void btusb_bulk_complete(struct urb *urb)
{
	struct hci_dev *hdev = urb->context;
	struct btusb_data *data = hci_get_drvdata(hdev);
	int err;

	BT_DBG("%s urb %p status %d count %d", hdev->name, urb, urb->status,
	       urb->actual_length);

	if (!test_bit(HCI_RUNNING, &hdev->flags))
		return;

	if (urb->status == 0) {
		hdev->stat.byte_rx += urb->actual_length;

		if (data->recv_bulk(data, urb->transfer_buffer,
				    urb->actual_length) < 0) {
			bt_dev_err(hdev, "corrupted ACL packet");
			hdev->stat.err_rx++;
		}
	} else if (urb->status == -ENOENT) {
		/* Avoid suspend failed when usb_kill_urb */
		return;
	}

	if (!test_bit(BTUSB_BULK_RUNNING, &data->flags))
		return;

	usb_anchor_urb(urb, &data->bulk_anchor);
	usb_mark_last_busy(data->udev);

	err = usb_submit_urb(urb, GFP_ATOMIC);
	if (err < 0) {
		/* -EPERM: urb is being killed;
		 * -ENODEV: device got disconnected
		 */
		if (err != -EPERM && err != -ENODEV)
			bt_dev_err(hdev, "urb %p failed to resubmit (%d)",
				   urb, -err);
		usb_unanchor_urb(urb);
	}
}

static int btusb_submit_bulk_urb(struct hci_dev *hdev, gfp_t mem_flags)
{
	struct btusb_data *data = hci_get_drvdata(hdev);
	struct urb *urb;
	unsigned char *buf;
	unsigned int pipe;
	int err, size = HCI_MAX_FRAME_SIZE;

	BT_DBG("%s", hdev->name);

	if (!data->bulk_rx_ep)
		return -ENODEV;

	urb = usb_alloc_urb(0, mem_flags);
	if (!urb)
		return -ENOMEM;

	buf = kmalloc(size, mem_flags);
	if (!buf) {
		usb_free_urb(urb);
		return -ENOMEM;
	}

	pipe = usb_rcvbulkpipe(data->udev, data->bulk_rx_ep->bEndpointAddress);

	usb_fill_bulk_urb(urb, data->udev, pipe, buf, size,
			  btusb_bulk_complete, hdev);

	urb->transfer_flags |= URB_FREE_BUFFER;

	usb_mark_last_busy(data->udev);
	usb_anchor_urb(urb, &data->bulk_anchor);

	err = usb_submit_urb(urb, mem_flags);
	if (err < 0) {
		if (err != -EPERM && err != -ENODEV)
			bt_dev_err(hdev, "urb %p submission failed (%d)",
				   urb, -err);
		usb_unanchor_urb(urb);
	}

	usb_free_urb(urb);

	return err;
}

static void btusb_isoc_complete(struct urb *urb)
{
	struct hci_dev *hdev = urb->context;
	struct btusb_data *data = hci_get_drvdata(hdev);
	int i, err;

	BT_DBG("%s urb %p status %d count %d", hdev->name, urb, urb->status,
	       urb->actual_length);

	if (!test_bit(HCI_RUNNING, &hdev->flags))
		return;

	if (urb->status == 0) {
		for (i = 0; i < urb->number_of_packets; i++) {
			unsigned int offset = urb->iso_frame_desc[i].offset;
			unsigned int length = urb->iso_frame_desc[i].actual_length;

			if (urb->iso_frame_desc[i].status)
				continue;

			hdev->stat.byte_rx += length;

			if (btusb_recv_isoc(data, urb->transfer_buffer + offset,
					    length) < 0) {
				bt_dev_err(hdev, "corrupted SCO packet");
				hdev->stat.err_rx++;
			}
		}
	} else if (urb->status == -ENOENT) {
		/* Avoid suspend failed when usb_kill_urb */
		return;
	}

	if (!test_bit(BTUSB_ISOC_RUNNING, &data->flags))
		return;

	usb_anchor_urb(urb, &data->isoc_anchor);

	err = usb_submit_urb(urb, GFP_ATOMIC);
	if (err < 0) {
		/* -EPERM: urb is being killed;
		 * -ENODEV: device got disconnected
		 */
		if (err != -EPERM && err != -ENODEV)
			bt_dev_err(hdev, "urb %p failed to resubmit (%d)",
				   urb, -err);
		usb_unanchor_urb(urb);
	}
}

static inline void __fill_isoc_descriptor(struct urb *urb, int len, int mtu)
{
	int i, offset = 0;

	BT_DBG("len %d mtu %d", len, mtu);

	for (i = 0; i < BTUSB_MAX_ISOC_FRAMES && len >= mtu;
					i++, offset += mtu, len -= mtu) {
		urb->iso_frame_desc[i].offset = offset;
		urb->iso_frame_desc[i].length = mtu;
	}

	if (len && i < BTUSB_MAX_ISOC_FRAMES) {
		urb->iso_frame_desc[i].offset = offset;
		urb->iso_frame_desc[i].length = len;
		i++;
	}

	urb->number_of_packets = i;
}

static int btusb_submit_isoc_urb(struct hci_dev *hdev, gfp_t mem_flags)
{
	struct btusb_data *data = hci_get_drvdata(hdev);
	struct urb *urb;
	unsigned char *buf;
	unsigned int pipe;
	int err, size;

	BT_DBG("%s", hdev->name);

	if (!data->isoc_rx_ep)
		return -ENODEV;

	urb = usb_alloc_urb(BTUSB_MAX_ISOC_FRAMES, mem_flags);
	if (!urb)
		return -ENOMEM;

	size = le16_to_cpu(data->isoc_rx_ep->wMaxPacketSize) *
						BTUSB_MAX_ISOC_FRAMES;

	buf = kmalloc(size, mem_flags);
	if (!buf) {
		usb_free_urb(urb);
		return -ENOMEM;
	}

	pipe = usb_rcvisocpipe(data->udev, data->isoc_rx_ep->bEndpointAddress);

	usb_fill_int_urb(urb, data->udev, pipe, buf, size, btusb_isoc_complete,
			 hdev, data->isoc_rx_ep->bInterval);

	urb->transfer_flags = URB_FREE_BUFFER | URB_ISO_ASAP;

	__fill_isoc_descriptor(urb, size,
			       le16_to_cpu(data->isoc_rx_ep->wMaxPacketSize));

	usb_anchor_urb(urb, &data->isoc_anchor);

	err = usb_submit_urb(urb, mem_flags);
	if (err < 0) {
		if (err != -EPERM && err != -ENODEV)
			bt_dev_err(hdev, "urb %p submission failed (%d)",
				   urb, -err);
		usb_unanchor_urb(urb);
	}

	usb_free_urb(urb);

	return err;
}

static void btusb_diag_complete(struct urb *urb)
{
	struct hci_dev *hdev = urb->context;
	struct btusb_data *data = hci_get_drvdata(hdev);
	int err;

	BT_DBG("%s urb %p status %d count %d", hdev->name, urb, urb->status,
	       urb->actual_length);

	if (urb->status == 0) {
		struct sk_buff *skb;

		skb = bt_skb_alloc(urb->actual_length, GFP_ATOMIC);
		if (skb) {
			skb_put_data(skb, urb->transfer_buffer,
				     urb->actual_length);
			hci_recv_diag(hdev, skb);
		}
	} else if (urb->status == -ENOENT) {
		/* Avoid suspend failed when usb_kill_urb */
		return;
	}

	if (!test_bit(BTUSB_DIAG_RUNNING, &data->flags))
		return;

	usb_anchor_urb(urb, &data->diag_anchor);
	usb_mark_last_busy(data->udev);

	err = usb_submit_urb(urb, GFP_ATOMIC);
	if (err < 0) {
		/* -EPERM: urb is being killed;
		 * -ENODEV: device got disconnected
		 */
		if (err != -EPERM && err != -ENODEV)
			bt_dev_err(hdev, "urb %p failed to resubmit (%d)",
				   urb, -err);
		usb_unanchor_urb(urb);
	}
}

static int btusb_submit_diag_urb(struct hci_dev *hdev, gfp_t mem_flags)
{
	struct btusb_data *data = hci_get_drvdata(hdev);
	struct urb *urb;
	unsigned char *buf;
	unsigned int pipe;
	int err, size = HCI_MAX_FRAME_SIZE;

	BT_DBG("%s", hdev->name);

	if (!data->diag_rx_ep)
		return -ENODEV;

	urb = usb_alloc_urb(0, mem_flags);
	if (!urb)
		return -ENOMEM;

	buf = kmalloc(size, mem_flags);
	if (!buf) {
		usb_free_urb(urb);
		return -ENOMEM;
	}

	pipe = usb_rcvbulkpipe(data->udev, data->diag_rx_ep->bEndpointAddress);

	usb_fill_bulk_urb(urb, data->udev, pipe, buf, size,
			  btusb_diag_complete, hdev);

	urb->transfer_flags |= URB_FREE_BUFFER;

	usb_mark_last_busy(data->udev);
	usb_anchor_urb(urb, &data->diag_anchor);

	err = usb_submit_urb(urb, mem_flags);
	if (err < 0) {
		if (err != -EPERM && err != -ENODEV)
			bt_dev_err(hdev, "urb %p submission failed (%d)",
				   urb, -err);
		usb_unanchor_urb(urb);
	}

	usb_free_urb(urb);

	return err;
}

static void btusb_tx_complete(struct urb *urb)
{
	struct sk_buff *skb = urb->context;
	struct hci_dev *hdev = (struct hci_dev *)skb->dev;
	struct btusb_data *data = hci_get_drvdata(hdev);

	BT_DBG("%s urb %p status %d count %d", hdev->name, urb, urb->status,
	       urb->actual_length);

	if (!test_bit(HCI_RUNNING, &hdev->flags))
		goto done;

	if (!urb->status)
		hdev->stat.byte_tx += urb->transfer_buffer_length;
	else
		hdev->stat.err_tx++;

done:
	spin_lock(&data->txlock);
	data->tx_in_flight--;
	spin_unlock(&data->txlock);

	kfree(urb->setup_packet);

	kfree_skb(skb);
}

static void btusb_isoc_tx_complete(struct urb *urb)
{
	struct sk_buff *skb = urb->context;
	struct hci_dev *hdev = (struct hci_dev *)skb->dev;

	BT_DBG("%s urb %p status %d count %d", hdev->name, urb, urb->status,
	       urb->actual_length);

	if (!test_bit(HCI_RUNNING, &hdev->flags))
		goto done;

	if (!urb->status)
		hdev->stat.byte_tx += urb->transfer_buffer_length;
	else
		hdev->stat.err_tx++;

done:
	kfree(urb->setup_packet);

	kfree_skb(skb);
}

static int btusb_open(struct hci_dev *hdev)
{
	struct btusb_data *data = hci_get_drvdata(hdev);
	int err;

	BT_DBG("%s", hdev->name);

	err = usb_autopm_get_interface(data->intf);
	if (err < 0)
		return err;

	/* Patching USB firmware files prior to starting any URBs of HCI path
	 * It is more safe to use USB bulk channel for downloading USB patch
	 */
	if (data->setup_on_usb) {
		err = data->setup_on_usb(hdev);
		if (err < 0)
			return err;
	}

	data->intf->needs_remote_wakeup = 1;
	/* device specific wakeup source enabled and required for USB
	 * remote wakeup while host is suspended
	 */
	device_wakeup_enable(&data->udev->dev);

	if (test_and_set_bit(BTUSB_INTR_RUNNING, &data->flags))
		goto done;

	err = btusb_submit_intr_urb(hdev, GFP_KERNEL);
	if (err < 0)
		goto failed;

	err = btusb_submit_bulk_urb(hdev, GFP_KERNEL);
	if (err < 0) {
		usb_kill_anchored_urbs(&data->intr_anchor);
		goto failed;
	}

	set_bit(BTUSB_BULK_RUNNING, &data->flags);
	btusb_submit_bulk_urb(hdev, GFP_KERNEL);

	if (data->diag) {
		if (!btusb_submit_diag_urb(hdev, GFP_KERNEL))
			set_bit(BTUSB_DIAG_RUNNING, &data->flags);
	}

done:
	usb_autopm_put_interface(data->intf);
	return 0;

failed:
	clear_bit(BTUSB_INTR_RUNNING, &data->flags);
	usb_autopm_put_interface(data->intf);
	return err;
}

static void btusb_stop_traffic(struct btusb_data *data)
{
	usb_kill_anchored_urbs(&data->intr_anchor);
	usb_kill_anchored_urbs(&data->bulk_anchor);
	usb_kill_anchored_urbs(&data->isoc_anchor);
	usb_kill_anchored_urbs(&data->diag_anchor);
}

static int btusb_close(struct hci_dev *hdev)
{
	struct btusb_data *data = hci_get_drvdata(hdev);
	int err;

	BT_DBG("%s", hdev->name);

	cancel_work_sync(&data->work);
	cancel_work_sync(&data->waker);

	clear_bit(BTUSB_ISOC_RUNNING, &data->flags);
	clear_bit(BTUSB_BULK_RUNNING, &data->flags);
	clear_bit(BTUSB_INTR_RUNNING, &data->flags);
	clear_bit(BTUSB_DIAG_RUNNING, &data->flags);

	btusb_stop_traffic(data);
	btusb_free_frags(data);

	err = usb_autopm_get_interface(data->intf);
	if (err < 0)
		goto failed;

	data->intf->needs_remote_wakeup = 0;
	device_wakeup_disable(&data->udev->dev);
	usb_autopm_put_interface(data->intf);

failed:
	usb_scuttle_anchored_urbs(&data->deferred);
	return 0;
}

static int btusb_flush(struct hci_dev *hdev)
{
	struct btusb_data *data = hci_get_drvdata(hdev);

	BT_DBG("%s", hdev->name);

	usb_kill_anchored_urbs(&data->tx_anchor);
	btusb_free_frags(data);

	return 0;
}

static struct urb *alloc_ctrl_urb(struct hci_dev *hdev, struct sk_buff *skb)
{
	struct btusb_data *data = hci_get_drvdata(hdev);
	struct usb_ctrlrequest *dr;
	struct urb *urb;
	unsigned int pipe;

	urb = usb_alloc_urb(0, GFP_KERNEL);
	if (!urb)
		return ERR_PTR(-ENOMEM);

	dr = kmalloc(sizeof(*dr), GFP_KERNEL);
	if (!dr) {
		usb_free_urb(urb);
		return ERR_PTR(-ENOMEM);
	}

	dr->bRequestType = data->cmdreq_type;
	dr->bRequest     = data->cmdreq;
	dr->wIndex       = 0;
	dr->wValue       = 0;
	dr->wLength      = __cpu_to_le16(skb->len);

	pipe = usb_sndctrlpipe(data->udev, 0x00);

	usb_fill_control_urb(urb, data->udev, pipe, (void *)dr,
			     skb->data, skb->len, btusb_tx_complete, skb);

	skb->dev = (void *)hdev;

	return urb;
}

static struct urb *alloc_bulk_urb(struct hci_dev *hdev, struct sk_buff *skb)
{
	struct btusb_data *data = hci_get_drvdata(hdev);
	struct urb *urb;
	unsigned int pipe;

	if (!data->bulk_tx_ep)
		return ERR_PTR(-ENODEV);

	urb = usb_alloc_urb(0, GFP_KERNEL);
	if (!urb)
		return ERR_PTR(-ENOMEM);

	pipe = usb_sndbulkpipe(data->udev, data->bulk_tx_ep->bEndpointAddress);

	usb_fill_bulk_urb(urb, data->udev, pipe,
			  skb->data, skb->len, btusb_tx_complete, skb);

	skb->dev = (void *)hdev;

	return urb;
}

static struct urb *alloc_isoc_urb(struct hci_dev *hdev, struct sk_buff *skb)
{
	struct btusb_data *data = hci_get_drvdata(hdev);
	struct urb *urb;
	unsigned int pipe;

	if (!data->isoc_tx_ep)
		return ERR_PTR(-ENODEV);

	urb = usb_alloc_urb(BTUSB_MAX_ISOC_FRAMES, GFP_KERNEL);
	if (!urb)
		return ERR_PTR(-ENOMEM);

	pipe = usb_sndisocpipe(data->udev, data->isoc_tx_ep->bEndpointAddress);

	usb_fill_int_urb(urb, data->udev, pipe,
			 skb->data, skb->len, btusb_isoc_tx_complete,
			 skb, data->isoc_tx_ep->bInterval);

	urb->transfer_flags  = URB_ISO_ASAP;

	__fill_isoc_descriptor(urb, skb->len,
			       le16_to_cpu(data->isoc_tx_ep->wMaxPacketSize));

	skb->dev = (void *)hdev;

	return urb;
}

static int submit_tx_urb(struct hci_dev *hdev, struct urb *urb)
{
	struct btusb_data *data = hci_get_drvdata(hdev);
	int err;

	usb_anchor_urb(urb, &data->tx_anchor);

	err = usb_submit_urb(urb, GFP_KERNEL);
	if (err < 0) {
		if (err != -EPERM && err != -ENODEV)
			bt_dev_err(hdev, "urb %p submission failed (%d)",
				   urb, -err);
		kfree(urb->setup_packet);
		usb_unanchor_urb(urb);
	} else {
		usb_mark_last_busy(data->udev);
	}

	usb_free_urb(urb);
	return err;
}

static int submit_or_queue_tx_urb(struct hci_dev *hdev, struct urb *urb)
{
	struct btusb_data *data = hci_get_drvdata(hdev);
	unsigned long flags;
	bool suspending;

	spin_lock_irqsave(&data->txlock, flags);
	suspending = test_bit(BTUSB_SUSPENDING, &data->flags);
	if (!suspending)
		data->tx_in_flight++;
	spin_unlock_irqrestore(&data->txlock, flags);

	if (!suspending)
		return submit_tx_urb(hdev, urb);

	usb_anchor_urb(urb, &data->deferred);
	schedule_work(&data->waker);

	usb_free_urb(urb);
	return 0;
}

static int btusb_send_frame(struct hci_dev *hdev, struct sk_buff *skb)
{
	struct urb *urb;

	BT_DBG("%s", hdev->name);

	switch (hci_skb_pkt_type(skb)) {
	case HCI_COMMAND_PKT:
		urb = alloc_ctrl_urb(hdev, skb);
		if (IS_ERR(urb))
			return PTR_ERR(urb);

		hdev->stat.cmd_tx++;
		return submit_or_queue_tx_urb(hdev, urb);

	case HCI_ACLDATA_PKT:
		urb = alloc_bulk_urb(hdev, skb);
		if (IS_ERR(urb))
			return PTR_ERR(urb);

		hdev->stat.acl_tx++;
		return submit_or_queue_tx_urb(hdev, urb);

	case HCI_SCODATA_PKT:
		if (hci_conn_num(hdev, SCO_LINK) < 1)
			return -ENODEV;

		urb = alloc_isoc_urb(hdev, skb);
		if (IS_ERR(urb))
			return PTR_ERR(urb);

		hdev->stat.sco_tx++;
		return submit_tx_urb(hdev, urb);
	}

	return -EILSEQ;
}

static void btusb_notify(struct hci_dev *hdev, unsigned int evt)
{
	struct btusb_data *data = hci_get_drvdata(hdev);

	BT_DBG("%s evt %d", hdev->name, evt);

	if (hci_conn_num(hdev, SCO_LINK) != data->sco_num) {
		data->sco_num = hci_conn_num(hdev, SCO_LINK);
		schedule_work(&data->work);
	}
}

static inline int __set_isoc_interface(struct hci_dev *hdev, int altsetting)
{
	struct btusb_data *data = hci_get_drvdata(hdev);
	struct usb_interface *intf = data->isoc;
	struct usb_endpoint_descriptor *ep_desc;
	int i, err;

	if (!data->isoc)
		return -ENODEV;

	err = usb_set_interface(data->udev, data->isoc_ifnum, altsetting);
	if (err < 0) {
		bt_dev_err(hdev, "setting interface failed (%d)", -err);
		return err;
	}

	data->isoc_altsetting = altsetting;

	data->isoc_tx_ep = NULL;
	data->isoc_rx_ep = NULL;

	for (i = 0; i < intf->cur_altsetting->desc.bNumEndpoints; i++) {
		ep_desc = &intf->cur_altsetting->endpoint[i].desc;

		if (!data->isoc_tx_ep && usb_endpoint_is_isoc_out(ep_desc)) {
			data->isoc_tx_ep = ep_desc;
			continue;
		}

		if (!data->isoc_rx_ep && usb_endpoint_is_isoc_in(ep_desc)) {
			data->isoc_rx_ep = ep_desc;
			continue;
		}
	}

	if (!data->isoc_tx_ep || !data->isoc_rx_ep) {
		bt_dev_err(hdev, "invalid SCO descriptors");
		return -ENODEV;
	}

	return 0;
}

static void btusb_work(struct work_struct *work)
{
	struct btusb_data *data = container_of(work, struct btusb_data, work);
	struct hci_dev *hdev = data->hdev;
	int new_alts;
	int err;

	if (data->sco_num > 0) {
		if (!test_bit(BTUSB_DID_ISO_RESUME, &data->flags)) {
			err = usb_autopm_get_interface(data->isoc ? data->isoc : data->intf);
			if (err < 0) {
				clear_bit(BTUSB_ISOC_RUNNING, &data->flags);
				usb_kill_anchored_urbs(&data->isoc_anchor);
				return;
			}

			set_bit(BTUSB_DID_ISO_RESUME, &data->flags);
		}

		if (hdev->voice_setting & 0x0020) {
			static const int alts[3] = { 2, 4, 5 };

			new_alts = alts[data->sco_num - 1];
		} else {
			new_alts = data->sco_num;
		}

		if (data->isoc_altsetting != new_alts) {
			unsigned long flags;

			clear_bit(BTUSB_ISOC_RUNNING, &data->flags);
			usb_kill_anchored_urbs(&data->isoc_anchor);

			/* When isochronous alternate setting needs to be
			 * changed, because SCO connection has been added
			 * or removed, a packet fragment may be left in the
			 * reassembling state. This could lead to wrongly
			 * assembled fragments.
			 *
			 * Clear outstanding fragment when selecting a new
			 * alternate setting.
			 */
			spin_lock_irqsave(&data->rxlock, flags);
			kfree_skb(data->sco_skb);
			data->sco_skb = NULL;
			spin_unlock_irqrestore(&data->rxlock, flags);

			if (__set_isoc_interface(hdev, new_alts) < 0)
				return;
		}

		if (!test_and_set_bit(BTUSB_ISOC_RUNNING, &data->flags)) {
			if (btusb_submit_isoc_urb(hdev, GFP_KERNEL) < 0)
				clear_bit(BTUSB_ISOC_RUNNING, &data->flags);
			else
				btusb_submit_isoc_urb(hdev, GFP_KERNEL);
		}
	} else {
		clear_bit(BTUSB_ISOC_RUNNING, &data->flags);
		usb_kill_anchored_urbs(&data->isoc_anchor);

		__set_isoc_interface(hdev, 0);
		if (test_and_clear_bit(BTUSB_DID_ISO_RESUME, &data->flags))
			usb_autopm_put_interface(data->isoc ? data->isoc : data->intf);
	}
}

static void btusb_waker(struct work_struct *work)
{
	struct btusb_data *data = container_of(work, struct btusb_data, waker);
	int err;

	err = usb_autopm_get_interface(data->intf);
	if (err < 0)
		return;

	usb_autopm_put_interface(data->intf);
}

static int btusb_setup_bcm92035(struct hci_dev *hdev)
{
	struct sk_buff *skb;
	u8 val = 0x00;

	BT_DBG("%s", hdev->name);

	skb = __hci_cmd_sync(hdev, 0xfc3b, 1, &val, HCI_INIT_TIMEOUT);
	if (IS_ERR(skb))
		bt_dev_err(hdev, "BCM92035 command failed (%ld)", PTR_ERR(skb));
	else
		kfree_skb(skb);

	return 0;
}

static int btusb_setup_csr(struct hci_dev *hdev)
{
	struct hci_rp_read_local_version *rp;
	struct sk_buff *skb;

	BT_DBG("%s", hdev->name);

	skb = __hci_cmd_sync(hdev, HCI_OP_READ_LOCAL_VERSION, 0, NULL,
			     HCI_INIT_TIMEOUT);
	if (IS_ERR(skb)) {
		int err = PTR_ERR(skb);
		bt_dev_err(hdev, "CSR: Local version failed (%d)", err);
		return err;
	}

	if (skb->len != sizeof(struct hci_rp_read_local_version)) {
		bt_dev_err(hdev, "CSR: Local version length mismatch");
		kfree_skb(skb);
		return -EIO;
	}

	rp = (struct hci_rp_read_local_version *)skb->data;

	/* Detect controllers which aren't real CSR ones. */
	if (le16_to_cpu(rp->manufacturer) != 10 ||
	    le16_to_cpu(rp->lmp_subver) == 0x0c5c) {
		/* Clear the reset quirk since this is not an actual
		 * early Bluetooth 1.1 device from CSR.
		 */
		clear_bit(HCI_QUIRK_RESET_ON_CLOSE, &hdev->quirks);

		/* These fake CSR controllers have all a broken
		 * stored link key handling and so just disable it.
		 */
		set_bit(HCI_QUIRK_BROKEN_STORED_LINK_KEY, &hdev->quirks);
	}

	kfree_skb(skb);

	return 0;
}

static const struct firmware *btusb_setup_intel_get_fw(struct hci_dev *hdev,
						       struct intel_version *ver)
{
	const struct firmware *fw;
	char fwname[64];
	int ret;

	snprintf(fwname, sizeof(fwname),
		 "intel/ibt-hw-%x.%x.%x-fw-%x.%x.%x.%x.%x.bseq",
		 ver->hw_platform, ver->hw_variant, ver->hw_revision,
		 ver->fw_variant,  ver->fw_revision, ver->fw_build_num,
		 ver->fw_build_ww, ver->fw_build_yy);

	ret = request_firmware(&fw, fwname, &hdev->dev);
	if (ret < 0) {
		if (ret == -EINVAL) {
			BT_ERR("%s Intel firmware file request failed (%d)",
			       hdev->name, ret);
			return NULL;
		}

		BT_ERR("%s failed to open Intel firmware file: %s(%d)",
		       hdev->name, fwname, ret);

		/* If the correct firmware patch file is not found, use the
		 * default firmware patch file instead
		 */
		snprintf(fwname, sizeof(fwname), "intel/ibt-hw-%x.%x.bseq",
			 ver->hw_platform, ver->hw_variant);
		if (request_firmware(&fw, fwname, &hdev->dev) < 0) {
			BT_ERR("%s failed to open default Intel fw file: %s",
			       hdev->name, fwname);
			return NULL;
		}
	}

	bt_dev_info(hdev, "Intel Bluetooth firmware file: %s", fwname);

	return fw;
}

static int btusb_setup_intel_patching(struct hci_dev *hdev,
				      const struct firmware *fw,
				      const u8 **fw_ptr, int *disable_patch)
{
	struct sk_buff *skb;
	struct hci_command_hdr *cmd;
	const u8 *cmd_param;
	struct hci_event_hdr *evt = NULL;
	const u8 *evt_param = NULL;
	int remain = fw->size - (*fw_ptr - fw->data);

	/* The first byte indicates the types of the patch command or event.
	 * 0x01 means HCI command and 0x02 is HCI event. If the first bytes
	 * in the current firmware buffer doesn't start with 0x01 or
	 * the size of remain buffer is smaller than HCI command header,
	 * the firmware file is corrupted and it should stop the patching
	 * process.
	 */
	if (remain > HCI_COMMAND_HDR_SIZE && *fw_ptr[0] != 0x01) {
		BT_ERR("%s Intel fw corrupted: invalid cmd read", hdev->name);
		return -EINVAL;
	}
	(*fw_ptr)++;
	remain--;

	cmd = (struct hci_command_hdr *)(*fw_ptr);
	*fw_ptr += sizeof(*cmd);
	remain -= sizeof(*cmd);

	/* Ensure that the remain firmware data is long enough than the length
	 * of command parameter. If not, the firmware file is corrupted.
	 */
	if (remain < cmd->plen) {
		BT_ERR("%s Intel fw corrupted: invalid cmd len", hdev->name);
		return -EFAULT;
	}

	/* If there is a command that loads a patch in the firmware
	 * file, then enable the patch upon success, otherwise just
	 * disable the manufacturer mode, for example patch activation
	 * is not required when the default firmware patch file is used
	 * because there are no patch data to load.
	 */
	if (*disable_patch && le16_to_cpu(cmd->opcode) == 0xfc8e)
		*disable_patch = 0;

	cmd_param = *fw_ptr;
	*fw_ptr += cmd->plen;
	remain -= cmd->plen;

	/* This reads the expected events when the above command is sent to the
	 * device. Some vendor commands expects more than one events, for
	 * example command status event followed by vendor specific event.
	 * For this case, it only keeps the last expected event. so the command
	 * can be sent with __hci_cmd_sync_ev() which returns the sk_buff of
	 * last expected event.
	 */
	while (remain > HCI_EVENT_HDR_SIZE && *fw_ptr[0] == 0x02) {
		(*fw_ptr)++;
		remain--;

		evt = (struct hci_event_hdr *)(*fw_ptr);
		*fw_ptr += sizeof(*evt);
		remain -= sizeof(*evt);

		if (remain < evt->plen) {
			BT_ERR("%s Intel fw corrupted: invalid evt len",
			       hdev->name);
			return -EFAULT;
		}

		evt_param = *fw_ptr;
		*fw_ptr += evt->plen;
		remain -= evt->plen;
	}

	/* Every HCI commands in the firmware file has its correspond event.
	 * If event is not found or remain is smaller than zero, the firmware
	 * file is corrupted.
	 */
	if (!evt || !evt_param || remain < 0) {
		BT_ERR("%s Intel fw corrupted: invalid evt read", hdev->name);
		return -EFAULT;
	}

	skb = __hci_cmd_sync_ev(hdev, le16_to_cpu(cmd->opcode), cmd->plen,
				cmd_param, evt->evt, HCI_INIT_TIMEOUT);
	if (IS_ERR(skb)) {
		BT_ERR("%s sending Intel patch command (0x%4.4x) failed (%ld)",
		       hdev->name, cmd->opcode, PTR_ERR(skb));
		return PTR_ERR(skb);
	}

	/* It ensures that the returned event matches the event data read from
	 * the firmware file. At fist, it checks the length and then
	 * the contents of the event.
	 */
	if (skb->len != evt->plen) {
		BT_ERR("%s mismatch event length (opcode 0x%4.4x)", hdev->name,
		       le16_to_cpu(cmd->opcode));
		kfree_skb(skb);
		return -EFAULT;
	}

	if (memcmp(skb->data, evt_param, evt->plen)) {
		BT_ERR("%s mismatch event parameter (opcode 0x%4.4x)",
		       hdev->name, le16_to_cpu(cmd->opcode));
		kfree_skb(skb);
		return -EFAULT;
	}
	kfree_skb(skb);

	return 0;
}

static int btusb_setup_intel(struct hci_dev *hdev)
{
	struct sk_buff *skb;
	const struct firmware *fw;
	const u8 *fw_ptr;
	int disable_patch, err;
	struct intel_version ver;

	BT_DBG("%s", hdev->name);

	/* The controller has a bug with the first HCI command sent to it
	 * returning number of completed commands as zero. This would stall the
	 * command processing in the Bluetooth core.
	 *
	 * As a workaround, send HCI Reset command first which will reset the
	 * number of completed commands and allow normal command processing
	 * from now on.
	 */
	skb = __hci_cmd_sync(hdev, HCI_OP_RESET, 0, NULL, HCI_INIT_TIMEOUT);
	if (IS_ERR(skb)) {
		BT_ERR("%s sending initial HCI reset command failed (%ld)",
		       hdev->name, PTR_ERR(skb));
		return PTR_ERR(skb);
	}
	kfree_skb(skb);

	/* Read Intel specific controller version first to allow selection of
	 * which firmware file to load.
	 *
	 * The returned information are hardware variant and revision plus
	 * firmware variant, revision and build number.
	 */
	err = btintel_read_version(hdev, &ver);
	if (err)
		return err;

	bt_dev_info(hdev, "read Intel version: %02x%02x%02x%02x%02x%02x%02x%02x%02x",
		    ver.hw_platform, ver.hw_variant, ver.hw_revision,
		    ver.fw_variant,  ver.fw_revision, ver.fw_build_num,
		    ver.fw_build_ww, ver.fw_build_yy, ver.fw_patch_num);

	/* fw_patch_num indicates the version of patch the device currently
	 * have. If there is no patch data in the device, it is always 0x00.
	 * So, if it is other than 0x00, no need to patch the device again.
	 */
	if (ver.fw_patch_num) {
		bt_dev_info(hdev, "Intel device is already patched. "
			    "patch num: %02x", ver.fw_patch_num);
		goto complete;
	}

	/* Opens the firmware patch file based on the firmware version read
	 * from the controller. If it fails to open the matching firmware
	 * patch file, it tries to open the default firmware patch file.
	 * If no patch file is found, allow the device to operate without
	 * a patch.
	 */
	fw = btusb_setup_intel_get_fw(hdev, &ver);
	if (!fw)
		goto complete;
	fw_ptr = fw->data;

	/* Enable the manufacturer mode of the controller.
	 * Only while this mode is enabled, the driver can download the
	 * firmware patch data and configuration parameters.
	 */
	err = btintel_enter_mfg(hdev);
	if (err) {
		release_firmware(fw);
		return err;
	}

	disable_patch = 1;

	/* The firmware data file consists of list of Intel specific HCI
	 * commands and its expected events. The first byte indicates the
	 * type of the message, either HCI command or HCI event.
	 *
	 * It reads the command and its expected event from the firmware file,
	 * and send to the controller. Once __hci_cmd_sync_ev() returns,
	 * the returned event is compared with the event read from the firmware
	 * file and it will continue until all the messages are downloaded to
	 * the controller.
	 *
	 * Once the firmware patching is completed successfully,
	 * the manufacturer mode is disabled with reset and activating the
	 * downloaded patch.
	 *
	 * If the firmware patching fails, the manufacturer mode is
	 * disabled with reset and deactivating the patch.
	 *
	 * If the default patch file is used, no reset is done when disabling
	 * the manufacturer.
	 */
	while (fw->size > fw_ptr - fw->data) {
		int ret;

		ret = btusb_setup_intel_patching(hdev, fw, &fw_ptr,
						 &disable_patch);
		if (ret < 0)
			goto exit_mfg_deactivate;
	}

	release_firmware(fw);

	if (disable_patch)
		goto exit_mfg_disable;

	/* Patching completed successfully and disable the manufacturer mode
	 * with reset and activate the downloaded firmware patches.
	 */
	err = btintel_exit_mfg(hdev, true, true);
	if (err)
		return err;

	bt_dev_info(hdev, "Intel firmware patch completed and activated");

	goto complete;

exit_mfg_disable:
	/* Disable the manufacturer mode without reset */
	err = btintel_exit_mfg(hdev, false, false);
	if (err)
		return err;

	bt_dev_info(hdev, "Intel firmware patch completed");

	goto complete;

exit_mfg_deactivate:
	release_firmware(fw);

	/* Patching failed. Disable the manufacturer mode with reset and
	 * deactivate the downloaded firmware patches.
	 */
	err = btintel_exit_mfg(hdev, true, false);
	if (err)
		return err;

	bt_dev_info(hdev, "Intel firmware patch completed and deactivated");

complete:
	/* Set the event mask for Intel specific vendor events. This enables
	 * a few extra events that are useful during general operation.
	 */
	btintel_set_event_mask_mfg(hdev, false);

	btintel_check_bdaddr(hdev);
	return 0;
}

static int inject_cmd_complete(struct hci_dev *hdev, __u16 opcode)
{
	struct sk_buff *skb;
	struct hci_event_hdr *hdr;
	struct hci_ev_cmd_complete *evt;

	skb = bt_skb_alloc(sizeof(*hdr) + sizeof(*evt) + 1, GFP_ATOMIC);
	if (!skb)
		return -ENOMEM;

	hdr = skb_put(skb, sizeof(*hdr));
	hdr->evt = HCI_EV_CMD_COMPLETE;
	hdr->plen = sizeof(*evt) + 1;

	evt = skb_put(skb, sizeof(*evt));
	evt->ncmd = 0x01;
	evt->opcode = cpu_to_le16(opcode);

	skb_put_u8(skb, 0x00);

	hci_skb_pkt_type(skb) = HCI_EVENT_PKT;

	return hci_recv_frame(hdev, skb);
}

static int btusb_recv_bulk_intel(struct btusb_data *data, void *buffer,
				 int count)
{
	/* When the device is in bootloader mode, then it can send
	 * events via the bulk endpoint. These events are treated the
	 * same way as the ones received from the interrupt endpoint.
	 */
	if (test_bit(BTUSB_BOOTLOADER, &data->flags))
		return btusb_recv_intr(data, buffer, count);

	return btusb_recv_bulk(data, buffer, count);
}

static void btusb_intel_bootup(struct btusb_data *data, const void *ptr,
			       unsigned int len)
{
	const struct intel_bootup *evt = ptr;

	if (len != sizeof(*evt))
		return;

	if (test_and_clear_bit(BTUSB_BOOTING, &data->flags)) {
		smp_mb__after_atomic();
		wake_up_bit(&data->flags, BTUSB_BOOTING);
	}
}

static void btusb_intel_secure_send_result(struct btusb_data *data,
					   const void *ptr, unsigned int len)
{
	const struct intel_secure_send_result *evt = ptr;

	if (len != sizeof(*evt))
		return;

	if (evt->result)
		set_bit(BTUSB_FIRMWARE_FAILED, &data->flags);

	if (test_and_clear_bit(BTUSB_DOWNLOADING, &data->flags) &&
	    test_bit(BTUSB_FIRMWARE_LOADED, &data->flags)) {
		smp_mb__after_atomic();
		wake_up_bit(&data->flags, BTUSB_DOWNLOADING);
	}
}

static int btusb_recv_event_intel(struct hci_dev *hdev, struct sk_buff *skb)
{
	struct btusb_data *data = hci_get_drvdata(hdev);

	if (test_bit(BTUSB_BOOTLOADER, &data->flags)) {
		struct hci_event_hdr *hdr = (void *)skb->data;

		if (skb->len > HCI_EVENT_HDR_SIZE && hdr->evt == 0xff &&
		    hdr->plen > 0) {
			const void *ptr = skb->data + HCI_EVENT_HDR_SIZE + 1;
			unsigned int len = skb->len - HCI_EVENT_HDR_SIZE - 1;

			switch (skb->data[2]) {
			case 0x02:
				/* When switching to the operational firmware
				 * the device sends a vendor specific event
				 * indicating that the bootup completed.
				 */
				btusb_intel_bootup(data, ptr, len);
				break;
			case 0x06:
				/* When the firmware loading completes the
				 * device sends out a vendor specific event
				 * indicating the result of the firmware
				 * loading.
				 */
				btusb_intel_secure_send_result(data, ptr, len);
				break;
			}
		}
	}

	return hci_recv_frame(hdev, skb);
}

static int btusb_send_frame_intel(struct hci_dev *hdev, struct sk_buff *skb)
{
	struct btusb_data *data = hci_get_drvdata(hdev);
	struct urb *urb;

	BT_DBG("%s", hdev->name);

	switch (hci_skb_pkt_type(skb)) {
	case HCI_COMMAND_PKT:
		if (test_bit(BTUSB_BOOTLOADER, &data->flags)) {
			struct hci_command_hdr *cmd = (void *)skb->data;
			__u16 opcode = le16_to_cpu(cmd->opcode);

			/* When in bootloader mode and the command 0xfc09
			 * is received, it needs to be send down the
			 * bulk endpoint. So allocate a bulk URB instead.
			 */
			if (opcode == 0xfc09)
				urb = alloc_bulk_urb(hdev, skb);
			else
				urb = alloc_ctrl_urb(hdev, skb);

			/* When the 0xfc01 command is issued to boot into
			 * the operational firmware, it will actually not
			 * send a command complete event. To keep the flow
			 * control working inject that event here.
			 */
			if (opcode == 0xfc01)
				inject_cmd_complete(hdev, opcode);
		} else {
			urb = alloc_ctrl_urb(hdev, skb);
		}
		if (IS_ERR(urb))
			return PTR_ERR(urb);

		hdev->stat.cmd_tx++;
		return submit_or_queue_tx_urb(hdev, urb);

	case HCI_ACLDATA_PKT:
		urb = alloc_bulk_urb(hdev, skb);
		if (IS_ERR(urb))
			return PTR_ERR(urb);

		hdev->stat.acl_tx++;
		return submit_or_queue_tx_urb(hdev, urb);

	case HCI_SCODATA_PKT:
		if (hci_conn_num(hdev, SCO_LINK) < 1)
			return -ENODEV;

		urb = alloc_isoc_urb(hdev, skb);
		if (IS_ERR(urb))
			return PTR_ERR(urb);

		hdev->stat.sco_tx++;
		return submit_tx_urb(hdev, urb);
	}

	return -EILSEQ;
}

static int btusb_setup_intel_new(struct hci_dev *hdev)
{
	struct btusb_data *data = hci_get_drvdata(hdev);
	struct intel_version ver;
	struct intel_boot_params params;
	const struct firmware *fw;
	u32 boot_param;
	char fwname[64];
	ktime_t calltime, delta, rettime;
	unsigned long long duration;
	int err;

	BT_DBG("%s", hdev->name);

	/* Set the default boot parameter to 0x0 and it is updated to
	 * SKU specific boot parameter after reading Intel_Write_Boot_Params
	 * command while downloading the firmware.
	 */
	boot_param = 0x00000000;

	calltime = ktime_get();

	/* Read the Intel version information to determine if the device
	 * is in bootloader mode or if it already has operational firmware
	 * loaded.
	 */
	err = btintel_read_version(hdev, &ver);
	if (err)
		return err;

	/* The hardware platform number has a fixed value of 0x37 and
	 * for now only accept this single value.
	 */
	if (ver.hw_platform != 0x37) {
		BT_ERR("%s: Unsupported Intel hardware platform (%u)",
		       hdev->name, ver.hw_platform);
		return -EINVAL;
	}

	/* Check for supported iBT hardware variants of this firmware
	 * loading method.
	 *
	 * This check has been put in place to ensure correct forward
	 * compatibility options when newer hardware variants come along.
	 */
	switch (ver.hw_variant) {
	case 0x0b:	/* SfP */
	case 0x0c:	/* WsP */
	case 0x11:	/* JfP */
	case 0x12:	/* ThP */
	case 0x13:	/* HrP */
	case 0x14:	/* QnJ, IcP */
		break;
	default:
		BT_ERR("%s: Unsupported Intel hardware variant (%u)",
		       hdev->name, ver.hw_variant);
		return -EINVAL;
	}

	btintel_version_info(hdev, &ver);

	/* The firmware variant determines if the device is in bootloader
	 * mode or is running operational firmware. The value 0x06 identifies
	 * the bootloader and the value 0x23 identifies the operational
	 * firmware.
	 *
	 * When the operational firmware is already present, then only
	 * the check for valid Bluetooth device address is needed. This
	 * determines if the device will be added as configured or
	 * unconfigured controller.
	 *
	 * It is not possible to use the Secure Boot Parameters in this
	 * case since that command is only available in bootloader mode.
	 */
	if (ver.fw_variant == 0x23) {
		clear_bit(BTUSB_BOOTLOADER, &data->flags);
		btintel_check_bdaddr(hdev);
		return 0;
	}

	/* If the device is not in bootloader mode, then the only possible
	 * choice is to return an error and abort the device initialization.
	 */
	if (ver.fw_variant != 0x06) {
		BT_ERR("%s: Unsupported Intel firmware variant (%u)",
		       hdev->name, ver.fw_variant);
		return -ENODEV;
	}

	/* Read the secure boot parameters to identify the operating
	 * details of the bootloader.
	 */
	err = btintel_read_boot_params(hdev, &params);
	if (err)
		return err;

	/* It is required that every single firmware fragment is acknowledged
	 * with a command complete event. If the boot parameters indicate
	 * that this bootloader does not send them, then abort the setup.
	 */
	if (params.limited_cce != 0x00) {
		BT_ERR("%s: Unsupported Intel firmware loading method (%u)",
		       hdev->name, params.limited_cce);
		return -EINVAL;
	}

	/* If the OTP has no valid Bluetooth device address, then there will
	 * also be no valid address for the operational firmware.
	 */
	if (!bacmp(&params.otp_bdaddr, BDADDR_ANY)) {
		bt_dev_info(hdev, "No device address configured");
		set_bit(HCI_QUIRK_INVALID_BDADDR, &hdev->quirks);
	}

	/* With this Intel bootloader only the hardware variant and device
	 * revision information are used to select the right firmware for SfP
	 * and WsP.
	 *
	 * The firmware filename is ibt-<hw_variant>-<dev_revid>.sfi.
	 *
	 * Currently the supported hardware variants are:
	 *   11 (0x0b) for iBT3.0 (LnP/SfP)
	 *   12 (0x0c) for iBT3.5 (WsP)
	 *
	 * For ThP/JfP and for future SKU's, the FW name varies based on HW
	 * variant, HW revision and FW revision, as these are dependent on CNVi
	 * and RF Combination.
	 *
	 *   17 (0x11) for iBT3.5 (JfP)
	 *   18 (0x12) for iBT3.5 (ThP)
	 *
	 * The firmware file name for these will be
	 * ibt-<hw_variant>-<hw_revision>-<fw_revision>.sfi.
	 *
	 */
	switch (ver.hw_variant) {
	case 0x0b:	/* SfP */
	case 0x0c:	/* WsP */
		snprintf(fwname, sizeof(fwname), "intel/ibt-%u-%u.sfi",
			 le16_to_cpu(ver.hw_variant),
			 le16_to_cpu(params.dev_revid));
		break;
	case 0x11:	/* JfP */
	case 0x12:	/* ThP */
	case 0x13:	/* HrP */
	case 0x14:	/* QnJ, IcP */
		snprintf(fwname, sizeof(fwname), "intel/ibt-%u-%u-%u.sfi",
			 le16_to_cpu(ver.hw_variant),
			 le16_to_cpu(ver.hw_revision),
			 le16_to_cpu(ver.fw_revision));
		break;
	default:
		BT_ERR("%s: Unsupported Intel firmware naming", hdev->name);
		return -EINVAL;
	}

	err = request_firmware(&fw, fwname, &hdev->dev);
	if (err < 0) {
		BT_ERR("%s: Failed to load Intel firmware file (%d)",
		       hdev->name, err);
		return err;
	}

	bt_dev_info(hdev, "Found device firmware: %s", fwname);

	/* Save the DDC file name for later use to apply once the firmware
	 * downloading is done.
	 */
	switch (ver.hw_variant) {
	case 0x0b:	/* SfP */
	case 0x0c:	/* WsP */
		snprintf(fwname, sizeof(fwname), "intel/ibt-%u-%u.ddc",
			 le16_to_cpu(ver.hw_variant),
			 le16_to_cpu(params.dev_revid));
		break;
	case 0x11:	/* JfP */
	case 0x12:	/* ThP */
	case 0x13:	/* HrP */
	case 0x14:	/* QnJ, IcP */
		snprintf(fwname, sizeof(fwname), "intel/ibt-%u-%u-%u.ddc",
			 le16_to_cpu(ver.hw_variant),
			 le16_to_cpu(ver.hw_revision),
			 le16_to_cpu(ver.fw_revision));
		break;
	default:
		BT_ERR("%s: Unsupported Intel firmware naming", hdev->name);
		return -EINVAL;
	}

	if (fw->size < 644) {
		BT_ERR("%s: Invalid size of firmware file (%zu)",
		       hdev->name, fw->size);
		err = -EBADF;
		goto done;
	}

	set_bit(BTUSB_DOWNLOADING, &data->flags);

	/* Start firmware downloading and get boot parameter */
	err = btintel_download_firmware(hdev, fw, &boot_param);
	if (err < 0)
		goto done;

	set_bit(BTUSB_FIRMWARE_LOADED, &data->flags);

	bt_dev_info(hdev, "Waiting for firmware download to complete");

	/* Before switching the device into operational mode and with that
	 * booting the loaded firmware, wait for the bootloader notification
	 * that all fragments have been successfully received.
	 *
	 * When the event processing receives the notification, then the
	 * BTUSB_DOWNLOADING flag will be cleared.
	 *
	 * The firmware loading should not take longer than 5 seconds
	 * and thus just timeout if that happens and fail the setup
	 * of this device.
	 */
	err = wait_on_bit_timeout(&data->flags, BTUSB_DOWNLOADING,
				  TASK_INTERRUPTIBLE,
				  msecs_to_jiffies(5000));
	if (err == -EINTR) {
		BT_ERR("%s: Firmware loading interrupted", hdev->name);
		goto done;
	}

	if (err) {
		BT_ERR("%s: Firmware loading timeout", hdev->name);
		err = -ETIMEDOUT;
		goto done;
	}

	if (test_bit(BTUSB_FIRMWARE_FAILED, &data->flags)) {
		BT_ERR("%s: Firmware loading failed", hdev->name);
		err = -ENOEXEC;
		goto done;
	}

	rettime = ktime_get();
	delta = ktime_sub(rettime, calltime);
	duration = (unsigned long long) ktime_to_ns(delta) >> 10;

	bt_dev_info(hdev, "Firmware loaded in %llu usecs", duration);

done:
	release_firmware(fw);

	if (err < 0)
		return err;

	calltime = ktime_get();

	set_bit(BTUSB_BOOTING, &data->flags);

	err = btintel_send_intel_reset(hdev, boot_param);
	if (err)
		return err;

	/* The bootloader will not indicate when the device is ready. This
	 * is done by the operational firmware sending bootup notification.
	 *
	 * Booting into operational firmware should not take longer than
	 * 1 second. However if that happens, then just fail the setup
	 * since something went wrong.
	 */
	bt_dev_info(hdev, "Waiting for device to boot");

	err = wait_on_bit_timeout(&data->flags, BTUSB_BOOTING,
				  TASK_INTERRUPTIBLE,
				  msecs_to_jiffies(1000));

	if (err == -EINTR) {
		BT_ERR("%s: Device boot interrupted", hdev->name);
		return -EINTR;
	}

	if (err) {
		BT_ERR("%s: Device boot timeout", hdev->name);
		return -ETIMEDOUT;
	}

	rettime = ktime_get();
	delta = ktime_sub(rettime, calltime);
	duration = (unsigned long long) ktime_to_ns(delta) >> 10;

	bt_dev_info(hdev, "Device booted in %llu usecs", duration);

	clear_bit(BTUSB_BOOTLOADER, &data->flags);

	/* Once the device is running in operational mode, it needs to apply
	 * the device configuration (DDC) parameters.
	 *
	 * The device can work without DDC parameters, so even if it fails
	 * to load the file, no need to fail the setup.
	 */
	btintel_load_ddc_config(hdev, fwname);

	/* Set the event mask for Intel specific vendor events. This enables
	 * a few extra events that are useful during general operation. It
	 * does not enable any debugging related events.
	 *
	 * The device will function correctly without these events enabled
	 * and thus no need to fail the setup.
	 */
	btintel_set_event_mask(hdev, false);

	return 0;
}

static int btusb_shutdown_intel(struct hci_dev *hdev)
{
	struct sk_buff *skb;
	long ret;

	/* Some platforms have an issue with BT LED when the interface is
	 * down or BT radio is turned off, which takes 5 seconds to BT LED
	 * goes off. This command turns off the BT LED immediately.
	 */
	skb = __hci_cmd_sync(hdev, 0xfc3f, 0, NULL, HCI_INIT_TIMEOUT);
	if (IS_ERR(skb)) {
		ret = PTR_ERR(skb);
		BT_ERR("%s: turning off Intel device LED failed (%ld)",
		       hdev->name, ret);
		return ret;
	}
	kfree_skb(skb);

	return 0;
}

#ifdef CONFIG_PM
/* Configure an out-of-band gpio as wake-up pin, if specified in device tree */
static int marvell_config_oob_wake(struct hci_dev *hdev)
{
	struct sk_buff *skb;
	struct btusb_data *data = hci_get_drvdata(hdev);
	struct device *dev = &data->udev->dev;
	u16 pin, gap, opcode;
	int ret;
	u8 cmd[5];

	/* Move on if no wakeup pin specified */
	if (of_property_read_u16(dev->of_node, "marvell,wakeup-pin", &pin) ||
	    of_property_read_u16(dev->of_node, "marvell,wakeup-gap-ms", &gap))
		return 0;

	/* Vendor specific command to configure a GPIO as wake-up pin */
	opcode = hci_opcode_pack(0x3F, 0x59);
	cmd[0] = opcode & 0xFF;
	cmd[1] = opcode >> 8;
	cmd[2] = 2; /* length of parameters that follow */
	cmd[3] = pin;
	cmd[4] = gap; /* time in ms, for which wakeup pin should be asserted */

	skb = bt_skb_alloc(sizeof(cmd), GFP_KERNEL);
	if (!skb) {
		bt_dev_err(hdev, "%s: No memory\n", __func__);
		return -ENOMEM;
	}

	skb_put_data(skb, cmd, sizeof(cmd));
	hci_skb_pkt_type(skb) = HCI_COMMAND_PKT;

	ret = btusb_send_frame(hdev, skb);
	if (ret) {
		bt_dev_err(hdev, "%s: configuration failed\n", __func__);
		kfree_skb(skb);
		return ret;
	}

	return 0;
}
#endif

static int btusb_set_bdaddr_marvell(struct hci_dev *hdev,
				    const bdaddr_t *bdaddr)
{
	struct sk_buff *skb;
	u8 buf[8];
	long ret;

	buf[0] = 0xfe;
	buf[1] = sizeof(bdaddr_t);
	memcpy(buf + 2, bdaddr, sizeof(bdaddr_t));

	skb = __hci_cmd_sync(hdev, 0xfc22, sizeof(buf), buf, HCI_INIT_TIMEOUT);
	if (IS_ERR(skb)) {
		ret = PTR_ERR(skb);
		bt_dev_err(hdev, "changing Marvell device address failed (%ld)",
			   ret);
		return ret;
	}
	kfree_skb(skb);

	return 0;
}

static int btusb_set_bdaddr_ath3012(struct hci_dev *hdev,
				    const bdaddr_t *bdaddr)
{
	struct sk_buff *skb;
	u8 buf[10];
	long ret;

	buf[0] = 0x01;
	buf[1] = 0x01;
	buf[2] = 0x00;
	buf[3] = sizeof(bdaddr_t);
	memcpy(buf + 4, bdaddr, sizeof(bdaddr_t));

	skb = __hci_cmd_sync(hdev, 0xfc0b, sizeof(buf), buf, HCI_INIT_TIMEOUT);
	if (IS_ERR(skb)) {
		ret = PTR_ERR(skb);
		bt_dev_err(hdev, "Change address command failed (%ld)", ret);
		return ret;
	}
	kfree_skb(skb);

	return 0;
}

#define QCA_DFU_PACKET_LEN	4096

#define QCA_GET_TARGET_VERSION	0x09
#define QCA_CHECK_STATUS	0x05
#define QCA_DFU_DOWNLOAD	0x01

#define QCA_SYSCFG_UPDATED	0x40
#define QCA_PATCH_UPDATED	0x80
#define QCA_DFU_TIMEOUT		3000

struct qca_version {
	__le32	rom_version;
	__le32	patch_version;
	__le32	ram_version;
	__le32	ref_clock;
	__u8	reserved[4];
} __packed;

struct qca_rampatch_version {
	__le16	rom_version;
	__le16	patch_version;
} __packed;

struct qca_device_info {
	u32	rom_version;
	u8	rampatch_hdr;	/* length of header in rampatch */
	u8	nvm_hdr;	/* length of header in NVM */
	u8	ver_offset;	/* offset of version structure in rampatch */
};

static const struct qca_device_info qca_devices_table[] = {
	{ 0x00000100, 20, 4, 10 }, /* Rome 1.0 */
	{ 0x00000101, 20, 4, 10 }, /* Rome 1.1 */
	{ 0x00000200, 28, 4, 18 }, /* Rome 2.0 */
	{ 0x00000201, 28, 4, 18 }, /* Rome 2.1 */
	{ 0x00000300, 28, 4, 18 }, /* Rome 3.0 */
	{ 0x00000302, 28, 4, 18 }, /* Rome 3.2 */
};

static int btusb_qca_send_vendor_req(struct hci_dev *hdev, u8 request,
				     void *data, u16 size)
{
	struct btusb_data *btdata = hci_get_drvdata(hdev);
	struct usb_device *udev = btdata->udev;
	int pipe, err;
	u8 *buf;

	buf = kmalloc(size, GFP_KERNEL);
	if (!buf)
		return -ENOMEM;

	/* Found some of USB hosts have IOT issues with ours so that we should
	 * not wait until HCI layer is ready.
	 */
	pipe = usb_rcvctrlpipe(udev, 0);
	err = usb_control_msg(udev, pipe, request, USB_TYPE_VENDOR | USB_DIR_IN,
			      0, 0, buf, size, USB_CTRL_SET_TIMEOUT);
	if (err < 0) {
		bt_dev_err(hdev, "Failed to access otp area (%d)", err);
		goto done;
	}

	memcpy(data, buf, size);

done:
	kfree(buf);

	return err;
}

static int btusb_setup_qca_download_fw(struct hci_dev *hdev,
				       const struct firmware *firmware,
				       size_t hdr_size)
{
	struct btusb_data *btdata = hci_get_drvdata(hdev);
	struct usb_device *udev = btdata->udev;
	size_t count, size, sent = 0;
	int pipe, len, err;
	u8 *buf;

	buf = kmalloc(QCA_DFU_PACKET_LEN, GFP_KERNEL);
	if (!buf)
		return -ENOMEM;

	count = firmware->size;

	size = min_t(size_t, count, hdr_size);
	memcpy(buf, firmware->data, size);

	/* USB patches should go down to controller through USB path
	 * because binary format fits to go down through USB channel.
	 * USB control path is for patching headers and USB bulk is for
	 * patch body.
	 */
	pipe = usb_sndctrlpipe(udev, 0);
	err = usb_control_msg(udev, pipe, QCA_DFU_DOWNLOAD, USB_TYPE_VENDOR,
			      0, 0, buf, size, USB_CTRL_SET_TIMEOUT);
	if (err < 0) {
		bt_dev_err(hdev, "Failed to send headers (%d)", err);
		goto done;
	}

	sent += size;
	count -= size;

	while (count) {
		size = min_t(size_t, count, QCA_DFU_PACKET_LEN);

		memcpy(buf, firmware->data + sent, size);

		pipe = usb_sndbulkpipe(udev, 0x02);
		err = usb_bulk_msg(udev, pipe, buf, size, &len,
				   QCA_DFU_TIMEOUT);
		if (err < 0) {
			bt_dev_err(hdev, "Failed to send body at %zd of %zd (%d)",
				   sent, firmware->size, err);
			break;
		}

		if (size != len) {
			bt_dev_err(hdev, "Failed to get bulk buffer");
			err = -EILSEQ;
			break;
		}

		sent  += size;
		count -= size;
	}

done:
	kfree(buf);
	return err;
}

static int btusb_setup_qca_load_rampatch(struct hci_dev *hdev,
					 struct qca_version *ver,
					 const struct qca_device_info *info)
{
	struct qca_rampatch_version *rver;
	const struct firmware *fw;
	u32 ver_rom, ver_patch;
	u16 rver_rom, rver_patch;
	char fwname[64];
	int err;

	ver_rom = le32_to_cpu(ver->rom_version);
	ver_patch = le32_to_cpu(ver->patch_version);

	snprintf(fwname, sizeof(fwname), "qca/rampatch_usb_%08x.bin", ver_rom);

	err = request_firmware(&fw, fwname, &hdev->dev);
	if (err) {
		bt_dev_err(hdev, "failed to request rampatch file: %s (%d)",
			   fwname, err);
		return err;
	}

	bt_dev_info(hdev, "using rampatch file: %s", fwname);

	rver = (struct qca_rampatch_version *)(fw->data + info->ver_offset);
	rver_rom = le16_to_cpu(rver->rom_version);
	rver_patch = le16_to_cpu(rver->patch_version);

	bt_dev_info(hdev, "QCA: patch rome 0x%x build 0x%x, "
		    "firmware rome 0x%x build 0x%x",
		    rver_rom, rver_patch, ver_rom, ver_patch);

	if (rver_rom != ver_rom || rver_patch <= ver_patch) {
		bt_dev_err(hdev, "rampatch file version did not match with firmware");
		err = -EINVAL;
		goto done;
	}

	err = btusb_setup_qca_download_fw(hdev, fw, info->rampatch_hdr);

done:
	release_firmware(fw);

	return err;
}

static int btusb_setup_qca_load_nvm(struct hci_dev *hdev,
				    struct qca_version *ver,
				    const struct qca_device_info *info)
{
	const struct firmware *fw;
	char fwname[64];
	int err;

	snprintf(fwname, sizeof(fwname), "qca/nvm_usb_%08x.bin",
		 le32_to_cpu(ver->rom_version));

	err = request_firmware(&fw, fwname, &hdev->dev);
	if (err) {
		bt_dev_err(hdev, "failed to request NVM file: %s (%d)",
			   fwname, err);
		return err;
	}

	bt_dev_info(hdev, "using NVM file: %s", fwname);

	err = btusb_setup_qca_download_fw(hdev, fw, info->nvm_hdr);

	release_firmware(fw);

	return err;
}

static int btusb_setup_qca(struct hci_dev *hdev)
{
	const struct qca_device_info *info = NULL;
	struct qca_version ver;
	u32 ver_rom;
	u8 status;
	int i, err;

	err = btusb_qca_send_vendor_req(hdev, QCA_GET_TARGET_VERSION, &ver,
					sizeof(ver));
	if (err < 0)
		return err;

	ver_rom = le32_to_cpu(ver.rom_version);
	for (i = 0; i < ARRAY_SIZE(qca_devices_table); i++) {
		if (ver_rom == qca_devices_table[i].rom_version)
			info = &qca_devices_table[i];
	}
	if (!info) {
		bt_dev_err(hdev, "don't support firmware rome 0x%x", ver_rom);
		return -ENODEV;
	}

	err = btusb_qca_send_vendor_req(hdev, QCA_CHECK_STATUS, &status,
					sizeof(status));
	if (err < 0)
		return err;

	if (!(status & QCA_PATCH_UPDATED)) {
		err = btusb_setup_qca_load_rampatch(hdev, &ver, info);
		if (err < 0)
			return err;
	}

	if (!(status & QCA_SYSCFG_UPDATED)) {
		err = btusb_setup_qca_load_nvm(hdev, &ver, info);
		if (err < 0)
			return err;
	}

	return 0;
}

#ifdef CONFIG_BT_HCIBTUSB_BCM
static inline int __set_diag_interface(struct hci_dev *hdev)
{
	struct btusb_data *data = hci_get_drvdata(hdev);
	struct usb_interface *intf = data->diag;
	int i;

	if (!data->diag)
		return -ENODEV;

	data->diag_tx_ep = NULL;
	data->diag_rx_ep = NULL;

	for (i = 0; i < intf->cur_altsetting->desc.bNumEndpoints; i++) {
		struct usb_endpoint_descriptor *ep_desc;

		ep_desc = &intf->cur_altsetting->endpoint[i].desc;

		if (!data->diag_tx_ep && usb_endpoint_is_bulk_out(ep_desc)) {
			data->diag_tx_ep = ep_desc;
			continue;
		}

		if (!data->diag_rx_ep && usb_endpoint_is_bulk_in(ep_desc)) {
			data->diag_rx_ep = ep_desc;
			continue;
		}
	}

	if (!data->diag_tx_ep || !data->diag_rx_ep) {
		bt_dev_err(hdev, "invalid diagnostic descriptors");
		return -ENODEV;
	}

	return 0;
}

static struct urb *alloc_diag_urb(struct hci_dev *hdev, bool enable)
{
	struct btusb_data *data = hci_get_drvdata(hdev);
	struct sk_buff *skb;
	struct urb *urb;
	unsigned int pipe;

	if (!data->diag_tx_ep)
		return ERR_PTR(-ENODEV);

	urb = usb_alloc_urb(0, GFP_KERNEL);
	if (!urb)
		return ERR_PTR(-ENOMEM);

	skb = bt_skb_alloc(2, GFP_KERNEL);
	if (!skb) {
		usb_free_urb(urb);
		return ERR_PTR(-ENOMEM);
	}

	skb_put_u8(skb, 0xf0);
	skb_put_u8(skb, enable);

	pipe = usb_sndbulkpipe(data->udev, data->diag_tx_ep->bEndpointAddress);

	usb_fill_bulk_urb(urb, data->udev, pipe,
			  skb->data, skb->len, btusb_tx_complete, skb);

	skb->dev = (void *)hdev;

	return urb;
}

static int btusb_bcm_set_diag(struct hci_dev *hdev, bool enable)
{
	struct btusb_data *data = hci_get_drvdata(hdev);
	struct urb *urb;

	if (!data->diag)
		return -ENODEV;

	if (!test_bit(HCI_RUNNING, &hdev->flags))
		return -ENETDOWN;

	urb = alloc_diag_urb(hdev, enable);
	if (IS_ERR(urb))
		return PTR_ERR(urb);

	return submit_or_queue_tx_urb(hdev, urb);
}
#endif

#ifdef CONFIG_PM
static irqreturn_t btusb_oob_wake_handler(int irq, void *priv)
{
	struct btusb_data *data = priv;

	pm_wakeup_event(&data->udev->dev, 0);
	pm_system_wakeup();

	/* Disable only if not already disabled (keep it balanced) */
	if (test_and_clear_bit(BTUSB_OOB_WAKE_ENABLED, &data->flags)) {
		disable_irq_nosync(irq);
		disable_irq_wake(irq);
	}
	return IRQ_HANDLED;
}

static const struct of_device_id btusb_match_table[] = {
	{ .compatible = "usb1286,204e" },
	{ }
};
MODULE_DEVICE_TABLE(of, btusb_match_table);

/* Use an oob wakeup pin? */
static int btusb_config_oob_wake(struct hci_dev *hdev)
{
	struct btusb_data *data = hci_get_drvdata(hdev);
	struct device *dev = &data->udev->dev;
	int irq, ret;

	clear_bit(BTUSB_OOB_WAKE_ENABLED, &data->flags);

	if (!of_match_device(btusb_match_table, dev))
		return 0;

	/* Move on if no IRQ specified */
	irq = of_irq_get_byname(dev->of_node, "wakeup");
	if (irq <= 0) {
		bt_dev_dbg(hdev, "%s: no OOB Wakeup IRQ in DT", __func__);
		return 0;
	}

	ret = devm_request_irq(&hdev->dev, irq, btusb_oob_wake_handler,
			       0, "OOB Wake-on-BT", data);
	if (ret) {
		bt_dev_err(hdev, "%s: IRQ request failed", __func__);
		return ret;
	}

	ret = device_init_wakeup(dev, true);
	if (ret) {
		bt_dev_err(hdev, "%s: failed to init_wakeup", __func__);
		return ret;
	}

	data->oob_wake_irq = irq;
	disable_irq(irq);
	bt_dev_info(hdev, "OOB Wake-on-BT configured at IRQ %u", irq);
	return 0;
}
#endif

static int btusb_probe(struct usb_interface *intf,
		       const struct usb_device_id *id)
{
	struct usb_endpoint_descriptor *ep_desc;
	struct btusb_data *data;
	struct hci_dev *hdev;
	unsigned ifnum_base;
	int i, err;

	BT_DBG("intf %p id %p", intf, id);

	/* interface numbers are hardcoded in the spec */
	if (intf->cur_altsetting->desc.bInterfaceNumber != 0) {
		if (!(id->driver_info & BTUSB_IFNUM_2))
			return -ENODEV;
		if (intf->cur_altsetting->desc.bInterfaceNumber != 2)
			return -ENODEV;
	}

	ifnum_base = intf->cur_altsetting->desc.bInterfaceNumber;

	if (!id->driver_info) {
		const struct usb_device_id *match;

		match = usb_match_id(intf, blacklist_table);
		if (match)
			id = match;
	}

	if (id->driver_info == BTUSB_IGNORE)
		return -ENODEV;

	if (id->driver_info & BTUSB_ATH3012) {
		struct usb_device *udev = interface_to_usbdev(intf);

		/* Old firmware would otherwise let ath3k driver load
		 * patch and sysconfig files
		 */
		if (le16_to_cpu(udev->descriptor.bcdDevice) <= 0x0001)
			return -ENODEV;
	}

	data = devm_kzalloc(&intf->dev, sizeof(*data), GFP_KERNEL);
	if (!data)
		return -ENOMEM;

	for (i = 0; i < intf->cur_altsetting->desc.bNumEndpoints; i++) {
		ep_desc = &intf->cur_altsetting->endpoint[i].desc;

		if (!data->intr_ep && usb_endpoint_is_int_in(ep_desc)) {
			data->intr_ep = ep_desc;
			continue;
		}

		if (!data->bulk_tx_ep && usb_endpoint_is_bulk_out(ep_desc)) {
			data->bulk_tx_ep = ep_desc;
			continue;
		}

		if (!data->bulk_rx_ep && usb_endpoint_is_bulk_in(ep_desc)) {
			data->bulk_rx_ep = ep_desc;
			continue;
		}
	}

	if (!data->intr_ep || !data->bulk_tx_ep || !data->bulk_rx_ep)
		return -ENODEV;

	if (id->driver_info & BTUSB_AMP) {
		data->cmdreq_type = USB_TYPE_CLASS | 0x01;
		data->cmdreq = 0x2b;
	} else {
		data->cmdreq_type = USB_TYPE_CLASS;
		data->cmdreq = 0x00;
	}

	data->udev = interface_to_usbdev(intf);
	data->intf = intf;

	INIT_WORK(&data->work, btusb_work);
	INIT_WORK(&data->waker, btusb_waker);
	init_usb_anchor(&data->deferred);
	init_usb_anchor(&data->tx_anchor);
	spin_lock_init(&data->txlock);

	init_usb_anchor(&data->intr_anchor);
	init_usb_anchor(&data->bulk_anchor);
	init_usb_anchor(&data->isoc_anchor);
	init_usb_anchor(&data->diag_anchor);
	spin_lock_init(&data->rxlock);

	if (id->driver_info & BTUSB_INTEL_NEW) {
		data->recv_event = btusb_recv_event_intel;
		data->recv_bulk = btusb_recv_bulk_intel;
		set_bit(BTUSB_BOOTLOADER, &data->flags);
	} else {
		data->recv_event = hci_recv_frame;
		data->recv_bulk = btusb_recv_bulk;
	}

	hdev = hci_alloc_dev();
	if (!hdev)
		return -ENOMEM;

	hdev->bus = HCI_USB;
	hci_set_drvdata(hdev, data);

	if (id->driver_info & BTUSB_AMP)
		hdev->dev_type = HCI_AMP;
	else
		hdev->dev_type = HCI_PRIMARY;

	data->hdev = hdev;

	SET_HCIDEV_DEV(hdev, &intf->dev);

	hdev->open   = btusb_open;
	hdev->close  = btusb_close;
	hdev->flush  = btusb_flush;
	hdev->send   = btusb_send_frame;
	hdev->notify = btusb_notify;

	if (dmi_check_system(btusb_needs_reset_resume_table))
		interface_to_usbdev(intf)->quirks |= USB_QUIRK_RESET_RESUME;

#ifdef CONFIG_PM
	err = btusb_config_oob_wake(hdev);
	if (err)
		goto out_free_dev;

	/* Marvell devices may need a specific chip configuration */
	if (id->driver_info & BTUSB_MARVELL && data->oob_wake_irq) {
		err = marvell_config_oob_wake(hdev);
		if (err)
			goto out_free_dev;
	}
#endif
	if (id->driver_info & BTUSB_CW6622)
		set_bit(HCI_QUIRK_BROKEN_STORED_LINK_KEY, &hdev->quirks);

	if (id->driver_info & BTUSB_BCM2045)
		set_bit(HCI_QUIRK_BROKEN_STORED_LINK_KEY, &hdev->quirks);

	if (id->driver_info & BTUSB_BCM92035)
		hdev->setup = btusb_setup_bcm92035;

#ifdef CONFIG_BT_HCIBTUSB_BCM
	if (id->driver_info & BTUSB_BCM_PATCHRAM) {
		hdev->manufacturer = 15;
		hdev->setup = btbcm_setup_patchram;
		hdev->set_diag = btusb_bcm_set_diag;
		hdev->set_bdaddr = btbcm_set_bdaddr;

		/* Broadcom LM_DIAG Interface numbers are hardcoded */
		data->diag = usb_ifnum_to_if(data->udev, ifnum_base + 2);
	}

	if (id->driver_info & BTUSB_BCM_APPLE) {
		hdev->manufacturer = 15;
		hdev->setup = btbcm_setup_apple;
		hdev->set_diag = btusb_bcm_set_diag;

		/* Broadcom LM_DIAG Interface numbers are hardcoded */
		data->diag = usb_ifnum_to_if(data->udev, ifnum_base + 2);
	}
#endif

	if (id->driver_info & BTUSB_INTEL) {
		hdev->manufacturer = 2;
		hdev->setup = btusb_setup_intel;
		hdev->shutdown = btusb_shutdown_intel;
		hdev->set_diag = btintel_set_diag_mfg;
		hdev->set_bdaddr = btintel_set_bdaddr;
		set_bit(HCI_QUIRK_STRICT_DUPLICATE_FILTER, &hdev->quirks);
		set_bit(HCI_QUIRK_SIMULTANEOUS_DISCOVERY, &hdev->quirks);
		set_bit(HCI_QUIRK_NON_PERSISTENT_DIAG, &hdev->quirks);
	}

	if (id->driver_info & BTUSB_INTEL_NEW) {
		hdev->manufacturer = 2;
		hdev->send = btusb_send_frame_intel;
		hdev->setup = btusb_setup_intel_new;
		hdev->hw_error = btintel_hw_error;
		hdev->set_diag = btintel_set_diag;
		hdev->set_bdaddr = btintel_set_bdaddr;
		set_bit(HCI_QUIRK_STRICT_DUPLICATE_FILTER, &hdev->quirks);
		set_bit(HCI_QUIRK_NON_PERSISTENT_DIAG, &hdev->quirks);
	}

	if (id->driver_info & BTUSB_MARVELL)
		hdev->set_bdaddr = btusb_set_bdaddr_marvell;

	if (id->driver_info & BTUSB_SWAVE) {
		set_bit(HCI_QUIRK_FIXUP_INQUIRY_MODE, &hdev->quirks);
		set_bit(HCI_QUIRK_BROKEN_LOCAL_COMMANDS, &hdev->quirks);
	}

	if (id->driver_info & BTUSB_INTEL_BOOT) {
		hdev->manufacturer = 2;
		set_bit(HCI_QUIRK_RAW_DEVICE, &hdev->quirks);
	}

	if (id->driver_info & BTUSB_ATH3012) {
		hdev->set_bdaddr = btusb_set_bdaddr_ath3012;
		set_bit(HCI_QUIRK_SIMULTANEOUS_DISCOVERY, &hdev->quirks);
		set_bit(HCI_QUIRK_STRICT_DUPLICATE_FILTER, &hdev->quirks);
	}

	if (id->driver_info & BTUSB_QCA_ROME) {
		data->setup_on_usb = btusb_setup_qca;
		hdev->set_bdaddr = btusb_set_bdaddr_ath3012;
<<<<<<< HEAD
=======
		set_bit(HCI_QUIRK_SIMULTANEOUS_DISCOVERY, &hdev->quirks);
>>>>>>> 49a695ba
	}

#ifdef CONFIG_BT_HCIBTUSB_RTL
	if (id->driver_info & BTUSB_REALTEK) {
		hdev->setup = btrtl_setup_realtek;

		/* Realtek devices lose their updated firmware over suspend,
		 * but the USB hub doesn't notice any status change.
		 * Explicitly request a device reset on resume.
		 */
		interface_to_usbdev(intf)->quirks |= USB_QUIRK_RESET_RESUME;
	}
#endif

	if (id->driver_info & BTUSB_AMP) {
		/* AMP controllers do not support SCO packets */
		data->isoc = NULL;
	} else {
		/* Interface orders are hardcoded in the specification */
		data->isoc = usb_ifnum_to_if(data->udev, ifnum_base + 1);
		data->isoc_ifnum = ifnum_base + 1;
	}

	if (!reset)
		set_bit(HCI_QUIRK_RESET_ON_CLOSE, &hdev->quirks);

	if (force_scofix || id->driver_info & BTUSB_WRONG_SCO_MTU) {
		if (!disable_scofix)
			set_bit(HCI_QUIRK_FIXUP_BUFFER_SIZE, &hdev->quirks);
	}

	if (id->driver_info & BTUSB_BROKEN_ISOC)
		data->isoc = NULL;

	if (id->driver_info & BTUSB_DIGIANSWER) {
		data->cmdreq_type = USB_TYPE_VENDOR;
		set_bit(HCI_QUIRK_RESET_ON_CLOSE, &hdev->quirks);
	}

	if (id->driver_info & BTUSB_CSR) {
		struct usb_device *udev = data->udev;
		u16 bcdDevice = le16_to_cpu(udev->descriptor.bcdDevice);

		/* Old firmware would otherwise execute USB reset */
		if (bcdDevice < 0x117)
			set_bit(HCI_QUIRK_RESET_ON_CLOSE, &hdev->quirks);

		/* Fake CSR devices with broken commands */
		if (bcdDevice <= 0x100 || bcdDevice == 0x134)
			hdev->setup = btusb_setup_csr;

		set_bit(HCI_QUIRK_SIMULTANEOUS_DISCOVERY, &hdev->quirks);
	}

	if (id->driver_info & BTUSB_SNIFFER) {
		struct usb_device *udev = data->udev;

		/* New sniffer firmware has crippled HCI interface */
		if (le16_to_cpu(udev->descriptor.bcdDevice) > 0x997)
			set_bit(HCI_QUIRK_RAW_DEVICE, &hdev->quirks);
	}

	if (id->driver_info & BTUSB_INTEL_BOOT) {
		/* A bug in the bootloader causes that interrupt interface is
		 * only enabled after receiving SetInterface(0, AltSetting=0).
		 */
		err = usb_set_interface(data->udev, 0, 0);
		if (err < 0) {
			BT_ERR("failed to set interface 0, alt 0 %d", err);
			goto out_free_dev;
		}
	}

	if (data->isoc) {
		err = usb_driver_claim_interface(&btusb_driver,
						 data->isoc, data);
		if (err < 0)
			goto out_free_dev;
	}

#ifdef CONFIG_BT_HCIBTUSB_BCM
	if (data->diag) {
		if (!usb_driver_claim_interface(&btusb_driver,
						data->diag, data))
			__set_diag_interface(hdev);
		else
			data->diag = NULL;
	}
#endif

	if (enable_autosuspend)
		usb_enable_autosuspend(data->udev);

	err = hci_register_dev(hdev);
	if (err < 0)
		goto out_free_dev;

	usb_set_intfdata(intf, data);

	return 0;

out_free_dev:
	hci_free_dev(hdev);
	return err;
}

static void btusb_disconnect(struct usb_interface *intf)
{
	struct btusb_data *data = usb_get_intfdata(intf);
	struct hci_dev *hdev;

	BT_DBG("intf %p", intf);

	if (!data)
		return;

	hdev = data->hdev;
	usb_set_intfdata(data->intf, NULL);

	if (data->isoc)
		usb_set_intfdata(data->isoc, NULL);

	if (data->diag)
		usb_set_intfdata(data->diag, NULL);

	hci_unregister_dev(hdev);

	if (intf == data->intf) {
		if (data->isoc)
			usb_driver_release_interface(&btusb_driver, data->isoc);
		if (data->diag)
			usb_driver_release_interface(&btusb_driver, data->diag);
	} else if (intf == data->isoc) {
		if (data->diag)
			usb_driver_release_interface(&btusb_driver, data->diag);
		usb_driver_release_interface(&btusb_driver, data->intf);
	} else if (intf == data->diag) {
		usb_driver_release_interface(&btusb_driver, data->intf);
		if (data->isoc)
			usb_driver_release_interface(&btusb_driver, data->isoc);
	}

	if (data->oob_wake_irq)
		device_init_wakeup(&data->udev->dev, false);

	hci_free_dev(hdev);
}

#ifdef CONFIG_PM
static int btusb_suspend(struct usb_interface *intf, pm_message_t message)
{
	struct btusb_data *data = usb_get_intfdata(intf);

	BT_DBG("intf %p", intf);

	if (data->suspend_count++)
		return 0;

	spin_lock_irq(&data->txlock);
	if (!(PMSG_IS_AUTO(message) && data->tx_in_flight)) {
		set_bit(BTUSB_SUSPENDING, &data->flags);
		spin_unlock_irq(&data->txlock);
	} else {
		spin_unlock_irq(&data->txlock);
		data->suspend_count--;
		return -EBUSY;
	}

	cancel_work_sync(&data->work);

	btusb_stop_traffic(data);
	usb_kill_anchored_urbs(&data->tx_anchor);

	if (data->oob_wake_irq && device_may_wakeup(&data->udev->dev)) {
		set_bit(BTUSB_OOB_WAKE_ENABLED, &data->flags);
		enable_irq_wake(data->oob_wake_irq);
		enable_irq(data->oob_wake_irq);
	}

	return 0;
}

static void play_deferred(struct btusb_data *data)
{
	struct urb *urb;
	int err;

	while ((urb = usb_get_from_anchor(&data->deferred))) {
		usb_anchor_urb(urb, &data->tx_anchor);

		err = usb_submit_urb(urb, GFP_ATOMIC);
		if (err < 0) {
			if (err != -EPERM && err != -ENODEV)
				BT_ERR("%s urb %p submission failed (%d)",
				       data->hdev->name, urb, -err);
			kfree(urb->setup_packet);
			usb_unanchor_urb(urb);
			usb_free_urb(urb);
			break;
		}

		data->tx_in_flight++;
		usb_free_urb(urb);
	}

	/* Cleanup the rest deferred urbs. */
	while ((urb = usb_get_from_anchor(&data->deferred))) {
		kfree(urb->setup_packet);
		usb_free_urb(urb);
	}
}

static int btusb_resume(struct usb_interface *intf)
{
	struct btusb_data *data = usb_get_intfdata(intf);
	struct hci_dev *hdev = data->hdev;
	int err = 0;

	BT_DBG("intf %p", intf);

	if (--data->suspend_count)
		return 0;

	/* Disable only if not already disabled (keep it balanced) */
	if (test_and_clear_bit(BTUSB_OOB_WAKE_ENABLED, &data->flags)) {
		disable_irq(data->oob_wake_irq);
		disable_irq_wake(data->oob_wake_irq);
	}

	if (!test_bit(HCI_RUNNING, &hdev->flags))
		goto done;

	if (test_bit(BTUSB_INTR_RUNNING, &data->flags)) {
		err = btusb_submit_intr_urb(hdev, GFP_NOIO);
		if (err < 0) {
			clear_bit(BTUSB_INTR_RUNNING, &data->flags);
			goto failed;
		}
	}

	if (test_bit(BTUSB_BULK_RUNNING, &data->flags)) {
		err = btusb_submit_bulk_urb(hdev, GFP_NOIO);
		if (err < 0) {
			clear_bit(BTUSB_BULK_RUNNING, &data->flags);
			goto failed;
		}

		btusb_submit_bulk_urb(hdev, GFP_NOIO);
	}

	if (test_bit(BTUSB_ISOC_RUNNING, &data->flags)) {
		if (btusb_submit_isoc_urb(hdev, GFP_NOIO) < 0)
			clear_bit(BTUSB_ISOC_RUNNING, &data->flags);
		else
			btusb_submit_isoc_urb(hdev, GFP_NOIO);
	}

	spin_lock_irq(&data->txlock);
	play_deferred(data);
	clear_bit(BTUSB_SUSPENDING, &data->flags);
	spin_unlock_irq(&data->txlock);
	schedule_work(&data->work);

	return 0;

failed:
	usb_scuttle_anchored_urbs(&data->deferred);
done:
	spin_lock_irq(&data->txlock);
	clear_bit(BTUSB_SUSPENDING, &data->flags);
	spin_unlock_irq(&data->txlock);

	return err;
}
#endif

static struct usb_driver btusb_driver = {
	.name		= "btusb",
	.probe		= btusb_probe,
	.disconnect	= btusb_disconnect,
#ifdef CONFIG_PM
	.suspend	= btusb_suspend,
	.resume		= btusb_resume,
#endif
	.id_table	= btusb_table,
	.supports_autosuspend = 1,
	.disable_hub_initiated_lpm = 1,
};

module_usb_driver(btusb_driver);

module_param(disable_scofix, bool, 0644);
MODULE_PARM_DESC(disable_scofix, "Disable fixup of wrong SCO buffer size");

module_param(force_scofix, bool, 0644);
MODULE_PARM_DESC(force_scofix, "Force fixup of wrong SCO buffers size");

module_param(enable_autosuspend, bool, 0644);
MODULE_PARM_DESC(enable_autosuspend, "Enable USB autosuspend by default");

module_param(reset, bool, 0644);
MODULE_PARM_DESC(reset, "Send HCI reset command on initialization");

MODULE_AUTHOR("Marcel Holtmann <marcel@holtmann.org>");
MODULE_DESCRIPTION("Generic Bluetooth USB driver ver " VERSION);
MODULE_VERSION(VERSION);
MODULE_LICENSE("GPL");<|MERGE_RESOLUTION|>--- conflicted
+++ resolved
@@ -3063,10 +3063,7 @@
 	if (id->driver_info & BTUSB_QCA_ROME) {
 		data->setup_on_usb = btusb_setup_qca;
 		hdev->set_bdaddr = btusb_set_bdaddr_ath3012;
-<<<<<<< HEAD
-=======
 		set_bit(HCI_QUIRK_SIMULTANEOUS_DISCOVERY, &hdev->quirks);
->>>>>>> 49a695ba
 	}
 
 #ifdef CONFIG_BT_HCIBTUSB_RTL
