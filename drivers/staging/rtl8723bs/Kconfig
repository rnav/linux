--- conflicted
+++ resolved
@@ -3,12 +3,7 @@
 	tristate "Realtek RTL8723BS SDIO Wireless LAN NIC driver"
 	depends on WLAN && MMC && CFG80211
 	depends on m
-<<<<<<< HEAD
-	select WIRELESS_EXT
-	select WEXT_PRIV
-=======
 	select CFG80211_WEXT
->>>>>>> 7cca308c
 	select CRYPTO_LIB_ARC4
 	help
 	This option enables support for RTL8723BS SDIO drivers, such as
