/*
 * Copyright (C) 2001, 2002 Sistina Software (UK) Limited.
 * Copyright (C) 2004-2008 Red Hat, Inc. All rights reserved.
 *
 * This file is released under the GPL.
 */

#include "dm-core.h"
#include "dm-rq.h"
#include "dm-uevent.h"

#include <linux/init.h>
#include <linux/module.h>
#include <linux/mutex.h>
#include <linux/sched/signal.h>
#include <linux/blkpg.h>
#include <linux/bio.h>
#include <linux/mempool.h>
#include <linux/dax.h>
#include <linux/slab.h>
#include <linux/idr.h>
#include <linux/uio.h>
#include <linux/hdreg.h>
#include <linux/delay.h>
#include <linux/wait.h>
#include <linux/pr.h>
#include <linux/refcount.h>

#define DM_MSG_PREFIX "core"

/*
 * Cookies are numeric values sent with CHANGE and REMOVE
 * uevents while resuming, removing or renaming the device.
 */
#define DM_COOKIE_ENV_VAR_NAME "DM_COOKIE"
#define DM_COOKIE_LENGTH 24

static const char *_name = DM_NAME;

static unsigned int major = 0;
static unsigned int _major = 0;

static DEFINE_IDR(_minor_idr);

static DEFINE_SPINLOCK(_minor_lock);

static void do_deferred_remove(struct work_struct *w);

static DECLARE_WORK(deferred_remove_work, do_deferred_remove);

static struct workqueue_struct *deferred_remove_workqueue;

atomic_t dm_global_event_nr = ATOMIC_INIT(0);
DECLARE_WAIT_QUEUE_HEAD(dm_global_eventq);

void dm_issue_global_event(void)
{
	atomic_inc(&dm_global_event_nr);
	wake_up(&dm_global_eventq);
}

/*
 * One of these is allocated (on-stack) per original bio.
 */
struct clone_info {
	struct dm_table *map;
	struct bio *bio;
	struct dm_io *io;
	sector_t sector;
	unsigned sector_count;
};

/*
 * One of these is allocated per clone bio.
 */
#define DM_TIO_MAGIC 7282014
struct dm_target_io {
	unsigned magic;
	struct dm_io *io;
	struct dm_target *ti;
	unsigned target_bio_nr;
	unsigned *len_ptr;
	bool inside_dm_io;
	struct bio clone;
};

/*
 * One of these is allocated per original bio.
 * It contains the first clone used for that original.
 */
#define DM_IO_MAGIC 5191977
struct dm_io {
	unsigned magic;
	struct mapped_device *md;
	blk_status_t status;
	atomic_t io_count;
	struct bio *orig_bio;
	unsigned long start_time;
	spinlock_t endio_lock;
	struct dm_stats_aux stats_aux;
	/* last member of dm_target_io is 'struct bio' */
	struct dm_target_io tio;
};

void *dm_per_bio_data(struct bio *bio, size_t data_size)
{
	struct dm_target_io *tio = container_of(bio, struct dm_target_io, clone);
	if (!tio->inside_dm_io)
		return (char *)bio - offsetof(struct dm_target_io, clone) - data_size;
	return (char *)bio - offsetof(struct dm_target_io, clone) - offsetof(struct dm_io, tio) - data_size;
}
EXPORT_SYMBOL_GPL(dm_per_bio_data);

struct bio *dm_bio_from_per_bio_data(void *data, size_t data_size)
{
	struct dm_io *io = (struct dm_io *)((char *)data + data_size);
	if (io->magic == DM_IO_MAGIC)
		return (struct bio *)((char *)io + offsetof(struct dm_io, tio) + offsetof(struct dm_target_io, clone));
	BUG_ON(io->magic != DM_TIO_MAGIC);
	return (struct bio *)((char *)io + offsetof(struct dm_target_io, clone));
}
EXPORT_SYMBOL_GPL(dm_bio_from_per_bio_data);

unsigned dm_bio_get_target_bio_nr(const struct bio *bio)
{
	return container_of(bio, struct dm_target_io, clone)->target_bio_nr;
}
EXPORT_SYMBOL_GPL(dm_bio_get_target_bio_nr);

#define MINOR_ALLOCED ((void *)-1)

/*
 * Bits for the md->flags field.
 */
#define DMF_BLOCK_IO_FOR_SUSPEND 0
#define DMF_SUSPENDED 1
#define DMF_FROZEN 2
#define DMF_FREEING 3
#define DMF_DELETING 4
#define DMF_NOFLUSH_SUSPENDING 5
#define DMF_DEFERRED_REMOVE 6
#define DMF_SUSPENDED_INTERNALLY 7

#define DM_NUMA_NODE NUMA_NO_NODE
static int dm_numa_node = DM_NUMA_NODE;

/*
 * For mempools pre-allocation at the table loading time.
 */
struct dm_md_mempools {
	struct bio_set bs;
	struct bio_set io_bs;
};

struct table_device {
	struct list_head list;
	refcount_t count;
	struct dm_dev dm_dev;
};

static struct kmem_cache *_rq_tio_cache;
static struct kmem_cache *_rq_cache;

/*
 * Bio-based DM's mempools' reserved IOs set by the user.
 */
#define RESERVED_BIO_BASED_IOS		16
static unsigned reserved_bio_based_ios = RESERVED_BIO_BASED_IOS;

static int __dm_get_module_param_int(int *module_param, int min, int max)
{
	int param = READ_ONCE(*module_param);
	int modified_param = 0;
	bool modified = true;

	if (param < min)
		modified_param = min;
	else if (param > max)
		modified_param = max;
	else
		modified = false;

	if (modified) {
		(void)cmpxchg(module_param, param, modified_param);
		param = modified_param;
	}

	return param;
}

unsigned __dm_get_module_param(unsigned *module_param,
			       unsigned def, unsigned max)
{
	unsigned param = READ_ONCE(*module_param);
	unsigned modified_param = 0;

	if (!param)
		modified_param = def;
	else if (param > max)
		modified_param = max;

	if (modified_param) {
		(void)cmpxchg(module_param, param, modified_param);
		param = modified_param;
	}

	return param;
}

unsigned dm_get_reserved_bio_based_ios(void)
{
	return __dm_get_module_param(&reserved_bio_based_ios,
				     RESERVED_BIO_BASED_IOS, DM_RESERVED_MAX_IOS);
}
EXPORT_SYMBOL_GPL(dm_get_reserved_bio_based_ios);

static unsigned dm_get_numa_node(void)
{
	return __dm_get_module_param_int(&dm_numa_node,
					 DM_NUMA_NODE, num_online_nodes() - 1);
}

static int __init local_init(void)
{
	int r = -ENOMEM;

	_rq_tio_cache = KMEM_CACHE(dm_rq_target_io, 0);
	if (!_rq_tio_cache)
		return r;

	_rq_cache = kmem_cache_create("dm_old_clone_request", sizeof(struct request),
				      __alignof__(struct request), 0, NULL);
	if (!_rq_cache)
		goto out_free_rq_tio_cache;

	r = dm_uevent_init();
	if (r)
		goto out_free_rq_cache;

	deferred_remove_workqueue = alloc_workqueue("kdmremove", WQ_UNBOUND, 1);
	if (!deferred_remove_workqueue) {
		r = -ENOMEM;
		goto out_uevent_exit;
	}

	_major = major;
	r = register_blkdev(_major, _name);
	if (r < 0)
		goto out_free_workqueue;

	if (!_major)
		_major = r;

	return 0;

out_free_workqueue:
	destroy_workqueue(deferred_remove_workqueue);
out_uevent_exit:
	dm_uevent_exit();
out_free_rq_cache:
	kmem_cache_destroy(_rq_cache);
out_free_rq_tio_cache:
	kmem_cache_destroy(_rq_tio_cache);

	return r;
}

static void local_exit(void)
{
	flush_scheduled_work();
	destroy_workqueue(deferred_remove_workqueue);

	kmem_cache_destroy(_rq_cache);
	kmem_cache_destroy(_rq_tio_cache);
	unregister_blkdev(_major, _name);
	dm_uevent_exit();

	_major = 0;

	DMINFO("cleaned up");
}

static int (*_inits[])(void) __initdata = {
	local_init,
	dm_target_init,
	dm_linear_init,
	dm_stripe_init,
	dm_io_init,
	dm_kcopyd_init,
	dm_interface_init,
	dm_statistics_init,
};

static void (*_exits[])(void) = {
	local_exit,
	dm_target_exit,
	dm_linear_exit,
	dm_stripe_exit,
	dm_io_exit,
	dm_kcopyd_exit,
	dm_interface_exit,
	dm_statistics_exit,
};

static int __init dm_init(void)
{
	const int count = ARRAY_SIZE(_inits);

	int r, i;

	for (i = 0; i < count; i++) {
		r = _inits[i]();
		if (r)
			goto bad;
	}

	return 0;

      bad:
	while (i--)
		_exits[i]();

	return r;
}

static void __exit dm_exit(void)
{
	int i = ARRAY_SIZE(_exits);

	while (i--)
		_exits[i]();

	/*
	 * Should be empty by this point.
	 */
	idr_destroy(&_minor_idr);
}

/*
 * Block device functions
 */
int dm_deleting_md(struct mapped_device *md)
{
	return test_bit(DMF_DELETING, &md->flags);
}

static int dm_blk_open(struct block_device *bdev, fmode_t mode)
{
	struct mapped_device *md;

	spin_lock(&_minor_lock);

	md = bdev->bd_disk->private_data;
	if (!md)
		goto out;

	if (test_bit(DMF_FREEING, &md->flags) ||
	    dm_deleting_md(md)) {
		md = NULL;
		goto out;
	}

	dm_get(md);
	atomic_inc(&md->open_count);
out:
	spin_unlock(&_minor_lock);

	return md ? 0 : -ENXIO;
}

static void dm_blk_close(struct gendisk *disk, fmode_t mode)
{
	struct mapped_device *md;

	spin_lock(&_minor_lock);

	md = disk->private_data;
	if (WARN_ON(!md))
		goto out;

	if (atomic_dec_and_test(&md->open_count) &&
	    (test_bit(DMF_DEFERRED_REMOVE, &md->flags)))
		queue_work(deferred_remove_workqueue, &deferred_remove_work);

	dm_put(md);
out:
	spin_unlock(&_minor_lock);
}

int dm_open_count(struct mapped_device *md)
{
	return atomic_read(&md->open_count);
}

/*
 * Guarantees nothing is using the device before it's deleted.
 */
int dm_lock_for_deletion(struct mapped_device *md, bool mark_deferred, bool only_deferred)
{
	int r = 0;

	spin_lock(&_minor_lock);

	if (dm_open_count(md)) {
		r = -EBUSY;
		if (mark_deferred)
			set_bit(DMF_DEFERRED_REMOVE, &md->flags);
	} else if (only_deferred && !test_bit(DMF_DEFERRED_REMOVE, &md->flags))
		r = -EEXIST;
	else
		set_bit(DMF_DELETING, &md->flags);

	spin_unlock(&_minor_lock);

	return r;
}

int dm_cancel_deferred_remove(struct mapped_device *md)
{
	int r = 0;

	spin_lock(&_minor_lock);

	if (test_bit(DMF_DELETING, &md->flags))
		r = -EBUSY;
	else
		clear_bit(DMF_DEFERRED_REMOVE, &md->flags);

	spin_unlock(&_minor_lock);

	return r;
}

static void do_deferred_remove(struct work_struct *w)
{
	dm_deferred_remove();
}

sector_t dm_get_size(struct mapped_device *md)
{
	return get_capacity(md->disk);
}

struct request_queue *dm_get_md_queue(struct mapped_device *md)
{
	return md->queue;
}

struct dm_stats *dm_get_stats(struct mapped_device *md)
{
	return &md->stats;
}

static int dm_blk_getgeo(struct block_device *bdev, struct hd_geometry *geo)
{
	struct mapped_device *md = bdev->bd_disk->private_data;

	return dm_get_geometry(md, geo);
}

static int dm_blk_report_zones(struct gendisk *disk, sector_t sector,
			       struct blk_zone *zones, unsigned int *nr_zones,
			       gfp_t gfp_mask)
{
#ifdef CONFIG_BLK_DEV_ZONED
	struct mapped_device *md = disk->private_data;
	struct dm_target *tgt;
	struct dm_table *map;
	int srcu_idx, ret;

	if (dm_suspended_md(md))
		return -EAGAIN;

	map = dm_get_live_table(md, &srcu_idx);
	if (!map)
		return -EIO;

	tgt = dm_table_find_target(map, sector);
	if (!dm_target_is_valid(tgt)) {
		ret = -EIO;
		goto out;
	}

	/*
	 * If we are executing this, we already know that the block device
	 * is a zoned device and so each target should have support for that
	 * type of drive. A missing report_zones method means that the target
	 * driver has a problem.
	 */
	if (WARN_ON(!tgt->type->report_zones)) {
		ret = -EIO;
		goto out;
	}

	/*
	 * blkdev_report_zones() will loop and call this again to cover all the
	 * zones of the target, eventually moving on to the next target.
	 * So there is no need to loop here trying to fill the entire array
	 * of zones.
	 */
	ret = tgt->type->report_zones(tgt, sector, zones,
				      nr_zones, gfp_mask);

out:
	dm_put_live_table(md, srcu_idx);
	return ret;
#else
	return -ENOTSUPP;
#endif
}

static int dm_prepare_ioctl(struct mapped_device *md, int *srcu_idx,
			    struct block_device **bdev)
	__acquires(md->io_barrier)
{
	struct dm_target *tgt;
	struct dm_table *map;
	int r;

retry:
	r = -ENOTTY;
	map = dm_get_live_table(md, srcu_idx);
	if (!map || !dm_table_get_size(map))
		return r;

	/* We only support devices that have a single target */
	if (dm_table_get_num_targets(map) != 1)
		return r;

	tgt = dm_table_get_target(map, 0);
	if (!tgt->type->prepare_ioctl)
		return r;

	if (dm_suspended_md(md))
		return -EAGAIN;

	r = tgt->type->prepare_ioctl(tgt, bdev);
	if (r == -ENOTCONN && !fatal_signal_pending(current)) {
		dm_put_live_table(md, *srcu_idx);
		msleep(10);
		goto retry;
	}

	return r;
}

static void dm_unprepare_ioctl(struct mapped_device *md, int srcu_idx)
	__releases(md->io_barrier)
{
	dm_put_live_table(md, srcu_idx);
}

static int dm_blk_ioctl(struct block_device *bdev, fmode_t mode,
			unsigned int cmd, unsigned long arg)
{
	struct mapped_device *md = bdev->bd_disk->private_data;
	int r, srcu_idx;

	r = dm_prepare_ioctl(md, &srcu_idx, &bdev);
	if (r < 0)
		goto out;

	if (r > 0) {
		/*
		 * Target determined this ioctl is being issued against a
		 * subset of the parent bdev; require extra privileges.
		 */
		if (!capable(CAP_SYS_RAWIO)) {
			DMWARN_LIMIT(
	"%s: sending ioctl %x to DM device without required privilege.",
				current->comm, cmd);
			r = -ENOIOCTLCMD;
			goto out;
		}
	}

	r =  __blkdev_driver_ioctl(bdev, mode, cmd, arg);
out:
	dm_unprepare_ioctl(md, srcu_idx);
	return r;
}

static void start_io_acct(struct dm_io *io);

static struct dm_io *alloc_io(struct mapped_device *md, struct bio *bio)
{
	struct dm_io *io;
	struct dm_target_io *tio;
	struct bio *clone;

	clone = bio_alloc_bioset(GFP_NOIO, 0, &md->io_bs);
	if (!clone)
		return NULL;

	tio = container_of(clone, struct dm_target_io, clone);
	tio->inside_dm_io = true;
	tio->io = NULL;

	io = container_of(tio, struct dm_io, tio);
	io->magic = DM_IO_MAGIC;
	io->status = 0;
	atomic_set(&io->io_count, 1);
	io->orig_bio = bio;
	io->md = md;
	spin_lock_init(&io->endio_lock);

	start_io_acct(io);

	return io;
}

static void free_io(struct mapped_device *md, struct dm_io *io)
{
	bio_put(&io->tio.clone);
}

static struct dm_target_io *alloc_tio(struct clone_info *ci, struct dm_target *ti,
				      unsigned target_bio_nr, gfp_t gfp_mask)
{
	struct dm_target_io *tio;

	if (!ci->io->tio.io) {
		/* the dm_target_io embedded in ci->io is available */
		tio = &ci->io->tio;
	} else {
		struct bio *clone = bio_alloc_bioset(gfp_mask, 0, &ci->io->md->bs);
		if (!clone)
			return NULL;

		tio = container_of(clone, struct dm_target_io, clone);
		tio->inside_dm_io = false;
	}

	tio->magic = DM_TIO_MAGIC;
	tio->io = ci->io;
	tio->ti = ti;
	tio->target_bio_nr = target_bio_nr;

	return tio;
}

static void free_tio(struct dm_target_io *tio)
{
	if (tio->inside_dm_io)
		return;
	bio_put(&tio->clone);
}

int md_in_flight(struct mapped_device *md)
{
	return atomic_read(&md->pending[READ]) +
	       atomic_read(&md->pending[WRITE]);
}

static void start_io_acct(struct dm_io *io)
{
	struct mapped_device *md = io->md;
	struct bio *bio = io->orig_bio;
	int rw = bio_data_dir(bio);

	io->start_time = jiffies;

	generic_start_io_acct(md->queue, bio_op(bio), bio_sectors(bio),
			      &dm_disk(md)->part0);

	atomic_set(&dm_disk(md)->part0.in_flight[rw],
		   atomic_inc_return(&md->pending[rw]));

	if (unlikely(dm_stats_used(&md->stats)))
		dm_stats_account_io(&md->stats, bio_data_dir(bio),
				    bio->bi_iter.bi_sector, bio_sectors(bio),
				    false, 0, &io->stats_aux);
}

static void end_io_acct(struct dm_io *io)
{
	struct mapped_device *md = io->md;
	struct bio *bio = io->orig_bio;
	unsigned long duration = jiffies - io->start_time;
	int pending;
	int rw = bio_data_dir(bio);

	generic_end_io_acct(md->queue, bio_op(bio), &dm_disk(md)->part0,
			    io->start_time);

	if (unlikely(dm_stats_used(&md->stats)))
		dm_stats_account_io(&md->stats, bio_data_dir(bio),
				    bio->bi_iter.bi_sector, bio_sectors(bio),
				    true, duration, &io->stats_aux);

	/*
	 * After this is decremented the bio must not be touched if it is
	 * a flush.
	 */
	pending = atomic_dec_return(&md->pending[rw]);
	atomic_set(&dm_disk(md)->part0.in_flight[rw], pending);
	pending += atomic_read(&md->pending[rw^0x1]);

	/* nudge anyone waiting on suspend queue */
	if (!pending)
		wake_up(&md->wait);
}

/*
 * Add the bio to the list of deferred io.
 */
static void queue_io(struct mapped_device *md, struct bio *bio)
{
	unsigned long flags;

	spin_lock_irqsave(&md->deferred_lock, flags);
	bio_list_add(&md->deferred, bio);
	spin_unlock_irqrestore(&md->deferred_lock, flags);
	queue_work(md->wq, &md->work);
}

/*
 * Everyone (including functions in this file), should use this
 * function to access the md->map field, and make sure they call
 * dm_put_live_table() when finished.
 */
struct dm_table *dm_get_live_table(struct mapped_device *md, int *srcu_idx) __acquires(md->io_barrier)
{
	*srcu_idx = srcu_read_lock(&md->io_barrier);

	return srcu_dereference(md->map, &md->io_barrier);
}

void dm_put_live_table(struct mapped_device *md, int srcu_idx) __releases(md->io_barrier)
{
	srcu_read_unlock(&md->io_barrier, srcu_idx);
}

void dm_sync_table(struct mapped_device *md)
{
	synchronize_srcu(&md->io_barrier);
	synchronize_rcu_expedited();
}

/*
 * A fast alternative to dm_get_live_table/dm_put_live_table.
 * The caller must not block between these two functions.
 */
static struct dm_table *dm_get_live_table_fast(struct mapped_device *md) __acquires(RCU)
{
	rcu_read_lock();
	return rcu_dereference(md->map);
}

static void dm_put_live_table_fast(struct mapped_device *md) __releases(RCU)
{
	rcu_read_unlock();
}

static char *_dm_claim_ptr = "I belong to device-mapper";

/*
 * Open a table device so we can use it as a map destination.
 */
static int open_table_device(struct table_device *td, dev_t dev,
			     struct mapped_device *md)
{
	struct block_device *bdev;

	int r;

	BUG_ON(td->dm_dev.bdev);

	bdev = blkdev_get_by_dev(dev, td->dm_dev.mode | FMODE_EXCL, _dm_claim_ptr);
	if (IS_ERR(bdev))
		return PTR_ERR(bdev);

	r = bd_link_disk_holder(bdev, dm_disk(md));
	if (r) {
		blkdev_put(bdev, td->dm_dev.mode | FMODE_EXCL);
		return r;
	}

	td->dm_dev.bdev = bdev;
	td->dm_dev.dax_dev = dax_get_by_host(bdev->bd_disk->disk_name);
	return 0;
}

/*
 * Close a table device that we've been using.
 */
static void close_table_device(struct table_device *td, struct mapped_device *md)
{
	if (!td->dm_dev.bdev)
		return;

	bd_unlink_disk_holder(td->dm_dev.bdev, dm_disk(md));
	blkdev_put(td->dm_dev.bdev, td->dm_dev.mode | FMODE_EXCL);
	put_dax(td->dm_dev.dax_dev);
	td->dm_dev.bdev = NULL;
	td->dm_dev.dax_dev = NULL;
}

static struct table_device *find_table_device(struct list_head *l, dev_t dev,
					      fmode_t mode) {
	struct table_device *td;

	list_for_each_entry(td, l, list)
		if (td->dm_dev.bdev->bd_dev == dev && td->dm_dev.mode == mode)
			return td;

	return NULL;
}

int dm_get_table_device(struct mapped_device *md, dev_t dev, fmode_t mode,
			struct dm_dev **result) {
	int r;
	struct table_device *td;

	mutex_lock(&md->table_devices_lock);
	td = find_table_device(&md->table_devices, dev, mode);
	if (!td) {
		td = kmalloc_node(sizeof(*td), GFP_KERNEL, md->numa_node_id);
		if (!td) {
			mutex_unlock(&md->table_devices_lock);
			return -ENOMEM;
		}

		td->dm_dev.mode = mode;
		td->dm_dev.bdev = NULL;

		if ((r = open_table_device(td, dev, md))) {
			mutex_unlock(&md->table_devices_lock);
			kfree(td);
			return r;
		}

		format_dev_t(td->dm_dev.name, dev);

		refcount_set(&td->count, 1);
		list_add(&td->list, &md->table_devices);
	} else {
		refcount_inc(&td->count);
	}
	mutex_unlock(&md->table_devices_lock);

	*result = &td->dm_dev;
	return 0;
}
EXPORT_SYMBOL_GPL(dm_get_table_device);

void dm_put_table_device(struct mapped_device *md, struct dm_dev *d)
{
	struct table_device *td = container_of(d, struct table_device, dm_dev);

	mutex_lock(&md->table_devices_lock);
	if (refcount_dec_and_test(&td->count)) {
		close_table_device(td, md);
		list_del(&td->list);
		kfree(td);
	}
	mutex_unlock(&md->table_devices_lock);
}
EXPORT_SYMBOL(dm_put_table_device);

static void free_table_devices(struct list_head *devices)
{
	struct list_head *tmp, *next;

	list_for_each_safe(tmp, next, devices) {
		struct table_device *td = list_entry(tmp, struct table_device, list);

		DMWARN("dm_destroy: %s still exists with %d references",
		       td->dm_dev.name, refcount_read(&td->count));
		kfree(td);
	}
}

/*
 * Get the geometry associated with a dm device
 */
int dm_get_geometry(struct mapped_device *md, struct hd_geometry *geo)
{
	*geo = md->geometry;

	return 0;
}

/*
 * Set the geometry of a device.
 */
int dm_set_geometry(struct mapped_device *md, struct hd_geometry *geo)
{
	sector_t sz = (sector_t)geo->cylinders * geo->heads * geo->sectors;

	if (geo->start > sz) {
		DMWARN("Start sector is beyond the geometry limits.");
		return -EINVAL;
	}

	md->geometry = *geo;

	return 0;
}

static int __noflush_suspending(struct mapped_device *md)
{
	return test_bit(DMF_NOFLUSH_SUSPENDING, &md->flags);
}

/*
 * Decrements the number of outstanding ios that a bio has been
 * cloned into, completing the original io if necc.
 */
static void dec_pending(struct dm_io *io, blk_status_t error)
{
	unsigned long flags;
	blk_status_t io_error;
	struct bio *bio;
	struct mapped_device *md = io->md;

	/* Push-back supersedes any I/O errors */
	if (unlikely(error)) {
		spin_lock_irqsave(&io->endio_lock, flags);
		if (!(io->status == BLK_STS_DM_REQUEUE && __noflush_suspending(md)))
			io->status = error;
		spin_unlock_irqrestore(&io->endio_lock, flags);
	}

	if (atomic_dec_and_test(&io->io_count)) {
		if (io->status == BLK_STS_DM_REQUEUE) {
			/*
			 * Target requested pushing back the I/O.
			 */
			spin_lock_irqsave(&md->deferred_lock, flags);
			if (__noflush_suspending(md))
				/* NOTE early return due to BLK_STS_DM_REQUEUE below */
				bio_list_add_head(&md->deferred, io->orig_bio);
			else
				/* noflush suspend was interrupted. */
				io->status = BLK_STS_IOERR;
			spin_unlock_irqrestore(&md->deferred_lock, flags);
		}

		io_error = io->status;
		bio = io->orig_bio;
		end_io_acct(io);
		free_io(md, io);

		if (io_error == BLK_STS_DM_REQUEUE)
			return;

		if ((bio->bi_opf & REQ_PREFLUSH) && bio->bi_iter.bi_size) {
			/*
			 * Preflush done for flush with data, reissue
			 * without REQ_PREFLUSH.
			 */
			bio->bi_opf &= ~REQ_PREFLUSH;
			queue_io(md, bio);
		} else {
			/* done with normal IO or empty flush */
			if (io_error)
				bio->bi_status = io_error;
			bio_endio(bio);
		}
	}
}

void disable_write_same(struct mapped_device *md)
{
	struct queue_limits *limits = dm_get_queue_limits(md);

	/* device doesn't really support WRITE SAME, disable it */
	limits->max_write_same_sectors = 0;
}

void disable_write_zeroes(struct mapped_device *md)
{
	struct queue_limits *limits = dm_get_queue_limits(md);

	/* device doesn't really support WRITE ZEROES, disable it */
	limits->max_write_zeroes_sectors = 0;
}

static void clone_endio(struct bio *bio)
{
	blk_status_t error = bio->bi_status;
	struct dm_target_io *tio = container_of(bio, struct dm_target_io, clone);
	struct dm_io *io = tio->io;
	struct mapped_device *md = tio->io->md;
	dm_endio_fn endio = tio->ti->type->end_io;

	if (unlikely(error == BLK_STS_TARGET) && md->type != DM_TYPE_NVME_BIO_BASED) {
		if (bio_op(bio) == REQ_OP_WRITE_SAME &&
		    !bio->bi_disk->queue->limits.max_write_same_sectors)
			disable_write_same(md);
		if (bio_op(bio) == REQ_OP_WRITE_ZEROES &&
		    !bio->bi_disk->queue->limits.max_write_zeroes_sectors)
			disable_write_zeroes(md);
	}

	if (endio) {
		int r = endio(tio->ti, bio, &error);
		switch (r) {
		case DM_ENDIO_REQUEUE:
			error = BLK_STS_DM_REQUEUE;
			/*FALLTHRU*/
		case DM_ENDIO_DONE:
			break;
		case DM_ENDIO_INCOMPLETE:
			/* The target will handle the io */
			return;
		default:
			DMWARN("unimplemented target endio return value: %d", r);
			BUG();
		}
	}

	free_tio(tio);
	dec_pending(io, error);
}

/*
 * Return maximum size of I/O possible at the supplied sector up to the current
 * target boundary.
 */
static sector_t max_io_len_target_boundary(sector_t sector, struct dm_target *ti)
{
	sector_t target_offset = dm_target_offset(ti, sector);

	return ti->len - target_offset;
}

static sector_t max_io_len(sector_t sector, struct dm_target *ti)
{
	sector_t len = max_io_len_target_boundary(sector, ti);
	sector_t offset, max_len;

	/*
	 * Does the target need to split even further?
	 */
	if (ti->max_io_len) {
		offset = dm_target_offset(ti, sector);
		if (unlikely(ti->max_io_len & (ti->max_io_len - 1)))
			max_len = sector_div(offset, ti->max_io_len);
		else
			max_len = offset & (ti->max_io_len - 1);
		max_len = ti->max_io_len - max_len;

		if (len > max_len)
			len = max_len;
	}

	return len;
}

int dm_set_target_max_io_len(struct dm_target *ti, sector_t len)
{
	if (len > UINT_MAX) {
		DMERR("Specified maximum size of target IO (%llu) exceeds limit (%u)",
		      (unsigned long long)len, UINT_MAX);
		ti->error = "Maximum size of target IO is too large";
		return -EINVAL;
	}

	/*
	 * BIO based queue uses its own splitting. When multipage bvecs
	 * is switched on, size of the incoming bio may be too big to
	 * be handled in some targets, such as crypt.
	 *
	 * When these targets are ready for the big bio, we can remove
	 * the limit.
	 */
	ti->max_io_len = min_t(uint32_t, len, BIO_MAX_PAGES * PAGE_SIZE);

	return 0;
}
EXPORT_SYMBOL_GPL(dm_set_target_max_io_len);

static struct dm_target *dm_dax_get_live_target(struct mapped_device *md,
						sector_t sector, int *srcu_idx)
	__acquires(md->io_barrier)
{
	struct dm_table *map;
	struct dm_target *ti;

	map = dm_get_live_table(md, srcu_idx);
	if (!map)
		return NULL;

	ti = dm_table_find_target(map, sector);
	if (!dm_target_is_valid(ti))
		return NULL;

	return ti;
}

static long dm_dax_direct_access(struct dax_device *dax_dev, pgoff_t pgoff,
				 long nr_pages, void **kaddr, pfn_t *pfn)
{
	struct mapped_device *md = dax_get_private(dax_dev);
	sector_t sector = pgoff * PAGE_SECTORS;
	struct dm_target *ti;
	long len, ret = -EIO;
	int srcu_idx;

	ti = dm_dax_get_live_target(md, sector, &srcu_idx);

	if (!ti)
		goto out;
	if (!ti->type->direct_access)
		goto out;
	len = max_io_len(sector, ti) / PAGE_SECTORS;
	if (len < 1)
		goto out;
	nr_pages = min(len, nr_pages);
	ret = ti->type->direct_access(ti, pgoff, nr_pages, kaddr, pfn);

 out:
	dm_put_live_table(md, srcu_idx);

	return ret;
}

static size_t dm_dax_copy_from_iter(struct dax_device *dax_dev, pgoff_t pgoff,
				    void *addr, size_t bytes, struct iov_iter *i)
{
	struct mapped_device *md = dax_get_private(dax_dev);
	sector_t sector = pgoff * PAGE_SECTORS;
	struct dm_target *ti;
	long ret = 0;
	int srcu_idx;

	ti = dm_dax_get_live_target(md, sector, &srcu_idx);

	if (!ti)
		goto out;
	if (!ti->type->dax_copy_from_iter) {
		ret = copy_from_iter(addr, bytes, i);
		goto out;
	}
	ret = ti->type->dax_copy_from_iter(ti, pgoff, addr, bytes, i);
 out:
	dm_put_live_table(md, srcu_idx);

	return ret;
}

static size_t dm_dax_copy_to_iter(struct dax_device *dax_dev, pgoff_t pgoff,
		void *addr, size_t bytes, struct iov_iter *i)
{
	struct mapped_device *md = dax_get_private(dax_dev);
	sector_t sector = pgoff * PAGE_SECTORS;
	struct dm_target *ti;
	long ret = 0;
	int srcu_idx;

	ti = dm_dax_get_live_target(md, sector, &srcu_idx);

	if (!ti)
		goto out;
	if (!ti->type->dax_copy_to_iter) {
		ret = copy_to_iter(addr, bytes, i);
		goto out;
	}
	ret = ti->type->dax_copy_to_iter(ti, pgoff, addr, bytes, i);
 out:
	dm_put_live_table(md, srcu_idx);

	return ret;
}

/*
 * A target may call dm_accept_partial_bio only from the map routine.  It is
 * allowed for all bio types except REQ_PREFLUSH and REQ_OP_ZONE_RESET.
 *
 * dm_accept_partial_bio informs the dm that the target only wants to process
 * additional n_sectors sectors of the bio and the rest of the data should be
 * sent in a next bio.
 *
 * A diagram that explains the arithmetics:
 * +--------------------+---------------+-------+
 * |         1          |       2       |   3   |
 * +--------------------+---------------+-------+
 *
 * <-------------- *tio->len_ptr --------------->
 *                      <------- bi_size ------->
 *                      <-- n_sectors -->
 *
 * Region 1 was already iterated over with bio_advance or similar function.
 *	(it may be empty if the target doesn't use bio_advance)
 * Region 2 is the remaining bio size that the target wants to process.
 *	(it may be empty if region 1 is non-empty, although there is no reason
 *	 to make it empty)
 * The target requires that region 3 is to be sent in the next bio.
 *
 * If the target wants to receive multiple copies of the bio (via num_*bios, etc),
 * the partially processed part (the sum of regions 1+2) must be the same for all
 * copies of the bio.
 */
void dm_accept_partial_bio(struct bio *bio, unsigned n_sectors)
{
	struct dm_target_io *tio = container_of(bio, struct dm_target_io, clone);
	unsigned bi_size = bio->bi_iter.bi_size >> SECTOR_SHIFT;
	BUG_ON(bio->bi_opf & REQ_PREFLUSH);
	BUG_ON(bi_size > *tio->len_ptr);
	BUG_ON(n_sectors > bi_size);
	*tio->len_ptr -= bi_size - n_sectors;
	bio->bi_iter.bi_size = n_sectors << SECTOR_SHIFT;
}
EXPORT_SYMBOL_GPL(dm_accept_partial_bio);

/*
<<<<<<< HEAD
 * The zone descriptors obtained with a zone report indicate zone positions
 * within the target backing device, regardless of that device is a partition
 * and regardless of the target mapping start sector on the device or partition.
 * The zone descriptors start sector and write pointer position must be adjusted
 * to match their relative position within the dm device.
 * A target may call dm_remap_zone_report() after completion of a
 * REQ_OP_ZONE_REPORT bio to remap the zone descriptors obtained from the
 * backing device.
=======
 * The zone descriptors obtained with a zone report indicate
 * zone positions within the underlying device of the target. The zone
 * descriptors must be remapped to match their position within the dm device.
 * The caller target should obtain the zones information using
 * blkdev_report_zones() to ensure that remapping for partition offset is
 * already handled.
>>>>>>> 9f51ae62
 */
void dm_remap_zone_report(struct dm_target *ti, sector_t start,
			  struct blk_zone *zones, unsigned int *nr_zones)
{
#ifdef CONFIG_BLK_DEV_ZONED
	struct blk_zone *zone;
<<<<<<< HEAD
	unsigned int nr_rep = 0;
	unsigned int ofst;
	sector_t part_offset;
	struct bio_vec bvec;
	struct bvec_iter iter;
	void *addr;

	if (bio->bi_status)
		return;

	/*
	 * bio sector was incremented by the request size on completion. Taking
	 * into account the original request sector, the target start offset on
	 * the backing device and the target mapping offset (ti->begin), the
	 * start sector of the backing device. The partition offset is always 0
	 * if the target uses a whole device.
	 */
	part_offset = bio->bi_iter.bi_sector + ti->begin - (start + bio_end_sector(report_bio));

	/*
	 * Remap the start sector of the reported zones. For sequential zones,
	 * also remap the write pointer position.
	 */
	bio_for_each_segment(bvec, report_bio, iter) {
		addr = kmap_atomic(bvec.bv_page);

		/* Remember the report header in the first page */
		if (!hdr) {
			hdr = addr;
			ofst = sizeof(struct blk_zone_report_hdr);
		} else
			ofst = 0;

		/* Set zones start sector */
		while (hdr->nr_zones && ofst < bvec.bv_len) {
			zone = addr + ofst;
			zone->start -= part_offset;
			if (zone->start >= start + ti->len) {
				hdr->nr_zones = 0;
				break;
			}
			zone->start = zone->start + ti->begin - start;
			if (zone->type != BLK_ZONE_TYPE_CONVENTIONAL) {
				if (zone->cond == BLK_ZONE_COND_FULL)
					zone->wp = zone->start + zone->len;
				else if (zone->cond == BLK_ZONE_COND_EMPTY)
					zone->wp = zone->start;
				else
					zone->wp = zone->wp + ti->begin - start - part_offset;
			}
			ofst += sizeof(struct blk_zone);
			hdr->nr_zones--;
			nr_rep++;
=======
	unsigned int nrz = *nr_zones;
	int i;

	/*
	 * Remap the start sector and write pointer position of the zones in
	 * the array. Since we may have obtained from the target underlying
	 * device more zones that the target size, also adjust the number
	 * of zones.
	 */
	for (i = 0; i < nrz; i++) {
		zone = zones + i;
		if (zone->start >= start + ti->len) {
			memset(zone, 0, sizeof(struct blk_zone) * (nrz - i));
			break;
>>>>>>> 9f51ae62
		}

		zone->start = zone->start + ti->begin - start;
		if (zone->type == BLK_ZONE_TYPE_CONVENTIONAL)
			continue;

		if (zone->cond == BLK_ZONE_COND_FULL)
			zone->wp = zone->start + zone->len;
		else if (zone->cond == BLK_ZONE_COND_EMPTY)
			zone->wp = zone->start;
		else
			zone->wp = zone->wp + ti->begin - start;
	}

	*nr_zones = i;
#else /* !CONFIG_BLK_DEV_ZONED */
	*nr_zones = 0;
#endif
}
EXPORT_SYMBOL_GPL(dm_remap_zone_report);

static blk_qc_t __map_bio(struct dm_target_io *tio)
{
	int r;
	sector_t sector;
	struct bio *clone = &tio->clone;
	struct dm_io *io = tio->io;
	struct mapped_device *md = io->md;
	struct dm_target *ti = tio->ti;
	blk_qc_t ret = BLK_QC_T_NONE;

	clone->bi_end_io = clone_endio;

	/*
	 * Map the clone.  If r == 0 we don't need to do
	 * anything, the target has assumed ownership of
	 * this io.
	 */
	atomic_inc(&io->io_count);
	sector = clone->bi_iter.bi_sector;

	r = ti->type->map(ti, clone);
	switch (r) {
	case DM_MAPIO_SUBMITTED:
		break;
	case DM_MAPIO_REMAPPED:
		/* the bio has been remapped so dispatch it */
		trace_block_bio_remap(clone->bi_disk->queue, clone,
				      bio_dev(io->orig_bio), sector);
		if (md->type == DM_TYPE_NVME_BIO_BASED)
			ret = direct_make_request(clone);
		else
			ret = generic_make_request(clone);
		break;
	case DM_MAPIO_KILL:
		free_tio(tio);
		dec_pending(io, BLK_STS_IOERR);
		break;
	case DM_MAPIO_REQUEUE:
		free_tio(tio);
		dec_pending(io, BLK_STS_DM_REQUEUE);
		break;
	default:
		DMWARN("unimplemented target map return value: %d", r);
		BUG();
	}

	return ret;
}

static void bio_setup_sector(struct bio *bio, sector_t sector, unsigned len)
{
	bio->bi_iter.bi_sector = sector;
	bio->bi_iter.bi_size = to_bytes(len);
}

/*
 * Creates a bio that consists of range of complete bvecs.
 */
static int clone_bio(struct dm_target_io *tio, struct bio *bio,
		     sector_t sector, unsigned len)
{
	struct bio *clone = &tio->clone;

	__bio_clone_fast(clone, bio);

	if (unlikely(bio_integrity(bio) != NULL)) {
		int r;

		if (unlikely(!dm_target_has_integrity(tio->ti->type) &&
			     !dm_target_passes_integrity(tio->ti->type))) {
			DMWARN("%s: the target %s doesn't support integrity data.",
				dm_device_name(tio->io->md),
				tio->ti->type->name);
			return -EIO;
		}

		r = bio_integrity_clone(clone, bio, GFP_NOIO);
		if (r < 0)
			return r;
	}

	bio_advance(clone, to_bytes(sector - clone->bi_iter.bi_sector));
	clone->bi_iter.bi_size = to_bytes(len);

	if (unlikely(bio_integrity(bio) != NULL))
		bio_integrity_trim(clone);

	return 0;
}

static void alloc_multiple_bios(struct bio_list *blist, struct clone_info *ci,
				struct dm_target *ti, unsigned num_bios)
{
	struct dm_target_io *tio;
	int try;

	if (!num_bios)
		return;

	if (num_bios == 1) {
		tio = alloc_tio(ci, ti, 0, GFP_NOIO);
		bio_list_add(blist, &tio->clone);
		return;
	}

	for (try = 0; try < 2; try++) {
		int bio_nr;
		struct bio *bio;

		if (try)
			mutex_lock(&ci->io->md->table_devices_lock);
		for (bio_nr = 0; bio_nr < num_bios; bio_nr++) {
			tio = alloc_tio(ci, ti, bio_nr, try ? GFP_NOIO : GFP_NOWAIT);
			if (!tio)
				break;

			bio_list_add(blist, &tio->clone);
		}
		if (try)
			mutex_unlock(&ci->io->md->table_devices_lock);
		if (bio_nr == num_bios)
			return;

		while ((bio = bio_list_pop(blist))) {
			tio = container_of(bio, struct dm_target_io, clone);
			free_tio(tio);
		}
	}
}

static blk_qc_t __clone_and_map_simple_bio(struct clone_info *ci,
					   struct dm_target_io *tio, unsigned *len)
{
	struct bio *clone = &tio->clone;

	tio->len_ptr = len;

	__bio_clone_fast(clone, ci->bio);
	if (len)
		bio_setup_sector(clone, ci->sector, *len);

	return __map_bio(tio);
}

static void __send_duplicate_bios(struct clone_info *ci, struct dm_target *ti,
				  unsigned num_bios, unsigned *len)
{
	struct bio_list blist = BIO_EMPTY_LIST;
	struct bio *bio;
	struct dm_target_io *tio;

	alloc_multiple_bios(&blist, ci, ti, num_bios);

	while ((bio = bio_list_pop(&blist))) {
		tio = container_of(bio, struct dm_target_io, clone);
		(void) __clone_and_map_simple_bio(ci, tio, len);
	}
}

static int __send_empty_flush(struct clone_info *ci)
{
	unsigned target_nr = 0;
	struct dm_target *ti;

	BUG_ON(bio_has_data(ci->bio));
	while ((ti = dm_table_get_target(ci->map, target_nr++)))
		__send_duplicate_bios(ci, ti, ti->num_flush_bios, NULL);

	return 0;
}

static int __clone_and_map_data_bio(struct clone_info *ci, struct dm_target *ti,
				    sector_t sector, unsigned *len)
{
	struct bio *bio = ci->bio;
	struct dm_target_io *tio;
	int r;

	tio = alloc_tio(ci, ti, 0, GFP_NOIO);
	tio->len_ptr = len;
	r = clone_bio(tio, bio, sector, *len);
	if (r < 0) {
		free_tio(tio);
		return r;
	}
	(void) __map_bio(tio);

	return 0;
}

typedef unsigned (*get_num_bios_fn)(struct dm_target *ti);

static unsigned get_num_discard_bios(struct dm_target *ti)
{
	return ti->num_discard_bios;
}

static unsigned get_num_secure_erase_bios(struct dm_target *ti)
{
	return ti->num_secure_erase_bios;
}

static unsigned get_num_write_same_bios(struct dm_target *ti)
{
	return ti->num_write_same_bios;
}

static unsigned get_num_write_zeroes_bios(struct dm_target *ti)
{
	return ti->num_write_zeroes_bios;
}

typedef bool (*is_split_required_fn)(struct dm_target *ti);

static bool is_split_required_for_discard(struct dm_target *ti)
{
	return ti->split_discard_bios;
}

static int __send_changing_extent_only(struct clone_info *ci, struct dm_target *ti,
				       get_num_bios_fn get_num_bios,
				       is_split_required_fn is_split_required)
{
	unsigned len;
	unsigned num_bios;

	/*
	 * Even though the device advertised support for this type of
	 * request, that does not mean every target supports it, and
	 * reconfiguration might also have changed that since the
	 * check was performed.
	 */
	num_bios = get_num_bios ? get_num_bios(ti) : 0;
	if (!num_bios)
		return -EOPNOTSUPP;

	if (is_split_required && !is_split_required(ti))
		len = min((sector_t)ci->sector_count, max_io_len_target_boundary(ci->sector, ti));
	else
		len = min((sector_t)ci->sector_count, max_io_len(ci->sector, ti));

	__send_duplicate_bios(ci, ti, num_bios, &len);

	ci->sector += len;
	ci->sector_count -= len;

	return 0;
}

static int __send_discard(struct clone_info *ci, struct dm_target *ti)
{
	return __send_changing_extent_only(ci, ti, get_num_discard_bios,
					   is_split_required_for_discard);
}

static int __send_secure_erase(struct clone_info *ci, struct dm_target *ti)
{
	return __send_changing_extent_only(ci, ti, get_num_secure_erase_bios, NULL);
}

static int __send_write_same(struct clone_info *ci, struct dm_target *ti)
{
	return __send_changing_extent_only(ci, ti, get_num_write_same_bios, NULL);
}

static int __send_write_zeroes(struct clone_info *ci, struct dm_target *ti)
{
	return __send_changing_extent_only(ci, ti, get_num_write_zeroes_bios, NULL);
}

static bool __process_abnormal_io(struct clone_info *ci, struct dm_target *ti,
				  int *result)
{
	struct bio *bio = ci->bio;

	if (bio_op(bio) == REQ_OP_DISCARD)
		*result = __send_discard(ci, ti);
	else if (bio_op(bio) == REQ_OP_SECURE_ERASE)
		*result = __send_secure_erase(ci, ti);
	else if (bio_op(bio) == REQ_OP_WRITE_SAME)
		*result = __send_write_same(ci, ti);
	else if (bio_op(bio) == REQ_OP_WRITE_ZEROES)
		*result = __send_write_zeroes(ci, ti);
	else
		return false;

	return true;
}

/*
 * Select the correct strategy for processing a non-flush bio.
 */
static int __split_and_process_non_flush(struct clone_info *ci)
{
	struct dm_target *ti;
	unsigned len;
	int r;

	ti = dm_table_find_target(ci->map, ci->sector);
	if (!dm_target_is_valid(ti))
		return -EIO;

	if (unlikely(__process_abnormal_io(ci, ti, &r)))
		return r;

	len = min_t(sector_t, max_io_len(ci->sector, ti), ci->sector_count);

	r = __clone_and_map_data_bio(ci, ti, ci->sector, &len);
	if (r < 0)
		return r;

	ci->sector += len;
	ci->sector_count -= len;

	return 0;
}

static void init_clone_info(struct clone_info *ci, struct mapped_device *md,
			    struct dm_table *map, struct bio *bio)
{
	ci->map = map;
	ci->io = alloc_io(md, bio);
	ci->sector = bio->bi_iter.bi_sector;
}

/*
 * Entry point to split a bio into clones and submit them to the targets.
 */
static blk_qc_t __split_and_process_bio(struct mapped_device *md,
					struct dm_table *map, struct bio *bio)
{
	struct clone_info ci;
	blk_qc_t ret = BLK_QC_T_NONE;
	int error = 0;

	if (unlikely(!map)) {
		bio_io_error(bio);
		return ret;
	}

	init_clone_info(&ci, md, map, bio);

	if (bio->bi_opf & REQ_PREFLUSH) {
		ci.bio = &ci.io->md->flush_bio;
		ci.sector_count = 0;
		error = __send_empty_flush(&ci);
		/* dec_pending submits any data associated with flush */
	} else if (bio_op(bio) == REQ_OP_ZONE_RESET) {
		ci.bio = bio;
		ci.sector_count = 0;
		error = __split_and_process_non_flush(&ci);
	} else {
		ci.bio = bio;
		ci.sector_count = bio_sectors(bio);
		while (ci.sector_count && !error) {
			error = __split_and_process_non_flush(&ci);
			if (current->bio_list && ci.sector_count && !error) {
				/*
				 * Remainder must be passed to generic_make_request()
				 * so that it gets handled *after* bios already submitted
				 * have been completely processed.
				 * We take a clone of the original to store in
				 * ci.io->orig_bio to be used by end_io_acct() and
				 * for dec_pending to use for completion handling.
				 */
				struct bio *b = bio_split(bio, bio_sectors(bio) - ci.sector_count,
							  GFP_NOIO, &md->queue->bio_split);
				ci.io->orig_bio = b;
				bio_chain(b, bio);
				ret = generic_make_request(bio);
				break;
			}
		}
	}

	/* drop the extra reference count */
	dec_pending(ci.io, errno_to_blk_status(error));
	return ret;
}

/*
 * Optimized variant of __split_and_process_bio that leverages the
 * fact that targets that use it do _not_ have a need to split bios.
 */
static blk_qc_t __process_bio(struct mapped_device *md,
			      struct dm_table *map, struct bio *bio)
{
	struct clone_info ci;
	blk_qc_t ret = BLK_QC_T_NONE;
	int error = 0;

	if (unlikely(!map)) {
		bio_io_error(bio);
		return ret;
	}

	init_clone_info(&ci, md, map, bio);

	if (bio->bi_opf & REQ_PREFLUSH) {
		ci.bio = &ci.io->md->flush_bio;
		ci.sector_count = 0;
		error = __send_empty_flush(&ci);
		/* dec_pending submits any data associated with flush */
	} else {
		struct dm_target *ti = md->immutable_target;
		struct dm_target_io *tio;

		/*
		 * Defend against IO still getting in during teardown
		 * - as was seen for a time with nvme-fcloop
		 */
		if (WARN_ON_ONCE(!ti || !dm_target_is_valid(ti))) {
			error = -EIO;
			goto out;
		}

		ci.bio = bio;
		ci.sector_count = bio_sectors(bio);
		if (unlikely(__process_abnormal_io(&ci, ti, &error)))
			goto out;

		tio = alloc_tio(&ci, ti, 0, GFP_NOIO);
		ret = __clone_and_map_simple_bio(&ci, tio, NULL);
	}
out:
	/* drop the extra reference count */
	dec_pending(ci.io, errno_to_blk_status(error));
	return ret;
}

typedef blk_qc_t (process_bio_fn)(struct mapped_device *, struct dm_table *, struct bio *);

static blk_qc_t __dm_make_request(struct request_queue *q, struct bio *bio,
				  process_bio_fn process_bio)
{
	struct mapped_device *md = q->queuedata;
	blk_qc_t ret = BLK_QC_T_NONE;
	int srcu_idx;
	struct dm_table *map;

	map = dm_get_live_table(md, &srcu_idx);

	/* if we're suspended, we have to queue this io for later */
	if (unlikely(test_bit(DMF_BLOCK_IO_FOR_SUSPEND, &md->flags))) {
		dm_put_live_table(md, srcu_idx);

		if (!(bio->bi_opf & REQ_RAHEAD))
			queue_io(md, bio);
		else
			bio_io_error(bio);
		return ret;
	}

	ret = process_bio(md, map, bio);

	dm_put_live_table(md, srcu_idx);
	return ret;
}

/*
 * The request function that remaps the bio to one target and
 * splits off any remainder.
 */
static blk_qc_t dm_make_request(struct request_queue *q, struct bio *bio)
{
	return __dm_make_request(q, bio, __split_and_process_bio);
}

static blk_qc_t dm_make_request_nvme(struct request_queue *q, struct bio *bio)
{
	return __dm_make_request(q, bio, __process_bio);
}

static int dm_any_congested(void *congested_data, int bdi_bits)
{
	int r = bdi_bits;
	struct mapped_device *md = congested_data;
	struct dm_table *map;

	if (!test_bit(DMF_BLOCK_IO_FOR_SUSPEND, &md->flags)) {
		if (dm_request_based(md)) {
			/*
			 * With request-based DM we only need to check the
			 * top-level queue for congestion.
			 */
			r = md->queue->backing_dev_info->wb.state & bdi_bits;
		} else {
			map = dm_get_live_table_fast(md);
			if (map)
				r = dm_table_any_congested(map, bdi_bits);
			dm_put_live_table_fast(md);
		}
	}

	return r;
}

/*-----------------------------------------------------------------
 * An IDR is used to keep track of allocated minor numbers.
 *---------------------------------------------------------------*/
static void free_minor(int minor)
{
	spin_lock(&_minor_lock);
	idr_remove(&_minor_idr, minor);
	spin_unlock(&_minor_lock);
}

/*
 * See if the device with a specific minor # is free.
 */
static int specific_minor(int minor)
{
	int r;

	if (minor >= (1 << MINORBITS))
		return -EINVAL;

	idr_preload(GFP_KERNEL);
	spin_lock(&_minor_lock);

	r = idr_alloc(&_minor_idr, MINOR_ALLOCED, minor, minor + 1, GFP_NOWAIT);

	spin_unlock(&_minor_lock);
	idr_preload_end();
	if (r < 0)
		return r == -ENOSPC ? -EBUSY : r;
	return 0;
}

static int next_free_minor(int *minor)
{
	int r;

	idr_preload(GFP_KERNEL);
	spin_lock(&_minor_lock);

	r = idr_alloc(&_minor_idr, MINOR_ALLOCED, 0, 1 << MINORBITS, GFP_NOWAIT);

	spin_unlock(&_minor_lock);
	idr_preload_end();
	if (r < 0)
		return r;
	*minor = r;
	return 0;
}

static const struct block_device_operations dm_blk_dops;
static const struct dax_operations dm_dax_ops;

static void dm_wq_work(struct work_struct *work);

static void dm_init_normal_md_queue(struct mapped_device *md)
{
	/*
	 * Initialize aspects of queue that aren't relevant for blk-mq
	 */
	md->queue->backing_dev_info->congested_fn = dm_any_congested;
}

static void cleanup_mapped_device(struct mapped_device *md)
{
	if (md->wq)
		destroy_workqueue(md->wq);
	bioset_exit(&md->bs);
	bioset_exit(&md->io_bs);

	if (md->dax_dev) {
		kill_dax(md->dax_dev);
		put_dax(md->dax_dev);
		md->dax_dev = NULL;
	}

	if (md->disk) {
		spin_lock(&_minor_lock);
		md->disk->private_data = NULL;
		spin_unlock(&_minor_lock);
		del_gendisk(md->disk);
		put_disk(md->disk);
	}

	if (md->queue)
		blk_cleanup_queue(md->queue);

	cleanup_srcu_struct(&md->io_barrier);

	if (md->bdev) {
		bdput(md->bdev);
		md->bdev = NULL;
	}

	mutex_destroy(&md->suspend_lock);
	mutex_destroy(&md->type_lock);
	mutex_destroy(&md->table_devices_lock);

	dm_mq_cleanup_mapped_device(md);
}

/*
 * Allocate and initialise a blank device with a given minor.
 */
static struct mapped_device *alloc_dev(int minor)
{
	int r, numa_node_id = dm_get_numa_node();
	struct dax_device *dax_dev = NULL;
	struct mapped_device *md;
	void *old_md;

	md = kvzalloc_node(sizeof(*md), GFP_KERNEL, numa_node_id);
	if (!md) {
		DMWARN("unable to allocate device, out of memory.");
		return NULL;
	}

	if (!try_module_get(THIS_MODULE))
		goto bad_module_get;

	/* get a minor number for the dev */
	if (minor == DM_ANY_MINOR)
		r = next_free_minor(&minor);
	else
		r = specific_minor(minor);
	if (r < 0)
		goto bad_minor;

	r = init_srcu_struct(&md->io_barrier);
	if (r < 0)
		goto bad_io_barrier;

	md->numa_node_id = numa_node_id;
	md->init_tio_pdu = false;
	md->type = DM_TYPE_NONE;
	mutex_init(&md->suspend_lock);
	mutex_init(&md->type_lock);
	mutex_init(&md->table_devices_lock);
	spin_lock_init(&md->deferred_lock);
	atomic_set(&md->holders, 1);
	atomic_set(&md->open_count, 0);
	atomic_set(&md->event_nr, 0);
	atomic_set(&md->uevent_seq, 0);
	INIT_LIST_HEAD(&md->uevent_list);
	INIT_LIST_HEAD(&md->table_devices);
	spin_lock_init(&md->uevent_lock);

	md->queue = blk_alloc_queue_node(GFP_KERNEL, numa_node_id, NULL);
	if (!md->queue)
		goto bad;
	md->queue->queuedata = md;
	md->queue->backing_dev_info->congested_data = md;

	md->disk = alloc_disk_node(1, md->numa_node_id);
	if (!md->disk)
		goto bad;

	atomic_set(&md->pending[0], 0);
	atomic_set(&md->pending[1], 0);
	init_waitqueue_head(&md->wait);
	INIT_WORK(&md->work, dm_wq_work);
	init_waitqueue_head(&md->eventq);
	init_completion(&md->kobj_holder.completion);

	md->disk->major = _major;
	md->disk->first_minor = minor;
	md->disk->fops = &dm_blk_dops;
	md->disk->queue = md->queue;
	md->disk->private_data = md;
	sprintf(md->disk->disk_name, "dm-%d", minor);

	if (IS_ENABLED(CONFIG_DAX_DRIVER)) {
		dax_dev = alloc_dax(md, md->disk->disk_name, &dm_dax_ops);
		if (!dax_dev)
			goto bad;
	}
	md->dax_dev = dax_dev;

	add_disk_no_queue_reg(md->disk);
	format_dev_t(md->name, MKDEV(_major, minor));

	md->wq = alloc_workqueue("kdmflush", WQ_MEM_RECLAIM, 0);
	if (!md->wq)
		goto bad;

	md->bdev = bdget_disk(md->disk, 0);
	if (!md->bdev)
		goto bad;

	bio_init(&md->flush_bio, NULL, 0);
	bio_set_dev(&md->flush_bio, md->bdev);
	md->flush_bio.bi_opf = REQ_OP_WRITE | REQ_PREFLUSH | REQ_SYNC;

	dm_stats_init(&md->stats);

	/* Populate the mapping, nobody knows we exist yet */
	spin_lock(&_minor_lock);
	old_md = idr_replace(&_minor_idr, md, minor);
	spin_unlock(&_minor_lock);

	BUG_ON(old_md != MINOR_ALLOCED);

	return md;

bad:
	cleanup_mapped_device(md);
bad_io_barrier:
	free_minor(minor);
bad_minor:
	module_put(THIS_MODULE);
bad_module_get:
	kvfree(md);
	return NULL;
}

static void unlock_fs(struct mapped_device *md);

static void free_dev(struct mapped_device *md)
{
	int minor = MINOR(disk_devt(md->disk));

	unlock_fs(md);

	cleanup_mapped_device(md);

	free_table_devices(&md->table_devices);
	dm_stats_cleanup(&md->stats);
	free_minor(minor);

	module_put(THIS_MODULE);
	kvfree(md);
}

static int __bind_mempools(struct mapped_device *md, struct dm_table *t)
{
	struct dm_md_mempools *p = dm_table_get_md_mempools(t);
	int ret = 0;

	if (dm_table_bio_based(t)) {
		/*
		 * The md may already have mempools that need changing.
		 * If so, reload bioset because front_pad may have changed
		 * because a different table was loaded.
		 */
		bioset_exit(&md->bs);
		bioset_exit(&md->io_bs);

	} else if (bioset_initialized(&md->bs)) {
		/*
		 * There's no need to reload with request-based dm
		 * because the size of front_pad doesn't change.
		 * Note for future: If you are to reload bioset,
		 * prep-ed requests in the queue may refer
		 * to bio from the old bioset, so you must walk
		 * through the queue to unprep.
		 */
		goto out;
	}

	BUG_ON(!p ||
	       bioset_initialized(&md->bs) ||
	       bioset_initialized(&md->io_bs));

	ret = bioset_init_from_src(&md->bs, &p->bs);
	if (ret)
		goto out;
	ret = bioset_init_from_src(&md->io_bs, &p->io_bs);
	if (ret)
		bioset_exit(&md->bs);
out:
	/* mempool bind completed, no longer need any mempools in the table */
	dm_table_free_md_mempools(t);
	return ret;
}

/*
 * Bind a table to the device.
 */
static void event_callback(void *context)
{
	unsigned long flags;
	LIST_HEAD(uevents);
	struct mapped_device *md = (struct mapped_device *) context;

	spin_lock_irqsave(&md->uevent_lock, flags);
	list_splice_init(&md->uevent_list, &uevents);
	spin_unlock_irqrestore(&md->uevent_lock, flags);

	dm_send_uevents(&uevents, &disk_to_dev(md->disk)->kobj);

	atomic_inc(&md->event_nr);
	wake_up(&md->eventq);
	dm_issue_global_event();
}

/*
 * Protected by md->suspend_lock obtained by dm_swap_table().
 */
static void __set_size(struct mapped_device *md, sector_t size)
{
	lockdep_assert_held(&md->suspend_lock);

	set_capacity(md->disk, size);

	i_size_write(md->bdev->bd_inode, (loff_t)size << SECTOR_SHIFT);
}

/*
 * Returns old map, which caller must destroy.
 */
static struct dm_table *__bind(struct mapped_device *md, struct dm_table *t,
			       struct queue_limits *limits)
{
	struct dm_table *old_map;
	struct request_queue *q = md->queue;
	bool request_based = dm_table_request_based(t);
	sector_t size;
	int ret;

	lockdep_assert_held(&md->suspend_lock);

	size = dm_table_get_size(t);

	/*
	 * Wipe any geometry if the size of the table changed.
	 */
	if (size != dm_get_size(md))
		memset(&md->geometry, 0, sizeof(md->geometry));

	__set_size(md, size);

	dm_table_event_callback(t, event_callback, md);

	/*
	 * The queue hasn't been stopped yet, if the old table type wasn't
	 * for request-based during suspension.  So stop it to prevent
	 * I/O mapping before resume.
	 * This must be done before setting the queue restrictions,
	 * because request-based dm may be run just after the setting.
	 */
	if (request_based)
		dm_stop_queue(q);

	if (request_based || md->type == DM_TYPE_NVME_BIO_BASED) {
		/*
		 * Leverage the fact that request-based DM targets and
		 * NVMe bio based targets are immutable singletons
		 * - used to optimize both dm_request_fn and dm_mq_queue_rq;
		 *   and __process_bio.
		 */
		md->immutable_target = dm_table_get_immutable_target(t);
	}

	ret = __bind_mempools(md, t);
	if (ret) {
		old_map = ERR_PTR(ret);
		goto out;
	}

	old_map = rcu_dereference_protected(md->map, lockdep_is_held(&md->suspend_lock));
	rcu_assign_pointer(md->map, (void *)t);
	md->immutable_target_type = dm_table_get_immutable_target_type(t);

	dm_table_set_restrictions(t, q, limits);
	if (old_map)
		dm_sync_table(md);

out:
	return old_map;
}

/*
 * Returns unbound table for the caller to free.
 */
static struct dm_table *__unbind(struct mapped_device *md)
{
	struct dm_table *map = rcu_dereference_protected(md->map, 1);

	if (!map)
		return NULL;

	dm_table_event_callback(map, NULL, NULL);
	RCU_INIT_POINTER(md->map, NULL);
	dm_sync_table(md);

	return map;
}

/*
 * Constructor for a new device.
 */
int dm_create(int minor, struct mapped_device **result)
{
	int r;
	struct mapped_device *md;

	md = alloc_dev(minor);
	if (!md)
		return -ENXIO;

	r = dm_sysfs_init(md);
	if (r) {
		free_dev(md);
		return r;
	}

	*result = md;
	return 0;
}

/*
 * Functions to manage md->type.
 * All are required to hold md->type_lock.
 */
void dm_lock_md_type(struct mapped_device *md)
{
	mutex_lock(&md->type_lock);
}

void dm_unlock_md_type(struct mapped_device *md)
{
	mutex_unlock(&md->type_lock);
}

void dm_set_md_type(struct mapped_device *md, enum dm_queue_mode type)
{
	BUG_ON(!mutex_is_locked(&md->type_lock));
	md->type = type;
}

enum dm_queue_mode dm_get_md_type(struct mapped_device *md)
{
	return md->type;
}

struct target_type *dm_get_immutable_target_type(struct mapped_device *md)
{
	return md->immutable_target_type;
}

/*
 * The queue_limits are only valid as long as you have a reference
 * count on 'md'.
 */
struct queue_limits *dm_get_queue_limits(struct mapped_device *md)
{
	BUG_ON(!atomic_read(&md->holders));
	return &md->queue->limits;
}
EXPORT_SYMBOL_GPL(dm_get_queue_limits);

/*
 * Setup the DM device's queue based on md's type
 */
int dm_setup_md_queue(struct mapped_device *md, struct dm_table *t)
{
	int r;
	struct queue_limits limits;
	enum dm_queue_mode type = dm_get_md_type(md);

	switch (type) {
	case DM_TYPE_REQUEST_BASED:
		r = dm_mq_init_request_queue(md, t);
		if (r) {
			DMERR("Cannot initialize queue for request-based dm-mq mapped device");
			return r;
		}
		break;
	case DM_TYPE_BIO_BASED:
	case DM_TYPE_DAX_BIO_BASED:
		dm_init_normal_md_queue(md);
		blk_queue_make_request(md->queue, dm_make_request);
		break;
	case DM_TYPE_NVME_BIO_BASED:
		dm_init_normal_md_queue(md);
		blk_queue_make_request(md->queue, dm_make_request_nvme);
		break;
	case DM_TYPE_NONE:
		WARN_ON_ONCE(true);
		break;
	}

	r = dm_calculate_queue_limits(t, &limits);
	if (r) {
		DMERR("Cannot calculate initial queue limits");
		return r;
	}
	dm_table_set_restrictions(t, md->queue, &limits);
	blk_register_queue(md->disk);

	return 0;
}

struct mapped_device *dm_get_md(dev_t dev)
{
	struct mapped_device *md;
	unsigned minor = MINOR(dev);

	if (MAJOR(dev) != _major || minor >= (1 << MINORBITS))
		return NULL;

	spin_lock(&_minor_lock);

	md = idr_find(&_minor_idr, minor);
	if (!md || md == MINOR_ALLOCED || (MINOR(disk_devt(dm_disk(md))) != minor) ||
	    test_bit(DMF_FREEING, &md->flags) || dm_deleting_md(md)) {
		md = NULL;
		goto out;
	}
	dm_get(md);
out:
	spin_unlock(&_minor_lock);

	return md;
}
EXPORT_SYMBOL_GPL(dm_get_md);

void *dm_get_mdptr(struct mapped_device *md)
{
	return md->interface_ptr;
}

void dm_set_mdptr(struct mapped_device *md, void *ptr)
{
	md->interface_ptr = ptr;
}

void dm_get(struct mapped_device *md)
{
	atomic_inc(&md->holders);
	BUG_ON(test_bit(DMF_FREEING, &md->flags));
}

int dm_hold(struct mapped_device *md)
{
	spin_lock(&_minor_lock);
	if (test_bit(DMF_FREEING, &md->flags)) {
		spin_unlock(&_minor_lock);
		return -EBUSY;
	}
	dm_get(md);
	spin_unlock(&_minor_lock);
	return 0;
}
EXPORT_SYMBOL_GPL(dm_hold);

const char *dm_device_name(struct mapped_device *md)
{
	return md->name;
}
EXPORT_SYMBOL_GPL(dm_device_name);

static void __dm_destroy(struct mapped_device *md, bool wait)
{
	struct dm_table *map;
	int srcu_idx;

	might_sleep();

	spin_lock(&_minor_lock);
	idr_replace(&_minor_idr, MINOR_ALLOCED, MINOR(disk_devt(dm_disk(md))));
	set_bit(DMF_FREEING, &md->flags);
	spin_unlock(&_minor_lock);

	blk_set_queue_dying(md->queue);

	/*
	 * Take suspend_lock so that presuspend and postsuspend methods
	 * do not race with internal suspend.
	 */
	mutex_lock(&md->suspend_lock);
	map = dm_get_live_table(md, &srcu_idx);
	if (!dm_suspended_md(md)) {
		dm_table_presuspend_targets(map);
		dm_table_postsuspend_targets(map);
	}
	/* dm_put_live_table must be before msleep, otherwise deadlock is possible */
	dm_put_live_table(md, srcu_idx);
	mutex_unlock(&md->suspend_lock);

	/*
	 * Rare, but there may be I/O requests still going to complete,
	 * for example.  Wait for all references to disappear.
	 * No one should increment the reference count of the mapped_device,
	 * after the mapped_device state becomes DMF_FREEING.
	 */
	if (wait)
		while (atomic_read(&md->holders))
			msleep(1);
	else if (atomic_read(&md->holders))
		DMWARN("%s: Forcibly removing mapped_device still in use! (%d users)",
		       dm_device_name(md), atomic_read(&md->holders));

	dm_sysfs_exit(md);
	dm_table_destroy(__unbind(md));
	free_dev(md);
}

void dm_destroy(struct mapped_device *md)
{
	__dm_destroy(md, true);
}

void dm_destroy_immediate(struct mapped_device *md)
{
	__dm_destroy(md, false);
}

void dm_put(struct mapped_device *md)
{
	atomic_dec(&md->holders);
}
EXPORT_SYMBOL_GPL(dm_put);

static int dm_wait_for_completion(struct mapped_device *md, long task_state)
{
	int r = 0;
	DEFINE_WAIT(wait);

	while (1) {
		prepare_to_wait(&md->wait, &wait, task_state);

		if (!md_in_flight(md))
			break;

		if (signal_pending_state(task_state, current)) {
			r = -EINTR;
			break;
		}

		io_schedule();
	}
	finish_wait(&md->wait, &wait);

	return r;
}

/*
 * Process the deferred bios
 */
static void dm_wq_work(struct work_struct *work)
{
	struct mapped_device *md = container_of(work, struct mapped_device,
						work);
	struct bio *c;
	int srcu_idx;
	struct dm_table *map;

	map = dm_get_live_table(md, &srcu_idx);

	while (!test_bit(DMF_BLOCK_IO_FOR_SUSPEND, &md->flags)) {
		spin_lock_irq(&md->deferred_lock);
		c = bio_list_pop(&md->deferred);
		spin_unlock_irq(&md->deferred_lock);

		if (!c)
			break;

		if (dm_request_based(md))
			generic_make_request(c);
		else
			__split_and_process_bio(md, map, c);
	}

	dm_put_live_table(md, srcu_idx);
}

static void dm_queue_flush(struct mapped_device *md)
{
	clear_bit(DMF_BLOCK_IO_FOR_SUSPEND, &md->flags);
	smp_mb__after_atomic();
	queue_work(md->wq, &md->work);
}

/*
 * Swap in a new table, returning the old one for the caller to destroy.
 */
struct dm_table *dm_swap_table(struct mapped_device *md, struct dm_table *table)
{
	struct dm_table *live_map = NULL, *map = ERR_PTR(-EINVAL);
	struct queue_limits limits;
	int r;

	mutex_lock(&md->suspend_lock);

	/* device must be suspended */
	if (!dm_suspended_md(md))
		goto out;

	/*
	 * If the new table has no data devices, retain the existing limits.
	 * This helps multipath with queue_if_no_path if all paths disappear,
	 * then new I/O is queued based on these limits, and then some paths
	 * reappear.
	 */
	if (dm_table_has_no_data_devices(table)) {
		live_map = dm_get_live_table_fast(md);
		if (live_map)
			limits = md->queue->limits;
		dm_put_live_table_fast(md);
	}

	if (!live_map) {
		r = dm_calculate_queue_limits(table, &limits);
		if (r) {
			map = ERR_PTR(r);
			goto out;
		}
	}

	map = __bind(md, table, &limits);
	dm_issue_global_event();

out:
	mutex_unlock(&md->suspend_lock);
	return map;
}

/*
 * Functions to lock and unlock any filesystem running on the
 * device.
 */
static int lock_fs(struct mapped_device *md)
{
	int r;

	WARN_ON(md->frozen_sb);

	md->frozen_sb = freeze_bdev(md->bdev);
	if (IS_ERR(md->frozen_sb)) {
		r = PTR_ERR(md->frozen_sb);
		md->frozen_sb = NULL;
		return r;
	}

	set_bit(DMF_FROZEN, &md->flags);

	return 0;
}

static void unlock_fs(struct mapped_device *md)
{
	if (!test_bit(DMF_FROZEN, &md->flags))
		return;

	thaw_bdev(md->bdev, md->frozen_sb);
	md->frozen_sb = NULL;
	clear_bit(DMF_FROZEN, &md->flags);
}

/*
 * @suspend_flags: DM_SUSPEND_LOCKFS_FLAG and/or DM_SUSPEND_NOFLUSH_FLAG
 * @task_state: e.g. TASK_INTERRUPTIBLE or TASK_UNINTERRUPTIBLE
 * @dmf_suspended_flag: DMF_SUSPENDED or DMF_SUSPENDED_INTERNALLY
 *
 * If __dm_suspend returns 0, the device is completely quiescent
 * now. There is no request-processing activity. All new requests
 * are being added to md->deferred list.
 */
static int __dm_suspend(struct mapped_device *md, struct dm_table *map,
			unsigned suspend_flags, long task_state,
			int dmf_suspended_flag)
{
	bool do_lockfs = suspend_flags & DM_SUSPEND_LOCKFS_FLAG;
	bool noflush = suspend_flags & DM_SUSPEND_NOFLUSH_FLAG;
	int r;

	lockdep_assert_held(&md->suspend_lock);

	/*
	 * DMF_NOFLUSH_SUSPENDING must be set before presuspend.
	 * This flag is cleared before dm_suspend returns.
	 */
	if (noflush)
		set_bit(DMF_NOFLUSH_SUSPENDING, &md->flags);
	else
		pr_debug("%s: suspending with flush\n", dm_device_name(md));

	/*
	 * This gets reverted if there's an error later and the targets
	 * provide the .presuspend_undo hook.
	 */
	dm_table_presuspend_targets(map);

	/*
	 * Flush I/O to the device.
	 * Any I/O submitted after lock_fs() may not be flushed.
	 * noflush takes precedence over do_lockfs.
	 * (lock_fs() flushes I/Os and waits for them to complete.)
	 */
	if (!noflush && do_lockfs) {
		r = lock_fs(md);
		if (r) {
			dm_table_presuspend_undo_targets(map);
			return r;
		}
	}

	/*
	 * Here we must make sure that no processes are submitting requests
	 * to target drivers i.e. no one may be executing
	 * __split_and_process_bio. This is called from dm_request and
	 * dm_wq_work.
	 *
	 * To get all processes out of __split_and_process_bio in dm_request,
	 * we take the write lock. To prevent any process from reentering
	 * __split_and_process_bio from dm_request and quiesce the thread
	 * (dm_wq_work), we set BMF_BLOCK_IO_FOR_SUSPEND and call
	 * flush_workqueue(md->wq).
	 */
	set_bit(DMF_BLOCK_IO_FOR_SUSPEND, &md->flags);
	if (map)
		synchronize_srcu(&md->io_barrier);

	/*
	 * Stop md->queue before flushing md->wq in case request-based
	 * dm defers requests to md->wq from md->queue.
	 */
	if (dm_request_based(md))
		dm_stop_queue(md->queue);

	flush_workqueue(md->wq);

	/*
	 * At this point no more requests are entering target request routines.
	 * We call dm_wait_for_completion to wait for all existing requests
	 * to finish.
	 */
	r = dm_wait_for_completion(md, task_state);
	if (!r)
		set_bit(dmf_suspended_flag, &md->flags);

	if (noflush)
		clear_bit(DMF_NOFLUSH_SUSPENDING, &md->flags);
	if (map)
		synchronize_srcu(&md->io_barrier);

	/* were we interrupted ? */
	if (r < 0) {
		dm_queue_flush(md);

		if (dm_request_based(md))
			dm_start_queue(md->queue);

		unlock_fs(md);
		dm_table_presuspend_undo_targets(map);
		/* pushback list is already flushed, so skip flush */
	}

	return r;
}

/*
 * We need to be able to change a mapping table under a mounted
 * filesystem.  For example we might want to move some data in
 * the background.  Before the table can be swapped with
 * dm_bind_table, dm_suspend must be called to flush any in
 * flight bios and ensure that any further io gets deferred.
 */
/*
 * Suspend mechanism in request-based dm.
 *
 * 1. Flush all I/Os by lock_fs() if needed.
 * 2. Stop dispatching any I/O by stopping the request_queue.
 * 3. Wait for all in-flight I/Os to be completed or requeued.
 *
 * To abort suspend, start the request_queue.
 */
int dm_suspend(struct mapped_device *md, unsigned suspend_flags)
{
	struct dm_table *map = NULL;
	int r = 0;

retry:
	mutex_lock_nested(&md->suspend_lock, SINGLE_DEPTH_NESTING);

	if (dm_suspended_md(md)) {
		r = -EINVAL;
		goto out_unlock;
	}

	if (dm_suspended_internally_md(md)) {
		/* already internally suspended, wait for internal resume */
		mutex_unlock(&md->suspend_lock);
		r = wait_on_bit(&md->flags, DMF_SUSPENDED_INTERNALLY, TASK_INTERRUPTIBLE);
		if (r)
			return r;
		goto retry;
	}

	map = rcu_dereference_protected(md->map, lockdep_is_held(&md->suspend_lock));

	r = __dm_suspend(md, map, suspend_flags, TASK_INTERRUPTIBLE, DMF_SUSPENDED);
	if (r)
		goto out_unlock;

	dm_table_postsuspend_targets(map);

out_unlock:
	mutex_unlock(&md->suspend_lock);
	return r;
}

static int __dm_resume(struct mapped_device *md, struct dm_table *map)
{
	if (map) {
		int r = dm_table_resume_targets(map);
		if (r)
			return r;
	}

	dm_queue_flush(md);

	/*
	 * Flushing deferred I/Os must be done after targets are resumed
	 * so that mapping of targets can work correctly.
	 * Request-based dm is queueing the deferred I/Os in its request_queue.
	 */
	if (dm_request_based(md))
		dm_start_queue(md->queue);

	unlock_fs(md);

	return 0;
}

int dm_resume(struct mapped_device *md)
{
	int r;
	struct dm_table *map = NULL;

retry:
	r = -EINVAL;
	mutex_lock_nested(&md->suspend_lock, SINGLE_DEPTH_NESTING);

	if (!dm_suspended_md(md))
		goto out;

	if (dm_suspended_internally_md(md)) {
		/* already internally suspended, wait for internal resume */
		mutex_unlock(&md->suspend_lock);
		r = wait_on_bit(&md->flags, DMF_SUSPENDED_INTERNALLY, TASK_INTERRUPTIBLE);
		if (r)
			return r;
		goto retry;
	}

	map = rcu_dereference_protected(md->map, lockdep_is_held(&md->suspend_lock));
	if (!map || !dm_table_get_size(map))
		goto out;

	r = __dm_resume(md, map);
	if (r)
		goto out;

	clear_bit(DMF_SUSPENDED, &md->flags);
out:
	mutex_unlock(&md->suspend_lock);

	return r;
}

/*
 * Internal suspend/resume works like userspace-driven suspend. It waits
 * until all bios finish and prevents issuing new bios to the target drivers.
 * It may be used only from the kernel.
 */

static void __dm_internal_suspend(struct mapped_device *md, unsigned suspend_flags)
{
	struct dm_table *map = NULL;

	lockdep_assert_held(&md->suspend_lock);

	if (md->internal_suspend_count++)
		return; /* nested internal suspend */

	if (dm_suspended_md(md)) {
		set_bit(DMF_SUSPENDED_INTERNALLY, &md->flags);
		return; /* nest suspend */
	}

	map = rcu_dereference_protected(md->map, lockdep_is_held(&md->suspend_lock));

	/*
	 * Using TASK_UNINTERRUPTIBLE because only NOFLUSH internal suspend is
	 * supported.  Properly supporting a TASK_INTERRUPTIBLE internal suspend
	 * would require changing .presuspend to return an error -- avoid this
	 * until there is a need for more elaborate variants of internal suspend.
	 */
	(void) __dm_suspend(md, map, suspend_flags, TASK_UNINTERRUPTIBLE,
			    DMF_SUSPENDED_INTERNALLY);

	dm_table_postsuspend_targets(map);
}

static void __dm_internal_resume(struct mapped_device *md)
{
	BUG_ON(!md->internal_suspend_count);

	if (--md->internal_suspend_count)
		return; /* resume from nested internal suspend */

	if (dm_suspended_md(md))
		goto done; /* resume from nested suspend */

	/*
	 * NOTE: existing callers don't need to call dm_table_resume_targets
	 * (which may fail -- so best to avoid it for now by passing NULL map)
	 */
	(void) __dm_resume(md, NULL);

done:
	clear_bit(DMF_SUSPENDED_INTERNALLY, &md->flags);
	smp_mb__after_atomic();
	wake_up_bit(&md->flags, DMF_SUSPENDED_INTERNALLY);
}

void dm_internal_suspend_noflush(struct mapped_device *md)
{
	mutex_lock(&md->suspend_lock);
	__dm_internal_suspend(md, DM_SUSPEND_NOFLUSH_FLAG);
	mutex_unlock(&md->suspend_lock);
}
EXPORT_SYMBOL_GPL(dm_internal_suspend_noflush);

void dm_internal_resume(struct mapped_device *md)
{
	mutex_lock(&md->suspend_lock);
	__dm_internal_resume(md);
	mutex_unlock(&md->suspend_lock);
}
EXPORT_SYMBOL_GPL(dm_internal_resume);

/*
 * Fast variants of internal suspend/resume hold md->suspend_lock,
 * which prevents interaction with userspace-driven suspend.
 */

void dm_internal_suspend_fast(struct mapped_device *md)
{
	mutex_lock(&md->suspend_lock);
	if (dm_suspended_md(md) || dm_suspended_internally_md(md))
		return;

	set_bit(DMF_BLOCK_IO_FOR_SUSPEND, &md->flags);
	synchronize_srcu(&md->io_barrier);
	flush_workqueue(md->wq);
	dm_wait_for_completion(md, TASK_UNINTERRUPTIBLE);
}
EXPORT_SYMBOL_GPL(dm_internal_suspend_fast);

void dm_internal_resume_fast(struct mapped_device *md)
{
	if (dm_suspended_md(md) || dm_suspended_internally_md(md))
		goto done;

	dm_queue_flush(md);

done:
	mutex_unlock(&md->suspend_lock);
}
EXPORT_SYMBOL_GPL(dm_internal_resume_fast);

/*-----------------------------------------------------------------
 * Event notification.
 *---------------------------------------------------------------*/
int dm_kobject_uevent(struct mapped_device *md, enum kobject_action action,
		       unsigned cookie)
{
	char udev_cookie[DM_COOKIE_LENGTH];
	char *envp[] = { udev_cookie, NULL };

	if (!cookie)
		return kobject_uevent(&disk_to_dev(md->disk)->kobj, action);
	else {
		snprintf(udev_cookie, DM_COOKIE_LENGTH, "%s=%u",
			 DM_COOKIE_ENV_VAR_NAME, cookie);
		return kobject_uevent_env(&disk_to_dev(md->disk)->kobj,
					  action, envp);
	}
}

uint32_t dm_next_uevent_seq(struct mapped_device *md)
{
	return atomic_add_return(1, &md->uevent_seq);
}

uint32_t dm_get_event_nr(struct mapped_device *md)
{
	return atomic_read(&md->event_nr);
}

int dm_wait_event(struct mapped_device *md, int event_nr)
{
	return wait_event_interruptible(md->eventq,
			(event_nr != atomic_read(&md->event_nr)));
}

void dm_uevent_add(struct mapped_device *md, struct list_head *elist)
{
	unsigned long flags;

	spin_lock_irqsave(&md->uevent_lock, flags);
	list_add(elist, &md->uevent_list);
	spin_unlock_irqrestore(&md->uevent_lock, flags);
}

/*
 * The gendisk is only valid as long as you have a reference
 * count on 'md'.
 */
struct gendisk *dm_disk(struct mapped_device *md)
{
	return md->disk;
}
EXPORT_SYMBOL_GPL(dm_disk);

struct kobject *dm_kobject(struct mapped_device *md)
{
	return &md->kobj_holder.kobj;
}

struct mapped_device *dm_get_from_kobject(struct kobject *kobj)
{
	struct mapped_device *md;

	md = container_of(kobj, struct mapped_device, kobj_holder.kobj);

	spin_lock(&_minor_lock);
	if (test_bit(DMF_FREEING, &md->flags) || dm_deleting_md(md)) {
		md = NULL;
		goto out;
	}
	dm_get(md);
out:
	spin_unlock(&_minor_lock);

	return md;
}

int dm_suspended_md(struct mapped_device *md)
{
	return test_bit(DMF_SUSPENDED, &md->flags);
}

int dm_suspended_internally_md(struct mapped_device *md)
{
	return test_bit(DMF_SUSPENDED_INTERNALLY, &md->flags);
}

int dm_test_deferred_remove_flag(struct mapped_device *md)
{
	return test_bit(DMF_DEFERRED_REMOVE, &md->flags);
}

int dm_suspended(struct dm_target *ti)
{
	return dm_suspended_md(dm_table_get_md(ti->table));
}
EXPORT_SYMBOL_GPL(dm_suspended);

int dm_noflush_suspending(struct dm_target *ti)
{
	return __noflush_suspending(dm_table_get_md(ti->table));
}
EXPORT_SYMBOL_GPL(dm_noflush_suspending);

struct dm_md_mempools *dm_alloc_md_mempools(struct mapped_device *md, enum dm_queue_mode type,
					    unsigned integrity, unsigned per_io_data_size,
					    unsigned min_pool_size)
{
	struct dm_md_mempools *pools = kzalloc_node(sizeof(*pools), GFP_KERNEL, md->numa_node_id);
	unsigned int pool_size = 0;
	unsigned int front_pad, io_front_pad;
	int ret;

	if (!pools)
		return NULL;

	switch (type) {
	case DM_TYPE_BIO_BASED:
	case DM_TYPE_DAX_BIO_BASED:
	case DM_TYPE_NVME_BIO_BASED:
		pool_size = max(dm_get_reserved_bio_based_ios(), min_pool_size);
		front_pad = roundup(per_io_data_size, __alignof__(struct dm_target_io)) + offsetof(struct dm_target_io, clone);
		io_front_pad = roundup(front_pad,  __alignof__(struct dm_io)) + offsetof(struct dm_io, tio);
		ret = bioset_init(&pools->io_bs, pool_size, io_front_pad, 0);
		if (ret)
			goto out;
		if (integrity && bioset_integrity_create(&pools->io_bs, pool_size))
			goto out;
		break;
	case DM_TYPE_REQUEST_BASED:
		pool_size = max(dm_get_reserved_rq_based_ios(), min_pool_size);
		front_pad = offsetof(struct dm_rq_clone_bio_info, clone);
		/* per_io_data_size is used for blk-mq pdu at queue allocation */
		break;
	default:
		BUG();
	}

	ret = bioset_init(&pools->bs, pool_size, front_pad, 0);
	if (ret)
		goto out;

	if (integrity && bioset_integrity_create(&pools->bs, pool_size))
		goto out;

	return pools;

out:
	dm_free_md_mempools(pools);

	return NULL;
}

void dm_free_md_mempools(struct dm_md_mempools *pools)
{
	if (!pools)
		return;

	bioset_exit(&pools->bs);
	bioset_exit(&pools->io_bs);

	kfree(pools);
}

struct dm_pr {
	u64	old_key;
	u64	new_key;
	u32	flags;
	bool	fail_early;
};

static int dm_call_pr(struct block_device *bdev, iterate_devices_callout_fn fn,
		      void *data)
{
	struct mapped_device *md = bdev->bd_disk->private_data;
	struct dm_table *table;
	struct dm_target *ti;
	int ret = -ENOTTY, srcu_idx;

	table = dm_get_live_table(md, &srcu_idx);
	if (!table || !dm_table_get_size(table))
		goto out;

	/* We only support devices that have a single target */
	if (dm_table_get_num_targets(table) != 1)
		goto out;
	ti = dm_table_get_target(table, 0);

	ret = -EINVAL;
	if (!ti->type->iterate_devices)
		goto out;

	ret = ti->type->iterate_devices(ti, fn, data);
out:
	dm_put_live_table(md, srcu_idx);
	return ret;
}

/*
 * For register / unregister we need to manually call out to every path.
 */
static int __dm_pr_register(struct dm_target *ti, struct dm_dev *dev,
			    sector_t start, sector_t len, void *data)
{
	struct dm_pr *pr = data;
	const struct pr_ops *ops = dev->bdev->bd_disk->fops->pr_ops;

	if (!ops || !ops->pr_register)
		return -EOPNOTSUPP;
	return ops->pr_register(dev->bdev, pr->old_key, pr->new_key, pr->flags);
}

static int dm_pr_register(struct block_device *bdev, u64 old_key, u64 new_key,
			  u32 flags)
{
	struct dm_pr pr = {
		.old_key	= old_key,
		.new_key	= new_key,
		.flags		= flags,
		.fail_early	= true,
	};
	int ret;

	ret = dm_call_pr(bdev, __dm_pr_register, &pr);
	if (ret && new_key) {
		/* unregister all paths if we failed to register any path */
		pr.old_key = new_key;
		pr.new_key = 0;
		pr.flags = 0;
		pr.fail_early = false;
		dm_call_pr(bdev, __dm_pr_register, &pr);
	}

	return ret;
}

static int dm_pr_reserve(struct block_device *bdev, u64 key, enum pr_type type,
			 u32 flags)
{
	struct mapped_device *md = bdev->bd_disk->private_data;
	const struct pr_ops *ops;
	int r, srcu_idx;

	r = dm_prepare_ioctl(md, &srcu_idx, &bdev);
	if (r < 0)
		goto out;

	ops = bdev->bd_disk->fops->pr_ops;
	if (ops && ops->pr_reserve)
		r = ops->pr_reserve(bdev, key, type, flags);
	else
		r = -EOPNOTSUPP;
out:
	dm_unprepare_ioctl(md, srcu_idx);
	return r;
}

static int dm_pr_release(struct block_device *bdev, u64 key, enum pr_type type)
{
	struct mapped_device *md = bdev->bd_disk->private_data;
	const struct pr_ops *ops;
	int r, srcu_idx;

	r = dm_prepare_ioctl(md, &srcu_idx, &bdev);
	if (r < 0)
		goto out;

	ops = bdev->bd_disk->fops->pr_ops;
	if (ops && ops->pr_release)
		r = ops->pr_release(bdev, key, type);
	else
		r = -EOPNOTSUPP;
out:
	dm_unprepare_ioctl(md, srcu_idx);
	return r;
}

static int dm_pr_preempt(struct block_device *bdev, u64 old_key, u64 new_key,
			 enum pr_type type, bool abort)
{
	struct mapped_device *md = bdev->bd_disk->private_data;
	const struct pr_ops *ops;
	int r, srcu_idx;

	r = dm_prepare_ioctl(md, &srcu_idx, &bdev);
	if (r < 0)
		goto out;

	ops = bdev->bd_disk->fops->pr_ops;
	if (ops && ops->pr_preempt)
		r = ops->pr_preempt(bdev, old_key, new_key, type, abort);
	else
		r = -EOPNOTSUPP;
out:
	dm_unprepare_ioctl(md, srcu_idx);
	return r;
}

static int dm_pr_clear(struct block_device *bdev, u64 key)
{
	struct mapped_device *md = bdev->bd_disk->private_data;
	const struct pr_ops *ops;
	int r, srcu_idx;

	r = dm_prepare_ioctl(md, &srcu_idx, &bdev);
	if (r < 0)
		goto out;

	ops = bdev->bd_disk->fops->pr_ops;
	if (ops && ops->pr_clear)
		r = ops->pr_clear(bdev, key);
	else
		r = -EOPNOTSUPP;
out:
	dm_unprepare_ioctl(md, srcu_idx);
	return r;
}

static const struct pr_ops dm_pr_ops = {
	.pr_register	= dm_pr_register,
	.pr_reserve	= dm_pr_reserve,
	.pr_release	= dm_pr_release,
	.pr_preempt	= dm_pr_preempt,
	.pr_clear	= dm_pr_clear,
};

static const struct block_device_operations dm_blk_dops = {
	.open = dm_blk_open,
	.release = dm_blk_close,
	.ioctl = dm_blk_ioctl,
	.getgeo = dm_blk_getgeo,
	.report_zones = dm_blk_report_zones,
	.pr_ops = &dm_pr_ops,
	.owner = THIS_MODULE
};

static const struct dax_operations dm_dax_ops = {
	.direct_access = dm_dax_direct_access,
	.copy_from_iter = dm_dax_copy_from_iter,
	.copy_to_iter = dm_dax_copy_to_iter,
};

/*
 * module hooks
 */
module_init(dm_init);
module_exit(dm_exit);

module_param(major, uint, 0);
MODULE_PARM_DESC(major, "The major number of the device mapper");

module_param(reserved_bio_based_ios, uint, S_IRUGO | S_IWUSR);
MODULE_PARM_DESC(reserved_bio_based_ios, "Reserved IOs in bio-based mempools");

module_param(dm_numa_node, int, S_IRUGO | S_IWUSR);
MODULE_PARM_DESC(dm_numa_node, "NUMA node for DM device memory allocations");

MODULE_DESCRIPTION(DM_NAME " driver");
MODULE_AUTHOR("Joe Thornber <dm-devel@redhat.com>");
MODULE_LICENSE("GPL");<|MERGE_RESOLUTION|>--- conflicted
+++ resolved
@@ -1206,84 +1206,18 @@
 EXPORT_SYMBOL_GPL(dm_accept_partial_bio);
 
 /*
-<<<<<<< HEAD
- * The zone descriptors obtained with a zone report indicate zone positions
- * within the target backing device, regardless of that device is a partition
- * and regardless of the target mapping start sector on the device or partition.
- * The zone descriptors start sector and write pointer position must be adjusted
- * to match their relative position within the dm device.
- * A target may call dm_remap_zone_report() after completion of a
- * REQ_OP_ZONE_REPORT bio to remap the zone descriptors obtained from the
- * backing device.
-=======
  * The zone descriptors obtained with a zone report indicate
  * zone positions within the underlying device of the target. The zone
  * descriptors must be remapped to match their position within the dm device.
  * The caller target should obtain the zones information using
  * blkdev_report_zones() to ensure that remapping for partition offset is
  * already handled.
->>>>>>> 9f51ae62
  */
 void dm_remap_zone_report(struct dm_target *ti, sector_t start,
 			  struct blk_zone *zones, unsigned int *nr_zones)
 {
 #ifdef CONFIG_BLK_DEV_ZONED
 	struct blk_zone *zone;
-<<<<<<< HEAD
-	unsigned int nr_rep = 0;
-	unsigned int ofst;
-	sector_t part_offset;
-	struct bio_vec bvec;
-	struct bvec_iter iter;
-	void *addr;
-
-	if (bio->bi_status)
-		return;
-
-	/*
-	 * bio sector was incremented by the request size on completion. Taking
-	 * into account the original request sector, the target start offset on
-	 * the backing device and the target mapping offset (ti->begin), the
-	 * start sector of the backing device. The partition offset is always 0
-	 * if the target uses a whole device.
-	 */
-	part_offset = bio->bi_iter.bi_sector + ti->begin - (start + bio_end_sector(report_bio));
-
-	/*
-	 * Remap the start sector of the reported zones. For sequential zones,
-	 * also remap the write pointer position.
-	 */
-	bio_for_each_segment(bvec, report_bio, iter) {
-		addr = kmap_atomic(bvec.bv_page);
-
-		/* Remember the report header in the first page */
-		if (!hdr) {
-			hdr = addr;
-			ofst = sizeof(struct blk_zone_report_hdr);
-		} else
-			ofst = 0;
-
-		/* Set zones start sector */
-		while (hdr->nr_zones && ofst < bvec.bv_len) {
-			zone = addr + ofst;
-			zone->start -= part_offset;
-			if (zone->start >= start + ti->len) {
-				hdr->nr_zones = 0;
-				break;
-			}
-			zone->start = zone->start + ti->begin - start;
-			if (zone->type != BLK_ZONE_TYPE_CONVENTIONAL) {
-				if (zone->cond == BLK_ZONE_COND_FULL)
-					zone->wp = zone->start + zone->len;
-				else if (zone->cond == BLK_ZONE_COND_EMPTY)
-					zone->wp = zone->start;
-				else
-					zone->wp = zone->wp + ti->begin - start - part_offset;
-			}
-			ofst += sizeof(struct blk_zone);
-			hdr->nr_zones--;
-			nr_rep++;
-=======
 	unsigned int nrz = *nr_zones;
 	int i;
 
@@ -1298,7 +1232,6 @@
 		if (zone->start >= start + ti->len) {
 			memset(zone, 0, sizeof(struct blk_zone) * (nrz - i));
 			break;
->>>>>>> 9f51ae62
 		}
 
 		zone->start = zone->start + ti->begin - start;
