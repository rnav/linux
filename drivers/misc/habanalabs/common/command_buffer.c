--- conflicted
+++ resolved
@@ -450,10 +450,6 @@
 {
 	struct hl_device *hdev = hpriv->hdev;
 	struct hl_cb *cb;
-<<<<<<< HEAD
-	phys_addr_t address;
-=======
->>>>>>> 071a0578
 	u32 handle, user_cb_size;
 	int rc;
 
