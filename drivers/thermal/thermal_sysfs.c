--- conflicted
+++ resolved
@@ -876,8 +876,6 @@
 	unsigned long states = cdev->max_state + 1;
 	int var;
 
-	lockdep_assert_held(&cdev->lock);
-
 	var = sizeof(*stats);
 	var += sizeof(*stats->time_in_state) * states;
 	var += sizeof(*stats->trans_table) * states * states;
@@ -903,8 +901,6 @@
 
 static void cooling_device_stats_destroy(struct thermal_cooling_device *cdev)
 {
-	lockdep_assert_held(&cdev->lock);
-
 	kfree(cdev->stats);
 	cdev->stats = NULL;
 }
@@ -931,11 +927,8 @@
 
 void thermal_cooling_device_stats_reinit(struct thermal_cooling_device *cdev)
 {
-<<<<<<< HEAD
-=======
 	lockdep_assert_held(&cdev->lock);
 
->>>>>>> af67688d
 	cooling_device_stats_destroy(cdev);
 	cooling_device_stats_setup(cdev);
 }
