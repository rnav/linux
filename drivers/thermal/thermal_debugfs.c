--- conflicted
+++ resolved
@@ -640,15 +640,6 @@
 
 	tze = list_first_entry(&tz_dbg->tz_episodes, struct tz_episode, node);
 	tze->trip_stats[trip_id].timestamp = now;
-<<<<<<< HEAD
-	tze->trip_stats[trip_id].max = max(tze->trip_stats[trip_id].max, temperature);
-	tze->trip_stats[trip_id].min = min(tze->trip_stats[trip_id].min, temperature);
-	tze->trip_stats[trip_id].count++;
-	tze->trip_stats[trip_id].avg = tze->trip_stats[trip_id].avg +
-		(temperature - tze->trip_stats[trip_id].avg) /
-		tze->trip_stats[trip_id].count;
-=======
->>>>>>> ff2632d7
 
 unlock:
 	mutex_unlock(&thermal_dbg->lock);
@@ -776,11 +767,7 @@
 {
 	struct thermal_debugfs *thermal_dbg = s->private;
 	struct thermal_zone_device *tz = thermal_dbg->tz_dbg.tz;
-<<<<<<< HEAD
-	struct thermal_trip *trip;
-=======
 	struct thermal_trip_desc *td;
->>>>>>> ff2632d7
 	struct tz_episode *tze;
 	const char *type;
 	u64 duration_ms;
