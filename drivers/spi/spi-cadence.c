--- conflicted
+++ resolved
@@ -69,11 +69,7 @@
 #define CDNS_SPI_BAUD_DIV_SHIFT		3 /* Baud rate divisor shift in CR */
 #define CDNS_SPI_SS_SHIFT		10 /* Slave Select field shift in CR */
 #define CDNS_SPI_SS0			0x1 /* Slave Select zero */
-<<<<<<< HEAD
-#define CDNS_SPI_NOSS			0x3C /* No Slave select */
-=======
 #define CDNS_SPI_NOSS			0xF /* No Slave select */
->>>>>>> e0dccc3b
 
 /*
  * SPI Interrupt Registers bit Masks
