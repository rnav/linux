// SPDX-License-Identifier: GPL-2.0-only
/*
 * MPC52xx SPI bus driver.
 *
 * Copyright (C) 2008 Secret Lab Technologies Ltd.
 *
 * This is the driver for the MPC5200's dedicated SPI controller.
 *
 * Note: this driver does not support the MPC5200 PSC in SPI mode.  For
 * that driver see drivers/spi/mpc52xx_psc_spi.c
 */

#include <linux/module.h>
#include <linux/errno.h>
#include <linux/of_platform.h>
#include <linux/interrupt.h>
#include <linux/delay.h>
#include <linux/spi/spi.h>
#include <linux/io.h>
#include <linux/of_gpio.h>
#include <linux/slab.h>
#include <asm/time.h>
#include <asm/mpc52xx.h>

MODULE_AUTHOR("Grant Likely <grant.likely@secretlab.ca>");
MODULE_DESCRIPTION("MPC52xx SPI (non-PSC) Driver");
MODULE_LICENSE("GPL");

/* Register offsets */
#define SPI_CTRL1	0x00
#define SPI_CTRL1_SPIE		(1 << 7)
#define SPI_CTRL1_SPE		(1 << 6)
#define SPI_CTRL1_MSTR		(1 << 4)
#define SPI_CTRL1_CPOL		(1 << 3)
#define SPI_CTRL1_CPHA		(1 << 2)
#define SPI_CTRL1_SSOE		(1 << 1)
#define SPI_CTRL1_LSBFE		(1 << 0)

#define SPI_CTRL2	0x01
#define SPI_BRR		0x04

#define SPI_STATUS	0x05
#define SPI_STATUS_SPIF		(1 << 7)
#define SPI_STATUS_WCOL		(1 << 6)
#define SPI_STATUS_MODF		(1 << 4)

#define SPI_DATA	0x09
#define SPI_PORTDATA	0x0d
#define SPI_DATADIR	0x10

/* FSM state return values */
#define FSM_STOP	0	/* Nothing more for the state machine to */
				/* do.  If something interesting happens */
				/* then an IRQ will be received */
#define FSM_POLL	1	/* need to poll for completion, an IRQ is */
				/* not expected */
#define FSM_CONTINUE	2	/* Keep iterating the state machine */

/* Driver internal data */
struct mpc52xx_spi {
	struct spi_master *master;
	void __iomem *regs;
	int irq0;	/* MODF irq */
	int irq1;	/* SPIF irq */
	unsigned int ipb_freq;

	/* Statistics; not used now, but will be reintroduced for debugfs */
	int msg_count;
	int wcol_count;
	int wcol_ticks;
	u32 wcol_tx_timestamp;
	int modf_count;
	int byte_count;

	struct list_head queue;		/* queue of pending messages */
	spinlock_t lock;
	struct work_struct work;

	/* Details of current transfer (length, and buffer pointers) */
	struct spi_message *message;	/* current message */
	struct spi_transfer *transfer;	/* current transfer */
	int (*state)(int irq, struct mpc52xx_spi *ms, u8 status, u8 data);
	int len;
	int timestamp;
	u8 *rx_buf;
	const u8 *tx_buf;
	int cs_change;
	int gpio_cs_count;
	unsigned int *gpio_cs;
};

/*
 * CS control function
 */
static void mpc52xx_spi_chipsel(struct mpc52xx_spi *ms, int value)
{
	int cs;

	if (ms->gpio_cs_count > 0) {
		cs = ms->message->spi->chip_select;
		gpio_set_value(ms->gpio_cs[cs], value ? 0 : 1);
	} else
		out_8(ms->regs + SPI_PORTDATA, value ? 0 : 0x08);
}

/*
 * Start a new transfer.  This is called both by the idle state
 * for the first transfer in a message, and by the wait state when the
 * previous transfer in a message is complete.
 */
static void mpc52xx_spi_start_transfer(struct mpc52xx_spi *ms)
{
	ms->rx_buf = ms->transfer->rx_buf;
	ms->tx_buf = ms->transfer->tx_buf;
	ms->len = ms->transfer->len;

	/* Activate the chip select */
	if (ms->cs_change)
		mpc52xx_spi_chipsel(ms, 1);
	ms->cs_change = ms->transfer->cs_change;

	/* Write out the first byte */
	ms->wcol_tx_timestamp = mftb();
	if (ms->tx_buf)
		out_8(ms->regs + SPI_DATA, *ms->tx_buf++);
	else
		out_8(ms->regs + SPI_DATA, 0);
}

/* Forward declaration of state handlers */
static int mpc52xx_spi_fsmstate_transfer(int irq, struct mpc52xx_spi *ms,
					 u8 status, u8 data);
static int mpc52xx_spi_fsmstate_wait(int irq, struct mpc52xx_spi *ms,
				     u8 status, u8 data);

/*
 * IDLE state
 *
 * No transfers are in progress; if another transfer is pending then retrieve
 * it and kick it off.  Otherwise, stop processing the state machine
 */
static int
mpc52xx_spi_fsmstate_idle(int irq, struct mpc52xx_spi *ms, u8 status, u8 data)
{
	struct spi_device *spi;
	int spr, sppr;
	u8 ctrl1;

	if (status && (irq != NO_IRQ))
		dev_err(&ms->master->dev, "spurious irq, status=0x%.2x\n",
			status);

	/* Check if there is another transfer waiting. */
	if (list_empty(&ms->queue))
		return FSM_STOP;

	/* get the head of the queue */
	ms->message = list_first_entry(&ms->queue, struct spi_message, queue);
	list_del_init(&ms->message->queue);

	/* Setup the controller parameters */
	ctrl1 = SPI_CTRL1_SPIE | SPI_CTRL1_SPE | SPI_CTRL1_MSTR;
	spi = ms->message->spi;
	if (spi->mode & SPI_CPHA)
		ctrl1 |= SPI_CTRL1_CPHA;
	if (spi->mode & SPI_CPOL)
		ctrl1 |= SPI_CTRL1_CPOL;
	if (spi->mode & SPI_LSB_FIRST)
		ctrl1 |= SPI_CTRL1_LSBFE;
	out_8(ms->regs + SPI_CTRL1, ctrl1);

	/* Setup the controller speed */
	/* minimum divider is '2'.  Also, add '1' to force rounding the
	 * divider up. */
	sppr = ((ms->ipb_freq / ms->message->spi->max_speed_hz) + 1) >> 1;
	spr = 0;
	if (sppr < 1)
		sppr = 1;
	while (((sppr - 1) & ~0x7) != 0) {
		sppr = (sppr + 1) >> 1; /* add '1' to force rounding up */
		spr++;
	}
	sppr--;		/* sppr quantity in register is offset by 1 */
	if (spr > 7) {
		/* Don't overrun limits of SPI baudrate register */
		spr = 7;
		sppr = 7;
	}
	out_8(ms->regs + SPI_BRR, sppr << 4 | spr); /* Set speed */

	ms->cs_change = 1;
	ms->transfer = container_of(ms->message->transfers.next,
				    struct spi_transfer, transfer_list);

	mpc52xx_spi_start_transfer(ms);
	ms->state = mpc52xx_spi_fsmstate_transfer;

	return FSM_CONTINUE;
}

/*
 * TRANSFER state
 *
 * In the middle of a transfer.  If the SPI core has completed processing
 * a byte, then read out the received data and write out the next byte
 * (unless this transfer is finished; in which case go on to the wait
 * state)
 */
static int mpc52xx_spi_fsmstate_transfer(int irq, struct mpc52xx_spi *ms,
					 u8 status, u8 data)
{
	if (!status)
		return ms->irq0 ? FSM_STOP : FSM_POLL;

	if (status & SPI_STATUS_WCOL) {
		/* The SPI controller is stoopid.  At slower speeds, it may
		 * raise the SPIF flag before the state machine is actually
		 * finished, which causes a collision (internal to the state
		 * machine only).  The manual recommends inserting a delay
		 * between receiving the interrupt and sending the next byte,
		 * but it can also be worked around simply by retrying the
		 * transfer which is what we do here. */
		ms->wcol_count++;
		ms->wcol_ticks += mftb() - ms->wcol_tx_timestamp;
		ms->wcol_tx_timestamp = mftb();
		data = 0;
		if (ms->tx_buf)
			data = *(ms->tx_buf - 1);
		out_8(ms->regs + SPI_DATA, data); /* try again */
		return FSM_CONTINUE;
	} else if (status & SPI_STATUS_MODF) {
		ms->modf_count++;
		dev_err(&ms->master->dev, "mode fault\n");
		mpc52xx_spi_chipsel(ms, 0);
		ms->message->status = -EIO;
		if (ms->message->complete)
			ms->message->complete(ms->message->context);
		ms->state = mpc52xx_spi_fsmstate_idle;
		return FSM_CONTINUE;
	}

	/* Read data out of the spi device */
	ms->byte_count++;
	if (ms->rx_buf)
		*ms->rx_buf++ = data;

	/* Is the transfer complete? */
	ms->len--;
	if (ms->len == 0) {
		ms->timestamp = mftb();
<<<<<<< HEAD
		ms->timestamp += ms->transfer->delay_usecs * tb_ticks_per_usec;
=======
		if (ms->transfer->delay.unit == SPI_DELAY_UNIT_USECS)
			ms->timestamp += ms->transfer->delay.value *
					 tb_ticks_per_usec;
>>>>>>> e913a8cd
		ms->state = mpc52xx_spi_fsmstate_wait;
		return FSM_CONTINUE;
	}

	/* Write out the next byte */
	ms->wcol_tx_timestamp = mftb();
	if (ms->tx_buf)
		out_8(ms->regs + SPI_DATA, *ms->tx_buf++);
	else
		out_8(ms->regs + SPI_DATA, 0);

	return FSM_CONTINUE;
}

/*
 * WAIT state
 *
 * A transfer has completed; need to wait for the delay period to complete
 * before starting the next transfer
 */
static int
mpc52xx_spi_fsmstate_wait(int irq, struct mpc52xx_spi *ms, u8 status, u8 data)
{
	if (status && irq)
		dev_err(&ms->master->dev, "spurious irq, status=0x%.2x\n",
			status);

	if (((int)mftb()) - ms->timestamp < 0)
		return FSM_POLL;

	ms->message->actual_length += ms->transfer->len;

	/* Check if there is another transfer in this message.  If there
	 * aren't then deactivate CS, notify sender, and drop back to idle
	 * to start the next message. */
	if (ms->transfer->transfer_list.next == &ms->message->transfers) {
		ms->msg_count++;
		mpc52xx_spi_chipsel(ms, 0);
		ms->message->status = 0;
		if (ms->message->complete)
			ms->message->complete(ms->message->context);
		ms->state = mpc52xx_spi_fsmstate_idle;
		return FSM_CONTINUE;
	}

	/* There is another transfer; kick it off */

	if (ms->cs_change)
		mpc52xx_spi_chipsel(ms, 0);

	ms->transfer = container_of(ms->transfer->transfer_list.next,
				    struct spi_transfer, transfer_list);
	mpc52xx_spi_start_transfer(ms);
	ms->state = mpc52xx_spi_fsmstate_transfer;
	return FSM_CONTINUE;
}

/**
 * mpc52xx_spi_fsm_process - Finite State Machine iteration function
 * @irq: irq number that triggered the FSM or 0 for polling
 * @ms: pointer to mpc52xx_spi driver data
 */
static void mpc52xx_spi_fsm_process(int irq, struct mpc52xx_spi *ms)
{
	int rc = FSM_CONTINUE;
	u8 status, data;

	while (rc == FSM_CONTINUE) {
		/* Interrupt cleared by read of STATUS followed by
		 * read of DATA registers */
		status = in_8(ms->regs + SPI_STATUS);
		data = in_8(ms->regs + SPI_DATA);
		rc = ms->state(irq, ms, status, data);
	}

	if (rc == FSM_POLL)
		schedule_work(&ms->work);
}

/**
 * mpc52xx_spi_irq - IRQ handler
 */
static irqreturn_t mpc52xx_spi_irq(int irq, void *_ms)
{
	struct mpc52xx_spi *ms = _ms;
	spin_lock(&ms->lock);
	mpc52xx_spi_fsm_process(irq, ms);
	spin_unlock(&ms->lock);
	return IRQ_HANDLED;
}

/**
 * mpc52xx_spi_wq - Workqueue function for polling the state machine
 */
static void mpc52xx_spi_wq(struct work_struct *work)
{
	struct mpc52xx_spi *ms = container_of(work, struct mpc52xx_spi, work);
	unsigned long flags;

	spin_lock_irqsave(&ms->lock, flags);
	mpc52xx_spi_fsm_process(0, ms);
	spin_unlock_irqrestore(&ms->lock, flags);
}

/*
 * spi_master ops
 */

static int mpc52xx_spi_transfer(struct spi_device *spi, struct spi_message *m)
{
	struct mpc52xx_spi *ms = spi_master_get_devdata(spi->master);
	unsigned long flags;

	m->actual_length = 0;
	m->status = -EINPROGRESS;

	spin_lock_irqsave(&ms->lock, flags);
	list_add_tail(&m->queue, &ms->queue);
	spin_unlock_irqrestore(&ms->lock, flags);
	schedule_work(&ms->work);

	return 0;
}

/*
 * OF Platform Bus Binding
 */
static int mpc52xx_spi_probe(struct platform_device *op)
{
	struct spi_master *master;
	struct mpc52xx_spi *ms;
	void __iomem *regs;
	u8 ctrl1;
	int rc, i = 0;
	int gpio_cs;

	/* MMIO registers */
	dev_dbg(&op->dev, "probing mpc5200 SPI device\n");
	regs = of_iomap(op->dev.of_node, 0);
	if (!regs)
		return -ENODEV;

	/* initialize the device */
	ctrl1 = SPI_CTRL1_SPIE | SPI_CTRL1_SPE | SPI_CTRL1_MSTR;
	out_8(regs + SPI_CTRL1, ctrl1);
	out_8(regs + SPI_CTRL2, 0x0);
	out_8(regs + SPI_DATADIR, 0xe);	/* Set output pins */
	out_8(regs + SPI_PORTDATA, 0x8);	/* Deassert /SS signal */

	/* Clear the status register and re-read it to check for a MODF
	 * failure.  This driver cannot currently handle multiple masters
	 * on the SPI bus.  This fault will also occur if the SPI signals
	 * are not connected to any pins (port_config setting) */
	in_8(regs + SPI_STATUS);
	out_8(regs + SPI_CTRL1, ctrl1);

	in_8(regs + SPI_DATA);
	if (in_8(regs + SPI_STATUS) & SPI_STATUS_MODF) {
		dev_err(&op->dev, "mode fault; is port_config correct?\n");
		rc = -EIO;
		goto err_init;
	}

	dev_dbg(&op->dev, "allocating spi_master struct\n");
	master = spi_alloc_master(&op->dev, sizeof *ms);
	if (!master) {
		rc = -ENOMEM;
		goto err_alloc;
	}

	master->transfer = mpc52xx_spi_transfer;
	master->mode_bits = SPI_CPOL | SPI_CPHA | SPI_LSB_FIRST;
	master->bits_per_word_mask = SPI_BPW_MASK(8);
	master->dev.of_node = op->dev.of_node;

	platform_set_drvdata(op, master);

	ms = spi_master_get_devdata(master);
	ms->master = master;
	ms->regs = regs;
	ms->irq0 = irq_of_parse_and_map(op->dev.of_node, 0);
	ms->irq1 = irq_of_parse_and_map(op->dev.of_node, 1);
	ms->state = mpc52xx_spi_fsmstate_idle;
	ms->ipb_freq = mpc5xxx_get_bus_frequency(op->dev.of_node);
	ms->gpio_cs_count = of_gpio_count(op->dev.of_node);
	if (ms->gpio_cs_count > 0) {
		master->num_chipselect = ms->gpio_cs_count;
		ms->gpio_cs = kmalloc_array(ms->gpio_cs_count,
					    sizeof(*ms->gpio_cs),
					    GFP_KERNEL);
		if (!ms->gpio_cs) {
			rc = -ENOMEM;
			goto err_alloc_gpio;
		}

		for (i = 0; i < ms->gpio_cs_count; i++) {
			gpio_cs = of_get_gpio(op->dev.of_node, i);
			if (!gpio_is_valid(gpio_cs)) {
				dev_err(&op->dev,
					"could not parse the gpio field in oftree\n");
				rc = -ENODEV;
				goto err_gpio;
			}

			rc = gpio_request(gpio_cs, dev_name(&op->dev));
			if (rc) {
				dev_err(&op->dev,
					"can't request spi cs gpio #%d on gpio line %d\n",
					i, gpio_cs);
				goto err_gpio;
			}

			gpio_direction_output(gpio_cs, 1);
			ms->gpio_cs[i] = gpio_cs;
		}
	}

	spin_lock_init(&ms->lock);
	INIT_LIST_HEAD(&ms->queue);
	INIT_WORK(&ms->work, mpc52xx_spi_wq);

	/* Decide if interrupts can be used */
	if (ms->irq0 && ms->irq1) {
		rc = request_irq(ms->irq0, mpc52xx_spi_irq, 0,
				  "mpc5200-spi-modf", ms);
		rc |= request_irq(ms->irq1, mpc52xx_spi_irq, 0,
				  "mpc5200-spi-spif", ms);
		if (rc) {
			free_irq(ms->irq0, ms);
			free_irq(ms->irq1, ms);
			ms->irq0 = ms->irq1 = 0;
		}
	} else {
		/* operate in polled mode */
		ms->irq0 = ms->irq1 = 0;
	}

	if (!ms->irq0)
		dev_info(&op->dev, "using polled mode\n");

	dev_dbg(&op->dev, "registering spi_master struct\n");
	rc = spi_register_master(master);
	if (rc)
		goto err_register;

	dev_info(&ms->master->dev, "registered MPC5200 SPI bus\n");

	return rc;

 err_register:
	dev_err(&ms->master->dev, "initialization failed\n");
 err_gpio:
	while (i-- > 0)
		gpio_free(ms->gpio_cs[i]);

	kfree(ms->gpio_cs);
 err_alloc_gpio:
	spi_master_put(master);
 err_alloc:
 err_init:
	iounmap(regs);
	return rc;
}

static int mpc52xx_spi_remove(struct platform_device *op)
{
	struct spi_master *master = spi_master_get(platform_get_drvdata(op));
	struct mpc52xx_spi *ms = spi_master_get_devdata(master);
	int i;

	free_irq(ms->irq0, ms);
	free_irq(ms->irq1, ms);

	for (i = 0; i < ms->gpio_cs_count; i++)
		gpio_free(ms->gpio_cs[i]);

	kfree(ms->gpio_cs);
	spi_unregister_master(master);
	iounmap(ms->regs);
	spi_master_put(master);

	return 0;
}

static const struct of_device_id mpc52xx_spi_match[] = {
	{ .compatible = "fsl,mpc5200-spi", },
	{}
};
MODULE_DEVICE_TABLE(of, mpc52xx_spi_match);

static struct platform_driver mpc52xx_spi_of_driver = {
	.driver = {
		.name = "mpc52xx-spi",
		.of_match_table = mpc52xx_spi_match,
	},
	.probe = mpc52xx_spi_probe,
	.remove = mpc52xx_spi_remove,
};
module_platform_driver(mpc52xx_spi_of_driver);<|MERGE_RESOLUTION|>--- conflicted
+++ resolved
@@ -248,13 +248,9 @@
 	ms->len--;
 	if (ms->len == 0) {
 		ms->timestamp = mftb();
-<<<<<<< HEAD
-		ms->timestamp += ms->transfer->delay_usecs * tb_ticks_per_usec;
-=======
 		if (ms->transfer->delay.unit == SPI_DELAY_UNIT_USECS)
 			ms->timestamp += ms->transfer->delay.value *
 					 tb_ticks_per_usec;
->>>>>>> e913a8cd
 		ms->state = mpc52xx_spi_fsmstate_wait;
 		return FSM_CONTINUE;
 	}
