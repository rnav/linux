/*
 * Copyright 2009 Jerome Glisse.
 * All Rights Reserved.
 *
 * Permission is hereby granted, free of charge, to any person obtaining a
 * copy of this software and associated documentation files (the
 * "Software"), to deal in the Software without restriction, including
 * without limitation the rights to use, copy, modify, merge, publish,
 * distribute, sub license, and/or sell copies of the Software, and to
 * permit persons to whom the Software is furnished to do so, subject to
 * the following conditions:
 *
 * THE SOFTWARE IS PROVIDED "AS IS", WITHOUT WARRANTY OF ANY KIND, EXPRESS OR
 * IMPLIED, INCLUDING BUT NOT LIMITED TO THE WARRANTIES OF MERCHANTABILITY,
 * FITNESS FOR A PARTICULAR PURPOSE AND NON-INFRINGEMENT. IN NO EVENT SHALL
 * THE COPYRIGHT HOLDERS, AUTHORS AND/OR ITS SUPPLIERS BE LIABLE FOR ANY CLAIM,
 * DAMAGES OR OTHER LIABILITY, WHETHER IN AN ACTION OF CONTRACT, TORT OR
 * OTHERWISE, ARISING FROM, OUT OF OR IN CONNECTION WITH THE SOFTWARE OR THE
 * USE OR OTHER DEALINGS IN THE SOFTWARE.
 *
 * The above copyright notice and this permission notice (including the
 * next paragraph) shall be included in all copies or substantial portions
 * of the Software.
 *
 */
/*
 * Authors:
 *    Jerome Glisse <glisse@freedesktop.org>
 *    Thomas Hellstrom <thomas-at-tungstengraphics-dot-com>
 *    Dave Airlie
 */
#include <linux/list.h>
#include <linux/slab.h>
#include <linux/dma-buf.h>

#include <drm/drm_drv.h>
#include <drm/amdgpu_drm.h>
#include <drm/drm_cache.h>
#include "amdgpu.h"
#include "amdgpu_trace.h"
#include "amdgpu_amdkfd.h"

/**
 * DOC: amdgpu_object
 *
 * This defines the interfaces to operate on an &amdgpu_bo buffer object which
 * represents memory used by driver (VRAM, system memory, etc.). The driver
 * provides DRM/GEM APIs to userspace. DRM/GEM APIs then use these interfaces
 * to create/destroy/set buffer object which are then managed by the kernel TTM
 * memory manager.
 * The interfaces are also used internally by kernel clients, including gfx,
 * uvd, etc. for kernel managed allocations used by the GPU.
 *
 */

static void amdgpu_bo_destroy(struct ttm_buffer_object *tbo)
{
	struct amdgpu_bo *bo = ttm_to_amdgpu_bo(tbo);

	amdgpu_bo_kunmap(bo);

	if (bo->tbo.base.import_attach)
		drm_prime_gem_destroy(&bo->tbo.base, bo->tbo.sg);
	drm_gem_object_release(&bo->tbo.base);
	amdgpu_bo_unref(&bo->parent);
	kvfree(bo);
}

static void amdgpu_bo_user_destroy(struct ttm_buffer_object *tbo)
{
	struct amdgpu_bo *bo = ttm_to_amdgpu_bo(tbo);
	struct amdgpu_bo_user *ubo;

	ubo = to_amdgpu_bo_user(bo);
	kfree(ubo->metadata);
	amdgpu_bo_destroy(tbo);
}

static void amdgpu_bo_vm_destroy(struct ttm_buffer_object *tbo)
{
	struct amdgpu_device *adev = amdgpu_ttm_adev(tbo->bdev);
	struct amdgpu_bo *shadow_bo = ttm_to_amdgpu_bo(tbo), *bo;
	struct amdgpu_bo_vm *vmbo;

	bo = shadow_bo->parent;
	vmbo = to_amdgpu_bo_vm(bo);
	/* in case amdgpu_device_recover_vram got NULL of bo->parent */
	if (!list_empty(&vmbo->shadow_list)) {
		mutex_lock(&adev->shadow_list_lock);
		list_del_init(&vmbo->shadow_list);
		mutex_unlock(&adev->shadow_list_lock);
	}

	amdgpu_bo_destroy(tbo);
}

/**
 * amdgpu_bo_is_amdgpu_bo - check if the buffer object is an &amdgpu_bo
 * @bo: buffer object to be checked
 *
 * Uses destroy function associated with the object to determine if this is
 * an &amdgpu_bo.
 *
 * Returns:
 * true if the object belongs to &amdgpu_bo, false if not.
 */
bool amdgpu_bo_is_amdgpu_bo(struct ttm_buffer_object *bo)
{
	if (bo->destroy == &amdgpu_bo_destroy ||
	    bo->destroy == &amdgpu_bo_user_destroy ||
	    bo->destroy == &amdgpu_bo_vm_destroy)
		return true;

	return false;
}

/**
 * amdgpu_bo_placement_from_domain - set buffer's placement
 * @abo: &amdgpu_bo buffer object whose placement is to be set
 * @domain: requested domain
 *
 * Sets buffer's placement according to requested domain and the buffer's
 * flags.
 */
void amdgpu_bo_placement_from_domain(struct amdgpu_bo *abo, u32 domain)
{
	struct amdgpu_device *adev = amdgpu_ttm_adev(abo->tbo.bdev);
	struct ttm_placement *placement = &abo->placement;
	struct ttm_place *places = abo->placements;
	u64 flags = abo->flags;
	u32 c = 0;

	if (domain & AMDGPU_GEM_DOMAIN_VRAM) {
		unsigned int visible_pfn = adev->gmc.visible_vram_size >> PAGE_SHIFT;
		int8_t mem_id = KFD_XCP_MEM_ID(adev, abo->xcp_id);

		if (adev->gmc.mem_partitions && mem_id >= 0) {
			places[c].fpfn = adev->gmc.mem_partitions[mem_id].range.fpfn;
			/*
			 * memory partition range lpfn is inclusive start + size - 1
			 * TTM place lpfn is exclusive start + size
			 */
			places[c].lpfn = adev->gmc.mem_partitions[mem_id].range.lpfn + 1;
		} else {
			places[c].fpfn = 0;
			places[c].lpfn = 0;
		}
		places[c].mem_type = TTM_PL_VRAM;
		places[c].flags = 0;

		if (flags & AMDGPU_GEM_CREATE_CPU_ACCESS_REQUIRED)
<<<<<<< HEAD
			places[c].lpfn = visible_pfn;
=======
			places[c].lpfn = min_not_zero(places[c].lpfn, visible_pfn);
>>>>>>> a901a356
		else
			places[c].flags |= TTM_PL_FLAG_TOPDOWN;

		if (flags & AMDGPU_GEM_CREATE_VRAM_CONTIGUOUS)
			places[c].flags |= TTM_PL_FLAG_CONTIGUOUS;
		c++;
	}

	if (domain & AMDGPU_GEM_DOMAIN_GTT) {
		places[c].fpfn = 0;
		places[c].lpfn = 0;
		places[c].mem_type =
			abo->flags & AMDGPU_GEM_CREATE_PREEMPTIBLE ?
			AMDGPU_PL_PREEMPT : TTM_PL_TT;
		places[c].flags = 0;
		c++;
	}

	if (domain & AMDGPU_GEM_DOMAIN_CPU) {
		places[c].fpfn = 0;
		places[c].lpfn = 0;
		places[c].mem_type = TTM_PL_SYSTEM;
		places[c].flags = 0;
		c++;
	}

	if (domain & AMDGPU_GEM_DOMAIN_GDS) {
		places[c].fpfn = 0;
		places[c].lpfn = 0;
		places[c].mem_type = AMDGPU_PL_GDS;
		places[c].flags = 0;
		c++;
	}

	if (domain & AMDGPU_GEM_DOMAIN_GWS) {
		places[c].fpfn = 0;
		places[c].lpfn = 0;
		places[c].mem_type = AMDGPU_PL_GWS;
		places[c].flags = 0;
		c++;
	}

	if (domain & AMDGPU_GEM_DOMAIN_OA) {
		places[c].fpfn = 0;
		places[c].lpfn = 0;
		places[c].mem_type = AMDGPU_PL_OA;
		places[c].flags = 0;
		c++;
	}

	if (!c) {
		places[c].fpfn = 0;
		places[c].lpfn = 0;
		places[c].mem_type = TTM_PL_SYSTEM;
		places[c].flags = 0;
		c++;
	}

	BUG_ON(c > AMDGPU_BO_MAX_PLACEMENTS);

	placement->num_placement = c;
	placement->placement = places;

	placement->num_busy_placement = c;
	placement->busy_placement = places;
}

/**
 * amdgpu_bo_create_reserved - create reserved BO for kernel use
 *
 * @adev: amdgpu device object
 * @size: size for the new BO
 * @align: alignment for the new BO
 * @domain: where to place it
 * @bo_ptr: used to initialize BOs in structures
 * @gpu_addr: GPU addr of the pinned BO
 * @cpu_addr: optional CPU address mapping
 *
 * Allocates and pins a BO for kernel internal use, and returns it still
 * reserved.
 *
 * Note: For bo_ptr new BO is only created if bo_ptr points to NULL.
 *
 * Returns:
 * 0 on success, negative error code otherwise.
 */
int amdgpu_bo_create_reserved(struct amdgpu_device *adev,
			      unsigned long size, int align,
			      u32 domain, struct amdgpu_bo **bo_ptr,
			      u64 *gpu_addr, void **cpu_addr)
{
	struct amdgpu_bo_param bp;
	bool free = false;
	int r;

	if (!size) {
		amdgpu_bo_unref(bo_ptr);
		return 0;
	}

	memset(&bp, 0, sizeof(bp));
	bp.size = size;
	bp.byte_align = align;
	bp.domain = domain;
	bp.flags = cpu_addr ? AMDGPU_GEM_CREATE_CPU_ACCESS_REQUIRED
		: AMDGPU_GEM_CREATE_NO_CPU_ACCESS;
	bp.flags |= AMDGPU_GEM_CREATE_VRAM_CONTIGUOUS;
	bp.type = ttm_bo_type_kernel;
	bp.resv = NULL;
	bp.bo_ptr_size = sizeof(struct amdgpu_bo);

	if (!*bo_ptr) {
		r = amdgpu_bo_create(adev, &bp, bo_ptr);
		if (r) {
			dev_err(adev->dev, "(%d) failed to allocate kernel bo\n",
				r);
			return r;
		}
		free = true;
	}

	r = amdgpu_bo_reserve(*bo_ptr, false);
	if (r) {
		dev_err(adev->dev, "(%d) failed to reserve kernel bo\n", r);
		goto error_free;
	}

	r = amdgpu_bo_pin(*bo_ptr, domain);
	if (r) {
		dev_err(adev->dev, "(%d) kernel bo pin failed\n", r);
		goto error_unreserve;
	}

	r = amdgpu_ttm_alloc_gart(&(*bo_ptr)->tbo);
	if (r) {
		dev_err(adev->dev, "%p bind failed\n", *bo_ptr);
		goto error_unpin;
	}

	if (gpu_addr)
		*gpu_addr = amdgpu_bo_gpu_offset(*bo_ptr);

	if (cpu_addr) {
		r = amdgpu_bo_kmap(*bo_ptr, cpu_addr);
		if (r) {
			dev_err(adev->dev, "(%d) kernel bo map failed\n", r);
			goto error_unpin;
		}
	}

	return 0;

error_unpin:
	amdgpu_bo_unpin(*bo_ptr);
error_unreserve:
	amdgpu_bo_unreserve(*bo_ptr);

error_free:
	if (free)
		amdgpu_bo_unref(bo_ptr);

	return r;
}

/**
 * amdgpu_bo_create_kernel - create BO for kernel use
 *
 * @adev: amdgpu device object
 * @size: size for the new BO
 * @align: alignment for the new BO
 * @domain: where to place it
 * @bo_ptr:  used to initialize BOs in structures
 * @gpu_addr: GPU addr of the pinned BO
 * @cpu_addr: optional CPU address mapping
 *
 * Allocates and pins a BO for kernel internal use.
 *
 * Note: For bo_ptr new BO is only created if bo_ptr points to NULL.
 *
 * Returns:
 * 0 on success, negative error code otherwise.
 */
int amdgpu_bo_create_kernel(struct amdgpu_device *adev,
			    unsigned long size, int align,
			    u32 domain, struct amdgpu_bo **bo_ptr,
			    u64 *gpu_addr, void **cpu_addr)
{
	int r;

	r = amdgpu_bo_create_reserved(adev, size, align, domain, bo_ptr,
				      gpu_addr, cpu_addr);

	if (r)
		return r;

	if (*bo_ptr)
		amdgpu_bo_unreserve(*bo_ptr);

	return 0;
}

/**
 * amdgpu_bo_create_kernel_at - create BO for kernel use at specific location
 *
 * @adev: amdgpu device object
 * @offset: offset of the BO
 * @size: size of the BO
 * @bo_ptr:  used to initialize BOs in structures
 * @cpu_addr: optional CPU address mapping
 *
 * Creates a kernel BO at a specific offset in VRAM.
 *
 * Returns:
 * 0 on success, negative error code otherwise.
 */
int amdgpu_bo_create_kernel_at(struct amdgpu_device *adev,
			       uint64_t offset, uint64_t size,
			       struct amdgpu_bo **bo_ptr, void **cpu_addr)
{
	struct ttm_operation_ctx ctx = { false, false };
	unsigned int i;
	int r;

	offset &= PAGE_MASK;
	size = ALIGN(size, PAGE_SIZE);

	r = amdgpu_bo_create_reserved(adev, size, PAGE_SIZE,
				      AMDGPU_GEM_DOMAIN_VRAM, bo_ptr, NULL,
				      cpu_addr);
	if (r)
		return r;

	if ((*bo_ptr) == NULL)
		return 0;

	/*
	 * Remove the original mem node and create a new one at the request
	 * position.
	 */
	if (cpu_addr)
		amdgpu_bo_kunmap(*bo_ptr);

	ttm_resource_free(&(*bo_ptr)->tbo, &(*bo_ptr)->tbo.resource);

	for (i = 0; i < (*bo_ptr)->placement.num_placement; ++i) {
		(*bo_ptr)->placements[i].fpfn = offset >> PAGE_SHIFT;
		(*bo_ptr)->placements[i].lpfn = (offset + size) >> PAGE_SHIFT;
	}
	r = ttm_bo_mem_space(&(*bo_ptr)->tbo, &(*bo_ptr)->placement,
			     &(*bo_ptr)->tbo.resource, &ctx);
	if (r)
		goto error;

	if (cpu_addr) {
		r = amdgpu_bo_kmap(*bo_ptr, cpu_addr);
		if (r)
			goto error;
	}

	amdgpu_bo_unreserve(*bo_ptr);
	return 0;

error:
	amdgpu_bo_unreserve(*bo_ptr);
	amdgpu_bo_unref(bo_ptr);
	return r;
}

/**
 * amdgpu_bo_free_kernel - free BO for kernel use
 *
 * @bo: amdgpu BO to free
 * @gpu_addr: pointer to where the BO's GPU memory space address was stored
 * @cpu_addr: pointer to where the BO's CPU memory space address was stored
 *
 * unmaps and unpin a BO for kernel internal use.
 */
void amdgpu_bo_free_kernel(struct amdgpu_bo **bo, u64 *gpu_addr,
			   void **cpu_addr)
{
	if (*bo == NULL)
		return;

	WARN_ON(amdgpu_ttm_adev((*bo)->tbo.bdev)->in_suspend);

	if (likely(amdgpu_bo_reserve(*bo, true) == 0)) {
		if (cpu_addr)
			amdgpu_bo_kunmap(*bo);

		amdgpu_bo_unpin(*bo);
		amdgpu_bo_unreserve(*bo);
	}
	amdgpu_bo_unref(bo);

	if (gpu_addr)
		*gpu_addr = 0;

	if (cpu_addr)
		*cpu_addr = NULL;
}

/* Validate bo size is bit bigger then the request domain */
static bool amdgpu_bo_validate_size(struct amdgpu_device *adev,
					  unsigned long size, u32 domain)
{
	struct ttm_resource_manager *man = NULL;

	/*
	 * If GTT is part of requested domains the check must succeed to
	 * allow fall back to GTT.
	 */
	if (domain & AMDGPU_GEM_DOMAIN_GTT) {
		man = ttm_manager_type(&adev->mman.bdev, TTM_PL_TT);

		if (man && size < man->size)
			return true;
		else if (!man)
			WARN_ON_ONCE("GTT domain requested but GTT mem manager uninitialized");
		goto fail;
	} else if (domain & AMDGPU_GEM_DOMAIN_VRAM) {
		man = ttm_manager_type(&adev->mman.bdev, TTM_PL_VRAM);

		if (man && size < man->size)
			return true;
		goto fail;
	}

	/* TODO add more domains checks, such as AMDGPU_GEM_DOMAIN_CPU */
	return true;

fail:
	if (man)
		DRM_DEBUG("BO size %lu > total memory in domain: %llu\n", size,
			  man->size);
	return false;
}

bool amdgpu_bo_support_uswc(u64 bo_flags)
{

#ifdef CONFIG_X86_32
	/* XXX: Write-combined CPU mappings of GTT seem broken on 32-bit
	 * See https://bugs.freedesktop.org/show_bug.cgi?id=84627
	 */
	return false;
#elif defined(CONFIG_X86) && !defined(CONFIG_X86_PAT)
	/* Don't try to enable write-combining when it can't work, or things
	 * may be slow
	 * See https://bugs.freedesktop.org/show_bug.cgi?id=88758
	 */

#ifndef CONFIG_COMPILE_TEST
#warning Please enable CONFIG_MTRR and CONFIG_X86_PAT for better performance \
	 thanks to write-combining
#endif

	if (bo_flags & AMDGPU_GEM_CREATE_CPU_GTT_USWC)
		DRM_INFO_ONCE("Please enable CONFIG_MTRR and CONFIG_X86_PAT for "
			      "better performance thanks to write-combining\n");
	return false;
#else
	/* For architectures that don't support WC memory,
	 * mask out the WC flag from the BO
	 */
	if (!drm_arch_can_wc_memory())
		return false;

	return true;
#endif
}

/**
 * amdgpu_bo_create - create an &amdgpu_bo buffer object
 * @adev: amdgpu device object
 * @bp: parameters to be used for the buffer object
 * @bo_ptr: pointer to the buffer object pointer
 *
 * Creates an &amdgpu_bo buffer object.
 *
 * Returns:
 * 0 for success or a negative error code on failure.
 */
int amdgpu_bo_create(struct amdgpu_device *adev,
			       struct amdgpu_bo_param *bp,
			       struct amdgpu_bo **bo_ptr)
{
	struct ttm_operation_ctx ctx = {
		.interruptible = (bp->type != ttm_bo_type_kernel),
		.no_wait_gpu = bp->no_wait_gpu,
		/* We opt to avoid OOM on system pages allocations */
		.gfp_retry_mayfail = true,
		.allow_res_evict = bp->type != ttm_bo_type_kernel,
		.resv = bp->resv
	};
	struct amdgpu_bo *bo;
	unsigned long page_align, size = bp->size;
	int r;

	/* Note that GDS/GWS/OA allocates 1 page per byte/resource. */
	if (bp->domain & (AMDGPU_GEM_DOMAIN_GWS | AMDGPU_GEM_DOMAIN_OA)) {
		/* GWS and OA don't need any alignment. */
		page_align = bp->byte_align;
		size <<= PAGE_SHIFT;

	} else if (bp->domain & AMDGPU_GEM_DOMAIN_GDS) {
		/* Both size and alignment must be a multiple of 4. */
		page_align = ALIGN(bp->byte_align, 4);
		size = ALIGN(size, 4) << PAGE_SHIFT;
	} else {
		/* Memory should be aligned at least to a page size. */
		page_align = ALIGN(bp->byte_align, PAGE_SIZE) >> PAGE_SHIFT;
		size = ALIGN(size, PAGE_SIZE);
	}

	if (!amdgpu_bo_validate_size(adev, size, bp->domain))
		return -ENOMEM;

	BUG_ON(bp->bo_ptr_size < sizeof(struct amdgpu_bo));

	*bo_ptr = NULL;
	bo = kvzalloc(bp->bo_ptr_size, GFP_KERNEL);
	if (bo == NULL)
		return -ENOMEM;
	drm_gem_private_object_init(adev_to_drm(adev), &bo->tbo.base, size);
	bo->vm_bo = NULL;
	bo->preferred_domains = bp->preferred_domain ? bp->preferred_domain :
		bp->domain;
	bo->allowed_domains = bo->preferred_domains;
	if (bp->type != ttm_bo_type_kernel &&
	    !(bp->flags & AMDGPU_GEM_CREATE_DISCARDABLE) &&
	    bo->allowed_domains == AMDGPU_GEM_DOMAIN_VRAM)
		bo->allowed_domains |= AMDGPU_GEM_DOMAIN_GTT;

	bo->flags = bp->flags;

	if (adev->gmc.mem_partitions)
		/* For GPUs with spatial partitioning, bo->xcp_id=-1 means any partition */
		bo->xcp_id = bp->xcp_id_plus1 - 1;
	else
		/* For GPUs without spatial partitioning */
		bo->xcp_id = 0;

	if (!amdgpu_bo_support_uswc(bo->flags))
		bo->flags &= ~AMDGPU_GEM_CREATE_CPU_GTT_USWC;

	if (adev->ras_enabled)
		bo->flags |= AMDGPU_GEM_CREATE_VRAM_WIPE_ON_RELEASE;

	bo->tbo.bdev = &adev->mman.bdev;
	if (bp->domain & (AMDGPU_GEM_DOMAIN_GWS | AMDGPU_GEM_DOMAIN_OA |
			  AMDGPU_GEM_DOMAIN_GDS))
		amdgpu_bo_placement_from_domain(bo, AMDGPU_GEM_DOMAIN_CPU);
	else
		amdgpu_bo_placement_from_domain(bo, bp->domain);
	if (bp->type == ttm_bo_type_kernel)
		bo->tbo.priority = 1;

	if (!bp->destroy)
		bp->destroy = &amdgpu_bo_destroy;

	r = ttm_bo_init_reserved(&adev->mman.bdev, &bo->tbo, bp->type,
				 &bo->placement, page_align, &ctx,  NULL,
				 bp->resv, bp->destroy);
	if (unlikely(r != 0))
		return r;

	if (!amdgpu_gmc_vram_full_visible(&adev->gmc) &&
	    bo->tbo.resource->mem_type == TTM_PL_VRAM &&
	    amdgpu_bo_in_cpu_visible_vram(bo))
		amdgpu_cs_report_moved_bytes(adev, ctx.bytes_moved,
					     ctx.bytes_moved);
	else
		amdgpu_cs_report_moved_bytes(adev, ctx.bytes_moved, 0);

	if (bp->flags & AMDGPU_GEM_CREATE_VRAM_CLEARED &&
	    bo->tbo.resource->mem_type == TTM_PL_VRAM) {
		struct dma_fence *fence;

		r = amdgpu_fill_buffer(bo, 0, bo->tbo.base.resv, &fence, true);
		if (unlikely(r))
			goto fail_unreserve;

		dma_resv_add_fence(bo->tbo.base.resv, fence,
				   DMA_RESV_USAGE_KERNEL);
		dma_fence_put(fence);
	}
	if (!bp->resv)
		amdgpu_bo_unreserve(bo);
	*bo_ptr = bo;

	trace_amdgpu_bo_create(bo);

	/* Treat CPU_ACCESS_REQUIRED only as a hint if given by UMD */
	if (bp->type == ttm_bo_type_device)
		bo->flags &= ~AMDGPU_GEM_CREATE_CPU_ACCESS_REQUIRED;

	return 0;

fail_unreserve:
	if (!bp->resv)
		dma_resv_unlock(bo->tbo.base.resv);
	amdgpu_bo_unref(&bo);
	return r;
}

/**
 * amdgpu_bo_create_user - create an &amdgpu_bo_user buffer object
 * @adev: amdgpu device object
 * @bp: parameters to be used for the buffer object
 * @ubo_ptr: pointer to the buffer object pointer
 *
 * Create a BO to be used by user application;
 *
 * Returns:
 * 0 for success or a negative error code on failure.
 */

int amdgpu_bo_create_user(struct amdgpu_device *adev,
			  struct amdgpu_bo_param *bp,
			  struct amdgpu_bo_user **ubo_ptr)
{
	struct amdgpu_bo *bo_ptr;
	int r;

	bp->bo_ptr_size = sizeof(struct amdgpu_bo_user);
	bp->destroy = &amdgpu_bo_user_destroy;
	r = amdgpu_bo_create(adev, bp, &bo_ptr);
	if (r)
		return r;

	*ubo_ptr = to_amdgpu_bo_user(bo_ptr);
	return r;
}

/**
 * amdgpu_bo_create_vm - create an &amdgpu_bo_vm buffer object
 * @adev: amdgpu device object
 * @bp: parameters to be used for the buffer object
 * @vmbo_ptr: pointer to the buffer object pointer
 *
 * Create a BO to be for GPUVM.
 *
 * Returns:
 * 0 for success or a negative error code on failure.
 */

int amdgpu_bo_create_vm(struct amdgpu_device *adev,
			struct amdgpu_bo_param *bp,
			struct amdgpu_bo_vm **vmbo_ptr)
{
	struct amdgpu_bo *bo_ptr;
	int r;

	/* bo_ptr_size will be determined by the caller and it depends on
	 * num of amdgpu_vm_pt entries.
	 */
	BUG_ON(bp->bo_ptr_size < sizeof(struct amdgpu_bo_vm));
	r = amdgpu_bo_create(adev, bp, &bo_ptr);
	if (r)
		return r;

	*vmbo_ptr = to_amdgpu_bo_vm(bo_ptr);
	return r;
}

/**
 * amdgpu_bo_add_to_shadow_list - add a BO to the shadow list
 *
 * @vmbo: BO that will be inserted into the shadow list
 *
 * Insert a BO to the shadow list.
 */
void amdgpu_bo_add_to_shadow_list(struct amdgpu_bo_vm *vmbo)
{
	struct amdgpu_device *adev = amdgpu_ttm_adev(vmbo->bo.tbo.bdev);

	mutex_lock(&adev->shadow_list_lock);
	list_add_tail(&vmbo->shadow_list, &adev->shadow_list);
	vmbo->shadow->parent = amdgpu_bo_ref(&vmbo->bo);
	vmbo->shadow->tbo.destroy = &amdgpu_bo_vm_destroy;
	mutex_unlock(&adev->shadow_list_lock);
}

/**
 * amdgpu_bo_restore_shadow - restore an &amdgpu_bo shadow
 *
 * @shadow: &amdgpu_bo shadow to be restored
 * @fence: dma_fence associated with the operation
 *
 * Copies a buffer object's shadow content back to the object.
 * This is used for recovering a buffer from its shadow in case of a gpu
 * reset where vram context may be lost.
 *
 * Returns:
 * 0 for success or a negative error code on failure.
 */
int amdgpu_bo_restore_shadow(struct amdgpu_bo *shadow, struct dma_fence **fence)

{
	struct amdgpu_device *adev = amdgpu_ttm_adev(shadow->tbo.bdev);
	struct amdgpu_ring *ring = adev->mman.buffer_funcs_ring;
	uint64_t shadow_addr, parent_addr;

	shadow_addr = amdgpu_bo_gpu_offset(shadow);
	parent_addr = amdgpu_bo_gpu_offset(shadow->parent);

	return amdgpu_copy_buffer(ring, shadow_addr, parent_addr,
				  amdgpu_bo_size(shadow), NULL, fence,
				  true, false, false);
}

/**
 * amdgpu_bo_kmap - map an &amdgpu_bo buffer object
 * @bo: &amdgpu_bo buffer object to be mapped
 * @ptr: kernel virtual address to be returned
 *
 * Calls ttm_bo_kmap() to set up the kernel virtual mapping; calls
 * amdgpu_bo_kptr() to get the kernel virtual address.
 *
 * Returns:
 * 0 for success or a negative error code on failure.
 */
int amdgpu_bo_kmap(struct amdgpu_bo *bo, void **ptr)
{
	void *kptr;
	long r;

	if (bo->flags & AMDGPU_GEM_CREATE_NO_CPU_ACCESS)
		return -EPERM;

	r = dma_resv_wait_timeout(bo->tbo.base.resv, DMA_RESV_USAGE_KERNEL,
				  false, MAX_SCHEDULE_TIMEOUT);
	if (r < 0)
		return r;

	kptr = amdgpu_bo_kptr(bo);
	if (kptr) {
		if (ptr)
			*ptr = kptr;
		return 0;
	}

	r = ttm_bo_kmap(&bo->tbo, 0, PFN_UP(bo->tbo.base.size), &bo->kmap);
	if (r)
		return r;

	if (ptr)
		*ptr = amdgpu_bo_kptr(bo);

	return 0;
}

/**
 * amdgpu_bo_kptr - returns a kernel virtual address of the buffer object
 * @bo: &amdgpu_bo buffer object
 *
 * Calls ttm_kmap_obj_virtual() to get the kernel virtual address
 *
 * Returns:
 * the virtual address of a buffer object area.
 */
void *amdgpu_bo_kptr(struct amdgpu_bo *bo)
{
	bool is_iomem;

	return ttm_kmap_obj_virtual(&bo->kmap, &is_iomem);
}

/**
 * amdgpu_bo_kunmap - unmap an &amdgpu_bo buffer object
 * @bo: &amdgpu_bo buffer object to be unmapped
 *
 * Unmaps a kernel map set up by amdgpu_bo_kmap().
 */
void amdgpu_bo_kunmap(struct amdgpu_bo *bo)
{
	if (bo->kmap.bo)
		ttm_bo_kunmap(&bo->kmap);
}

/**
 * amdgpu_bo_ref - reference an &amdgpu_bo buffer object
 * @bo: &amdgpu_bo buffer object
 *
 * References the contained &ttm_buffer_object.
 *
 * Returns:
 * a refcounted pointer to the &amdgpu_bo buffer object.
 */
struct amdgpu_bo *amdgpu_bo_ref(struct amdgpu_bo *bo)
{
	if (bo == NULL)
		return NULL;

	ttm_bo_get(&bo->tbo);
	return bo;
}

/**
 * amdgpu_bo_unref - unreference an &amdgpu_bo buffer object
 * @bo: &amdgpu_bo buffer object
 *
 * Unreferences the contained &ttm_buffer_object and clear the pointer
 */
void amdgpu_bo_unref(struct amdgpu_bo **bo)
{
	struct ttm_buffer_object *tbo;

	if ((*bo) == NULL)
		return;

	tbo = &((*bo)->tbo);
	ttm_bo_put(tbo);
	*bo = NULL;
}

/**
 * amdgpu_bo_pin_restricted - pin an &amdgpu_bo buffer object
 * @bo: &amdgpu_bo buffer object to be pinned
 * @domain: domain to be pinned to
 * @min_offset: the start of requested address range
 * @max_offset: the end of requested address range
 *
 * Pins the buffer object according to requested domain and address range. If
 * the memory is unbound gart memory, binds the pages into gart table. Adjusts
 * pin_count and pin_size accordingly.
 *
 * Pinning means to lock pages in memory along with keeping them at a fixed
 * offset. It is required when a buffer can not be moved, for example, when
 * a display buffer is being scanned out.
 *
 * Compared with amdgpu_bo_pin(), this function gives more flexibility on
 * where to pin a buffer if there are specific restrictions on where a buffer
 * must be located.
 *
 * Returns:
 * 0 for success or a negative error code on failure.
 */
int amdgpu_bo_pin_restricted(struct amdgpu_bo *bo, u32 domain,
			     u64 min_offset, u64 max_offset)
{
	struct amdgpu_device *adev = amdgpu_ttm_adev(bo->tbo.bdev);
	struct ttm_operation_ctx ctx = { false, false };
	int r, i;

	if (amdgpu_ttm_tt_get_usermm(bo->tbo.ttm))
		return -EPERM;

	if (WARN_ON_ONCE(min_offset > max_offset))
		return -EINVAL;

	/* Check domain to be pinned to against preferred domains */
	if (bo->preferred_domains & domain)
		domain = bo->preferred_domains & domain;

	/* A shared bo cannot be migrated to VRAM */
	if (bo->tbo.base.import_attach) {
		if (domain & AMDGPU_GEM_DOMAIN_GTT)
			domain = AMDGPU_GEM_DOMAIN_GTT;
		else
			return -EINVAL;
	}

	if (bo->tbo.pin_count) {
		uint32_t mem_type = bo->tbo.resource->mem_type;
		uint32_t mem_flags = bo->tbo.resource->placement;

		if (!(domain & amdgpu_mem_type_to_domain(mem_type)))
			return -EINVAL;

		if ((mem_type == TTM_PL_VRAM) &&
		    (bo->flags & AMDGPU_GEM_CREATE_VRAM_CONTIGUOUS) &&
		    !(mem_flags & TTM_PL_FLAG_CONTIGUOUS))
			return -EINVAL;

		ttm_bo_pin(&bo->tbo);

		if (max_offset != 0) {
			u64 domain_start = amdgpu_ttm_domain_start(adev,
								   mem_type);
			WARN_ON_ONCE(max_offset <
				     (amdgpu_bo_gpu_offset(bo) - domain_start));
		}

		return 0;
	}

	/* This assumes only APU display buffers are pinned with (VRAM|GTT).
	 * See function amdgpu_display_supported_domains()
	 */
	domain = amdgpu_bo_get_preferred_domain(adev, domain);

	if (bo->tbo.base.import_attach)
		dma_buf_pin(bo->tbo.base.import_attach);

	/* force to pin into visible video ram */
	if (!(bo->flags & AMDGPU_GEM_CREATE_NO_CPU_ACCESS))
		bo->flags |= AMDGPU_GEM_CREATE_CPU_ACCESS_REQUIRED;
	amdgpu_bo_placement_from_domain(bo, domain);
	for (i = 0; i < bo->placement.num_placement; i++) {
		unsigned int fpfn, lpfn;

		fpfn = min_offset >> PAGE_SHIFT;
		lpfn = max_offset >> PAGE_SHIFT;

		if (fpfn > bo->placements[i].fpfn)
			bo->placements[i].fpfn = fpfn;
		if (!bo->placements[i].lpfn ||
		    (lpfn && lpfn < bo->placements[i].lpfn))
			bo->placements[i].lpfn = lpfn;
	}

	r = ttm_bo_validate(&bo->tbo, &bo->placement, &ctx);
	if (unlikely(r)) {
		dev_err(adev->dev, "%p pin failed\n", bo);
		goto error;
	}

	ttm_bo_pin(&bo->tbo);

	domain = amdgpu_mem_type_to_domain(bo->tbo.resource->mem_type);
	if (domain == AMDGPU_GEM_DOMAIN_VRAM) {
		atomic64_add(amdgpu_bo_size(bo), &adev->vram_pin_size);
		atomic64_add(amdgpu_vram_mgr_bo_visible_size(bo),
			     &adev->visible_pin_size);
	} else if (domain == AMDGPU_GEM_DOMAIN_GTT) {
		atomic64_add(amdgpu_bo_size(bo), &adev->gart_pin_size);
	}

error:
	return r;
}

/**
 * amdgpu_bo_pin - pin an &amdgpu_bo buffer object
 * @bo: &amdgpu_bo buffer object to be pinned
 * @domain: domain to be pinned to
 *
 * A simple wrapper to amdgpu_bo_pin_restricted().
 * Provides a simpler API for buffers that do not have any strict restrictions
 * on where a buffer must be located.
 *
 * Returns:
 * 0 for success or a negative error code on failure.
 */
int amdgpu_bo_pin(struct amdgpu_bo *bo, u32 domain)
{
	bo->flags |= AMDGPU_GEM_CREATE_VRAM_CONTIGUOUS;
	return amdgpu_bo_pin_restricted(bo, domain, 0, 0);
}

/**
 * amdgpu_bo_unpin - unpin an &amdgpu_bo buffer object
 * @bo: &amdgpu_bo buffer object to be unpinned
 *
 * Decreases the pin_count, and clears the flags if pin_count reaches 0.
 * Changes placement and pin size accordingly.
 *
 * Returns:
 * 0 for success or a negative error code on failure.
 */
void amdgpu_bo_unpin(struct amdgpu_bo *bo)
{
	struct amdgpu_device *adev = amdgpu_ttm_adev(bo->tbo.bdev);

	ttm_bo_unpin(&bo->tbo);
	if (bo->tbo.pin_count)
		return;

	if (bo->tbo.base.import_attach)
		dma_buf_unpin(bo->tbo.base.import_attach);

	if (bo->tbo.resource->mem_type == TTM_PL_VRAM) {
		atomic64_sub(amdgpu_bo_size(bo), &adev->vram_pin_size);
		atomic64_sub(amdgpu_vram_mgr_bo_visible_size(bo),
			     &adev->visible_pin_size);
	} else if (bo->tbo.resource->mem_type == TTM_PL_TT) {
		atomic64_sub(amdgpu_bo_size(bo), &adev->gart_pin_size);
	}
}

static const char * const amdgpu_vram_names[] = {
	"UNKNOWN",
	"GDDR1",
	"DDR2",
	"GDDR3",
	"GDDR4",
	"GDDR5",
	"HBM",
	"DDR3",
	"DDR4",
	"GDDR6",
	"DDR5",
	"LPDDR4",
	"LPDDR5"
};

/**
 * amdgpu_bo_init - initialize memory manager
 * @adev: amdgpu device object
 *
 * Calls amdgpu_ttm_init() to initialize amdgpu memory manager.
 *
 * Returns:
 * 0 for success or a negative error code on failure.
 */
int amdgpu_bo_init(struct amdgpu_device *adev)
{
	/* On A+A platform, VRAM can be mapped as WB */
	if (!adev->gmc.xgmi.connected_to_cpu && !adev->gmc.is_app_apu) {
		/* reserve PAT memory space to WC for VRAM */
		int r = arch_io_reserve_memtype_wc(adev->gmc.aper_base,
				adev->gmc.aper_size);

		if (r) {
			DRM_ERROR("Unable to set WC memtype for the aperture base\n");
			return r;
		}

		/* Add an MTRR for the VRAM */
		adev->gmc.vram_mtrr = arch_phys_wc_add(adev->gmc.aper_base,
				adev->gmc.aper_size);
	}

	DRM_INFO("Detected VRAM RAM=%lluM, BAR=%lluM\n",
		 adev->gmc.mc_vram_size >> 20,
		 (unsigned long long)adev->gmc.aper_size >> 20);
	DRM_INFO("RAM width %dbits %s\n",
		 adev->gmc.vram_width, amdgpu_vram_names[adev->gmc.vram_type]);
	return amdgpu_ttm_init(adev);
}

/**
 * amdgpu_bo_fini - tear down memory manager
 * @adev: amdgpu device object
 *
 * Reverses amdgpu_bo_init() to tear down memory manager.
 */
void amdgpu_bo_fini(struct amdgpu_device *adev)
{
	int idx;

	amdgpu_ttm_fini(adev);

	if (drm_dev_enter(adev_to_drm(adev), &idx)) {
		if (!adev->gmc.xgmi.connected_to_cpu && !adev->gmc.is_app_apu) {
			arch_phys_wc_del(adev->gmc.vram_mtrr);
			arch_io_free_memtype_wc(adev->gmc.aper_base, adev->gmc.aper_size);
		}
		drm_dev_exit(idx);
	}
}

/**
 * amdgpu_bo_set_tiling_flags - set tiling flags
 * @bo: &amdgpu_bo buffer object
 * @tiling_flags: new flags
 *
 * Sets buffer object's tiling flags with the new one. Used by GEM ioctl or
 * kernel driver to set the tiling flags on a buffer.
 *
 * Returns:
 * 0 for success or a negative error code on failure.
 */
int amdgpu_bo_set_tiling_flags(struct amdgpu_bo *bo, u64 tiling_flags)
{
	struct amdgpu_device *adev = amdgpu_ttm_adev(bo->tbo.bdev);
	struct amdgpu_bo_user *ubo;

	BUG_ON(bo->tbo.type == ttm_bo_type_kernel);
	if (adev->family <= AMDGPU_FAMILY_CZ &&
	    AMDGPU_TILING_GET(tiling_flags, TILE_SPLIT) > 6)
		return -EINVAL;

	ubo = to_amdgpu_bo_user(bo);
	ubo->tiling_flags = tiling_flags;
	return 0;
}

/**
 * amdgpu_bo_get_tiling_flags - get tiling flags
 * @bo: &amdgpu_bo buffer object
 * @tiling_flags: returned flags
 *
 * Gets buffer object's tiling flags. Used by GEM ioctl or kernel driver to
 * set the tiling flags on a buffer.
 */
void amdgpu_bo_get_tiling_flags(struct amdgpu_bo *bo, u64 *tiling_flags)
{
	struct amdgpu_bo_user *ubo;

	BUG_ON(bo->tbo.type == ttm_bo_type_kernel);
	dma_resv_assert_held(bo->tbo.base.resv);
	ubo = to_amdgpu_bo_user(bo);

	if (tiling_flags)
		*tiling_flags = ubo->tiling_flags;
}

/**
 * amdgpu_bo_set_metadata - set metadata
 * @bo: &amdgpu_bo buffer object
 * @metadata: new metadata
 * @metadata_size: size of the new metadata
 * @flags: flags of the new metadata
 *
 * Sets buffer object's metadata, its size and flags.
 * Used via GEM ioctl.
 *
 * Returns:
 * 0 for success or a negative error code on failure.
 */
int amdgpu_bo_set_metadata(struct amdgpu_bo *bo, void *metadata,
			   u32 metadata_size, uint64_t flags)
{
	struct amdgpu_bo_user *ubo;
	void *buffer;

	BUG_ON(bo->tbo.type == ttm_bo_type_kernel);
	ubo = to_amdgpu_bo_user(bo);
	if (!metadata_size) {
		if (ubo->metadata_size) {
			kfree(ubo->metadata);
			ubo->metadata = NULL;
			ubo->metadata_size = 0;
		}
		return 0;
	}

	if (metadata == NULL)
		return -EINVAL;

	buffer = kmemdup(metadata, metadata_size, GFP_KERNEL);
	if (buffer == NULL)
		return -ENOMEM;

	kfree(ubo->metadata);
	ubo->metadata_flags = flags;
	ubo->metadata = buffer;
	ubo->metadata_size = metadata_size;

	return 0;
}

/**
 * amdgpu_bo_get_metadata - get metadata
 * @bo: &amdgpu_bo buffer object
 * @buffer: returned metadata
 * @buffer_size: size of the buffer
 * @metadata_size: size of the returned metadata
 * @flags: flags of the returned metadata
 *
 * Gets buffer object's metadata, its size and flags. buffer_size shall not be
 * less than metadata_size.
 * Used via GEM ioctl.
 *
 * Returns:
 * 0 for success or a negative error code on failure.
 */
int amdgpu_bo_get_metadata(struct amdgpu_bo *bo, void *buffer,
			   size_t buffer_size, uint32_t *metadata_size,
			   uint64_t *flags)
{
	struct amdgpu_bo_user *ubo;

	if (!buffer && !metadata_size)
		return -EINVAL;

	BUG_ON(bo->tbo.type == ttm_bo_type_kernel);
	ubo = to_amdgpu_bo_user(bo);
	if (metadata_size)
		*metadata_size = ubo->metadata_size;

	if (buffer) {
		if (buffer_size < ubo->metadata_size)
			return -EINVAL;

		if (ubo->metadata_size)
			memcpy(buffer, ubo->metadata, ubo->metadata_size);
	}

	if (flags)
		*flags = ubo->metadata_flags;

	return 0;
}

/**
 * amdgpu_bo_move_notify - notification about a memory move
 * @bo: pointer to a buffer object
 * @evict: if this move is evicting the buffer from the graphics address space
 * @new_mem: new information of the bufer object
 *
 * Marks the corresponding &amdgpu_bo buffer object as invalid, also performs
 * bookkeeping.
 * TTM driver callback which is called when ttm moves a buffer.
 */
void amdgpu_bo_move_notify(struct ttm_buffer_object *bo,
			   bool evict,
			   struct ttm_resource *new_mem)
{
	struct amdgpu_device *adev = amdgpu_ttm_adev(bo->bdev);
	struct amdgpu_bo *abo;
	struct ttm_resource *old_mem = bo->resource;

	if (!amdgpu_bo_is_amdgpu_bo(bo))
		return;

	abo = ttm_to_amdgpu_bo(bo);
	amdgpu_vm_bo_invalidate(adev, abo, evict);

	amdgpu_bo_kunmap(abo);

	if (abo->tbo.base.dma_buf && !abo->tbo.base.import_attach &&
	    bo->resource->mem_type != TTM_PL_SYSTEM)
		dma_buf_move_notify(abo->tbo.base.dma_buf);

	/* remember the eviction */
	if (evict)
		atomic64_inc(&adev->num_evictions);

	/* update statistics */
	if (!new_mem)
		return;

	/* move_notify is called before move happens */
	trace_amdgpu_bo_move(abo, new_mem->mem_type, old_mem->mem_type);
}

void amdgpu_bo_get_memory(struct amdgpu_bo *bo,
			  struct amdgpu_mem_stats *stats)
{
	uint64_t size = amdgpu_bo_size(bo);
	unsigned int domain;

	/* Abort if the BO doesn't currently have a backing store */
	if (!bo->tbo.resource)
		return;

	domain = amdgpu_mem_type_to_domain(bo->tbo.resource->mem_type);
	switch (domain) {
	case AMDGPU_GEM_DOMAIN_VRAM:
		stats->vram += size;
		if (amdgpu_bo_in_cpu_visible_vram(bo))
			stats->visible_vram += size;
		break;
	case AMDGPU_GEM_DOMAIN_GTT:
		stats->gtt += size;
		break;
	case AMDGPU_GEM_DOMAIN_CPU:
	default:
		stats->cpu += size;
		break;
	}

	if (bo->preferred_domains & AMDGPU_GEM_DOMAIN_VRAM) {
		stats->requested_vram += size;
		if (bo->flags & AMDGPU_GEM_CREATE_CPU_ACCESS_REQUIRED)
			stats->requested_visible_vram += size;

		if (domain != AMDGPU_GEM_DOMAIN_VRAM) {
			stats->evicted_vram += size;
			if (bo->flags & AMDGPU_GEM_CREATE_CPU_ACCESS_REQUIRED)
				stats->evicted_visible_vram += size;
		}
	} else if (bo->preferred_domains & AMDGPU_GEM_DOMAIN_GTT) {
		stats->requested_gtt += size;
	}
}

/**
 * amdgpu_bo_release_notify - notification about a BO being released
 * @bo: pointer to a buffer object
 *
 * Wipes VRAM buffers whose contents should not be leaked before the
 * memory is released.
 */
void amdgpu_bo_release_notify(struct ttm_buffer_object *bo)
{
	struct amdgpu_device *adev = amdgpu_ttm_adev(bo->bdev);
	struct dma_fence *fence = NULL;
	struct amdgpu_bo *abo;
	int r;

	if (!amdgpu_bo_is_amdgpu_bo(bo))
		return;

	abo = ttm_to_amdgpu_bo(bo);

	if (abo->kfd_bo)
		amdgpu_amdkfd_release_notify(abo);

	/* We only remove the fence if the resv has individualized. */
	WARN_ON_ONCE(bo->type == ttm_bo_type_kernel
			&& bo->base.resv != &bo->base._resv);
	if (bo->base.resv == &bo->base._resv)
		amdgpu_amdkfd_remove_fence_on_pt_pd_bos(abo);

	if (!bo->resource || bo->resource->mem_type != TTM_PL_VRAM ||
	    !(abo->flags & AMDGPU_GEM_CREATE_VRAM_WIPE_ON_RELEASE) ||
	    adev->in_suspend || drm_dev_is_unplugged(adev_to_drm(adev)))
		return;

	if (WARN_ON_ONCE(!dma_resv_trylock(bo->base.resv)))
		return;

	r = amdgpu_fill_buffer(abo, AMDGPU_POISON, bo->base.resv, &fence, true);
	if (!WARN_ON(r)) {
		amdgpu_bo_fence(abo, fence, false);
		dma_fence_put(fence);
	}

	dma_resv_unlock(bo->base.resv);
}

/**
 * amdgpu_bo_fault_reserve_notify - notification about a memory fault
 * @bo: pointer to a buffer object
 *
 * Notifies the driver we are taking a fault on this BO and have reserved it,
 * also performs bookkeeping.
 * TTM driver callback for dealing with vm faults.
 *
 * Returns:
 * 0 for success or a negative error code on failure.
 */
vm_fault_t amdgpu_bo_fault_reserve_notify(struct ttm_buffer_object *bo)
{
	struct amdgpu_device *adev = amdgpu_ttm_adev(bo->bdev);
	struct ttm_operation_ctx ctx = { false, false };
	struct amdgpu_bo *abo = ttm_to_amdgpu_bo(bo);
	int r;

	/* Remember that this BO was accessed by the CPU */
	abo->flags |= AMDGPU_GEM_CREATE_CPU_ACCESS_REQUIRED;

	if (bo->resource->mem_type != TTM_PL_VRAM)
		return 0;

	if (amdgpu_bo_in_cpu_visible_vram(abo))
		return 0;

	/* Can't move a pinned BO to visible VRAM */
	if (abo->tbo.pin_count > 0)
		return VM_FAULT_SIGBUS;

	/* hurrah the memory is not visible ! */
	atomic64_inc(&adev->num_vram_cpu_page_faults);
	amdgpu_bo_placement_from_domain(abo, AMDGPU_GEM_DOMAIN_VRAM |
					AMDGPU_GEM_DOMAIN_GTT);

	/* Avoid costly evictions; only set GTT as a busy placement */
	abo->placement.num_busy_placement = 1;
	abo->placement.busy_placement = &abo->placements[1];

	r = ttm_bo_validate(bo, &abo->placement, &ctx);
	if (unlikely(r == -EBUSY || r == -ERESTARTSYS))
		return VM_FAULT_NOPAGE;
	else if (unlikely(r))
		return VM_FAULT_SIGBUS;

	/* this should never happen */
	if (bo->resource->mem_type == TTM_PL_VRAM &&
	    !amdgpu_bo_in_cpu_visible_vram(abo))
		return VM_FAULT_SIGBUS;

	ttm_bo_move_to_lru_tail_unlocked(bo);
	return 0;
}

/**
 * amdgpu_bo_fence - add fence to buffer object
 *
 * @bo: buffer object in question
 * @fence: fence to add
 * @shared: true if fence should be added shared
 *
 */
void amdgpu_bo_fence(struct amdgpu_bo *bo, struct dma_fence *fence,
		     bool shared)
{
	struct dma_resv *resv = bo->tbo.base.resv;
	int r;

	r = dma_resv_reserve_fences(resv, 1);
	if (r) {
		/* As last resort on OOM we block for the fence */
		dma_fence_wait(fence, false);
		return;
	}

	dma_resv_add_fence(resv, fence, shared ? DMA_RESV_USAGE_READ :
			   DMA_RESV_USAGE_WRITE);
}

/**
 * amdgpu_bo_sync_wait_resv - Wait for BO reservation fences
 *
 * @adev: amdgpu device pointer
 * @resv: reservation object to sync to
 * @sync_mode: synchronization mode
 * @owner: fence owner
 * @intr: Whether the wait is interruptible
 *
 * Extract the fences from the reservation object and waits for them to finish.
 *
 * Returns:
 * 0 on success, errno otherwise.
 */
int amdgpu_bo_sync_wait_resv(struct amdgpu_device *adev, struct dma_resv *resv,
			     enum amdgpu_sync_mode sync_mode, void *owner,
			     bool intr)
{
	struct amdgpu_sync sync;
	int r;

	amdgpu_sync_create(&sync);
	amdgpu_sync_resv(adev, &sync, resv, sync_mode, owner);
	r = amdgpu_sync_wait(&sync, intr);
	amdgpu_sync_free(&sync);
	return r;
}

/**
 * amdgpu_bo_sync_wait - Wrapper for amdgpu_bo_sync_wait_resv
 * @bo: buffer object to wait for
 * @owner: fence owner
 * @intr: Whether the wait is interruptible
 *
 * Wrapper to wait for fences in a BO.
 * Returns:
 * 0 on success, errno otherwise.
 */
int amdgpu_bo_sync_wait(struct amdgpu_bo *bo, void *owner, bool intr)
{
	struct amdgpu_device *adev = amdgpu_ttm_adev(bo->tbo.bdev);

	return amdgpu_bo_sync_wait_resv(adev, bo->tbo.base.resv,
					AMDGPU_SYNC_NE_OWNER, owner, intr);
}

/**
 * amdgpu_bo_gpu_offset - return GPU offset of bo
 * @bo:	amdgpu object for which we query the offset
 *
 * Note: object should either be pinned or reserved when calling this
 * function, it might be useful to add check for this for debugging.
 *
 * Returns:
 * current GPU offset of the object.
 */
u64 amdgpu_bo_gpu_offset(struct amdgpu_bo *bo)
{
	WARN_ON_ONCE(bo->tbo.resource->mem_type == TTM_PL_SYSTEM);
	WARN_ON_ONCE(!dma_resv_is_locked(bo->tbo.base.resv) &&
		     !bo->tbo.pin_count && bo->tbo.type != ttm_bo_type_kernel);
	WARN_ON_ONCE(bo->tbo.resource->start == AMDGPU_BO_INVALID_OFFSET);
	WARN_ON_ONCE(bo->tbo.resource->mem_type == TTM_PL_VRAM &&
		     !(bo->flags & AMDGPU_GEM_CREATE_VRAM_CONTIGUOUS));

	return amdgpu_bo_gpu_offset_no_check(bo);
}

/**
 * amdgpu_bo_gpu_offset_no_check - return GPU offset of bo
 * @bo:	amdgpu object for which we query the offset
 *
 * Returns:
 * current GPU offset of the object without raising warnings.
 */
u64 amdgpu_bo_gpu_offset_no_check(struct amdgpu_bo *bo)
{
	struct amdgpu_device *adev = amdgpu_ttm_adev(bo->tbo.bdev);
	uint64_t offset;

	offset = (bo->tbo.resource->start << PAGE_SHIFT) +
		 amdgpu_ttm_domain_start(adev, bo->tbo.resource->mem_type);

	return amdgpu_gmc_sign_extend(offset);
}

/**
 * amdgpu_bo_get_preferred_domain - get preferred domain
 * @adev: amdgpu device object
 * @domain: allowed :ref:`memory domains <amdgpu_memory_domains>`
 *
 * Returns:
 * Which of the allowed domains is preferred for allocating the BO.
 */
uint32_t amdgpu_bo_get_preferred_domain(struct amdgpu_device *adev,
					    uint32_t domain)
{
	if ((domain == (AMDGPU_GEM_DOMAIN_VRAM | AMDGPU_GEM_DOMAIN_GTT)) &&
	    ((adev->asic_type == CHIP_CARRIZO) || (adev->asic_type == CHIP_STONEY))) {
		domain = AMDGPU_GEM_DOMAIN_VRAM;
		if (adev->gmc.real_vram_size <= AMDGPU_SG_THRESHOLD)
			domain = AMDGPU_GEM_DOMAIN_GTT;
	}
	return domain;
}

#if defined(CONFIG_DEBUG_FS)
#define amdgpu_bo_print_flag(m, bo, flag)		        \
	do {							\
		if (bo->flags & (AMDGPU_GEM_CREATE_ ## flag)) {	\
			seq_printf((m), " " #flag);		\
		}						\
	} while (0)

/**
 * amdgpu_bo_print_info - print BO info in debugfs file
 *
 * @id: Index or Id of the BO
 * @bo: Requested BO for printing info
 * @m: debugfs file
 *
 * Print BO information in debugfs file
 *
 * Returns:
 * Size of the BO in bytes.
 */
u64 amdgpu_bo_print_info(int id, struct amdgpu_bo *bo, struct seq_file *m)
{
	struct dma_buf_attachment *attachment;
	struct dma_buf *dma_buf;
	unsigned int domain;
	const char *placement;
	unsigned int pin_count;
	u64 size;

	domain = amdgpu_mem_type_to_domain(bo->tbo.resource->mem_type);
	switch (domain) {
	case AMDGPU_GEM_DOMAIN_VRAM:
		placement = "VRAM";
		break;
	case AMDGPU_GEM_DOMAIN_GTT:
		placement = " GTT";
		break;
	case AMDGPU_GEM_DOMAIN_CPU:
	default:
		placement = " CPU";
		break;
	}

	size = amdgpu_bo_size(bo);
	seq_printf(m, "\t\t0x%08x: %12lld byte %s",
			id, size, placement);

	pin_count = READ_ONCE(bo->tbo.pin_count);
	if (pin_count)
		seq_printf(m, " pin count %d", pin_count);

	dma_buf = READ_ONCE(bo->tbo.base.dma_buf);
	attachment = READ_ONCE(bo->tbo.base.import_attach);

	if (attachment)
		seq_printf(m, " imported from ino:%lu", file_inode(dma_buf->file)->i_ino);
	else if (dma_buf)
		seq_printf(m, " exported as ino:%lu", file_inode(dma_buf->file)->i_ino);

	amdgpu_bo_print_flag(m, bo, CPU_ACCESS_REQUIRED);
	amdgpu_bo_print_flag(m, bo, NO_CPU_ACCESS);
	amdgpu_bo_print_flag(m, bo, CPU_GTT_USWC);
	amdgpu_bo_print_flag(m, bo, VRAM_CLEARED);
	amdgpu_bo_print_flag(m, bo, VRAM_CONTIGUOUS);
	amdgpu_bo_print_flag(m, bo, VM_ALWAYS_VALID);
	amdgpu_bo_print_flag(m, bo, EXPLICIT_SYNC);

	seq_puts(m, "\n");

	return size;
}
#endif<|MERGE_RESOLUTION|>--- conflicted
+++ resolved
@@ -149,11 +149,7 @@
 		places[c].flags = 0;
 
 		if (flags & AMDGPU_GEM_CREATE_CPU_ACCESS_REQUIRED)
-<<<<<<< HEAD
-			places[c].lpfn = visible_pfn;
-=======
 			places[c].lpfn = min_not_zero(places[c].lpfn, visible_pfn);
->>>>>>> a901a356
 		else
 			places[c].flags |= TTM_PL_FLAG_TOPDOWN;
 
