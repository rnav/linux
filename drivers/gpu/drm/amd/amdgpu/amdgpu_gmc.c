--- conflicted
+++ resolved
@@ -518,11 +518,8 @@
 	case IP_VERSION(9, 1, 0):
 	/* RENOIR looks like RAVEN */
 	case IP_VERSION(9, 3, 0):
-<<<<<<< HEAD
-=======
 	/* GC 10.3.7 */
 	case IP_VERSION(10, 3, 7):
->>>>>>> 018ab4fa
 		if (amdgpu_tmz == 0) {
 			adev->gmc.tmz_enabled = false;
 			dev_info(adev->dev,
@@ -545,11 +542,6 @@
 	case IP_VERSION(10, 3, 1):
 	/* YELLOW_CARP*/
 	case IP_VERSION(10, 3, 3):
-<<<<<<< HEAD
-	/* GC 10.3.7 */
-	case IP_VERSION(10, 3, 7):
-=======
->>>>>>> 018ab4fa
 		/* Don't enable it by default yet.
 		 */
 		if (amdgpu_tmz < 1) {
