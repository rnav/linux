/*
 * Copyright 2015 Advanced Micro Devices, Inc.
 *
 * Permission is hereby granted, free of charge, to any person obtaining a
 * copy of this software and associated documentation files (the "Software"),
 * to deal in the Software without restriction, including without limitation
 * the rights to use, copy, modify, merge, publish, distribute, sublicense,
 * and/or sell copies of the Software, and to permit persons to whom the
 * Software is furnished to do so, subject to the following conditions:
 *
 * The above copyright notice and this permission notice shall be included in
 * all copies or substantial portions of the Software.
 *
 * THE SOFTWARE IS PROVIDED "AS IS", WITHOUT WARRANTY OF ANY KIND, EXPRESS OR
 * IMPLIED, INCLUDING BUT NOT LIMITED TO THE WARRANTIES OF MERCHANTABILITY,
 * FITNESS FOR A PARTICULAR PURPOSE AND NONINFRINGEMENT.  IN NO EVENT SHALL
 * THE COPYRIGHT HOLDER(S) OR AUTHOR(S) BE LIABLE FOR ANY CLAIM, DAMAGES OR
 * OTHER LIABILITY, WHETHER IN AN ACTION OF CONTRACT, TORT OR OTHERWISE,
 * ARISING FROM, OUT OF OR IN CONNECTION WITH THE SOFTWARE OR THE USE OR
 * OTHER DEALINGS IN THE SOFTWARE.
 *
 * Authors: AMD
 */
#include "dm_services.h"
#include "dc.h"
#include "dc_link_dp.h"
#include "dm_helpers.h"
#include "opp.h"
#include "dsc.h"
#include "clk_mgr.h"
#include "resource.h"

#include "inc/core_types.h"
#include "link_hwss.h"
#include "dc_link_ddc.h"
#include "core_status.h"
#include "dpcd_defs.h"
#include "dc_dmub_srv.h"
#include "dce/dmub_hw_lock_mgr.h"
#include "inc/dc_link_dpia.h"
#include "inc/link_enc_cfg.h"
#include "link/link_dp_trace.h"

/*Travis*/
static const uint8_t DP_VGA_LVDS_CONVERTER_ID_2[] = "sivarT";
/*Nutmeg*/
static const uint8_t DP_VGA_LVDS_CONVERTER_ID_3[] = "dnomlA";

#define DC_LOGGER \
	link->ctx->logger
#define DC_TRACE_LEVEL_MESSAGE(...) /* do nothing */

#include "link_dpcd.h"

#ifndef MAX
#define MAX(X, Y) ((X) > (Y) ? (X) : (Y))
#endif
#ifndef MIN
#define MIN(X, Y) ((X) < (Y) ? (X) : (Y))
#endif

	/* maximum pre emphasis level allowed for each voltage swing level*/
	static const enum dc_pre_emphasis
	voltage_swing_to_pre_emphasis[] = { PRE_EMPHASIS_LEVEL3,
					    PRE_EMPHASIS_LEVEL2,
					    PRE_EMPHASIS_LEVEL1,
					    PRE_EMPHASIS_DISABLED };

enum {
	POST_LT_ADJ_REQ_LIMIT = 6,
	POST_LT_ADJ_REQ_TIMEOUT = 200
};

struct dp_lt_fallback_entry {
	enum dc_lane_count lane_count;
	enum dc_link_rate link_rate;
};

static const struct dp_lt_fallback_entry dp_lt_fallbacks[] = {
		/* This link training fallback array is ordered by
		 * link bandwidth from highest to lowest.
		 * DP specs makes it a normative policy to always
		 * choose the next highest link bandwidth during
		 * link training fallback.
		 */
		{LANE_COUNT_FOUR, LINK_RATE_UHBR20},
		{LANE_COUNT_FOUR, LINK_RATE_UHBR13_5},
		{LANE_COUNT_TWO, LINK_RATE_UHBR20},
		{LANE_COUNT_FOUR, LINK_RATE_UHBR10},
		{LANE_COUNT_TWO, LINK_RATE_UHBR13_5},
		{LANE_COUNT_FOUR, LINK_RATE_HIGH3},
		{LANE_COUNT_ONE, LINK_RATE_UHBR20},
		{LANE_COUNT_TWO, LINK_RATE_UHBR10},
		{LANE_COUNT_FOUR, LINK_RATE_HIGH2},
		{LANE_COUNT_ONE, LINK_RATE_UHBR13_5},
		{LANE_COUNT_TWO, LINK_RATE_HIGH3},
		{LANE_COUNT_ONE, LINK_RATE_UHBR10},
		{LANE_COUNT_TWO, LINK_RATE_HIGH2},
		{LANE_COUNT_FOUR, LINK_RATE_HIGH},
		{LANE_COUNT_ONE, LINK_RATE_HIGH3},
		{LANE_COUNT_FOUR, LINK_RATE_LOW},
		{LANE_COUNT_ONE, LINK_RATE_HIGH2},
		{LANE_COUNT_TWO, LINK_RATE_HIGH},
		{LANE_COUNT_TWO, LINK_RATE_LOW},
		{LANE_COUNT_ONE, LINK_RATE_HIGH},
		{LANE_COUNT_ONE, LINK_RATE_LOW},
};

static const struct dc_link_settings fail_safe_link_settings = {
		.lane_count = LANE_COUNT_ONE,
		.link_rate = LINK_RATE_LOW,
		.link_spread = LINK_SPREAD_DISABLED,
};

static bool decide_fallback_link_setting(
		struct dc_link *link,
		struct dc_link_settings *max,
		struct dc_link_settings *cur,
		enum link_training_result training_result);
static void maximize_lane_settings(const struct link_training_settings *lt_settings,
		struct dc_lane_settings lane_settings[LANE_COUNT_DP_MAX]);
static void override_lane_settings(const struct link_training_settings *lt_settings,
		struct dc_lane_settings lane_settings[LANE_COUNT_DP_MAX]);

static uint32_t get_cr_training_aux_rd_interval(struct dc_link *link,
		const struct dc_link_settings *link_settings)
{
	union training_aux_rd_interval training_rd_interval;
	uint32_t wait_in_micro_secs = 100;

	memset(&training_rd_interval, 0, sizeof(training_rd_interval));
	if (dp_get_link_encoding_format(link_settings) == DP_8b_10b_ENCODING &&
			link->dpcd_caps.dpcd_rev.raw >= DPCD_REV_12) {
		core_link_read_dpcd(
				link,
				DP_TRAINING_AUX_RD_INTERVAL,
				(uint8_t *)&training_rd_interval,
				sizeof(training_rd_interval));
		if (training_rd_interval.bits.TRAINIG_AUX_RD_INTERVAL)
			wait_in_micro_secs = training_rd_interval.bits.TRAINIG_AUX_RD_INTERVAL * 4000;
	}

	return wait_in_micro_secs;
}

static uint32_t get_eq_training_aux_rd_interval(
	struct dc_link *link,
	const struct dc_link_settings *link_settings)
{
	union training_aux_rd_interval training_rd_interval;

	memset(&training_rd_interval, 0, sizeof(training_rd_interval));
	if (dp_get_link_encoding_format(link_settings) == DP_128b_132b_ENCODING) {
		core_link_read_dpcd(
				link,
				DP_128b_132b_TRAINING_AUX_RD_INTERVAL,
				(uint8_t *)&training_rd_interval,
				sizeof(training_rd_interval));
	} else if (dp_get_link_encoding_format(link_settings) == DP_8b_10b_ENCODING &&
			link->dpcd_caps.dpcd_rev.raw >= DPCD_REV_12) {
		core_link_read_dpcd(
				link,
				DP_TRAINING_AUX_RD_INTERVAL,
				(uint8_t *)&training_rd_interval,
				sizeof(training_rd_interval));
	}

	switch (training_rd_interval.bits.TRAINIG_AUX_RD_INTERVAL) {
	case 0: return 400;
	case 1: return 4000;
	case 2: return 8000;
	case 3: return 12000;
	case 4: return 16000;
	case 5: return 32000;
	case 6: return 64000;
	default: return 400;
	}
}

void dp_wait_for_training_aux_rd_interval(
	struct dc_link *link,
	uint32_t wait_in_micro_secs)
{
	if (wait_in_micro_secs > 1000)
		msleep(wait_in_micro_secs/1000);
	else
		udelay(wait_in_micro_secs);

	DC_LOG_HW_LINK_TRAINING("%s:\n wait = %d\n",
		__func__,
		wait_in_micro_secs);
}

enum dpcd_training_patterns
	dc_dp_training_pattern_to_dpcd_training_pattern(
	struct dc_link *link,
	enum dc_dp_training_pattern pattern)
{
	enum dpcd_training_patterns dpcd_tr_pattern =
	DPCD_TRAINING_PATTERN_VIDEOIDLE;

	switch (pattern) {
	case DP_TRAINING_PATTERN_SEQUENCE_1:
		dpcd_tr_pattern = DPCD_TRAINING_PATTERN_1;
		break;
	case DP_TRAINING_PATTERN_SEQUENCE_2:
		dpcd_tr_pattern = DPCD_TRAINING_PATTERN_2;
		break;
	case DP_TRAINING_PATTERN_SEQUENCE_3:
		dpcd_tr_pattern = DPCD_TRAINING_PATTERN_3;
		break;
	case DP_TRAINING_PATTERN_SEQUENCE_4:
		dpcd_tr_pattern = DPCD_TRAINING_PATTERN_4;
		break;
	case DP_128b_132b_TPS1:
		dpcd_tr_pattern = DPCD_128b_132b_TPS1;
		break;
	case DP_128b_132b_TPS2:
		dpcd_tr_pattern = DPCD_128b_132b_TPS2;
		break;
	case DP_128b_132b_TPS2_CDS:
		dpcd_tr_pattern = DPCD_128b_132b_TPS2_CDS;
		break;
	case DP_TRAINING_PATTERN_VIDEOIDLE:
		dpcd_tr_pattern = DPCD_TRAINING_PATTERN_VIDEOIDLE;
		break;
	default:
		ASSERT(0);
		DC_LOG_HW_LINK_TRAINING("%s: Invalid HW Training pattern: %d\n",
			__func__, pattern);
		break;
	}

	return dpcd_tr_pattern;
}

static void dpcd_set_training_pattern(
	struct dc_link *link,
	enum dc_dp_training_pattern training_pattern)
{
	union dpcd_training_pattern dpcd_pattern = {0};

	dpcd_pattern.v1_4.TRAINING_PATTERN_SET =
			dc_dp_training_pattern_to_dpcd_training_pattern(
					link, training_pattern);

	core_link_write_dpcd(
		link,
		DP_TRAINING_PATTERN_SET,
		&dpcd_pattern.raw,
		1);

	DC_LOG_HW_LINK_TRAINING("%s\n %x pattern = %x\n",
		__func__,
		DP_TRAINING_PATTERN_SET,
		dpcd_pattern.v1_4.TRAINING_PATTERN_SET);
}

static enum dc_dp_training_pattern decide_cr_training_pattern(
		const struct dc_link_settings *link_settings)
{
	switch (dp_get_link_encoding_format(link_settings)) {
	case DP_8b_10b_ENCODING:
	default:
		return DP_TRAINING_PATTERN_SEQUENCE_1;
	case DP_128b_132b_ENCODING:
		return DP_128b_132b_TPS1;
	}
}

static enum dc_dp_training_pattern decide_eq_training_pattern(struct dc_link *link,
		const struct dc_link_settings *link_settings)
{
	struct link_encoder *link_enc;
	struct encoder_feature_support *enc_caps;
	struct dpcd_caps *rx_caps = &link->dpcd_caps;
	enum dc_dp_training_pattern pattern = DP_TRAINING_PATTERN_SEQUENCE_2;

	link_enc = link_enc_cfg_get_link_enc(link);
	ASSERT(link_enc);
	enc_caps = &link_enc->features;

	switch (dp_get_link_encoding_format(link_settings)) {
	case DP_8b_10b_ENCODING:
		if (enc_caps->flags.bits.IS_TPS4_CAPABLE &&
				rx_caps->max_down_spread.bits.TPS4_SUPPORTED)
			pattern = DP_TRAINING_PATTERN_SEQUENCE_4;
		else if (enc_caps->flags.bits.IS_TPS3_CAPABLE &&
				rx_caps->max_ln_count.bits.TPS3_SUPPORTED)
			pattern = DP_TRAINING_PATTERN_SEQUENCE_3;
		else
			pattern = DP_TRAINING_PATTERN_SEQUENCE_2;
		break;
	case DP_128b_132b_ENCODING:
		pattern = DP_128b_132b_TPS2;
		break;
	default:
		pattern = DP_TRAINING_PATTERN_SEQUENCE_2;
		break;
	}
	return pattern;
}

static uint8_t get_dpcd_link_rate(const struct dc_link_settings *link_settings)
{
	uint8_t link_rate = 0;
	enum dp_link_encoding encoding = dp_get_link_encoding_format(link_settings);

	if (encoding == DP_128b_132b_ENCODING)
		switch (link_settings->link_rate) {
		case LINK_RATE_UHBR10:
			link_rate = 0x1;
			break;
		case LINK_RATE_UHBR20:
			link_rate = 0x2;
			break;
		case LINK_RATE_UHBR13_5:
			link_rate = 0x4;
			break;
		default:
			link_rate = 0;
			break;
		}
	else if (encoding == DP_8b_10b_ENCODING)
		link_rate = (uint8_t) link_settings->link_rate;
	else
		link_rate = 0;

	return link_rate;
}

static void vendor_specific_lttpr_wa_one_start(struct dc_link *link)
{
	const uint8_t vendor_lttpr_write_data[4] = {0x1, 0x50, 0x63, 0xff};
	const uint8_t offset = dp_convert_to_count(
			link->dpcd_caps.lttpr_caps.phy_repeater_cnt);
	uint32_t vendor_lttpr_write_address = 0xF004F;

	if (offset != 0xFF)
		vendor_lttpr_write_address +=
				((DP_REPEATER_CONFIGURATION_AND_STATUS_SIZE) * (offset - 1));

	/* W/A for certain LTTPR to reset their lane settings, part one of two */
	core_link_write_dpcd(
			link,
			vendor_lttpr_write_address,
			&vendor_lttpr_write_data[0],
			sizeof(vendor_lttpr_write_data));
}

static void vendor_specific_lttpr_wa_one_two(
	struct dc_link *link,
	const uint8_t rate)
{
	if (link->apply_vendor_specific_lttpr_link_rate_wa) {
		uint8_t toggle_rate = 0x0;

		if (rate == 0x6)
			toggle_rate = 0xA;
		else
			toggle_rate = 0x6;

		if (link->vendor_specific_lttpr_link_rate_wa == rate) {
			/* W/A for certain LTTPR to reset internal state for link training */
			core_link_write_dpcd(
					link,
					DP_LINK_BW_SET,
					&toggle_rate,
					1);
		}

		/* Store the last attempted link rate for this link */
		link->vendor_specific_lttpr_link_rate_wa = rate;
	}
}

static void dp_fixed_vs_pe_read_lane_adjust(
	struct dc_link *link,
	union dpcd_training_lane dpcd_lane_adjust[LANE_COUNT_DP_MAX])
{
	const uint8_t vendor_lttpr_write_data_vs[3] = {0x0, 0x53, 0x63};
	const uint8_t vendor_lttpr_write_data_pe[3] = {0x0, 0x54, 0x63};
	const uint8_t offset = dp_convert_to_count(
			link->dpcd_caps.lttpr_caps.phy_repeater_cnt);
	uint32_t vendor_lttpr_write_address = 0xF004F;
	uint32_t vendor_lttpr_read_address = 0xF0053;
	uint8_t dprx_vs = 0;
	uint8_t dprx_pe = 0;
	uint8_t lane;

	if (offset != 0xFF) {
		vendor_lttpr_write_address +=
				((DP_REPEATER_CONFIGURATION_AND_STATUS_SIZE) * (offset - 1));
		vendor_lttpr_read_address +=
				((DP_REPEATER_CONFIGURATION_AND_STATUS_SIZE) * (offset - 1));
	}

	/* W/A to read lane settings requested by DPRX */
	core_link_write_dpcd(
			link,
			vendor_lttpr_write_address,
			&vendor_lttpr_write_data_vs[0],
			sizeof(vendor_lttpr_write_data_vs));
	core_link_read_dpcd(
			link,
			vendor_lttpr_read_address,
			&dprx_vs,
			1);
	core_link_write_dpcd(
			link,
			vendor_lttpr_write_address,
			&vendor_lttpr_write_data_pe[0],
			sizeof(vendor_lttpr_write_data_pe));
	core_link_read_dpcd(
			link,
			vendor_lttpr_read_address,
			&dprx_pe,
			1);

	for (lane = 0; lane < LANE_COUNT_DP_MAX; lane++) {
		dpcd_lane_adjust[lane].bits.VOLTAGE_SWING_SET  = (dprx_vs >> (2 * lane)) & 0x3;
		dpcd_lane_adjust[lane].bits.PRE_EMPHASIS_SET = (dprx_pe >> (2 * lane)) & 0x3;
	}
}

static void vendor_specific_lttpr_wa_four(
	struct dc_link *link,
	bool apply_wa)
{
	const uint8_t vendor_lttpr_write_data_one[4] = {0x1, 0x55, 0x63, 0x8};
	const uint8_t vendor_lttpr_write_data_two[4] = {0x1, 0x55, 0x63, 0x0};
	const uint8_t offset = dp_convert_to_count(
			link->dpcd_caps.lttpr_caps.phy_repeater_cnt);
	uint32_t vendor_lttpr_write_address = 0xF004F;
	uint8_t sink_status = 0;
	uint8_t i;

	if (offset != 0xFF)
		vendor_lttpr_write_address +=
				((DP_REPEATER_CONFIGURATION_AND_STATUS_SIZE) * (offset - 1));

	/* W/A to pass through DPCD write of TPS=0 to DPRX */
	if (apply_wa) {
		core_link_write_dpcd(
				link,
				vendor_lttpr_write_address,
				&vendor_lttpr_write_data_one[0],
				sizeof(vendor_lttpr_write_data_one));
	}

	/* clear training pattern set */
	dpcd_set_training_pattern(link, DP_TRAINING_PATTERN_VIDEOIDLE);

	if (apply_wa) {
		core_link_write_dpcd(
				link,
				vendor_lttpr_write_address,
				&vendor_lttpr_write_data_two[0],
				sizeof(vendor_lttpr_write_data_two));
	}

	/* poll for intra-hop disable */
	for (i = 0; i < 10; i++) {
		if ((core_link_read_dpcd(link, DP_SINK_STATUS, &sink_status, 1) == DC_OK) &&
				(sink_status & DP_INTRA_HOP_AUX_REPLY_INDICATION) == 0)
			break;
		udelay(1000);
	}
}

static void dp_fixed_vs_pe_set_retimer_lane_settings(
	struct dc_link *link,
	const union dpcd_training_lane dpcd_lane_adjust[LANE_COUNT_DP_MAX],
	uint8_t lane_count)
{
	const uint8_t offset = dp_convert_to_count(
			link->dpcd_caps.lttpr_caps.phy_repeater_cnt);
	const uint8_t vendor_lttpr_write_data_reset[4] = {0x1, 0x50, 0x63, 0xFF};
	uint32_t vendor_lttpr_write_address = 0xF004F;
	uint8_t vendor_lttpr_write_data_vs[4] = {0x1, 0x51, 0x63, 0x0};
	uint8_t vendor_lttpr_write_data_pe[4] = {0x1, 0x52, 0x63, 0x0};
	uint8_t lane = 0;

	if (offset != 0xFF) {
		vendor_lttpr_write_address +=
				((DP_REPEATER_CONFIGURATION_AND_STATUS_SIZE) * (offset - 1));
	}

	for (lane = 0; lane < lane_count; lane++) {
		vendor_lttpr_write_data_vs[3] |=
				dpcd_lane_adjust[lane].bits.VOLTAGE_SWING_SET << (2 * lane);
		vendor_lttpr_write_data_pe[3] |=
				dpcd_lane_adjust[lane].bits.PRE_EMPHASIS_SET << (2 * lane);
	}

	/* Force LTTPR to output desired VS and PE */
	core_link_write_dpcd(
			link,
			vendor_lttpr_write_address,
			&vendor_lttpr_write_data_reset[0],
			sizeof(vendor_lttpr_write_data_reset));
	core_link_write_dpcd(
			link,
			vendor_lttpr_write_address,
			&vendor_lttpr_write_data_vs[0],
			sizeof(vendor_lttpr_write_data_vs));
	core_link_write_dpcd(
			link,
			vendor_lttpr_write_address,
			&vendor_lttpr_write_data_pe[0],
			sizeof(vendor_lttpr_write_data_pe));
}

enum dc_status dpcd_set_link_settings(
	struct dc_link *link,
	const struct link_training_settings *lt_settings)
{
	uint8_t rate;
	enum dc_status status;

	union down_spread_ctrl downspread = {0};
	union lane_count_set lane_count_set = {0};

	downspread.raw = (uint8_t)
	(lt_settings->link_settings.link_spread);

	lane_count_set.bits.LANE_COUNT_SET =
	lt_settings->link_settings.lane_count;

	lane_count_set.bits.ENHANCED_FRAMING = lt_settings->enhanced_framing;
	lane_count_set.bits.POST_LT_ADJ_REQ_GRANTED = 0;


	if (link->ep_type == DISPLAY_ENDPOINT_PHY &&
			lt_settings->pattern_for_eq < DP_TRAINING_PATTERN_SEQUENCE_4) {
		lane_count_set.bits.POST_LT_ADJ_REQ_GRANTED =
				link->dpcd_caps.max_ln_count.bits.POST_LT_ADJ_REQ_SUPPORTED;
	}

	status = core_link_write_dpcd(link, DP_DOWNSPREAD_CTRL,
		&downspread.raw, sizeof(downspread));

	status = core_link_write_dpcd(link, DP_LANE_COUNT_SET,
		&lane_count_set.raw, 1);

	if (link->dpcd_caps.dpcd_rev.raw >= DPCD_REV_13 &&
			lt_settings->link_settings.use_link_rate_set == true) {
		rate = 0;
		/* WA for some MUX chips that will power down with eDP and lose supported
		 * link rate set for eDP 1.4. Source reads DPCD 0x010 again to ensure
		 * MUX chip gets link rate set back before link training.
		 */
		if (link->connector_signal == SIGNAL_TYPE_EDP) {
			uint8_t supported_link_rates[16];

			core_link_read_dpcd(link, DP_SUPPORTED_LINK_RATES,
					supported_link_rates, sizeof(supported_link_rates));
		}
		status = core_link_write_dpcd(link, DP_LINK_BW_SET, &rate, 1);
		status = core_link_write_dpcd(link, DP_LINK_RATE_SET,
				&lt_settings->link_settings.link_rate_set, 1);
	} else {
		rate = get_dpcd_link_rate(&lt_settings->link_settings);
		if (link->dc->debug.apply_vendor_specific_lttpr_wa &&
					(link->chip_caps & EXT_DISPLAY_PATH_CAPS__DP_FIXED_VS_EN) &&
					link->lttpr_mode == LTTPR_MODE_TRANSPARENT)
			vendor_specific_lttpr_wa_one_start(link);

		if (link->dc->debug.apply_vendor_specific_lttpr_wa &&
					(link->chip_caps & EXT_DISPLAY_PATH_CAPS__DP_FIXED_VS_EN))
			vendor_specific_lttpr_wa_one_two(link, rate);

		status = core_link_write_dpcd(link, DP_LINK_BW_SET, &rate, 1);
	}

	if (rate) {
		DC_LOG_HW_LINK_TRAINING("%s\n %x rate = %x\n %x lane = %x framing = %x\n %x spread = %x\n",
			__func__,
			DP_LINK_BW_SET,
			lt_settings->link_settings.link_rate,
			DP_LANE_COUNT_SET,
			lt_settings->link_settings.lane_count,
			lt_settings->enhanced_framing,
			DP_DOWNSPREAD_CTRL,
			lt_settings->link_settings.link_spread);
	} else {
		DC_LOG_HW_LINK_TRAINING("%s\n %x rate set = %x\n %x lane = %x framing = %x\n %x spread = %x\n",
			__func__,
			DP_LINK_RATE_SET,
			lt_settings->link_settings.link_rate_set,
			DP_LANE_COUNT_SET,
			lt_settings->link_settings.lane_count,
			lt_settings->enhanced_framing,
			DP_DOWNSPREAD_CTRL,
			lt_settings->link_settings.link_spread);
	}

	return status;
}

uint8_t dc_dp_initialize_scrambling_data_symbols(
	struct dc_link *link,
	enum dc_dp_training_pattern pattern)
{
	uint8_t disable_scrabled_data_symbols = 0;

	switch (pattern) {
	case DP_TRAINING_PATTERN_SEQUENCE_1:
	case DP_TRAINING_PATTERN_SEQUENCE_2:
	case DP_TRAINING_PATTERN_SEQUENCE_3:
		disable_scrabled_data_symbols = 1;
		break;
	case DP_TRAINING_PATTERN_SEQUENCE_4:
	case DP_128b_132b_TPS1:
	case DP_128b_132b_TPS2:
		disable_scrabled_data_symbols = 0;
		break;
	default:
		ASSERT(0);
		DC_LOG_HW_LINK_TRAINING("%s: Invalid HW Training pattern: %d\n",
			__func__, pattern);
		break;
	}
	return disable_scrabled_data_symbols;
}

static inline bool is_repeater(struct dc_link *link, uint32_t offset)
{
	return (link->lttpr_mode == LTTPR_MODE_NON_TRANSPARENT) && (offset != 0);
}

static void dpcd_set_lt_pattern_and_lane_settings(
	struct dc_link *link,
	const struct link_training_settings *lt_settings,
	enum dc_dp_training_pattern pattern,
	uint32_t offset)
{
	uint32_t dpcd_base_lt_offset;

	uint8_t dpcd_lt_buffer[5] = {0};
	union dpcd_training_pattern dpcd_pattern = { 0 };
	uint32_t size_in_bytes;
	bool edp_workaround = false; /* TODO link_prop.INTERNAL */
	dpcd_base_lt_offset = DP_TRAINING_PATTERN_SET;

	if (is_repeater(link, offset))
		dpcd_base_lt_offset = DP_TRAINING_PATTERN_SET_PHY_REPEATER1 +
			((DP_REPEATER_CONFIGURATION_AND_STATUS_SIZE) * (offset - 1));

	/*****************************************************************
	* DpcdAddress_TrainingPatternSet
	*****************************************************************/
	dpcd_pattern.v1_4.TRAINING_PATTERN_SET =
		dc_dp_training_pattern_to_dpcd_training_pattern(link, pattern);

	dpcd_pattern.v1_4.SCRAMBLING_DISABLE =
		dc_dp_initialize_scrambling_data_symbols(link, pattern);

	dpcd_lt_buffer[DP_TRAINING_PATTERN_SET - DP_TRAINING_PATTERN_SET]
		= dpcd_pattern.raw;

	if (is_repeater(link, offset)) {
		DC_LOG_HW_LINK_TRAINING("%s\n LTTPR Repeater ID: %d\n 0x%X pattern = %x\n",
			__func__,
			offset,
			dpcd_base_lt_offset,
			dpcd_pattern.v1_4.TRAINING_PATTERN_SET);
	} else {
		DC_LOG_HW_LINK_TRAINING("%s\n 0x%X pattern = %x\n",
			__func__,
			dpcd_base_lt_offset,
			dpcd_pattern.v1_4.TRAINING_PATTERN_SET);
	}

	/* concatenate everything into one buffer*/
	size_in_bytes = lt_settings->link_settings.lane_count *
			sizeof(lt_settings->dpcd_lane_settings[0]);

	 // 0x00103 - 0x00102
	memmove(
		&dpcd_lt_buffer[DP_TRAINING_LANE0_SET - DP_TRAINING_PATTERN_SET],
		lt_settings->dpcd_lane_settings,
		size_in_bytes);

	if (is_repeater(link, offset)) {
		if (dp_get_link_encoding_format(&lt_settings->link_settings) ==
				DP_128b_132b_ENCODING)
			DC_LOG_HW_LINK_TRAINING("%s:\n LTTPR Repeater ID: %d\n"
					" 0x%X TX_FFE_PRESET_VALUE = %x\n",
					__func__,
					offset,
					dpcd_base_lt_offset,
					lt_settings->dpcd_lane_settings[0].tx_ffe.PRESET_VALUE);
		else if (dp_get_link_encoding_format(&lt_settings->link_settings) ==
				DP_8b_10b_ENCODING)
		DC_LOG_HW_LINK_TRAINING("%s:\n LTTPR Repeater ID: %d\n"
				" 0x%X VS set = %x PE set = %x max VS Reached = %x  max PE Reached = %x\n",
			__func__,
			offset,
			dpcd_base_lt_offset,
			lt_settings->dpcd_lane_settings[0].bits.VOLTAGE_SWING_SET,
			lt_settings->dpcd_lane_settings[0].bits.PRE_EMPHASIS_SET,
			lt_settings->dpcd_lane_settings[0].bits.MAX_SWING_REACHED,
			lt_settings->dpcd_lane_settings[0].bits.MAX_PRE_EMPHASIS_REACHED);
	} else {
		if (dp_get_link_encoding_format(&lt_settings->link_settings) ==
				DP_128b_132b_ENCODING)
			DC_LOG_HW_LINK_TRAINING("%s:\n 0x%X TX_FFE_PRESET_VALUE = %x\n",
					__func__,
					dpcd_base_lt_offset,
					lt_settings->dpcd_lane_settings[0].tx_ffe.PRESET_VALUE);
		else if (dp_get_link_encoding_format(&lt_settings->link_settings) ==
				DP_8b_10b_ENCODING)
			DC_LOG_HW_LINK_TRAINING("%s:\n 0x%X VS set = %x  PE set = %x max VS Reached = %x  max PE Reached = %x\n",
					__func__,
					dpcd_base_lt_offset,
					lt_settings->dpcd_lane_settings[0].bits.VOLTAGE_SWING_SET,
					lt_settings->dpcd_lane_settings[0].bits.PRE_EMPHASIS_SET,
					lt_settings->dpcd_lane_settings[0].bits.MAX_SWING_REACHED,
					lt_settings->dpcd_lane_settings[0].bits.MAX_PRE_EMPHASIS_REACHED);
	}
	if (edp_workaround) {
		/* for eDP write in 2 parts because the 5-byte burst is
		* causing issues on some eDP panels (EPR#366724)
		*/
		core_link_write_dpcd(
			link,
			DP_TRAINING_PATTERN_SET,
			&dpcd_pattern.raw,
			sizeof(dpcd_pattern.raw));

		core_link_write_dpcd(
			link,
			DP_TRAINING_LANE0_SET,
			(uint8_t *)(lt_settings->dpcd_lane_settings),
			size_in_bytes);

	} else if (dp_get_link_encoding_format(&lt_settings->link_settings) ==
			DP_128b_132b_ENCODING) {
		core_link_write_dpcd(
				link,
				dpcd_base_lt_offset,
				dpcd_lt_buffer,
				sizeof(dpcd_lt_buffer));
	} else
		/* write it all in (1 + number-of-lanes)-byte burst*/
		core_link_write_dpcd(
				link,
				dpcd_base_lt_offset,
				dpcd_lt_buffer,
				size_in_bytes + sizeof(dpcd_pattern.raw));
}

bool dp_is_cr_done(enum dc_lane_count ln_count,
	union lane_status *dpcd_lane_status)
{
	uint32_t lane;
	/*LANEx_CR_DONE bits All 1's?*/
	for (lane = 0; lane < (uint32_t)(ln_count); lane++) {
		if (!dpcd_lane_status[lane].bits.CR_DONE_0)
			return false;
	}
	return true;
}

bool dp_is_ch_eq_done(enum dc_lane_count ln_count,
		union lane_status *dpcd_lane_status)
{
	bool done = true;
	uint32_t lane;
	for (lane = 0; lane < (uint32_t)(ln_count); lane++)
		if (!dpcd_lane_status[lane].bits.CHANNEL_EQ_DONE_0)
			done = false;
	return done;
}

bool dp_is_symbol_locked(enum dc_lane_count ln_count,
		union lane_status *dpcd_lane_status)
{
	bool locked = true;
	uint32_t lane;
	for (lane = 0; lane < (uint32_t)(ln_count); lane++)
		if (!dpcd_lane_status[lane].bits.SYMBOL_LOCKED_0)
			locked = false;
	return locked;
}

bool dp_is_interlane_aligned(union lane_align_status_updated align_status)
{
	return align_status.bits.INTERLANE_ALIGN_DONE == 1;
}

void dp_hw_to_dpcd_lane_settings(
		const struct link_training_settings *lt_settings,
		const struct dc_lane_settings hw_lane_settings[LANE_COUNT_DP_MAX],
		union dpcd_training_lane dpcd_lane_settings[])
{
	uint8_t lane = 0;

	for (lane = 0; lane < LANE_COUNT_DP_MAX; lane++) {
		if (dp_get_link_encoding_format(&lt_settings->link_settings) ==
				DP_8b_10b_ENCODING) {
			dpcd_lane_settings[lane].bits.VOLTAGE_SWING_SET =
					(uint8_t)(hw_lane_settings[lane].VOLTAGE_SWING);
			dpcd_lane_settings[lane].bits.PRE_EMPHASIS_SET =
					(uint8_t)(hw_lane_settings[lane].PRE_EMPHASIS);
			dpcd_lane_settings[lane].bits.MAX_SWING_REACHED =
					(hw_lane_settings[lane].VOLTAGE_SWING ==
							VOLTAGE_SWING_MAX_LEVEL ? 1 : 0);
			dpcd_lane_settings[lane].bits.MAX_PRE_EMPHASIS_REACHED =
					(hw_lane_settings[lane].PRE_EMPHASIS ==
							PRE_EMPHASIS_MAX_LEVEL ? 1 : 0);
		}
		else if (dp_get_link_encoding_format(&lt_settings->link_settings) ==
				DP_128b_132b_ENCODING) {
			dpcd_lane_settings[lane].tx_ffe.PRESET_VALUE =
					hw_lane_settings[lane].FFE_PRESET.settings.level;
		}
	}
}

void dp_decide_lane_settings(
		const struct link_training_settings *lt_settings,
		const union lane_adjust ln_adjust[LANE_COUNT_DP_MAX],
		struct dc_lane_settings hw_lane_settings[LANE_COUNT_DP_MAX],
		union dpcd_training_lane dpcd_lane_settings[])
{
	uint32_t lane;

	for (lane = 0; lane < LANE_COUNT_DP_MAX; lane++) {
		if (dp_get_link_encoding_format(&lt_settings->link_settings) ==
				DP_8b_10b_ENCODING) {
			hw_lane_settings[lane].VOLTAGE_SWING =
					(enum dc_voltage_swing)(ln_adjust[lane].bits.
							VOLTAGE_SWING_LANE);
			hw_lane_settings[lane].PRE_EMPHASIS =
					(enum dc_pre_emphasis)(ln_adjust[lane].bits.
							PRE_EMPHASIS_LANE);
		}
		else if (dp_get_link_encoding_format(&lt_settings->link_settings) ==
				DP_128b_132b_ENCODING) {
			hw_lane_settings[lane].FFE_PRESET.raw =
					ln_adjust[lane].tx_ffe.PRESET_VALUE;
		}
	}
	dp_hw_to_dpcd_lane_settings(lt_settings, hw_lane_settings, dpcd_lane_settings);

	if (lt_settings->disallow_per_lane_settings) {
		/* we find the maximum of the requested settings across all lanes*/
		/* and set this maximum for all lanes*/
		maximize_lane_settings(lt_settings, hw_lane_settings);
		override_lane_settings(lt_settings, hw_lane_settings);

		if (lt_settings->always_match_dpcd_with_hw_lane_settings)
			dp_hw_to_dpcd_lane_settings(lt_settings, hw_lane_settings, dpcd_lane_settings);
	}

}

static uint8_t get_nibble_at_index(const uint8_t *buf,
	uint32_t index)
{
	uint8_t nibble;
	nibble = buf[index / 2];

	if (index % 2)
		nibble >>= 4;
	else
		nibble &= 0x0F;

	return nibble;
}

static enum dc_pre_emphasis get_max_pre_emphasis_for_voltage_swing(
	enum dc_voltage_swing voltage)
{
	enum dc_pre_emphasis pre_emphasis;
	pre_emphasis = PRE_EMPHASIS_MAX_LEVEL;

	if (voltage <= VOLTAGE_SWING_MAX_LEVEL)
		pre_emphasis = voltage_swing_to_pre_emphasis[voltage];

	return pre_emphasis;

}

static void maximize_lane_settings(const struct link_training_settings *lt_settings,
		struct dc_lane_settings lane_settings[LANE_COUNT_DP_MAX])
{
	uint32_t lane;
	struct dc_lane_settings max_requested;

	max_requested.VOLTAGE_SWING = lane_settings[0].VOLTAGE_SWING;
	max_requested.PRE_EMPHASIS = lane_settings[0].PRE_EMPHASIS;
	max_requested.FFE_PRESET = lane_settings[0].FFE_PRESET;

	/* Determine what the maximum of the requested settings are*/
	for (lane = 1; lane < lt_settings->link_settings.lane_count; lane++) {
		if (lane_settings[lane].VOLTAGE_SWING > max_requested.VOLTAGE_SWING)
			max_requested.VOLTAGE_SWING = lane_settings[lane].VOLTAGE_SWING;

		if (lane_settings[lane].PRE_EMPHASIS > max_requested.PRE_EMPHASIS)
			max_requested.PRE_EMPHASIS = lane_settings[lane].PRE_EMPHASIS;
		if (lane_settings[lane].FFE_PRESET.settings.level >
				max_requested.FFE_PRESET.settings.level)
			max_requested.FFE_PRESET.settings.level =
					lane_settings[lane].FFE_PRESET.settings.level;
	}

	/* make sure the requested settings are
	 * not higher than maximum settings*/
	if (max_requested.VOLTAGE_SWING > VOLTAGE_SWING_MAX_LEVEL)
		max_requested.VOLTAGE_SWING = VOLTAGE_SWING_MAX_LEVEL;

	if (max_requested.PRE_EMPHASIS > PRE_EMPHASIS_MAX_LEVEL)
		max_requested.PRE_EMPHASIS = PRE_EMPHASIS_MAX_LEVEL;
	if (max_requested.FFE_PRESET.settings.level > DP_FFE_PRESET_MAX_LEVEL)
		max_requested.FFE_PRESET.settings.level = DP_FFE_PRESET_MAX_LEVEL;

	/* make sure the pre-emphasis matches the voltage swing*/
	if (max_requested.PRE_EMPHASIS >
		get_max_pre_emphasis_for_voltage_swing(
			max_requested.VOLTAGE_SWING))
		max_requested.PRE_EMPHASIS =
		get_max_pre_emphasis_for_voltage_swing(
			max_requested.VOLTAGE_SWING);

	for (lane = 0; lane < LANE_COUNT_DP_MAX; lane++) {
		lane_settings[lane].VOLTAGE_SWING = max_requested.VOLTAGE_SWING;
		lane_settings[lane].PRE_EMPHASIS = max_requested.PRE_EMPHASIS;
		lane_settings[lane].FFE_PRESET = max_requested.FFE_PRESET;
	}
}

static void override_lane_settings(const struct link_training_settings *lt_settings,
		struct dc_lane_settings lane_settings[LANE_COUNT_DP_MAX])
{
	uint32_t lane;

	if (lt_settings->voltage_swing == NULL &&
	    lt_settings->pre_emphasis == NULL &&
	    lt_settings->ffe_preset == NULL &&
	    lt_settings->post_cursor2 == NULL)

		return;

	for (lane = 1; lane < LANE_COUNT_DP_MAX; lane++) {
		if (lt_settings->voltage_swing)
			lane_settings[lane].VOLTAGE_SWING = *lt_settings->voltage_swing;
		if (lt_settings->pre_emphasis)
			lane_settings[lane].PRE_EMPHASIS = *lt_settings->pre_emphasis;
		if (lt_settings->post_cursor2)
			lane_settings[lane].POST_CURSOR2 = *lt_settings->post_cursor2;
		if (lt_settings->ffe_preset)
			lane_settings[lane].FFE_PRESET = *lt_settings->ffe_preset;
	}
}

enum dc_status dp_get_lane_status_and_lane_adjust(
	struct dc_link *link,
	const struct link_training_settings *link_training_setting,
	union lane_status ln_status[LANE_COUNT_DP_MAX],
	union lane_align_status_updated *ln_align,
	union lane_adjust ln_adjust[LANE_COUNT_DP_MAX],
	uint32_t offset)
{
	unsigned int lane01_status_address = DP_LANE0_1_STATUS;
	uint8_t lane_adjust_offset = 4;
	unsigned int lane01_adjust_address;
	uint8_t dpcd_buf[6] = {0};
	uint32_t lane;
	enum dc_status status;

	if (is_repeater(link, offset)) {
		lane01_status_address =
				DP_LANE0_1_STATUS_PHY_REPEATER1 +
				((DP_REPEATER_CONFIGURATION_AND_STATUS_SIZE) * (offset - 1));
		lane_adjust_offset = 3;
	}

	status = core_link_read_dpcd(
		link,
		lane01_status_address,
		(uint8_t *)(dpcd_buf),
		sizeof(dpcd_buf));

	if (status != DC_OK) {
		DC_LOG_HW_LINK_TRAINING("%s:\n Failed to read from address 0x%X,"
			" keep current lane status and lane adjust unchanged",
			__func__,
			lane01_status_address);
		return status;
	}

	for (lane = 0; lane <
		(uint32_t)(link_training_setting->link_settings.lane_count);
		lane++) {

		ln_status[lane].raw =
			get_nibble_at_index(&dpcd_buf[0], lane);
		ln_adjust[lane].raw =
			get_nibble_at_index(&dpcd_buf[lane_adjust_offset], lane);
	}

	ln_align->raw = dpcd_buf[2];

	if (is_repeater(link, offset)) {
		DC_LOG_HW_LINK_TRAINING("%s:\n LTTPR Repeater ID: %d\n"
				" 0x%X Lane01Status = %x\n 0x%X Lane23Status = %x\n ",
			__func__,
			offset,
			lane01_status_address, dpcd_buf[0],
			lane01_status_address + 1, dpcd_buf[1]);
	} else {
		DC_LOG_HW_LINK_TRAINING("%s:\n 0x%X Lane01Status = %x\n 0x%X Lane23Status = %x\n ",
			__func__,
			lane01_status_address, dpcd_buf[0],
			lane01_status_address + 1, dpcd_buf[1]);
	}
	lane01_adjust_address = DP_ADJUST_REQUEST_LANE0_1;

	if (is_repeater(link, offset))
		lane01_adjust_address = DP_ADJUST_REQUEST_LANE0_1_PHY_REPEATER1 +
				((DP_REPEATER_CONFIGURATION_AND_STATUS_SIZE) * (offset - 1));

	if (is_repeater(link, offset)) {
		DC_LOG_HW_LINK_TRAINING("%s:\n LTTPR Repeater ID: %d\n"
				" 0x%X Lane01AdjustRequest = %x\n 0x%X Lane23AdjustRequest = %x\n",
					__func__,
					offset,
					lane01_adjust_address,
					dpcd_buf[lane_adjust_offset],
					lane01_adjust_address + 1,
					dpcd_buf[lane_adjust_offset + 1]);
	} else {
		DC_LOG_HW_LINK_TRAINING("%s:\n 0x%X Lane01AdjustRequest = %x\n 0x%X Lane23AdjustRequest = %x\n",
			__func__,
			lane01_adjust_address,
			dpcd_buf[lane_adjust_offset],
			lane01_adjust_address + 1,
			dpcd_buf[lane_adjust_offset + 1]);
	}

	return status;
}

enum dc_status dpcd_set_lane_settings(
	struct dc_link *link,
	const struct link_training_settings *link_training_setting,
	uint32_t offset)
{
	unsigned int lane0_set_address;
	enum dc_status status;

	lane0_set_address = DP_TRAINING_LANE0_SET;

	if (is_repeater(link, offset))
		lane0_set_address = DP_TRAINING_LANE0_SET_PHY_REPEATER1 +
		((DP_REPEATER_CONFIGURATION_AND_STATUS_SIZE) * (offset - 1));

	status = core_link_write_dpcd(link,
		lane0_set_address,
		(uint8_t *)(link_training_setting->dpcd_lane_settings),
		link_training_setting->link_settings.lane_count);

	if (is_repeater(link, offset)) {
		if (dp_get_link_encoding_format(&link_training_setting->link_settings) ==
				DP_128b_132b_ENCODING)
			DC_LOG_HW_LINK_TRAINING("%s:\n LTTPR Repeater ID: %d\n"
					" 0x%X TX_FFE_PRESET_VALUE = %x\n",
					__func__,
					offset,
					lane0_set_address,
					link_training_setting->dpcd_lane_settings[0].tx_ffe.PRESET_VALUE);
		else if (dp_get_link_encoding_format(&link_training_setting->link_settings) ==
				DP_8b_10b_ENCODING)
		DC_LOG_HW_LINK_TRAINING("%s\n LTTPR Repeater ID: %d\n"
				" 0x%X VS set = %x  PE set = %x max VS Reached = %x  max PE Reached = %x\n",
			__func__,
			offset,
			lane0_set_address,
			link_training_setting->dpcd_lane_settings[0].bits.VOLTAGE_SWING_SET,
			link_training_setting->dpcd_lane_settings[0].bits.PRE_EMPHASIS_SET,
			link_training_setting->dpcd_lane_settings[0].bits.MAX_SWING_REACHED,
			link_training_setting->dpcd_lane_settings[0].bits.MAX_PRE_EMPHASIS_REACHED);

	} else {
		if (dp_get_link_encoding_format(&link_training_setting->link_settings) ==
				DP_128b_132b_ENCODING)
			DC_LOG_HW_LINK_TRAINING("%s:\n 0x%X TX_FFE_PRESET_VALUE = %x\n",
					__func__,
					lane0_set_address,
					link_training_setting->dpcd_lane_settings[0].tx_ffe.PRESET_VALUE);
		else if (dp_get_link_encoding_format(&link_training_setting->link_settings) ==
				DP_8b_10b_ENCODING)
		DC_LOG_HW_LINK_TRAINING("%s\n 0x%X VS set = %x  PE set = %x max VS Reached = %x  max PE Reached = %x\n",
			__func__,
			lane0_set_address,
			link_training_setting->dpcd_lane_settings[0].bits.VOLTAGE_SWING_SET,
			link_training_setting->dpcd_lane_settings[0].bits.PRE_EMPHASIS_SET,
			link_training_setting->dpcd_lane_settings[0].bits.MAX_SWING_REACHED,
			link_training_setting->dpcd_lane_settings[0].bits.MAX_PRE_EMPHASIS_REACHED);
	}

	return status;
}

bool dp_is_max_vs_reached(
	const struct link_training_settings *lt_settings)
{
	uint32_t lane;
	for (lane = 0; lane <
		(uint32_t)(lt_settings->link_settings.lane_count);
		lane++) {
		if (lt_settings->dpcd_lane_settings[lane].bits.VOLTAGE_SWING_SET
			== VOLTAGE_SWING_MAX_LEVEL)
			return true;
	}
	return false;

}

static bool perform_post_lt_adj_req_sequence(
	struct dc_link *link,
	const struct link_resource *link_res,
	struct link_training_settings *lt_settings)
{
	enum dc_lane_count lane_count =
	lt_settings->link_settings.lane_count;

	uint32_t adj_req_count;
	uint32_t adj_req_timer;
	bool req_drv_setting_changed;
	uint32_t lane;
	union lane_status dpcd_lane_status[LANE_COUNT_DP_MAX] = {0};
	union lane_align_status_updated dpcd_lane_status_updated = {0};
	union lane_adjust dpcd_lane_adjust[LANE_COUNT_DP_MAX] = {0};

	req_drv_setting_changed = false;
	for (adj_req_count = 0; adj_req_count < POST_LT_ADJ_REQ_LIMIT;
	adj_req_count++) {

		req_drv_setting_changed = false;

		for (adj_req_timer = 0;
			adj_req_timer < POST_LT_ADJ_REQ_TIMEOUT;
			adj_req_timer++) {

			dp_get_lane_status_and_lane_adjust(
				link,
				lt_settings,
				dpcd_lane_status,
				&dpcd_lane_status_updated,
				dpcd_lane_adjust,
				DPRX);

			if (dpcd_lane_status_updated.bits.
					POST_LT_ADJ_REQ_IN_PROGRESS == 0)
				return true;

			if (!dp_is_cr_done(lane_count, dpcd_lane_status))
				return false;

			if (!dp_is_ch_eq_done(lane_count, dpcd_lane_status) ||
					!dp_is_symbol_locked(lane_count, dpcd_lane_status) ||
					!dp_is_interlane_aligned(dpcd_lane_status_updated))
				return false;

			for (lane = 0; lane < (uint32_t)(lane_count); lane++) {

				if (lt_settings->
				dpcd_lane_settings[lane].bits.VOLTAGE_SWING_SET !=
				dpcd_lane_adjust[lane].bits.VOLTAGE_SWING_LANE ||
				lt_settings->dpcd_lane_settings[lane].bits.PRE_EMPHASIS_SET !=
				dpcd_lane_adjust[lane].bits.PRE_EMPHASIS_LANE) {

					req_drv_setting_changed = true;
					break;
				}
			}

			if (req_drv_setting_changed) {
				dp_decide_lane_settings(lt_settings, dpcd_lane_adjust,
						lt_settings->hw_lane_settings, lt_settings->dpcd_lane_settings);

				dc_link_dp_set_drive_settings(link,
						link_res,
						lt_settings);
				break;
			}

			msleep(1);
		}

		if (!req_drv_setting_changed) {
			DC_LOG_WARNING("%s: Post Link Training Adjust Request Timed out\n",
				__func__);

			ASSERT(0);
			return true;
		}
	}
	DC_LOG_WARNING("%s: Post Link Training Adjust Request limit reached\n",
		__func__);

	ASSERT(0);
	return true;

}

/* Only used for channel equalization */
uint32_t dp_translate_training_aux_read_interval(uint32_t dpcd_aux_read_interval)
{
	unsigned int aux_rd_interval_us = 400;

	switch (dpcd_aux_read_interval) {
	case 0x01:
		aux_rd_interval_us = 4000;
		break;
	case 0x02:
		aux_rd_interval_us = 8000;
		break;
	case 0x03:
		aux_rd_interval_us = 12000;
		break;
	case 0x04:
		aux_rd_interval_us = 16000;
		break;
	case 0x05:
		aux_rd_interval_us = 32000;
		break;
	case 0x06:
		aux_rd_interval_us = 64000;
		break;
	default:
		break;
	}

	return aux_rd_interval_us;
}

enum link_training_result dp_get_cr_failure(enum dc_lane_count ln_count,
					union lane_status *dpcd_lane_status)
{
	enum link_training_result result = LINK_TRAINING_SUCCESS;

	if (ln_count >= LANE_COUNT_ONE && !dpcd_lane_status[0].bits.CR_DONE_0)
		result = LINK_TRAINING_CR_FAIL_LANE0;
	else if (ln_count >= LANE_COUNT_TWO && !dpcd_lane_status[1].bits.CR_DONE_0)
		result = LINK_TRAINING_CR_FAIL_LANE1;
	else if (ln_count >= LANE_COUNT_FOUR && !dpcd_lane_status[2].bits.CR_DONE_0)
		result = LINK_TRAINING_CR_FAIL_LANE23;
	else if (ln_count >= LANE_COUNT_FOUR && !dpcd_lane_status[3].bits.CR_DONE_0)
		result = LINK_TRAINING_CR_FAIL_LANE23;
	return result;
}

static enum link_training_result perform_channel_equalization_sequence(
	struct dc_link *link,
	const struct link_resource *link_res,
	struct link_training_settings *lt_settings,
	uint32_t offset)
{
	enum dc_dp_training_pattern tr_pattern;
	uint32_t retries_ch_eq;
	uint32_t wait_time_microsec;
	enum dc_lane_count lane_count = lt_settings->link_settings.lane_count;
	union lane_align_status_updated dpcd_lane_status_updated = {0};
	union lane_status dpcd_lane_status[LANE_COUNT_DP_MAX] = {0};
	union lane_adjust dpcd_lane_adjust[LANE_COUNT_DP_MAX] = {0};

	/* Note: also check that TPS4 is a supported feature*/
	tr_pattern = lt_settings->pattern_for_eq;

	if (is_repeater(link, offset) && dp_get_link_encoding_format(&lt_settings->link_settings) == DP_8b_10b_ENCODING)
		tr_pattern = DP_TRAINING_PATTERN_SEQUENCE_4;

	dp_set_hw_training_pattern(link, link_res, tr_pattern, offset);

	for (retries_ch_eq = 0; retries_ch_eq <= LINK_TRAINING_MAX_RETRY_COUNT;
		retries_ch_eq++) {

		dp_set_hw_lane_settings(link, link_res, lt_settings, offset);

		/* 2. update DPCD*/
		if (!retries_ch_eq)
			/* EPR #361076 - write as a 5-byte burst,
			 * but only for the 1-st iteration
			 */

			dpcd_set_lt_pattern_and_lane_settings(
				link,
				lt_settings,
				tr_pattern, offset);
		else
			dpcd_set_lane_settings(link, lt_settings, offset);

		/* 3. wait for receiver to lock-on*/
		wait_time_microsec = lt_settings->eq_pattern_time;

		if (is_repeater(link, offset))
			wait_time_microsec =
					dp_translate_training_aux_read_interval(
						link->dpcd_caps.lttpr_caps.aux_rd_interval[offset - 1]);

		if (link->dc->debug.apply_vendor_specific_lttpr_wa &&
				(link->chip_caps & EXT_DISPLAY_PATH_CAPS__DP_FIXED_VS_EN) &&
				link->lttpr_mode == LTTPR_MODE_TRANSPARENT) {
			wait_time_microsec = 16000;
		}

		dp_wait_for_training_aux_rd_interval(
				link,
				wait_time_microsec);

		/* 4. Read lane status and requested
		 * drive settings as set by the sink*/

		dp_get_lane_status_and_lane_adjust(
			link,
			lt_settings,
			dpcd_lane_status,
			&dpcd_lane_status_updated,
			dpcd_lane_adjust,
			offset);

		/* 5. check CR done*/
		if (!dp_is_cr_done(lane_count, dpcd_lane_status))
			return LINK_TRAINING_EQ_FAIL_CR;

		/* 6. check CHEQ done*/
		if (dp_is_ch_eq_done(lane_count, dpcd_lane_status) &&
				dp_is_symbol_locked(lane_count, dpcd_lane_status) &&
				dp_is_interlane_aligned(dpcd_lane_status_updated))
			return LINK_TRAINING_SUCCESS;

		/* 7. update VS/PE/PC2 in lt_settings*/
		dp_decide_lane_settings(lt_settings, dpcd_lane_adjust,
				lt_settings->hw_lane_settings, lt_settings->dpcd_lane_settings);
	}

	return LINK_TRAINING_EQ_FAIL_EQ;

}

static void start_clock_recovery_pattern_early(struct dc_link *link,
		const struct link_resource *link_res,
		struct link_training_settings *lt_settings,
		uint32_t offset)
{
	DC_LOG_HW_LINK_TRAINING("%s\n GPU sends TPS1. Wait 400us.\n",
			__func__);
	dp_set_hw_training_pattern(link, link_res, lt_settings->pattern_for_cr, offset);
	dp_set_hw_lane_settings(link, link_res, lt_settings, offset);
	udelay(400);
}

static enum link_training_result perform_clock_recovery_sequence(
	struct dc_link *link,
	const struct link_resource *link_res,
	struct link_training_settings *lt_settings,
	uint32_t offset)
{
	uint32_t retries_cr;
	uint32_t retry_count;
	uint32_t wait_time_microsec;
	enum dc_lane_count lane_count = lt_settings->link_settings.lane_count;
	union lane_status dpcd_lane_status[LANE_COUNT_DP_MAX];
	union lane_align_status_updated dpcd_lane_status_updated;
	union lane_adjust dpcd_lane_adjust[LANE_COUNT_DP_MAX] = { { {0} } };

	retries_cr = 0;
	retry_count = 0;

	memset(&dpcd_lane_status, '\0', sizeof(dpcd_lane_status));
	memset(&dpcd_lane_status_updated, '\0',
	sizeof(dpcd_lane_status_updated));

	if (!link->ctx->dc->work_arounds.lt_early_cr_pattern)
		dp_set_hw_training_pattern(link, link_res, lt_settings->pattern_for_cr, offset);

	/* najeeb - The synaptics MST hub can put the LT in
	* infinite loop by switching the VS
	*/
	/* between level 0 and level 1 continuously, here
	* we try for CR lock for LinkTrainingMaxCRRetry count*/
	while ((retries_cr < LINK_TRAINING_MAX_RETRY_COUNT) &&
		(retry_count < LINK_TRAINING_MAX_CR_RETRY)) {


		/* 1. call HWSS to set lane settings*/
		dp_set_hw_lane_settings(
				link,
				link_res,
				lt_settings,
				offset);

		/* 2. update DPCD of the receiver*/
		if (!retry_count)
			/* EPR #361076 - write as a 5-byte burst,
			 * but only for the 1-st iteration.*/
			dpcd_set_lt_pattern_and_lane_settings(
					link,
					lt_settings,
					lt_settings->pattern_for_cr,
					offset);
		else
			dpcd_set_lane_settings(
					link,
					lt_settings,
					offset);

		/* 3. wait receiver to lock-on*/
		wait_time_microsec = lt_settings->cr_pattern_time;

		if (link->dc->debug.apply_vendor_specific_lttpr_wa &&
				(link->chip_caps & EXT_DISPLAY_PATH_CAPS__DP_FIXED_VS_EN)) {
			wait_time_microsec = 16000;
		}

		dp_wait_for_training_aux_rd_interval(
				link,
				wait_time_microsec);

		/* 4. Read lane status and requested drive
		* settings as set by the sink
		*/
		dp_get_lane_status_and_lane_adjust(
				link,
				lt_settings,
				dpcd_lane_status,
				&dpcd_lane_status_updated,
				dpcd_lane_adjust,
				offset);

		/* 5. check CR done*/
		if (dp_is_cr_done(lane_count, dpcd_lane_status))
			return LINK_TRAINING_SUCCESS;

		/* 6. max VS reached*/
		if ((dp_get_link_encoding_format(&lt_settings->link_settings) ==
				DP_8b_10b_ENCODING) &&
				dp_is_max_vs_reached(lt_settings))
			break;

		/* 7. same lane settings*/
		/* Note: settings are the same for all lanes,
		 * so comparing first lane is sufficient*/
		if ((dp_get_link_encoding_format(&lt_settings->link_settings) == DP_8b_10b_ENCODING) &&
				lt_settings->dpcd_lane_settings[0].bits.VOLTAGE_SWING_SET ==
						dpcd_lane_adjust[0].bits.VOLTAGE_SWING_LANE)
			retries_cr++;
		else if ((dp_get_link_encoding_format(&lt_settings->link_settings) == DP_128b_132b_ENCODING) &&
				lt_settings->dpcd_lane_settings[0].tx_ffe.PRESET_VALUE ==
						dpcd_lane_adjust[0].tx_ffe.PRESET_VALUE)
			retries_cr++;
		else
			retries_cr = 0;

		/* 8. update VS/PE/PC2 in lt_settings*/
		dp_decide_lane_settings(lt_settings, dpcd_lane_adjust,
				lt_settings->hw_lane_settings, lt_settings->dpcd_lane_settings);
		retry_count++;
	}

	if (retry_count >= LINK_TRAINING_MAX_CR_RETRY) {
		ASSERT(0);
		DC_LOG_ERROR("%s: Link Training Error, could not get CR after %d tries. Possibly voltage swing issue",
			__func__,
			LINK_TRAINING_MAX_CR_RETRY);

	}

	return dp_get_cr_failure(lane_count, dpcd_lane_status);
}

static inline enum link_training_result dp_transition_to_video_idle(
	struct dc_link *link,
	const struct link_resource *link_res,
	struct link_training_settings *lt_settings,
	enum link_training_result status)
{
	union lane_count_set lane_count_set = {0};

	/* 4. mainlink output idle pattern*/
	dp_set_hw_test_pattern(link, link_res, DP_TEST_PATTERN_VIDEO_MODE, NULL, 0);

	/*
	 * 5. post training adjust if required
	 * If the upstream DPTX and downstream DPRX both support TPS4,
	 * TPS4 must be used instead of POST_LT_ADJ_REQ.
	 */
	if (link->dpcd_caps.max_ln_count.bits.POST_LT_ADJ_REQ_SUPPORTED != 1 ||
			lt_settings->pattern_for_eq >= DP_TRAINING_PATTERN_SEQUENCE_4) {
		/* delay 5ms after Main Link output idle pattern and then check
		 * DPCD 0202h.
		 */
		if (link->connector_signal != SIGNAL_TYPE_EDP && status == LINK_TRAINING_SUCCESS) {
			msleep(5);
			status = dp_check_link_loss_status(link, lt_settings);
		}
		return status;
	}

	if (status == LINK_TRAINING_SUCCESS &&
		perform_post_lt_adj_req_sequence(link, link_res, lt_settings) == false)
		status = LINK_TRAINING_LQA_FAIL;

	lane_count_set.bits.LANE_COUNT_SET = lt_settings->link_settings.lane_count;
	lane_count_set.bits.ENHANCED_FRAMING = lt_settings->enhanced_framing;
	lane_count_set.bits.POST_LT_ADJ_REQ_GRANTED = 0;

	core_link_write_dpcd(
		link,
		DP_LANE_COUNT_SET,
		&lane_count_set.raw,
		sizeof(lane_count_set));

	return status;
}

enum link_training_result dp_check_link_loss_status(
	struct dc_link *link,
	const struct link_training_settings *link_training_setting)
{
	enum link_training_result status = LINK_TRAINING_SUCCESS;
	union lane_status lane_status;
	uint8_t dpcd_buf[6] = {0};
	uint32_t lane;

	core_link_read_dpcd(
			link,
			DP_SINK_COUNT,
			(uint8_t *)(dpcd_buf),
			sizeof(dpcd_buf));

	/*parse lane status*/
	for (lane = 0; lane < link->cur_link_settings.lane_count; lane++) {
		/*
		 * check lanes status
		 */
		lane_status.raw = get_nibble_at_index(&dpcd_buf[2], lane);

		if (!lane_status.bits.CHANNEL_EQ_DONE_0 ||
			!lane_status.bits.CR_DONE_0 ||
			!lane_status.bits.SYMBOL_LOCKED_0) {
			/* if one of the channel equalization, clock
			 * recovery or symbol lock is dropped
			 * consider it as (link has been
			 * dropped) dp sink status has changed
			 */
			status = LINK_TRAINING_LINK_LOSS;
			break;
		}
	}

	return status;
}

static inline void decide_8b_10b_training_settings(
	 struct dc_link *link,
	const struct dc_link_settings *link_setting,
	struct link_training_settings *lt_settings)
{
	memset(lt_settings, '\0', sizeof(struct link_training_settings));

	/* Initialize link settings */
	lt_settings->link_settings.use_link_rate_set = link_setting->use_link_rate_set;
	lt_settings->link_settings.link_rate_set = link_setting->link_rate_set;
	lt_settings->link_settings.link_rate = link_setting->link_rate;
	lt_settings->link_settings.lane_count = link_setting->lane_count;
	/* TODO hard coded to SS for now
	 * lt_settings.link_settings.link_spread =
	 * dal_display_path_is_ss_supported(
	 * path_mode->display_path) ?
	 * LINK_SPREAD_05_DOWNSPREAD_30KHZ :
	 * LINK_SPREAD_DISABLED;
	 */
	lt_settings->link_settings.link_spread = link->dp_ss_off ?
			LINK_SPREAD_DISABLED : LINK_SPREAD_05_DOWNSPREAD_30KHZ;
	lt_settings->lttpr_mode = link->lttpr_mode;
	lt_settings->cr_pattern_time = get_cr_training_aux_rd_interval(link, link_setting);
	lt_settings->eq_pattern_time = get_eq_training_aux_rd_interval(link, link_setting);
	lt_settings->pattern_for_cr = decide_cr_training_pattern(link_setting);
	lt_settings->pattern_for_eq = decide_eq_training_pattern(link, link_setting);
	lt_settings->enhanced_framing = 1;
	lt_settings->should_set_fec_ready = true;
	lt_settings->disallow_per_lane_settings = true;
	lt_settings->always_match_dpcd_with_hw_lane_settings = true;
	dp_hw_to_dpcd_lane_settings(lt_settings, lt_settings->hw_lane_settings, lt_settings->dpcd_lane_settings);
}

static inline void decide_128b_132b_training_settings(struct dc_link *link,
		const struct dc_link_settings *link_settings,
		struct link_training_settings *lt_settings)
{
	memset(lt_settings, 0, sizeof(*lt_settings));

	lt_settings->link_settings = *link_settings;
	/* TODO: should decide link spread when populating link_settings */
	lt_settings->link_settings.link_spread = link->dp_ss_off ? LINK_SPREAD_DISABLED :
			LINK_SPREAD_05_DOWNSPREAD_30KHZ;

	lt_settings->pattern_for_cr = decide_cr_training_pattern(link_settings);
	lt_settings->pattern_for_eq = decide_eq_training_pattern(link, link_settings);
	lt_settings->eq_pattern_time = 2500;
	lt_settings->eq_wait_time_limit = 400000;
	lt_settings->eq_loop_count_limit = 20;
	lt_settings->pattern_for_cds = DP_128b_132b_TPS2_CDS;
	lt_settings->cds_pattern_time = 2500;
	lt_settings->cds_wait_time_limit = (dp_convert_to_count(
			link->dpcd_caps.lttpr_caps.phy_repeater_cnt) + 1) * 20000;
	lt_settings->lttpr_mode = dp_convert_to_count(link->dpcd_caps.lttpr_caps.phy_repeater_cnt) ?
			LTTPR_MODE_NON_TRANSPARENT : LTTPR_MODE_TRANSPARENT;
	lt_settings->disallow_per_lane_settings = true;
	dp_hw_to_dpcd_lane_settings(lt_settings,
			lt_settings->hw_lane_settings, lt_settings->dpcd_lane_settings);
}

void dp_decide_training_settings(
		struct dc_link *link,
		const struct dc_link_settings *link_settings,
		struct link_training_settings *lt_settings)
{
	if (dp_get_link_encoding_format(link_settings) == DP_8b_10b_ENCODING)
		decide_8b_10b_training_settings(link, link_settings, lt_settings);
	else if (dp_get_link_encoding_format(link_settings) == DP_128b_132b_ENCODING)
		decide_128b_132b_training_settings(link, link_settings, lt_settings);
}

static void override_training_settings(
		struct dc_link *link,
		const struct dc_link_training_overrides *overrides,
		struct link_training_settings *lt_settings)
{
	uint32_t lane;

	/* Override link spread */
	if (!link->dp_ss_off && overrides->downspread != NULL)
		lt_settings->link_settings.link_spread = *overrides->downspread ?
				LINK_SPREAD_05_DOWNSPREAD_30KHZ
				: LINK_SPREAD_DISABLED;

	/* Override lane settings */
	if (overrides->voltage_swing != NULL)
		lt_settings->voltage_swing = overrides->voltage_swing;
	if (overrides->pre_emphasis != NULL)
		lt_settings->pre_emphasis = overrides->pre_emphasis;
	if (overrides->post_cursor2 != NULL)
		lt_settings->post_cursor2 = overrides->post_cursor2;
	if (overrides->ffe_preset != NULL)
		lt_settings->ffe_preset = overrides->ffe_preset;
	/* Override HW lane settings with BIOS forced values if present */
	if (link->chip_caps & EXT_DISPLAY_PATH_CAPS__DP_FIXED_VS_EN &&
			link->lttpr_mode == LTTPR_MODE_TRANSPARENT) {
		lt_settings->voltage_swing = &link->bios_forced_drive_settings.VOLTAGE_SWING;
		lt_settings->pre_emphasis = &link->bios_forced_drive_settings.PRE_EMPHASIS;
		lt_settings->always_match_dpcd_with_hw_lane_settings = false;
	}
	for (lane = 0; lane < LANE_COUNT_DP_MAX; lane++) {
		lt_settings->lane_settings[lane].VOLTAGE_SWING =
			lt_settings->voltage_swing != NULL ?
			*lt_settings->voltage_swing :
			VOLTAGE_SWING_LEVEL0;
		lt_settings->lane_settings[lane].PRE_EMPHASIS =
			lt_settings->pre_emphasis != NULL ?
			*lt_settings->pre_emphasis
			: PRE_EMPHASIS_DISABLED;
		lt_settings->lane_settings[lane].POST_CURSOR2 =
			lt_settings->post_cursor2 != NULL ?
			*lt_settings->post_cursor2
			: POST_CURSOR2_DISABLED;
	}

	dp_hw_to_dpcd_lane_settings(lt_settings,
			lt_settings->hw_lane_settings, lt_settings->dpcd_lane_settings);

	/* Initialize training timings */
	if (overrides->cr_pattern_time != NULL)
		lt_settings->cr_pattern_time = *overrides->cr_pattern_time;

	if (overrides->eq_pattern_time != NULL)
		lt_settings->eq_pattern_time = *overrides->eq_pattern_time;

	if (overrides->pattern_for_cr != NULL)
		lt_settings->pattern_for_cr = *overrides->pattern_for_cr;
	if (overrides->pattern_for_eq != NULL)
		lt_settings->pattern_for_eq = *overrides->pattern_for_eq;

	if (overrides->enhanced_framing != NULL)
		lt_settings->enhanced_framing = *overrides->enhanced_framing;

	if (link->preferred_training_settings.fec_enable != NULL)
		lt_settings->should_set_fec_ready = *link->preferred_training_settings.fec_enable;
}

uint8_t dp_convert_to_count(uint8_t lttpr_repeater_count)
{
	switch (lttpr_repeater_count) {
	case 0x80: // 1 lttpr repeater
		return 1;
	case 0x40: // 2 lttpr repeaters
		return 2;
	case 0x20: // 3 lttpr repeaters
		return 3;
	case 0x10: // 4 lttpr repeaters
		return 4;
	case 0x08: // 5 lttpr repeaters
		return 5;
	case 0x04: // 6 lttpr repeaters
		return 6;
	case 0x02: // 7 lttpr repeaters
		return 7;
	case 0x01: // 8 lttpr repeaters
		return 8;
	default:
		break;
	}
	return 0; // invalid value
}

static enum dc_status configure_lttpr_mode_transparent(struct dc_link *link)
{
	uint8_t repeater_mode = DP_PHY_REPEATER_MODE_TRANSPARENT;

	DC_LOG_HW_LINK_TRAINING("%s\n Set LTTPR to Transparent Mode\n", __func__);
	return core_link_write_dpcd(link,
			DP_PHY_REPEATER_MODE,
			(uint8_t *)&repeater_mode,
			sizeof(repeater_mode));
}

static enum dc_status configure_lttpr_mode_non_transparent(
		struct dc_link *link,
		const struct link_training_settings *lt_settings)
{
	/* aux timeout is already set to extended */
	/* RESET/SET lttpr mode to enable non transparent mode */
	uint8_t repeater_cnt;
	uint32_t aux_interval_address;
	uint8_t repeater_id;
	enum dc_status result = DC_ERROR_UNEXPECTED;
	uint8_t repeater_mode = DP_PHY_REPEATER_MODE_TRANSPARENT;

	enum dp_link_encoding encoding = dp_get_link_encoding_format(&lt_settings->link_settings);

	if (encoding == DP_8b_10b_ENCODING) {
		DC_LOG_HW_LINK_TRAINING("%s\n Set LTTPR to Transparent Mode\n", __func__);
		result = core_link_write_dpcd(link,
				DP_PHY_REPEATER_MODE,
				(uint8_t *)&repeater_mode,
				sizeof(repeater_mode));

	}

	if (result == DC_OK) {
		link->dpcd_caps.lttpr_caps.mode = repeater_mode;
	}

	if (link->lttpr_mode == LTTPR_MODE_NON_TRANSPARENT) {

		DC_LOG_HW_LINK_TRAINING("%s\n Set LTTPR to Non Transparent Mode\n", __func__);

		repeater_mode = DP_PHY_REPEATER_MODE_NON_TRANSPARENT;
		result = core_link_write_dpcd(link,
				DP_PHY_REPEATER_MODE,
				(uint8_t *)&repeater_mode,
				sizeof(repeater_mode));

		if (result == DC_OK) {
			link->dpcd_caps.lttpr_caps.mode = repeater_mode;
		}

		if (encoding == DP_8b_10b_ENCODING) {
			repeater_cnt = dp_convert_to_count(link->dpcd_caps.lttpr_caps.phy_repeater_cnt);

			/* Driver does not need to train the first hop. Skip DPCD read and clear
			 * AUX_RD_INTERVAL for DPTX-to-DPIA hop.
			 */
			if (link->ep_type == DISPLAY_ENDPOINT_USB4_DPIA)
				link->dpcd_caps.lttpr_caps.aux_rd_interval[--repeater_cnt] = 0;

			for (repeater_id = repeater_cnt; repeater_id > 0; repeater_id--) {
				aux_interval_address = DP_TRAINING_AUX_RD_INTERVAL_PHY_REPEATER1 +
							((DP_REPEATER_CONFIGURATION_AND_STATUS_SIZE) * (repeater_id - 1));
				core_link_read_dpcd(
					link,
					aux_interval_address,
					(uint8_t *)&link->dpcd_caps.lttpr_caps.aux_rd_interval[repeater_id - 1],
					sizeof(link->dpcd_caps.lttpr_caps.aux_rd_interval[repeater_id - 1]));
				link->dpcd_caps.lttpr_caps.aux_rd_interval[repeater_id - 1] &= 0x7F;
			}
		}
	}

	return result;
}

static void repeater_training_done(struct dc_link *link, uint32_t offset)
{
	union dpcd_training_pattern dpcd_pattern = {0};

	const uint32_t dpcd_base_lt_offset =
			DP_TRAINING_PATTERN_SET_PHY_REPEATER1 +
				((DP_REPEATER_CONFIGURATION_AND_STATUS_SIZE) * (offset - 1));
	/* Set training not in progress*/
	dpcd_pattern.v1_4.TRAINING_PATTERN_SET = DPCD_TRAINING_PATTERN_VIDEOIDLE;

	core_link_write_dpcd(
		link,
		dpcd_base_lt_offset,
		&dpcd_pattern.raw,
		1);

	DC_LOG_HW_LINK_TRAINING("%s\n LTTPR Id: %d 0x%X pattern = %x\n",
		__func__,
		offset,
		dpcd_base_lt_offset,
		dpcd_pattern.v1_4.TRAINING_PATTERN_SET);
}

static void print_status_message(
	struct dc_link *link,
	const struct link_training_settings *lt_settings,
	enum link_training_result status)
{
	char *link_rate = "Unknown";
	char *lt_result = "Unknown";
	char *lt_spread = "Disabled";

	switch (lt_settings->link_settings.link_rate) {
	case LINK_RATE_LOW:
		link_rate = "RBR";
		break;
	case LINK_RATE_RATE_2:
		link_rate = "R2";
		break;
	case LINK_RATE_RATE_3:
		link_rate = "R3";
		break;
	case LINK_RATE_HIGH:
		link_rate = "HBR";
		break;
	case LINK_RATE_RBR2:
		link_rate = "RBR2";
		break;
	case LINK_RATE_RATE_6:
		link_rate = "R6";
		break;
	case LINK_RATE_HIGH2:
		link_rate = "HBR2";
		break;
	case LINK_RATE_HIGH3:
		link_rate = "HBR3";
		break;
	case LINK_RATE_UHBR10:
		link_rate = "UHBR10";
		break;
	case LINK_RATE_UHBR13_5:
		link_rate = "UHBR13.5";
		break;
	case LINK_RATE_UHBR20:
		link_rate = "UHBR20";
		break;
	default:
		break;
	}

	switch (status) {
	case LINK_TRAINING_SUCCESS:
		lt_result = "pass";
		break;
	case LINK_TRAINING_CR_FAIL_LANE0:
		lt_result = "CR failed lane0";
		break;
	case LINK_TRAINING_CR_FAIL_LANE1:
		lt_result = "CR failed lane1";
		break;
	case LINK_TRAINING_CR_FAIL_LANE23:
		lt_result = "CR failed lane23";
		break;
	case LINK_TRAINING_EQ_FAIL_CR:
		lt_result = "CR failed in EQ";
		break;
	case LINK_TRAINING_EQ_FAIL_EQ:
		lt_result = "EQ failed";
		break;
	case LINK_TRAINING_LQA_FAIL:
		lt_result = "LQA failed";
		break;
	case LINK_TRAINING_LINK_LOSS:
		lt_result = "Link loss";
		break;
	case DP_128b_132b_LT_FAILED:
		lt_result = "LT_FAILED received";
		break;
	case DP_128b_132b_MAX_LOOP_COUNT_REACHED:
		lt_result = "max loop count reached";
		break;
	case DP_128b_132b_CHANNEL_EQ_DONE_TIMEOUT:
		lt_result = "channel EQ timeout";
		break;
	case DP_128b_132b_CDS_DONE_TIMEOUT:
		lt_result = "CDS timeout";
		break;
	default:
		break;
	}

	switch (lt_settings->link_settings.link_spread) {
	case LINK_SPREAD_DISABLED:
		lt_spread = "Disabled";
		break;
	case LINK_SPREAD_05_DOWNSPREAD_30KHZ:
		lt_spread = "0.5% 30KHz";
		break;
	case LINK_SPREAD_05_DOWNSPREAD_33KHZ:
		lt_spread = "0.5% 33KHz";
		break;
	default:
		break;
	}

	/* Connectivity log: link training */

	/* TODO - DP2.0 Log: add connectivity log for FFE PRESET */

	CONN_MSG_LT(link, "%sx%d %s VS=%d, PE=%d, DS=%s",
				link_rate,
				lt_settings->link_settings.lane_count,
				lt_result,
				lt_settings->lane_settings[0].VOLTAGE_SWING,
				lt_settings->lane_settings[0].PRE_EMPHASIS,
				lt_spread);
}

void dc_link_dp_set_drive_settings(
	struct dc_link *link,
	const struct link_resource *link_res,
	struct link_training_settings *lt_settings)
{
	/* program ASIC PHY settings*/
	dp_set_hw_lane_settings(link, link_res, lt_settings, DPRX);

	dp_hw_to_dpcd_lane_settings(lt_settings,
			lt_settings->hw_lane_settings, lt_settings->dpcd_lane_settings);

	/* Notify DP sink the PHY settings from source */
	dpcd_set_lane_settings(link, lt_settings, DPRX);
}

bool dc_link_dp_perform_link_training_skip_aux(
	struct dc_link *link,
	const struct link_resource *link_res,
	const struct dc_link_settings *link_setting)
{
	struct link_training_settings lt_settings = {0};

	dp_decide_training_settings(
			link,
			link_setting,
			&lt_settings);
	override_training_settings(
			link,
			&link->preferred_training_settings,
			&lt_settings);

	/* 1. Perform_clock_recovery_sequence. */

	/* transmit training pattern for clock recovery */
	dp_set_hw_training_pattern(link, link_res, lt_settings.pattern_for_cr, DPRX);

	/* call HWSS to set lane settings*/
	dp_set_hw_lane_settings(link, link_res, &lt_settings, DPRX);

	/* wait receiver to lock-on*/
	dp_wait_for_training_aux_rd_interval(link, lt_settings.cr_pattern_time);

	/* 2. Perform_channel_equalization_sequence. */

	/* transmit training pattern for channel equalization. */
	dp_set_hw_training_pattern(link, link_res, lt_settings.pattern_for_eq, DPRX);

	/* call HWSS to set lane settings*/
	dp_set_hw_lane_settings(link, link_res, &lt_settings, DPRX);

	/* wait receiver to lock-on. */
	dp_wait_for_training_aux_rd_interval(link, lt_settings.eq_pattern_time);

	/* 3. Perform_link_training_int. */

	/* Mainlink output idle pattern. */
	dp_set_hw_test_pattern(link, link_res, DP_TEST_PATTERN_VIDEO_MODE, NULL, 0);

	print_status_message(link, &lt_settings, LINK_TRAINING_SUCCESS);

	return true;
}

enum dc_status dpcd_configure_lttpr_mode(struct dc_link *link, struct link_training_settings *lt_settings)
{
	enum dc_status status = DC_OK;

	if (lt_settings->lttpr_mode == LTTPR_MODE_TRANSPARENT)
		status = configure_lttpr_mode_transparent(link);

	else if (lt_settings->lttpr_mode == LTTPR_MODE_NON_TRANSPARENT)
		status = configure_lttpr_mode_non_transparent(link, lt_settings);

	return status;
}

static void dpcd_exit_training_mode(struct dc_link *link)
{
	uint8_t sink_status = 0;
	uint8_t i;

	/* clear training pattern set */
	dpcd_set_training_pattern(link, DP_TRAINING_PATTERN_VIDEOIDLE);

	/* poll for intra-hop disable */
	for (i = 0; i < 10; i++) {
		if ((core_link_read_dpcd(link, DP_SINK_STATUS, &sink_status, 1) == DC_OK) &&
				(sink_status & DP_INTRA_HOP_AUX_REPLY_INDICATION) == 0)
			break;
		udelay(1000);
	}
}

enum dc_status dpcd_configure_channel_coding(struct dc_link *link,
		struct link_training_settings *lt_settings)
{
	enum dp_link_encoding encoding =
			dp_get_link_encoding_format(
					&lt_settings->link_settings);
	enum dc_status status;

	status = core_link_write_dpcd(
			link,
			DP_MAIN_LINK_CHANNEL_CODING_SET,
			(uint8_t *) &encoding,
			1);
	DC_LOG_HW_LINK_TRAINING("%s:\n 0x%X MAIN_LINK_CHANNEL_CODING_SET = %x\n",
					__func__,
					DP_MAIN_LINK_CHANNEL_CODING_SET,
					encoding);

	return status;
}

static void dpcd_128b_132b_get_aux_rd_interval(struct dc_link *link,
		uint32_t *interval_in_us)
{
	union dp_128b_132b_training_aux_rd_interval dpcd_interval;
	uint32_t interval_unit = 0;

	dpcd_interval.raw = 0;
	core_link_read_dpcd(link, DP_128b_132b_TRAINING_AUX_RD_INTERVAL,
			&dpcd_interval.raw, sizeof(dpcd_interval.raw));
	interval_unit = dpcd_interval.bits.UNIT ? 1 : 2; /* 0b = 2 ms, 1b = 1 ms */
	/* (128b/132b_TRAINING_AUX_RD_INTERVAL value + 1) *
	 * INTERVAL_UNIT. The maximum is 256 ms
	 */
	*interval_in_us = (dpcd_interval.bits.VALUE + 1) * interval_unit * 1000;
}

static enum link_training_result dp_perform_128b_132b_channel_eq_done_sequence(
		struct dc_link *link,
		const struct link_resource *link_res,
		struct link_training_settings *lt_settings)
{
	uint8_t loop_count;
	uint32_t aux_rd_interval = 0;
	uint32_t wait_time = 0;
	union lane_align_status_updated dpcd_lane_status_updated = {0};
	union lane_status dpcd_lane_status[LANE_COUNT_DP_MAX] = {0};
	enum link_training_result status = LINK_TRAINING_SUCCESS;
	union lane_adjust dpcd_lane_adjust[LANE_COUNT_DP_MAX] = {0};

	/* Transmit 128b/132b_TPS1 over Main-Link */
	dp_set_hw_training_pattern(link, link_res, lt_settings->pattern_for_cr, DPRX);
	/* Set TRAINING_PATTERN_SET to 01h */
	dpcd_set_training_pattern(link, lt_settings->pattern_for_cr);

	/* Adjust TX_FFE_PRESET_VALUE and Transmit 128b/132b_TPS2 over Main-Link */
	dpcd_128b_132b_get_aux_rd_interval(link, &aux_rd_interval);
	dp_get_lane_status_and_lane_adjust(link, lt_settings, dpcd_lane_status,
			&dpcd_lane_status_updated, dpcd_lane_adjust, DPRX);
	dp_decide_lane_settings(lt_settings, dpcd_lane_adjust,
			lt_settings->hw_lane_settings, lt_settings->dpcd_lane_settings);
	dp_set_hw_lane_settings(link, link_res, lt_settings, DPRX);
	dp_set_hw_training_pattern(link, link_res, lt_settings->pattern_for_eq, DPRX);

	/* Set loop counter to start from 1 */
	loop_count = 1;

	/* Set TRAINING_PATTERN_SET to 02h and TX_FFE_PRESET_VALUE in one AUX transaction */
	dpcd_set_lt_pattern_and_lane_settings(link, lt_settings,
			lt_settings->pattern_for_eq, DPRX);

	/* poll for channel EQ done */
	while (status == LINK_TRAINING_SUCCESS) {
		dp_wait_for_training_aux_rd_interval(link, aux_rd_interval);
		wait_time += aux_rd_interval;
		dp_get_lane_status_and_lane_adjust(link, lt_settings, dpcd_lane_status,
				&dpcd_lane_status_updated, dpcd_lane_adjust, DPRX);
		dp_decide_lane_settings(lt_settings, dpcd_lane_adjust,
			lt_settings->hw_lane_settings, lt_settings->dpcd_lane_settings);
		dpcd_128b_132b_get_aux_rd_interval(link, &aux_rd_interval);
		if (dp_is_ch_eq_done(lt_settings->link_settings.lane_count,
				dpcd_lane_status)) {
			/* pass */
			break;
		} else if (loop_count >= lt_settings->eq_loop_count_limit) {
			status = DP_128b_132b_MAX_LOOP_COUNT_REACHED;
		} else if (dpcd_lane_status_updated.bits.LT_FAILED_128b_132b) {
			status = DP_128b_132b_LT_FAILED;
		} else {
			dp_set_hw_lane_settings(link, link_res, lt_settings, DPRX);
			dpcd_set_lane_settings(link, lt_settings, DPRX);
		}
		loop_count++;
	}

	/* poll for EQ interlane align done */
	while (status == LINK_TRAINING_SUCCESS) {
		if (dpcd_lane_status_updated.bits.EQ_INTERLANE_ALIGN_DONE_128b_132b) {
			/* pass */
			break;
		} else if (wait_time >= lt_settings->eq_wait_time_limit) {
			status = DP_128b_132b_CHANNEL_EQ_DONE_TIMEOUT;
		} else if (dpcd_lane_status_updated.bits.LT_FAILED_128b_132b) {
			status = DP_128b_132b_LT_FAILED;
		} else {
			dp_wait_for_training_aux_rd_interval(link,
					lt_settings->eq_pattern_time);
			wait_time += lt_settings->eq_pattern_time;
			dp_get_lane_status_and_lane_adjust(link, lt_settings, dpcd_lane_status,
					&dpcd_lane_status_updated, dpcd_lane_adjust, DPRX);
		}
	}

	return status;
}

static enum link_training_result dp_perform_128b_132b_cds_done_sequence(
		struct dc_link *link,
		const struct link_resource *link_res,
		struct link_training_settings *lt_settings)
{
	/* Assumption: assume hardware has transmitted eq pattern */
	enum link_training_result status = LINK_TRAINING_SUCCESS;
	union lane_align_status_updated dpcd_lane_status_updated = {0};
	union lane_status dpcd_lane_status[LANE_COUNT_DP_MAX] = {0};
	union lane_adjust dpcd_lane_adjust[LANE_COUNT_DP_MAX] = { { {0} } };
	uint32_t wait_time = 0;

	/* initiate CDS done sequence */
	dpcd_set_training_pattern(link, lt_settings->pattern_for_cds);

	/* poll for CDS interlane align done and symbol lock */
	while (status == LINK_TRAINING_SUCCESS) {
		dp_wait_for_training_aux_rd_interval(link,
				lt_settings->cds_pattern_time);
		wait_time += lt_settings->cds_pattern_time;
		dp_get_lane_status_and_lane_adjust(link, lt_settings, dpcd_lane_status,
						&dpcd_lane_status_updated, dpcd_lane_adjust, DPRX);
		if (dp_is_symbol_locked(lt_settings->link_settings.lane_count, dpcd_lane_status) &&
				dpcd_lane_status_updated.bits.CDS_INTERLANE_ALIGN_DONE_128b_132b) {
			/* pass */
			break;
		} else if (dpcd_lane_status_updated.bits.LT_FAILED_128b_132b) {
			status = DP_128b_132b_LT_FAILED;
		} else if (wait_time >= lt_settings->cds_wait_time_limit) {
			status = DP_128b_132b_CDS_DONE_TIMEOUT;
		}
	}

	return status;
}

static enum link_training_result dp_perform_8b_10b_link_training(
		struct dc_link *link,
		const struct link_resource *link_res,
		struct link_training_settings *lt_settings)
{
	enum link_training_result status = LINK_TRAINING_SUCCESS;

	uint8_t repeater_cnt;
	uint8_t repeater_id;
	uint8_t lane = 0;

	if (link->ctx->dc->work_arounds.lt_early_cr_pattern)
		start_clock_recovery_pattern_early(link, link_res, lt_settings, DPRX);

	/* 1. set link rate, lane count and spread. */
	dpcd_set_link_settings(link, lt_settings);

	if (link->lttpr_mode == LTTPR_MODE_NON_TRANSPARENT) {

		/* 2. perform link training (set link training done
		 *  to false is done as well)
		 */
		repeater_cnt = dp_convert_to_count(link->dpcd_caps.lttpr_caps.phy_repeater_cnt);

		for (repeater_id = repeater_cnt; (repeater_id > 0 && status == LINK_TRAINING_SUCCESS);
				repeater_id--) {
			status = perform_clock_recovery_sequence(link, link_res, lt_settings, repeater_id);

			if (status != LINK_TRAINING_SUCCESS) {
				repeater_training_done(link, repeater_id);
				break;
			}

			status = perform_channel_equalization_sequence(link,
					link_res,
					lt_settings,
					repeater_id);

			repeater_training_done(link, repeater_id);

			if (status != LINK_TRAINING_SUCCESS)
				break;

			for (lane = 0; lane < LANE_COUNT_DP_MAX; lane++) {
				lt_settings->dpcd_lane_settings[lane].raw = 0;
				lt_settings->hw_lane_settings[lane].VOLTAGE_SWING = 0;
				lt_settings->hw_lane_settings[lane].PRE_EMPHASIS = 0;
			}
		}
	}

	if (status == LINK_TRAINING_SUCCESS) {
		status = perform_clock_recovery_sequence(link, link_res, lt_settings, DPRX);
		if (status == LINK_TRAINING_SUCCESS) {
			status = perform_channel_equalization_sequence(link,
								       link_res,
								       lt_settings,
								       DPRX);
		}
	}

	return status;
}

static enum link_training_result dp_perform_128b_132b_link_training(
		struct dc_link *link,
		const struct link_resource *link_res,
		struct link_training_settings *lt_settings)
{
	enum link_training_result result = LINK_TRAINING_SUCCESS;

	/* TODO - DP2.0 Link: remove legacy_dp2_lt logic */
	if (link->dc->debug.legacy_dp2_lt) {
		struct link_training_settings legacy_settings;

		decide_8b_10b_training_settings(link,
				&lt_settings->link_settings,
				&legacy_settings);
		return dp_perform_8b_10b_link_training(link, link_res, &legacy_settings);
	}

	dpcd_set_link_settings(link, lt_settings);

	if (result == LINK_TRAINING_SUCCESS)
		result = dp_perform_128b_132b_channel_eq_done_sequence(link, link_res, lt_settings);

	if (result == LINK_TRAINING_SUCCESS)
		result = dp_perform_128b_132b_cds_done_sequence(link, link_res, lt_settings);

	return result;
}

static enum link_training_result perform_fixed_vs_pe_nontransparent_training_sequence(
		struct dc_link *link,
		const struct link_resource *link_res,
		struct link_training_settings *lt_settings)
{
	enum link_training_result status = LINK_TRAINING_SUCCESS;
	uint8_t lane = 0;
	uint8_t toggle_rate = 0x6;
	uint8_t target_rate = 0x6;
	bool apply_toggle_rate_wa = false;
	uint8_t repeater_cnt;
	uint8_t repeater_id;

	/* Fixed VS/PE specific: Force CR AUX RD Interval to at least 16ms */
	if (lt_settings->cr_pattern_time < 16000)
		lt_settings->cr_pattern_time = 16000;

	/* Fixed VS/PE specific: Toggle link rate */
	apply_toggle_rate_wa = (link->vendor_specific_lttpr_link_rate_wa == target_rate);
	target_rate = get_dpcd_link_rate(&lt_settings->link_settings);
	toggle_rate = (target_rate == 0x6) ? 0xA : 0x6;

	if (apply_toggle_rate_wa)
		lt_settings->link_settings.link_rate = toggle_rate;

	if (link->ctx->dc->work_arounds.lt_early_cr_pattern)
		start_clock_recovery_pattern_early(link, link_res, lt_settings, DPRX);

	/* 1. set link rate, lane count and spread. */
	dpcd_set_link_settings(link, lt_settings);

	/* Fixed VS/PE specific: Toggle link rate back*/
	if (apply_toggle_rate_wa) {
		core_link_write_dpcd(
				link,
				DP_LINK_BW_SET,
				&target_rate,
				1);
	}

	link->vendor_specific_lttpr_link_rate_wa = target_rate;

	if (link->lttpr_mode == LTTPR_MODE_NON_TRANSPARENT) {

		/* 2. perform link training (set link training done
		 *  to false is done as well)
		 */
		repeater_cnt = dp_convert_to_count(link->dpcd_caps.lttpr_caps.phy_repeater_cnt);

		for (repeater_id = repeater_cnt; (repeater_id > 0 && status == LINK_TRAINING_SUCCESS);
				repeater_id--) {
			status = perform_clock_recovery_sequence(link, link_res, lt_settings, repeater_id);

			if (status != LINK_TRAINING_SUCCESS) {
				repeater_training_done(link, repeater_id);
				break;
			}

			status = perform_channel_equalization_sequence(link,
					link_res,
					lt_settings,
					repeater_id);

			repeater_training_done(link, repeater_id);

			if (status != LINK_TRAINING_SUCCESS)
				break;

			for (lane = 0; lane < LANE_COUNT_DP_MAX; lane++) {
				lt_settings->dpcd_lane_settings[lane].raw = 0;
				lt_settings->hw_lane_settings[lane].VOLTAGE_SWING = 0;
				lt_settings->hw_lane_settings[lane].PRE_EMPHASIS = 0;
			}
		}
	}

	if (status == LINK_TRAINING_SUCCESS) {
		status = perform_clock_recovery_sequence(link, link_res, lt_settings, DPRX);
		if (status == LINK_TRAINING_SUCCESS) {
			status = perform_channel_equalization_sequence(link,
								       link_res,
								       lt_settings,
								       DPRX);
		}
	}

	return status;
}

static enum link_training_result dp_perform_fixed_vs_pe_training_sequence(
	struct dc_link *link,
	const struct link_resource *link_res,
	struct link_training_settings *lt_settings)
{
	const uint8_t vendor_lttpr_write_data_reset[4] = {0x1, 0x50, 0x63, 0xFF};
	const uint8_t offset = dp_convert_to_count(
			link->dpcd_caps.lttpr_caps.phy_repeater_cnt);
	const uint8_t vendor_lttpr_write_data_intercept_en[4] = {0x1, 0x55, 0x63, 0x0};
	const uint8_t vendor_lttpr_write_data_intercept_dis[4] = {0x1, 0x55, 0x63, 0x68};
	uint8_t vendor_lttpr_write_data_vs[4] = {0x1, 0x51, 0x63, 0x0};
	uint8_t vendor_lttpr_write_data_pe[4] = {0x1, 0x52, 0x63, 0x0};
	uint32_t vendor_lttpr_write_address = 0xF004F;
	enum link_training_result status = LINK_TRAINING_SUCCESS;
	uint8_t lane = 0;
	union down_spread_ctrl downspread = {0};
	union lane_count_set lane_count_set = {0};
	uint8_t toggle_rate;
	uint8_t rate;

	/* Only 8b/10b is supported */
	ASSERT(dp_get_link_encoding_format(&lt_settings->link_settings) ==
			DP_8b_10b_ENCODING);

	if (link->lttpr_mode == LTTPR_MODE_NON_TRANSPARENT) {
		status = perform_fixed_vs_pe_nontransparent_training_sequence(link, link_res, lt_settings);
		return status;
	}

	if (offset != 0xFF) {
		vendor_lttpr_write_address +=
				((DP_REPEATER_CONFIGURATION_AND_STATUS_SIZE) * (offset - 1));
	}

	/* Vendor specific: Reset lane settings */
	core_link_write_dpcd(
			link,
			vendor_lttpr_write_address,
			&vendor_lttpr_write_data_reset[0],
			sizeof(vendor_lttpr_write_data_reset));
	core_link_write_dpcd(
			link,
			vendor_lttpr_write_address,
			&vendor_lttpr_write_data_vs[0],
			sizeof(vendor_lttpr_write_data_vs));
	core_link_write_dpcd(
			link,
			vendor_lttpr_write_address,
			&vendor_lttpr_write_data_pe[0],
			sizeof(vendor_lttpr_write_data_pe));

	/* Vendor specific: Enable intercept */
	core_link_write_dpcd(
			link,
			vendor_lttpr_write_address,
			&vendor_lttpr_write_data_intercept_en[0],
			sizeof(vendor_lttpr_write_data_intercept_en));

	/* 1. set link rate, lane count and spread. */

	downspread.raw = (uint8_t)(lt_settings->link_settings.link_spread);

	lane_count_set.bits.LANE_COUNT_SET =
	lt_settings->link_settings.lane_count;

	lane_count_set.bits.ENHANCED_FRAMING = lt_settings->enhanced_framing;
	lane_count_set.bits.POST_LT_ADJ_REQ_GRANTED = 0;


	if (lt_settings->pattern_for_eq < DP_TRAINING_PATTERN_SEQUENCE_4) {
		lane_count_set.bits.POST_LT_ADJ_REQ_GRANTED =
				link->dpcd_caps.max_ln_count.bits.POST_LT_ADJ_REQ_SUPPORTED;
	}

	core_link_write_dpcd(link, DP_DOWNSPREAD_CTRL,
		&downspread.raw, sizeof(downspread));

	core_link_write_dpcd(link, DP_LANE_COUNT_SET,
		&lane_count_set.raw, 1);

	rate = get_dpcd_link_rate(&lt_settings->link_settings);

	/* Vendor specific: Toggle link rate */
	toggle_rate = (rate == 0x6) ? 0xA : 0x6;

	if (link->vendor_specific_lttpr_link_rate_wa == rate) {
		core_link_write_dpcd(
				link,
				DP_LINK_BW_SET,
				&toggle_rate,
				1);
	}

	link->vendor_specific_lttpr_link_rate_wa = rate;

	core_link_write_dpcd(link, DP_LINK_BW_SET, &rate, 1);

	DC_LOG_HW_LINK_TRAINING("%s\n %x rate = %x\n %x lane = %x framing = %x\n %x spread = %x\n",
		__func__,
		DP_LINK_BW_SET,
		lt_settings->link_settings.link_rate,
		DP_LANE_COUNT_SET,
		lt_settings->link_settings.lane_count,
		lt_settings->enhanced_framing,
		DP_DOWNSPREAD_CTRL,
		lt_settings->link_settings.link_spread);

	/* 2. Perform link training */

	/* Perform Clock Recovery Sequence */
	if (status == LINK_TRAINING_SUCCESS) {
		uint32_t retries_cr;
		uint32_t retry_count;
		uint32_t wait_time_microsec;
		enum dc_lane_count lane_count = lt_settings->link_settings.lane_count;
		union lane_status dpcd_lane_status[LANE_COUNT_DP_MAX];
		union lane_align_status_updated dpcd_lane_status_updated;
		union lane_adjust dpcd_lane_adjust[LANE_COUNT_DP_MAX] = {0};

		retries_cr = 0;
		retry_count = 0;

		memset(&dpcd_lane_status, '\0', sizeof(dpcd_lane_status));
		memset(&dpcd_lane_status_updated, '\0',
		sizeof(dpcd_lane_status_updated));

		while ((retries_cr < LINK_TRAINING_MAX_RETRY_COUNT) &&
			(retry_count < LINK_TRAINING_MAX_CR_RETRY)) {


			/* 1. call HWSS to set lane settings */
			dp_set_hw_lane_settings(
					link,
					link_res,
					lt_settings,
					0);

			/* 2. update DPCD of the receiver */
			if (!retry_count) {
				/* EPR #361076 - write as a 5-byte burst,
				 * but only for the 1-st iteration.
				 */
				dpcd_set_lt_pattern_and_lane_settings(
						link,
						lt_settings,
						lt_settings->pattern_for_cr,
						0);
				/* Vendor specific: Disable intercept */
				core_link_write_dpcd(
						link,
						vendor_lttpr_write_address,
						&vendor_lttpr_write_data_intercept_dis[0],
						sizeof(vendor_lttpr_write_data_intercept_dis));
			} else {
				vendor_lttpr_write_data_vs[3] = 0;
				vendor_lttpr_write_data_pe[3] = 0;

				for (lane = 0; lane < lane_count; lane++) {
					vendor_lttpr_write_data_vs[3] |=
							lt_settings->dpcd_lane_settings[lane].bits.VOLTAGE_SWING_SET << (2 * lane);
					vendor_lttpr_write_data_pe[3] |=
							lt_settings->dpcd_lane_settings[lane].bits.PRE_EMPHASIS_SET << (2 * lane);
				}

				/* Vendor specific: Update VS and PE to DPRX requested value */
				core_link_write_dpcd(
						link,
						vendor_lttpr_write_address,
						&vendor_lttpr_write_data_vs[0],
						sizeof(vendor_lttpr_write_data_vs));
				core_link_write_dpcd(
						link,
						vendor_lttpr_write_address,
						&vendor_lttpr_write_data_pe[0],
						sizeof(vendor_lttpr_write_data_pe));

				dpcd_set_lane_settings(
						link,
						lt_settings,
						0);
			}

			/* 3. wait receiver to lock-on*/
			wait_time_microsec = lt_settings->cr_pattern_time;

			dp_wait_for_training_aux_rd_interval(
					link,
					wait_time_microsec);

			/* 4. Read lane status and requested drive
			 * settings as set by the sink
			 */
			dp_get_lane_status_and_lane_adjust(
					link,
					lt_settings,
					dpcd_lane_status,
					&dpcd_lane_status_updated,
					dpcd_lane_adjust,
					0);

			/* 5. check CR done*/
			if (dp_is_cr_done(lane_count, dpcd_lane_status)) {
				status = LINK_TRAINING_SUCCESS;
				break;
			}

			/* 6. max VS reached*/
			if (dp_is_max_vs_reached(lt_settings))
				break;

			/* 7. same lane settings */
			/* Note: settings are the same for all lanes,
			 * so comparing first lane is sufficient
			 */
			if (lt_settings->dpcd_lane_settings[0].bits.VOLTAGE_SWING_SET ==
					dpcd_lane_adjust[0].bits.VOLTAGE_SWING_LANE)
				retries_cr++;
			else
				retries_cr = 0;

			/* 8. update VS/PE/PC2 in lt_settings*/
			dp_decide_lane_settings(lt_settings, dpcd_lane_adjust,
					lt_settings->hw_lane_settings, lt_settings->dpcd_lane_settings);
			retry_count++;
		}

		if (retry_count >= LINK_TRAINING_MAX_CR_RETRY) {
			ASSERT(0);
			DC_LOG_ERROR("%s: Link Training Error, could not get CR after %d tries. Possibly voltage swing issue",
				__func__,
				LINK_TRAINING_MAX_CR_RETRY);

		}

		status = dp_get_cr_failure(lane_count, dpcd_lane_status);
	}

	/* Perform Channel EQ Sequence */
	if (status == LINK_TRAINING_SUCCESS) {
		enum dc_dp_training_pattern tr_pattern;
		uint32_t retries_ch_eq;
		uint32_t wait_time_microsec;
		enum dc_lane_count lane_count = lt_settings->link_settings.lane_count;
		union lane_align_status_updated dpcd_lane_status_updated = {0};
		union lane_status dpcd_lane_status[LANE_COUNT_DP_MAX] = {0};
		union lane_adjust dpcd_lane_adjust[LANE_COUNT_DP_MAX] = {0};

		/* Note: also check that TPS4 is a supported feature*/
		tr_pattern = lt_settings->pattern_for_eq;

		dp_set_hw_training_pattern(link, link_res, tr_pattern, 0);

		status = LINK_TRAINING_EQ_FAIL_EQ;

		for (retries_ch_eq = 0; retries_ch_eq <= LINK_TRAINING_MAX_RETRY_COUNT;
			retries_ch_eq++) {

			dp_set_hw_lane_settings(link, link_res, lt_settings, 0);

			vendor_lttpr_write_data_vs[3] = 0;
			vendor_lttpr_write_data_pe[3] = 0;

			for (lane = 0; lane < lane_count; lane++) {
				vendor_lttpr_write_data_vs[3] |=
						lt_settings->dpcd_lane_settings[lane].bits.VOLTAGE_SWING_SET << (2 * lane);
				vendor_lttpr_write_data_pe[3] |=
						lt_settings->dpcd_lane_settings[lane].bits.PRE_EMPHASIS_SET << (2 * lane);
			}

			/* Vendor specific: Update VS and PE to DPRX requested value */
			core_link_write_dpcd(
					link,
					vendor_lttpr_write_address,
					&vendor_lttpr_write_data_vs[0],
					sizeof(vendor_lttpr_write_data_vs));
			core_link_write_dpcd(
					link,
					vendor_lttpr_write_address,
					&vendor_lttpr_write_data_pe[0],
					sizeof(vendor_lttpr_write_data_pe));

			/* 2. update DPCD*/
			if (!retries_ch_eq)
				/* EPR #361076 - write as a 5-byte burst,
				 * but only for the 1-st iteration
				 */

				dpcd_set_lt_pattern_and_lane_settings(
					link,
					lt_settings,
					tr_pattern, 0);
			else
				dpcd_set_lane_settings(link, lt_settings, 0);

			/* 3. wait for receiver to lock-on*/
			wait_time_microsec = lt_settings->eq_pattern_time;

			dp_wait_for_training_aux_rd_interval(
					link,
					wait_time_microsec);

			/* 4. Read lane status and requested
			 * drive settings as set by the sink
			 */
			dp_get_lane_status_and_lane_adjust(
				link,
				lt_settings,
				dpcd_lane_status,
				&dpcd_lane_status_updated,
				dpcd_lane_adjust,
				0);

			/* 5. check CR done*/
			if (!dp_is_cr_done(lane_count, dpcd_lane_status)) {
				status = LINK_TRAINING_EQ_FAIL_CR;
				break;
			}

			/* 6. check CHEQ done*/
			if (dp_is_ch_eq_done(lane_count, dpcd_lane_status) &&
					dp_is_symbol_locked(lane_count, dpcd_lane_status) &&
					dp_is_interlane_aligned(dpcd_lane_status_updated)) {
				status = LINK_TRAINING_SUCCESS;
				break;
			}

			/* 7. update VS/PE/PC2 in lt_settings*/
			dp_decide_lane_settings(lt_settings, dpcd_lane_adjust,
					lt_settings->hw_lane_settings, lt_settings->dpcd_lane_settings);
		}
	}

	return status;
}


enum link_training_result dc_link_dp_perform_link_training(
	struct dc_link *link,
	const struct link_resource *link_res,
	const struct dc_link_settings *link_settings,
	bool skip_video_pattern)
{
	enum link_training_result status = LINK_TRAINING_SUCCESS;
	struct link_training_settings lt_settings = {0};
	enum dp_link_encoding encoding =
			dp_get_link_encoding_format(link_settings);

	/* decide training settings */
	dp_decide_training_settings(
			link,
			link_settings,
			&lt_settings);
	override_training_settings(
			link,
			&link->preferred_training_settings,
			&lt_settings);

	/* reset previous training states */
	if (link->dc->debug.apply_vendor_specific_lttpr_wa &&
			(link->chip_caps & EXT_DISPLAY_PATH_CAPS__DP_FIXED_VS_EN) &&
			link->lttpr_mode == LTTPR_MODE_TRANSPARENT) {
		link->apply_vendor_specific_lttpr_link_rate_wa = true;
		vendor_specific_lttpr_wa_four(link, true);
	} else {
		dpcd_exit_training_mode(link);
	}

	/* configure link prior to entering training mode */
	dpcd_configure_lttpr_mode(link, &lt_settings);
	dp_set_fec_ready(link, link_res, lt_settings.should_set_fec_ready);
	dpcd_configure_channel_coding(link, &lt_settings);

	/* enter training mode:
	 * Per DP specs starting from here, DPTX device shall not issue
	 * Non-LT AUX transactions inside training mode.
	 */
	if (link->chip_caps & EXT_DISPLAY_PATH_CAPS__DP_FIXED_VS_EN)
		status = dp_perform_fixed_vs_pe_training_sequence(link, link_res, &lt_settings);
	else if (encoding == DP_8b_10b_ENCODING)
		status = dp_perform_8b_10b_link_training(link, link_res, &lt_settings);
	else if (encoding == DP_128b_132b_ENCODING)
		status = dp_perform_128b_132b_link_training(link, link_res, &lt_settings);
	else
		ASSERT(0);

	/* exit training mode */
	if (link->dc->debug.apply_vendor_specific_lttpr_wa &&
			(link->chip_caps & EXT_DISPLAY_PATH_CAPS__DP_FIXED_VS_EN) &&
			link->lttpr_mode == LTTPR_MODE_TRANSPARENT) {
		link->apply_vendor_specific_lttpr_link_rate_wa = false;
		vendor_specific_lttpr_wa_four(link, (status != LINK_TRAINING_SUCCESS));
	} else {
		dpcd_exit_training_mode(link);
	}

	/* switch to video idle */
	if ((status == LINK_TRAINING_SUCCESS) || !skip_video_pattern)
		status = dp_transition_to_video_idle(link,
				link_res,
				&lt_settings,
				status);

	/* dump debug data */
	print_status_message(link, &lt_settings, status);
	if (status != LINK_TRAINING_SUCCESS)
		link->ctx->dc->debug_data.ltFailCount++;
	return status;
}

bool perform_link_training_with_retries(
	const struct dc_link_settings *link_setting,
	bool skip_video_pattern,
	int attempts,
	struct pipe_ctx *pipe_ctx,
	enum signal_type signal,
	bool do_fallback)
{
	int j;
	uint8_t delay_between_attempts = LINK_TRAINING_RETRY_DELAY;
	struct dc_stream_state *stream = pipe_ctx->stream;
	struct dc_link *link = stream->link;
	enum dp_panel_mode panel_mode = dp_get_panel_mode(link);
	enum link_training_result status = LINK_TRAINING_CR_FAIL_LANE0;
	struct dc_link_settings cur_link_settings = *link_setting;
<<<<<<< HEAD
=======
	struct dc_link_settings max_link_settings = *link_setting;
>>>>>>> 018ab4fa
	const struct link_hwss *link_hwss = get_link_hwss(link, &pipe_ctx->link_res);
	int fail_count = 0;
	bool is_link_bw_low = false; /* link bandwidth < stream bandwidth */
	bool is_link_bw_min = /* RBR x 1 */
		(cur_link_settings.link_rate <= LINK_RATE_LOW) &&
		(cur_link_settings.lane_count <= LANE_COUNT_ONE);

	dp_trace_commit_lt_init(link);

<<<<<<< HEAD

=======
>>>>>>> 018ab4fa
	if (dp_get_link_encoding_format(&cur_link_settings) == DP_8b_10b_ENCODING)
		/* We need to do this before the link training to ensure the idle
		 * pattern in SST mode will be sent right after the link training
		 */
		link_hwss->setup_stream_encoder(pipe_ctx);

	dp_trace_set_lt_start_timestamp(link, false);
	j = 0;
	while (j < attempts && fail_count < (attempts * 10)) {

		DC_LOG_HW_LINK_TRAINING("%s: Beginning link training attempt %u of %d @ rate(%d) x lane(%d)\n",
			__func__, (unsigned int)j + 1, attempts, cur_link_settings.link_rate,
			cur_link_settings.lane_count);

		dp_enable_link_phy(
			link,
			&pipe_ctx->link_res,
			signal,
			pipe_ctx->clock_source->id,
			&cur_link_settings);

		if (stream->sink_patches.dppowerup_delay > 0) {
			int delay_dp_power_up_in_ms = stream->sink_patches.dppowerup_delay;

			msleep(delay_dp_power_up_in_ms);
		}

#ifdef CONFIG_DRM_AMD_DC_HDCP
		if (panel_mode == DP_PANEL_MODE_EDP) {
			struct cp_psp *cp_psp = &stream->ctx->cp_psp;

			if (cp_psp && cp_psp->funcs.enable_assr)
				/* ASSR is bound to fail with unsigned PSP
				 * verstage used during devlopment phase.
				 * Report and continue with eDP panel mode to
				 * perform eDP link training with right settings
				 */
				cp_psp->funcs.enable_assr(cp_psp->handle, link);
		}
#endif

		dp_set_panel_mode(link, panel_mode);

		if (link->aux_access_disabled) {
			dc_link_dp_perform_link_training_skip_aux(link, &pipe_ctx->link_res, &cur_link_settings);
			return true;
		} else {
			/** @todo Consolidate USB4 DP and DPx.x training. */
			if (link->ep_type == DISPLAY_ENDPOINT_USB4_DPIA) {
				status = dc_link_dpia_perform_link_training(link,
						&pipe_ctx->link_res,
						&cur_link_settings,
						skip_video_pattern);

				/* Transmit idle pattern once training successful. */
				if (status == LINK_TRAINING_SUCCESS && !is_link_bw_low)
					dp_set_hw_test_pattern(link, &pipe_ctx->link_res, DP_TEST_PATTERN_VIDEO_MODE, NULL, 0);
			} else {
				status = dc_link_dp_perform_link_training(link,
						&pipe_ctx->link_res,
						&cur_link_settings,
						skip_video_pattern);
			}

			dp_trace_lt_total_count_increment(link, false);
			dp_trace_lt_result_update(link, status, false);
			dp_trace_set_lt_end_timestamp(link, false);
			if (status == LINK_TRAINING_SUCCESS && !is_link_bw_low)
				return true;
		}

		fail_count++;
		dp_trace_lt_fail_count_update(link, fail_count, false);
		/* latest link training still fail, skip delay and keep PHY on
		 */
		if (j == (attempts - 1) && link->ep_type == DISPLAY_ENDPOINT_PHY)
			break;

		DC_LOG_WARNING("%s: Link training attempt %u of %d failed @ rate(%d) x lane(%d)\n",
			__func__, (unsigned int)j + 1, attempts, cur_link_settings.link_rate,
			cur_link_settings.lane_count);

		dp_disable_link_phy(link, &pipe_ctx->link_res, signal);

		/* Abort link training if failure due to sink being unplugged. */
		if (status == LINK_TRAINING_ABORT) {
			enum dc_connection_type type = dc_connection_none;

			dc_link_detect_sink(link, &type);
			if (type == dc_connection_none) {
				DC_LOG_HW_LINK_TRAINING("%s: Aborting training because sink unplugged\n", __func__);
				break;
			}
		}

		/* Try to train again at original settings if:
		 * - not falling back between training attempts;
		 * - aborted previous attempt due to reasons other than sink unplug;
		 * - successfully trained but at a link rate lower than that required by stream;
		 * - reached minimum link bandwidth.
		 */
		if (!do_fallback || (status == LINK_TRAINING_ABORT) ||
				(status == LINK_TRAINING_SUCCESS && is_link_bw_low) ||
				is_link_bw_min) {
			j++;
			cur_link_settings = *link_setting;
			delay_between_attempts += LINK_TRAINING_RETRY_DELAY;
			is_link_bw_low = false;
			is_link_bw_min = (cur_link_settings.link_rate <= LINK_RATE_LOW) &&
				(cur_link_settings.lane_count <= LANE_COUNT_ONE);

		} else if (do_fallback) { /* Try training at lower link bandwidth if doing fallback. */
			uint32_t req_bw;
			uint32_t link_bw;

<<<<<<< HEAD
			decide_fallback_link_setting(link, *link_setting, &cur_link_settings, status);
			/* Flag if reduced link bandwidth no longer meets stream requirements or fallen back to
			 * minimum link bandwidth.
			 */
			req_bw = dc_bandwidth_in_kbps_from_timing(&stream->timing);
			link_bw = dc_link_bandwidth_kbps(link, &cur_link_settings);
			is_link_bw_low = (req_bw > link_bw);
			is_link_bw_min = ((cur_link_settings.link_rate <= LINK_RATE_LOW) &&
				(cur_link_settings.lane_count <= LANE_COUNT_ONE));

			if (is_link_bw_low)
				DC_LOG_WARNING("%s: Link bandwidth too low after fallback req_bw(%d) > link_bw(%d)\n",
					__func__, req_bw, link_bw);
=======
			decide_fallback_link_setting(link, &max_link_settings,
					&cur_link_settings, status);
			/* Fail link training if reduced link bandwidth no longer meets
			 * stream requirements.
			 */
			req_bw = dc_bandwidth_in_kbps_from_timing(&stream->timing);
			link_bw = dc_link_bandwidth_kbps(link, &cur_link_settings);
			if (req_bw > link_bw)
				break;
>>>>>>> 018ab4fa
		}

		msleep(delay_between_attempts);
	}
	return false;
}

static enum clock_source_id get_clock_source_id(struct dc_link *link)
{
	enum clock_source_id dp_cs_id = CLOCK_SOURCE_ID_UNDEFINED;
	struct clock_source *dp_cs = link->dc->res_pool->dp_clock_source;

	if (dp_cs != NULL) {
		dp_cs_id = dp_cs->id;
	} else {
		/*
		 * dp clock source is not initialized for some reason.
		 * Should not happen, CLOCK_SOURCE_ID_EXTERNAL will be used
		 */
		ASSERT(dp_cs);
	}

	return dp_cs_id;
}

static void set_dp_mst_mode(struct dc_link *link, const struct link_resource *link_res,
		bool mst_enable)
{
	if (mst_enable == false &&
		link->type == dc_connection_mst_branch) {
		/* Disable MST on link. Use only local sink. */
		dp_disable_link_phy_mst(link, link_res, link->connector_signal);

		link->type = dc_connection_single;
		link->local_sink = link->remote_sinks[0];
		link->local_sink->sink_signal = SIGNAL_TYPE_DISPLAY_PORT;
		dc_sink_retain(link->local_sink);
		dm_helpers_dp_mst_stop_top_mgr(link->ctx, link);
	} else if (mst_enable == true &&
			link->type == dc_connection_single &&
			link->remote_sinks[0] != NULL) {
		/* Re-enable MST on link. */
		dp_disable_link_phy(link, link_res, link->connector_signal);
		dp_enable_mst_on_sink(link, true);

		link->type = dc_connection_mst_branch;
		link->local_sink->sink_signal = SIGNAL_TYPE_DISPLAY_PORT_MST;
	}
}

bool dc_link_dp_sync_lt_begin(struct dc_link *link)
{
	/* Begin Sync LT. During this time,
	 * DPCD:600h must not be powered down.
	 */
	link->sync_lt_in_progress = true;

	/*Clear any existing preferred settings.*/
	memset(&link->preferred_training_settings, 0,
		sizeof(struct dc_link_training_overrides));
	memset(&link->preferred_link_setting, 0,
		sizeof(struct dc_link_settings));

	return true;
}

enum link_training_result dc_link_dp_sync_lt_attempt(
    struct dc_link *link,
    const struct link_resource *link_res,
    struct dc_link_settings *link_settings,
    struct dc_link_training_overrides *lt_overrides)
{
	struct link_training_settings lt_settings = {0};
	enum link_training_result lt_status = LINK_TRAINING_SUCCESS;
	enum dp_panel_mode panel_mode = DP_PANEL_MODE_DEFAULT;
	enum clock_source_id dp_cs_id = CLOCK_SOURCE_ID_EXTERNAL;
	bool fec_enable = false;

	dp_decide_training_settings(
			link,
			link_settings,
			&lt_settings);
	override_training_settings(
			link,
			lt_overrides,
			&lt_settings);
	/* Setup MST Mode */
	if (lt_overrides->mst_enable)
		set_dp_mst_mode(link, link_res, *lt_overrides->mst_enable);

	/* Disable link */
	dp_disable_link_phy(link, link_res, link->connector_signal);

	/* Enable link */
	dp_cs_id = get_clock_source_id(link);
	dp_enable_link_phy(link, link_res, link->connector_signal,
		dp_cs_id, link_settings);

	/* Set FEC enable */
	if (dp_get_link_encoding_format(link_settings) == DP_8b_10b_ENCODING) {
		fec_enable = lt_overrides->fec_enable && *lt_overrides->fec_enable;
		dp_set_fec_ready(link, NULL, fec_enable);
	}

	if (lt_overrides->alternate_scrambler_reset) {
		if (*lt_overrides->alternate_scrambler_reset)
			panel_mode = DP_PANEL_MODE_EDP;
		else
			panel_mode = DP_PANEL_MODE_DEFAULT;
	} else
		panel_mode = dp_get_panel_mode(link);

	dp_set_panel_mode(link, panel_mode);

	/* Attempt to train with given link training settings */
	if (link->ctx->dc->work_arounds.lt_early_cr_pattern)
		start_clock_recovery_pattern_early(link, link_res, &lt_settings, DPRX);

	/* Set link rate, lane count and spread. */
	dpcd_set_link_settings(link, &lt_settings);

	/* 2. perform link training (set link training done
	 *  to false is done as well)
	 */
	lt_status = perform_clock_recovery_sequence(link, link_res, &lt_settings, DPRX);
	if (lt_status == LINK_TRAINING_SUCCESS) {
		lt_status = perform_channel_equalization_sequence(link,
						link_res,
						&lt_settings,
						DPRX);
	}

	/* 3. Sync LT must skip TRAINING_PATTERN_SET:0 (video pattern)*/
	/* 4. print status message*/
	print_status_message(link, &lt_settings, lt_status);

	return lt_status;
}

bool dc_link_dp_sync_lt_end(struct dc_link *link, bool link_down)
{
	/* If input parameter is set, shut down phy.
	 * Still shouldn't turn off dp_receiver (DPCD:600h)
	 */
	if (link_down == true) {
		struct dc_link_settings link_settings = link->cur_link_settings;
		dp_disable_link_phy(link, NULL, link->connector_signal);
		if (dp_get_link_encoding_format(&link_settings) == DP_8b_10b_ENCODING)
			dp_set_fec_ready(link, NULL, false);
	}

	link->sync_lt_in_progress = false;
	return true;
}

static enum dc_link_rate get_lttpr_max_link_rate(struct dc_link *link)
{
	enum dc_link_rate lttpr_max_link_rate = link->dpcd_caps.lttpr_caps.max_link_rate;

	if (link->dpcd_caps.lttpr_caps.supported_128b_132b_rates.bits.UHBR20)
		lttpr_max_link_rate = LINK_RATE_UHBR20;
	else if (link->dpcd_caps.lttpr_caps.supported_128b_132b_rates.bits.UHBR13_5)
		lttpr_max_link_rate = LINK_RATE_UHBR13_5;
	else if (link->dpcd_caps.lttpr_caps.supported_128b_132b_rates.bits.UHBR10)
		lttpr_max_link_rate = LINK_RATE_UHBR10;

	return lttpr_max_link_rate;
}

static enum dc_link_rate get_cable_max_link_rate(struct dc_link *link)
{
	enum dc_link_rate cable_max_link_rate = LINK_RATE_HIGH3;

	if (link->dpcd_caps.cable_id.bits.UHBR10_20_CAPABILITY & DP_UHBR20)
		cable_max_link_rate = LINK_RATE_UHBR20;
	else if (link->dpcd_caps.cable_id.bits.UHBR13_5_CAPABILITY)
		cable_max_link_rate = LINK_RATE_UHBR13_5;
	else if (link->dpcd_caps.cable_id.bits.UHBR10_20_CAPABILITY & DP_UHBR10)
		cable_max_link_rate = LINK_RATE_UHBR10;

	return cable_max_link_rate;
}

bool dc_link_dp_get_max_link_enc_cap(const struct dc_link *link, struct dc_link_settings *max_link_enc_cap)
{
	struct link_encoder *link_enc = NULL;

	if (!max_link_enc_cap) {
		DC_LOG_ERROR("%s: Could not return max link encoder caps", __func__);
		return false;
	}

	link_enc = link_enc_cfg_get_link_enc(link);
	ASSERT(link_enc);

	if (link_enc && link_enc->funcs->get_max_link_cap) {
		link_enc->funcs->get_max_link_cap(link_enc, max_link_enc_cap);
		return true;
	}

	DC_LOG_ERROR("%s: Max link encoder caps unknown", __func__);
	max_link_enc_cap->lane_count = 1;
	max_link_enc_cap->link_rate = 6;
	return false;
}


struct dc_link_settings dp_get_max_link_cap(struct dc_link *link)
{
	struct dc_link_settings max_link_cap = {0};
	enum dc_link_rate lttpr_max_link_rate;
	enum dc_link_rate cable_max_link_rate;
	struct link_encoder *link_enc = NULL;


	link_enc = link_enc_cfg_get_link_enc(link);
	ASSERT(link_enc);

	/* get max link encoder capability */
	if (link_enc)
		link_enc->funcs->get_max_link_cap(link_enc, &max_link_cap);

	/* Lower link settings based on sink's link cap */
	if (link->reported_link_cap.lane_count < max_link_cap.lane_count)
		max_link_cap.lane_count =
				link->reported_link_cap.lane_count;
	if (link->reported_link_cap.link_rate < max_link_cap.link_rate)
		max_link_cap.link_rate =
				link->reported_link_cap.link_rate;
	if (link->reported_link_cap.link_spread <
			max_link_cap.link_spread)
		max_link_cap.link_spread =
				link->reported_link_cap.link_spread;

	/* Lower link settings based on cable attributes */
	cable_max_link_rate = get_cable_max_link_rate(link);

	if (!link->dc->debug.ignore_cable_id &&
			cable_max_link_rate < max_link_cap.link_rate)
		max_link_cap.link_rate = cable_max_link_rate;

	/*
	 * account for lttpr repeaters cap
	 * notes: repeaters do not snoop in the DPRX Capabilities addresses (3.6.3).
	 */
	if (link->lttpr_mode != LTTPR_MODE_NON_LTTPR) {
		if (link->dpcd_caps.lttpr_caps.max_lane_count < max_link_cap.lane_count)
			max_link_cap.lane_count = link->dpcd_caps.lttpr_caps.max_lane_count;
		lttpr_max_link_rate = get_lttpr_max_link_rate(link);

		if (lttpr_max_link_rate < max_link_cap.link_rate)
			max_link_cap.link_rate = lttpr_max_link_rate;

		DC_LOG_HW_LINK_TRAINING("%s\n Training with LTTPR,  max_lane count %d max_link rate %d \n",
						__func__,
						max_link_cap.lane_count,
						max_link_cap.link_rate);
	}

	if (dp_get_link_encoding_format(&max_link_cap) == DP_128b_132b_ENCODING &&
			link->dc->debug.disable_uhbr)
		max_link_cap.link_rate = LINK_RATE_HIGH3;

	return max_link_cap;
}

static enum dc_status read_hpd_rx_irq_data(
	struct dc_link *link,
	union hpd_irq_data *irq_data)
{
	static enum dc_status retval;

	/* The HW reads 16 bytes from 200h on HPD,
	 * but if we get an AUX_DEFER, the HW cannot retry
	 * and this causes the CTS tests 4.3.2.1 - 3.2.4 to
	 * fail, so we now explicitly read 6 bytes which is
	 * the req from the above mentioned test cases.
	 *
	 * For DP 1.4 we need to read those from 2002h range.
	 */
	if (link->dpcd_caps.dpcd_rev.raw < DPCD_REV_14)
		retval = core_link_read_dpcd(
			link,
			DP_SINK_COUNT,
			irq_data->raw,
			sizeof(union hpd_irq_data));
	else {
		/* Read 14 bytes in a single read and then copy only the required fields.
		 * This is more efficient than doing it in two separate AUX reads. */

		uint8_t tmp[DP_SINK_STATUS_ESI - DP_SINK_COUNT_ESI + 1];

		retval = core_link_read_dpcd(
			link,
			DP_SINK_COUNT_ESI,
			tmp,
			sizeof(tmp));

		if (retval != DC_OK)
			return retval;

		irq_data->bytes.sink_cnt.raw = tmp[DP_SINK_COUNT_ESI - DP_SINK_COUNT_ESI];
		irq_data->bytes.device_service_irq.raw = tmp[DP_DEVICE_SERVICE_IRQ_VECTOR_ESI0 - DP_SINK_COUNT_ESI];
		irq_data->bytes.lane01_status.raw = tmp[DP_LANE0_1_STATUS_ESI - DP_SINK_COUNT_ESI];
		irq_data->bytes.lane23_status.raw = tmp[DP_LANE2_3_STATUS_ESI - DP_SINK_COUNT_ESI];
		irq_data->bytes.lane_status_updated.raw = tmp[DP_LANE_ALIGN_STATUS_UPDATED_ESI - DP_SINK_COUNT_ESI];
		irq_data->bytes.sink_status.raw = tmp[DP_SINK_STATUS_ESI - DP_SINK_COUNT_ESI];
	}

	return retval;
}

bool hpd_rx_irq_check_link_loss_status(
	struct dc_link *link,
	union hpd_irq_data *hpd_irq_dpcd_data)
{
	uint8_t irq_reg_rx_power_state = 0;
	enum dc_status dpcd_result = DC_ERROR_UNEXPECTED;
	union lane_status lane_status;
	uint32_t lane;
	bool sink_status_changed;
	bool return_code;

	sink_status_changed = false;
	return_code = false;

	if (link->cur_link_settings.lane_count == 0)
		return return_code;

	/*1. Check that Link Status changed, before re-training.*/

	/*parse lane status*/
	for (lane = 0; lane < link->cur_link_settings.lane_count; lane++) {
		/* check status of lanes 0,1
		 * changed DpcdAddress_Lane01Status (0x202)
		 */
		lane_status.raw = get_nibble_at_index(
			&hpd_irq_dpcd_data->bytes.lane01_status.raw,
			lane);

		if (!lane_status.bits.CHANNEL_EQ_DONE_0 ||
			!lane_status.bits.CR_DONE_0 ||
			!lane_status.bits.SYMBOL_LOCKED_0) {
			/* if one of the channel equalization, clock
			 * recovery or symbol lock is dropped
			 * consider it as (link has been
			 * dropped) dp sink status has changed
			 */
			sink_status_changed = true;
			break;
		}
	}

	/* Check interlane align.*/
	if (sink_status_changed ||
		!hpd_irq_dpcd_data->bytes.lane_status_updated.bits.INTERLANE_ALIGN_DONE) {

		DC_LOG_HW_HPD_IRQ("%s: Link Status changed.\n", __func__);

		return_code = true;

		/*2. Check that we can handle interrupt: Not in FS DOS,
		 *  Not in "Display Timeout" state, Link is trained.
		 */
		dpcd_result = core_link_read_dpcd(link,
			DP_SET_POWER,
			&irq_reg_rx_power_state,
			sizeof(irq_reg_rx_power_state));

		if (dpcd_result != DC_OK) {
			DC_LOG_HW_HPD_IRQ("%s: DPCD read failed to obtain power state.\n",
				__func__);
		} else {
			if (irq_reg_rx_power_state != DP_SET_POWER_D0)
				return_code = false;
		}
	}

	return return_code;
}

static bool dp_verify_link_cap(
	struct dc_link *link,
	struct dc_link_settings *known_limit_link_setting,
	int *fail_count)
{
	struct dc_link_settings cur_link_settings = {0};
	struct dc_link_settings max_link_settings = *known_limit_link_setting;
	bool success = false;
	bool skip_video_pattern;
	enum clock_source_id dp_cs_id = get_clock_source_id(link);
	enum link_training_result status = LINK_TRAINING_SUCCESS;
	union hpd_irq_data irq_data;
	struct link_resource link_res;

	memset(&irq_data, 0, sizeof(irq_data));
	cur_link_settings = max_link_settings;

	/* Grant extended timeout request */
	if ((link->lttpr_mode == LTTPR_MODE_NON_TRANSPARENT) && (link->dpcd_caps.lttpr_caps.max_ext_timeout > 0)) {
		uint8_t grant = link->dpcd_caps.lttpr_caps.max_ext_timeout & 0x80;

		core_link_write_dpcd(link, DP_PHY_REPEATER_EXTENDED_WAIT_TIMEOUT, &grant, sizeof(grant));
	}

	do {
		if (!get_temp_dp_link_res(link, &link_res, &cur_link_settings))
			continue;

		skip_video_pattern = cur_link_settings.link_rate != LINK_RATE_LOW;
		dp_enable_link_phy(
				link,
				&link_res,
				link->connector_signal,
				dp_cs_id,
				&cur_link_settings);

		status = dc_link_dp_perform_link_training(
				link,
				&link_res,
				&cur_link_settings,
				skip_video_pattern);

		if (status == LINK_TRAINING_SUCCESS) {
			success = true;
			udelay(1000);
			if (read_hpd_rx_irq_data(link, &irq_data) == DC_OK &&
					hpd_rx_irq_check_link_loss_status(
							link,
							&irq_data))
				(*fail_count)++;

		} else {
			(*fail_count)++;
		}
		dp_trace_lt_total_count_increment(link, true);
		dp_trace_lt_result_update(link, status, true);
		dp_disable_link_phy(link, &link_res, link->connector_signal);
	} while (!success && decide_fallback_link_setting(link,
			&max_link_settings, &cur_link_settings, status));

	link->verified_link_cap = success ?
			cur_link_settings : fail_safe_link_settings;
	return success;
}

static void apply_usbc_combo_phy_reset_wa(struct dc_link *link,
		struct dc_link_settings *link_settings)
{
	/* Temporary Renoir-specific workaround PHY will sometimes be in bad
	 * state on hotplugging display from certain USB-C dongle, so add extra
	 * cycle of enabling and disabling the PHY before first link training.
	 */
	struct link_resource link_res = {0};
	enum clock_source_id dp_cs_id = get_clock_source_id(link);

	dp_enable_link_phy(link, &link_res, link->connector_signal,
			dp_cs_id, link_settings);
	dp_disable_link_phy(link, &link_res, link->connector_signal);
}

bool dp_verify_link_cap_with_retries(
	struct dc_link *link,
	struct dc_link_settings *known_limit_link_setting,
	int attempts)
{
	int i = 0;
	bool success = false;
	int fail_count = 0;

	dp_trace_detect_lt_init(link);

	if (link->link_enc && link->link_enc->features.flags.bits.DP_IS_USB_C &&
			link->dc->debug.usbc_combo_phy_reset_wa)
		apply_usbc_combo_phy_reset_wa(link, known_limit_link_setting);

	dp_trace_set_lt_start_timestamp(link, false);
	for (i = 0; i < attempts; i++) {
		enum dc_connection_type type = dc_connection_none;

		memset(&link->verified_link_cap, 0,
				sizeof(struct dc_link_settings));
		if (!dc_link_detect_sink(link, &type) || type == dc_connection_none) {
			link->verified_link_cap = fail_safe_link_settings;
			break;
		} else if (dp_verify_link_cap(link, known_limit_link_setting,
				&fail_count) && fail_count == 0) {
			success = true;
			break;
		}
		msleep(10);
	}

	dp_trace_lt_fail_count_update(link, fail_count, true);
	dp_trace_set_lt_end_timestamp(link, true);

	return success;
}

/* in DP compliance test, DPR-120 may have
 * a random value in its MAX_LINK_BW dpcd field.
 * We map it to the maximum supported link rate that
 * is smaller than MAX_LINK_BW in this case.
 */
static enum dc_link_rate get_link_rate_from_max_link_bw(
		 uint8_t max_link_bw)
{
	enum dc_link_rate link_rate;

	if (max_link_bw >= LINK_RATE_HIGH3) {
		link_rate = LINK_RATE_HIGH3;
	} else if (max_link_bw < LINK_RATE_HIGH3
			&& max_link_bw >= LINK_RATE_HIGH2) {
		link_rate = LINK_RATE_HIGH2;
	} else if (max_link_bw < LINK_RATE_HIGH2
			&& max_link_bw >= LINK_RATE_HIGH) {
		link_rate = LINK_RATE_HIGH;
	} else if (max_link_bw < LINK_RATE_HIGH
			&& max_link_bw >= LINK_RATE_LOW) {
		link_rate = LINK_RATE_LOW;
	} else {
		link_rate = LINK_RATE_UNKNOWN;
	}

	return link_rate;
}

static inline bool reached_minimum_lane_count(enum dc_lane_count lane_count)
{
	return lane_count <= LANE_COUNT_ONE;
}

static inline bool reached_minimum_link_rate(enum dc_link_rate link_rate)
{
	return link_rate <= LINK_RATE_LOW;
}

static enum dc_lane_count reduce_lane_count(enum dc_lane_count lane_count)
{
	switch (lane_count) {
	case LANE_COUNT_FOUR:
		return LANE_COUNT_TWO;
	case LANE_COUNT_TWO:
		return LANE_COUNT_ONE;
	case LANE_COUNT_ONE:
		return LANE_COUNT_UNKNOWN;
	default:
		return LANE_COUNT_UNKNOWN;
	}
}

static enum dc_link_rate reduce_link_rate(enum dc_link_rate link_rate)
{
	switch (link_rate) {
	case LINK_RATE_UHBR20:
		return LINK_RATE_UHBR13_5;
	case LINK_RATE_UHBR13_5:
		return LINK_RATE_UHBR10;
	case LINK_RATE_UHBR10:
		return LINK_RATE_HIGH3;
	case LINK_RATE_HIGH3:
		return LINK_RATE_HIGH2;
	case LINK_RATE_HIGH2:
		return LINK_RATE_HIGH;
	case LINK_RATE_HIGH:
		return LINK_RATE_LOW;
	case LINK_RATE_LOW:
		return LINK_RATE_UNKNOWN;
	default:
		return LINK_RATE_UNKNOWN;
	}
}

static enum dc_lane_count increase_lane_count(enum dc_lane_count lane_count)
{
	switch (lane_count) {
	case LANE_COUNT_ONE:
		return LANE_COUNT_TWO;
	case LANE_COUNT_TWO:
		return LANE_COUNT_FOUR;
	default:
		return LANE_COUNT_UNKNOWN;
	}
}

static enum dc_link_rate increase_link_rate(struct dc_link *link,
		enum dc_link_rate link_rate)
{
	switch (link_rate) {
	case LINK_RATE_LOW:
		return LINK_RATE_HIGH;
	case LINK_RATE_HIGH:
		return LINK_RATE_HIGH2;
	case LINK_RATE_HIGH2:
		return LINK_RATE_HIGH3;
	case LINK_RATE_HIGH3:
		return LINK_RATE_UHBR10;
	case LINK_RATE_UHBR10:
		/* upto DP2.x specs UHBR13.5 is the only link rate that could be
		 * not supported by DPRX when higher link rate is supported.
		 * so we treat it as a special case for code simplicity. When we
		 * have new specs with more link rates like this, we should
		 * consider a more generic solution to handle discrete link
		 * rate capabilities.
		 */
		return link->dpcd_caps.dp_128b_132b_supported_link_rates.bits.UHBR13_5 ?
				LINK_RATE_UHBR13_5 : LINK_RATE_UHBR20;
	case LINK_RATE_UHBR13_5:
		return LINK_RATE_UHBR20;
	default:
		return LINK_RATE_UNKNOWN;
	}
}

static bool decide_fallback_link_setting_max_bw_policy(
		struct dc_link *link,
		const struct dc_link_settings *max,
		struct dc_link_settings *cur,
		enum link_training_result training_result)
{
	uint8_t cur_idx = 0, next_idx;
	bool found = false;

	if (training_result == LINK_TRAINING_ABORT)
		return false;

	while (cur_idx < ARRAY_SIZE(dp_lt_fallbacks))
		/* find current index */
		if (dp_lt_fallbacks[cur_idx].lane_count == cur->lane_count &&
				dp_lt_fallbacks[cur_idx].link_rate == cur->link_rate)
			break;
		else
			cur_idx++;

	next_idx = cur_idx + 1;

	while (next_idx < ARRAY_SIZE(dp_lt_fallbacks))
		/* find next index */
		if (dp_lt_fallbacks[next_idx].lane_count > max->lane_count ||
				dp_lt_fallbacks[next_idx].link_rate > max->link_rate)
			next_idx++;
		else if (dp_lt_fallbacks[next_idx].link_rate == LINK_RATE_UHBR13_5 &&
				link->dpcd_caps.dp_128b_132b_supported_link_rates.bits.UHBR13_5 == 0)
			/* upto DP2.x specs UHBR13.5 is the only link rate that
			 * could be not supported by DPRX when higher link rate
			 * is supported. so we treat it as a special case for
			 * code simplicity. When we have new specs with more
			 * link rates like this, we should consider a more
			 * generic solution to handle discrete link rate
			 * capabilities.
			 */
			next_idx++;
		else
			break;

	if (next_idx < ARRAY_SIZE(dp_lt_fallbacks)) {
		cur->lane_count = dp_lt_fallbacks[next_idx].lane_count;
		cur->link_rate = dp_lt_fallbacks[next_idx].link_rate;
		found = true;
	}

	return found;
}

/*
 * function: set link rate and lane count fallback based
 * on current link setting and last link training result
 * return value:
 *			true - link setting could be set
 *			false - has reached minimum setting
 *					and no further fallback could be done
 */
static bool decide_fallback_link_setting(
		struct dc_link *link,
		struct dc_link_settings *max,
		struct dc_link_settings *cur,
		enum link_training_result training_result)
{
	if (!cur)
		return false;
	if (!max)
		return false;

	if (dp_get_link_encoding_format(max) == DP_128b_132b_ENCODING ||
			link->dc->debug.force_dp2_lt_fallback_method)
		return decide_fallback_link_setting_max_bw_policy(link, max, cur,
				training_result);

	switch (training_result) {
	case LINK_TRAINING_CR_FAIL_LANE0:
	case LINK_TRAINING_CR_FAIL_LANE1:
	case LINK_TRAINING_CR_FAIL_LANE23:
	case LINK_TRAINING_LQA_FAIL:
	{
		if (!reached_minimum_link_rate(cur->link_rate)) {
			cur->link_rate = reduce_link_rate(cur->link_rate);
		} else if (!reached_minimum_lane_count(cur->lane_count)) {
			cur->link_rate = max->link_rate;
			if (training_result == LINK_TRAINING_CR_FAIL_LANE0)
				return false;
			else if (training_result == LINK_TRAINING_CR_FAIL_LANE1)
				cur->lane_count = LANE_COUNT_ONE;
			else if (training_result == LINK_TRAINING_CR_FAIL_LANE23)
				cur->lane_count = LANE_COUNT_TWO;
			else
				cur->lane_count = reduce_lane_count(cur->lane_count);
		} else {
			return false;
		}
		break;
	}
	case LINK_TRAINING_EQ_FAIL_EQ:
	{
		if (!reached_minimum_lane_count(cur->lane_count)) {
			cur->lane_count = reduce_lane_count(cur->lane_count);
		} else if (!reached_minimum_link_rate(cur->link_rate)) {
			cur->link_rate = reduce_link_rate(cur->link_rate);
			/* Reduce max link rate to avoid potential infinite loop.
			 * Needed so that any subsequent CR_FAIL fallback can't
			 * re-set the link rate higher than the link rate from
			 * the latest EQ_FAIL fallback.
			 */
			max->link_rate = cur->link_rate;
			cur->lane_count = max->lane_count;
		} else {
			return false;
		}
		break;
	}
	case LINK_TRAINING_EQ_FAIL_CR:
	{
		if (!reached_minimum_link_rate(cur->link_rate)) {
			cur->link_rate = reduce_link_rate(cur->link_rate);
			/* Reduce max link rate to avoid potential infinite loop.
			 * Needed so that any subsequent CR_FAIL fallback can't
			 * re-set the link rate higher than the link rate from
			 * the latest EQ_FAIL fallback.
			 */
			max->link_rate = cur->link_rate;
			cur->lane_count = max->lane_count;
		} else {
			return false;
		}
		break;
	}
	default:
		return false;
	}
	return true;
}

bool dp_validate_mode_timing(
	struct dc_link *link,
	const struct dc_crtc_timing *timing)
{
	uint32_t req_bw;
	uint32_t max_bw;

	const struct dc_link_settings *link_setting;

	/* According to spec, VSC SDP should be used if pixel format is YCbCr420 */
	if (timing->pixel_encoding == PIXEL_ENCODING_YCBCR420 &&
			!link->dpcd_caps.dprx_feature.bits.VSC_SDP_COLORIMETRY_SUPPORTED &&
			dal_graphics_object_id_get_connector_id(link->link_id) != CONNECTOR_ID_VIRTUAL)
		return false;

	/*always DP fail safe mode*/
	if ((timing->pix_clk_100hz / 10) == (uint32_t) 25175 &&
		timing->h_addressable == (uint32_t) 640 &&
		timing->v_addressable == (uint32_t) 480)
		return true;

	link_setting = dc_link_get_link_cap(link);

	/* TODO: DYNAMIC_VALIDATION needs to be implemented */
	/*if (flags.DYNAMIC_VALIDATION == 1 &&
		link->verified_link_cap.lane_count != LANE_COUNT_UNKNOWN)
		link_setting = &link->verified_link_cap;
	*/

	req_bw = dc_bandwidth_in_kbps_from_timing(timing);
	max_bw = dc_link_bandwidth_kbps(link, link_setting);

	if (req_bw <= max_bw) {
		/* remember the biggest mode here, during
		 * initial link training (to get
		 * verified_link_cap), LS sends event about
		 * cannot train at reported cap to upper
		 * layer and upper layer will re-enumerate modes.
		 * this is not necessary if the lower
		 * verified_link_cap is enough to drive
		 * all the modes */

		/* TODO: DYNAMIC_VALIDATION needs to be implemented */
		/* if (flags.DYNAMIC_VALIDATION == 1)
			dpsst->max_req_bw_for_verified_linkcap = dal_max(
				dpsst->max_req_bw_for_verified_linkcap, req_bw); */
		return true;
	} else
		return false;
}

static bool decide_dp_link_settings(struct dc_link *link, struct dc_link_settings *link_setting, uint32_t req_bw)
{
	struct dc_link_settings initial_link_setting = {
		LANE_COUNT_ONE, LINK_RATE_LOW, LINK_SPREAD_DISABLED, false, 0};
	struct dc_link_settings current_link_setting =
			initial_link_setting;
	uint32_t link_bw;

	if (req_bw > dc_link_bandwidth_kbps(link, &link->verified_link_cap))
		return false;

	/* search for the minimum link setting that:
	 * 1. is supported according to the link training result
	 * 2. could support the b/w requested by the timing
	 */
	while (current_link_setting.link_rate <=
			link->verified_link_cap.link_rate) {
		link_bw = dc_link_bandwidth_kbps(
				link,
				&current_link_setting);
		if (req_bw <= link_bw) {
			*link_setting = current_link_setting;
			return true;
		}

		if (current_link_setting.lane_count <
				link->verified_link_cap.lane_count) {
			current_link_setting.lane_count =
					increase_lane_count(
							current_link_setting.lane_count);
		} else {
			current_link_setting.link_rate =
					increase_link_rate(link,
							current_link_setting.link_rate);
			current_link_setting.lane_count =
					initial_link_setting.lane_count;
		}
	}

	return false;
}

bool decide_edp_link_settings(struct dc_link *link, struct dc_link_settings *link_setting, uint32_t req_bw)
{
	struct dc_link_settings initial_link_setting;
	struct dc_link_settings current_link_setting;
	uint32_t link_bw;

	/*
	 * edp_supported_link_rates_count is only valid for eDP v1.4 or higher.
	 * Per VESA eDP spec, "The DPCD revision for eDP v1.4 is 13h"
	 */
	if (link->dpcd_caps.dpcd_rev.raw < DPCD_REV_13 ||
			link->dpcd_caps.edp_supported_link_rates_count == 0) {
		*link_setting = link->verified_link_cap;
		return true;
	}

	memset(&initial_link_setting, 0, sizeof(initial_link_setting));
	initial_link_setting.lane_count = LANE_COUNT_ONE;
	initial_link_setting.link_rate = link->dpcd_caps.edp_supported_link_rates[0];
	initial_link_setting.link_spread = LINK_SPREAD_DISABLED;
	initial_link_setting.use_link_rate_set = true;
	initial_link_setting.link_rate_set = 0;
	current_link_setting = initial_link_setting;

	/* search for the minimum link setting that:
	 * 1. is supported according to the link training result
	 * 2. could support the b/w requested by the timing
	 */
	while (current_link_setting.link_rate <=
			link->verified_link_cap.link_rate) {
		link_bw = dc_link_bandwidth_kbps(
				link,
				&current_link_setting);
		if (req_bw <= link_bw) {
			*link_setting = current_link_setting;
			return true;
		}

		if (current_link_setting.lane_count <
				link->verified_link_cap.lane_count) {
			current_link_setting.lane_count =
					increase_lane_count(
							current_link_setting.lane_count);
		} else {
			if (current_link_setting.link_rate_set < link->dpcd_caps.edp_supported_link_rates_count) {
				current_link_setting.link_rate_set++;
				current_link_setting.link_rate =
					link->dpcd_caps.edp_supported_link_rates[current_link_setting.link_rate_set];
				current_link_setting.lane_count =
									initial_link_setting.lane_count;
			} else
				break;
		}
	}
	return false;
}

static bool decide_edp_link_settings_with_dsc(struct dc_link *link,
		struct dc_link_settings *link_setting,
		uint32_t req_bw,
		enum dc_link_rate max_link_rate)
{
	struct dc_link_settings initial_link_setting;
	struct dc_link_settings current_link_setting;
	uint32_t link_bw;

	unsigned int policy = 0;

	policy = link->ctx->dc->debug.force_dsc_edp_policy;
	if (max_link_rate == LINK_RATE_UNKNOWN)
		max_link_rate = link->verified_link_cap.link_rate;
	/*
	 * edp_supported_link_rates_count is only valid for eDP v1.4 or higher.
	 * Per VESA eDP spec, "The DPCD revision for eDP v1.4 is 13h"
	 */
	if ((link->dpcd_caps.dpcd_rev.raw < DPCD_REV_13 ||
			link->dpcd_caps.edp_supported_link_rates_count == 0)) {
		/* for DSC enabled case, we search for minimum lane count */
		memset(&initial_link_setting, 0, sizeof(initial_link_setting));
		initial_link_setting.lane_count = LANE_COUNT_ONE;
		initial_link_setting.link_rate = LINK_RATE_LOW;
		initial_link_setting.link_spread = LINK_SPREAD_DISABLED;
		initial_link_setting.use_link_rate_set = false;
		initial_link_setting.link_rate_set = 0;
		current_link_setting = initial_link_setting;
		if (req_bw > dc_link_bandwidth_kbps(link, &link->verified_link_cap))
			return false;

		/* search for the minimum link setting that:
		 * 1. is supported according to the link training result
		 * 2. could support the b/w requested by the timing
		 */
		while (current_link_setting.link_rate <=
				max_link_rate) {
			link_bw = dc_link_bandwidth_kbps(
					link,
					&current_link_setting);
			if (req_bw <= link_bw) {
				*link_setting = current_link_setting;
				return true;
			}
			if (policy) {
				/* minimize lane */
				if (current_link_setting.link_rate < max_link_rate) {
					current_link_setting.link_rate =
							increase_link_rate(link,
									current_link_setting.link_rate);
				} else {
					if (current_link_setting.lane_count <
									link->verified_link_cap.lane_count) {
						current_link_setting.lane_count =
								increase_lane_count(
										current_link_setting.lane_count);
						current_link_setting.link_rate = initial_link_setting.link_rate;
					} else
						break;
				}
			} else {
				/* minimize link rate */
				if (current_link_setting.lane_count <
						link->verified_link_cap.lane_count) {
					current_link_setting.lane_count =
							increase_lane_count(
									current_link_setting.lane_count);
				} else {
					current_link_setting.link_rate =
							increase_link_rate(link,
									current_link_setting.link_rate);
					current_link_setting.lane_count =
							initial_link_setting.lane_count;
				}
			}
		}
		return false;
	}

	/* if optimize edp link is supported */
	memset(&initial_link_setting, 0, sizeof(initial_link_setting));
	initial_link_setting.lane_count = LANE_COUNT_ONE;
	initial_link_setting.link_rate = link->dpcd_caps.edp_supported_link_rates[0];
	initial_link_setting.link_spread = LINK_SPREAD_DISABLED;
	initial_link_setting.use_link_rate_set = true;
	initial_link_setting.link_rate_set = 0;
	current_link_setting = initial_link_setting;

	/* search for the minimum link setting that:
	 * 1. is supported according to the link training result
	 * 2. could support the b/w requested by the timing
	 */
	while (current_link_setting.link_rate <=
			max_link_rate) {
		link_bw = dc_link_bandwidth_kbps(
				link,
				&current_link_setting);
		if (req_bw <= link_bw) {
			*link_setting = current_link_setting;
			return true;
		}
		if (policy) {
			/* minimize lane */
			if (current_link_setting.link_rate_set <
					link->dpcd_caps.edp_supported_link_rates_count
					&& current_link_setting.link_rate < max_link_rate) {
				current_link_setting.link_rate_set++;
				current_link_setting.link_rate =
					link->dpcd_caps.edp_supported_link_rates[current_link_setting.link_rate_set];
			} else {
				if (current_link_setting.lane_count < link->verified_link_cap.lane_count) {
					current_link_setting.lane_count =
							increase_lane_count(
									current_link_setting.lane_count);
					current_link_setting.link_rate_set = initial_link_setting.link_rate_set;
					current_link_setting.link_rate =
						link->dpcd_caps.edp_supported_link_rates[current_link_setting.link_rate_set];
				} else
					break;
			}
		} else {
			/* minimize link rate */
			if (current_link_setting.lane_count <
					link->verified_link_cap.lane_count) {
				current_link_setting.lane_count =
						increase_lane_count(
								current_link_setting.lane_count);
			} else {
				if (current_link_setting.link_rate_set < link->dpcd_caps.edp_supported_link_rates_count) {
					current_link_setting.link_rate_set++;
					current_link_setting.link_rate =
						link->dpcd_caps.edp_supported_link_rates[current_link_setting.link_rate_set];
					current_link_setting.lane_count =
						initial_link_setting.lane_count;
				} else
					break;
			}
		}
	}
	return false;
}

static bool decide_mst_link_settings(const struct dc_link *link, struct dc_link_settings *link_setting)
{
	*link_setting = link->verified_link_cap;
	return true;
}

void decide_link_settings(struct dc_stream_state *stream,
	struct dc_link_settings *link_setting)
{
	struct dc_link *link;
	uint32_t req_bw;

	req_bw = dc_bandwidth_in_kbps_from_timing(&stream->timing);

	link = stream->link;

	/* if preferred is specified through AMDDP, use it, if it's enough
	 * to drive the mode
	 */
	if (link->preferred_link_setting.lane_count !=
			LANE_COUNT_UNKNOWN &&
			link->preferred_link_setting.link_rate !=
					LINK_RATE_UNKNOWN) {
		*link_setting =  link->preferred_link_setting;
		return;
	}

	/* MST doesn't perform link training for now
	 * TODO: add MST specific link training routine
	 */
	if (stream->signal == SIGNAL_TYPE_DISPLAY_PORT_MST) {
		if (decide_mst_link_settings(link, link_setting))
			return;
	} else if (link->connector_signal == SIGNAL_TYPE_EDP) {
		/* enable edp link optimization for DSC eDP case */
		if (stream->timing.flags.DSC) {
			enum dc_link_rate max_link_rate = LINK_RATE_UNKNOWN;

			if (link->ctx->dc->debug.force_dsc_edp_policy) {
				/* calculate link max link rate cap*/
				struct dc_link_settings tmp_link_setting;
				struct dc_crtc_timing tmp_timing = stream->timing;
				uint32_t orig_req_bw;

				tmp_link_setting.link_rate = LINK_RATE_UNKNOWN;
				tmp_timing.flags.DSC = 0;
				orig_req_bw = dc_bandwidth_in_kbps_from_timing(&tmp_timing);
				decide_edp_link_settings(link, &tmp_link_setting, orig_req_bw);
				max_link_rate = tmp_link_setting.link_rate;
			}
			if (decide_edp_link_settings_with_dsc(link, link_setting, req_bw, max_link_rate))
				return;
		} else if (decide_edp_link_settings(link, link_setting, req_bw))
			return;
	} else if (decide_dp_link_settings(link, link_setting, req_bw))
		return;

	BREAK_TO_DEBUGGER();
	ASSERT(link->verified_link_cap.lane_count != LANE_COUNT_UNKNOWN);

	*link_setting = link->verified_link_cap;
}

/*************************Short Pulse IRQ***************************/
bool dc_link_dp_allow_hpd_rx_irq(const struct dc_link *link)
{
	/*
	 * Don't handle RX IRQ unless one of following is met:
	 * 1) The link is established (cur_link_settings != unknown)
	 * 2) We know we're dealing with a branch device, SST or MST
	 */

	if ((link->cur_link_settings.lane_count != LANE_COUNT_UNKNOWN) ||
		is_dp_branch_device(link))
		return true;

	return false;
}

static bool handle_hpd_irq_psr_sink(struct dc_link *link)
{
	union dpcd_psr_configuration psr_configuration;

	if (!link->psr_settings.psr_feature_enabled)
		return false;

	dm_helpers_dp_read_dpcd(
		link->ctx,
		link,
		368,/*DpcdAddress_PSR_Enable_Cfg*/
		&psr_configuration.raw,
		sizeof(psr_configuration.raw));

	if (psr_configuration.bits.ENABLE) {
		unsigned char dpcdbuf[3] = {0};
		union psr_error_status psr_error_status;
		union psr_sink_psr_status psr_sink_psr_status;

		dm_helpers_dp_read_dpcd(
			link->ctx,
			link,
			0x2006, /*DpcdAddress_PSR_Error_Status*/
			(unsigned char *) dpcdbuf,
			sizeof(dpcdbuf));

		/*DPCD 2006h   ERROR STATUS*/
		psr_error_status.raw = dpcdbuf[0];
		/*DPCD 2008h   SINK PANEL SELF REFRESH STATUS*/
		psr_sink_psr_status.raw = dpcdbuf[2];

		if (psr_error_status.bits.LINK_CRC_ERROR ||
				psr_error_status.bits.RFB_STORAGE_ERROR ||
				psr_error_status.bits.VSC_SDP_ERROR) {
			bool allow_active;

			/* Acknowledge and clear error bits */
			dm_helpers_dp_write_dpcd(
				link->ctx,
				link,
				8198,/*DpcdAddress_PSR_Error_Status*/
				&psr_error_status.raw,
				sizeof(psr_error_status.raw));

			/* PSR error, disable and re-enable PSR */
			if (link->psr_settings.psr_allow_active) {
				allow_active = false;
				dc_link_set_psr_allow_active(link, &allow_active, true, false, NULL);
				allow_active = true;
				dc_link_set_psr_allow_active(link, &allow_active, true, false, NULL);
			}

			return true;
		} else if (psr_sink_psr_status.bits.SINK_SELF_REFRESH_STATUS ==
				PSR_SINK_STATE_ACTIVE_DISPLAY_FROM_SINK_RFB){
			/* No error is detect, PSR is active.
			 * We should return with IRQ_HPD handled without
			 * checking for loss of sync since PSR would have
			 * powered down main link.
			 */
			return true;
		}
	}
	return false;
}

static enum dc_link_rate get_link_rate_from_test_link_rate(uint8_t test_rate)
{
	switch (test_rate) {
	case DP_TEST_LINK_RATE_RBR:
		return LINK_RATE_LOW;
	case DP_TEST_LINK_RATE_HBR:
		return LINK_RATE_HIGH;
	case DP_TEST_LINK_RATE_HBR2:
		return LINK_RATE_HIGH2;
	case DP_TEST_LINK_RATE_HBR3:
		return LINK_RATE_HIGH3;
	case DP_TEST_LINK_RATE_UHBR10:
		return LINK_RATE_UHBR10;
	case DP_TEST_LINK_RATE_UHBR20:
		return LINK_RATE_UHBR20;
	case DP_TEST_LINK_RATE_UHBR13_5:
		return LINK_RATE_UHBR13_5;
	default:
		return LINK_RATE_UNKNOWN;
	}
}

static void dp_test_send_link_training(struct dc_link *link)
{
	struct dc_link_settings link_settings = {0};
	uint8_t test_rate = 0;

	core_link_read_dpcd(
			link,
			DP_TEST_LANE_COUNT,
			(unsigned char *)(&link_settings.lane_count),
			1);
	core_link_read_dpcd(
			link,
			DP_TEST_LINK_RATE,
			&test_rate,
			1);
	link_settings.link_rate = get_link_rate_from_test_link_rate(test_rate);

	/* Set preferred link settings */
	link->verified_link_cap.lane_count = link_settings.lane_count;
	link->verified_link_cap.link_rate = link_settings.link_rate;

	dp_retrain_link_dp_test(link, &link_settings, false);
}

/* TODO Raven hbr2 compliance eye output is unstable
 * (toggling on and off) with debugger break
 * This caueses intermittent PHY automation failure
 * Need to look into the root cause */
static void dp_test_send_phy_test_pattern(struct dc_link *link)
{
	union phy_test_pattern dpcd_test_pattern;
	union lane_adjust dpcd_lane_adjustment[2];
	unsigned char dpcd_post_cursor_2_adjustment = 0;
	unsigned char test_pattern_buffer[
			(DP_TEST_264BIT_CUSTOM_PATTERN_263_256 -
			DP_TEST_264BIT_CUSTOM_PATTERN_7_0)+1] = {0};
	unsigned int test_pattern_size = 0;
	enum dp_test_pattern test_pattern;
	union lane_adjust dpcd_lane_adjust;
	unsigned int lane;
	struct link_training_settings link_training_settings;

	dpcd_test_pattern.raw = 0;
	memset(dpcd_lane_adjustment, 0, sizeof(dpcd_lane_adjustment));
	memset(&link_training_settings, 0, sizeof(link_training_settings));

	/* get phy test pattern and pattern parameters from DP receiver */
	core_link_read_dpcd(
			link,
			DP_PHY_TEST_PATTERN,
			&dpcd_test_pattern.raw,
			sizeof(dpcd_test_pattern));
	core_link_read_dpcd(
			link,
			DP_ADJUST_REQUEST_LANE0_1,
			&dpcd_lane_adjustment[0].raw,
			sizeof(dpcd_lane_adjustment));

	if (link->dc->debug.apply_vendor_specific_lttpr_wa &&
			(link->chip_caps & EXT_DISPLAY_PATH_CAPS__DP_FIXED_VS_EN) &&
			link->lttpr_mode == LTTPR_MODE_TRANSPARENT)
		dp_fixed_vs_pe_read_lane_adjust(
				link,
				link_training_settings.dpcd_lane_settings);

	/*get post cursor 2 parameters
	 * For DP 1.1a or eariler, this DPCD register's value is 0
	 * For DP 1.2 or later:
	 * Bits 1:0 = POST_CURSOR2_LANE0; Bits 3:2 = POST_CURSOR2_LANE1
	 * Bits 5:4 = POST_CURSOR2_LANE2; Bits 7:6 = POST_CURSOR2_LANE3
	 */
	core_link_read_dpcd(
			link,
			DP_ADJUST_REQUEST_POST_CURSOR2,
			&dpcd_post_cursor_2_adjustment,
			sizeof(dpcd_post_cursor_2_adjustment));

	/* translate request */
	switch (dpcd_test_pattern.bits.PATTERN) {
	case PHY_TEST_PATTERN_D10_2:
		test_pattern = DP_TEST_PATTERN_D102;
		break;
	case PHY_TEST_PATTERN_SYMBOL_ERROR:
		test_pattern = DP_TEST_PATTERN_SYMBOL_ERROR;
		break;
	case PHY_TEST_PATTERN_PRBS7:
		test_pattern = DP_TEST_PATTERN_PRBS7;
		break;
	case PHY_TEST_PATTERN_80BIT_CUSTOM:
		test_pattern = DP_TEST_PATTERN_80BIT_CUSTOM;
		break;
	case PHY_TEST_PATTERN_CP2520_1:
		/* CP2520 pattern is unstable, temporarily use TPS4 instead */
		test_pattern = (link->dc->caps.force_dp_tps4_for_cp2520 == 1) ?
				DP_TEST_PATTERN_TRAINING_PATTERN4 :
				DP_TEST_PATTERN_HBR2_COMPLIANCE_EYE;
		break;
	case PHY_TEST_PATTERN_CP2520_2:
		/* CP2520 pattern is unstable, temporarily use TPS4 instead */
		test_pattern = (link->dc->caps.force_dp_tps4_for_cp2520 == 1) ?
				DP_TEST_PATTERN_TRAINING_PATTERN4 :
				DP_TEST_PATTERN_HBR2_COMPLIANCE_EYE;
		break;
	case PHY_TEST_PATTERN_CP2520_3:
		test_pattern = DP_TEST_PATTERN_TRAINING_PATTERN4;
		break;
	case PHY_TEST_PATTERN_128b_132b_TPS1:
		test_pattern = DP_TEST_PATTERN_128b_132b_TPS1;
		break;
	case PHY_TEST_PATTERN_128b_132b_TPS2:
		test_pattern = DP_TEST_PATTERN_128b_132b_TPS2;
		break;
	case PHY_TEST_PATTERN_PRBS9:
		test_pattern = DP_TEST_PATTERN_PRBS9;
		break;
	case PHY_TEST_PATTERN_PRBS11:
		test_pattern = DP_TEST_PATTERN_PRBS11;
		break;
	case PHY_TEST_PATTERN_PRBS15:
		test_pattern = DP_TEST_PATTERN_PRBS15;
		break;
	case PHY_TEST_PATTERN_PRBS23:
		test_pattern = DP_TEST_PATTERN_PRBS23;
		break;
	case PHY_TEST_PATTERN_PRBS31:
		test_pattern = DP_TEST_PATTERN_PRBS31;
		break;
	case PHY_TEST_PATTERN_264BIT_CUSTOM:
		test_pattern = DP_TEST_PATTERN_264BIT_CUSTOM;
		break;
	case PHY_TEST_PATTERN_SQUARE_PULSE:
		test_pattern = DP_TEST_PATTERN_SQUARE_PULSE;
		break;
	default:
		test_pattern = DP_TEST_PATTERN_VIDEO_MODE;
	break;
	}

	if (test_pattern == DP_TEST_PATTERN_80BIT_CUSTOM) {
		test_pattern_size = (DP_TEST_80BIT_CUSTOM_PATTERN_79_72 -
				DP_TEST_80BIT_CUSTOM_PATTERN_7_0) + 1;
		core_link_read_dpcd(
				link,
				DP_TEST_80BIT_CUSTOM_PATTERN_7_0,
				test_pattern_buffer,
				test_pattern_size);
	}

	if (test_pattern == DP_TEST_PATTERN_SQUARE_PULSE) {
		test_pattern_size = 1; // Square pattern data is 1 byte (DP spec)
		core_link_read_dpcd(
				link,
				DP_PHY_SQUARE_PATTERN,
				test_pattern_buffer,
				test_pattern_size);
	}

	if (test_pattern == DP_TEST_PATTERN_264BIT_CUSTOM) {
		test_pattern_size = (DP_TEST_264BIT_CUSTOM_PATTERN_263_256-
				DP_TEST_264BIT_CUSTOM_PATTERN_7_0) + 1;
		core_link_read_dpcd(
				link,
				DP_TEST_264BIT_CUSTOM_PATTERN_7_0,
				test_pattern_buffer,
				test_pattern_size);
	}

	/* prepare link training settings */
	link_training_settings.link_settings = link->cur_link_settings;

	for (lane = 0; lane <
		(unsigned int)(link->cur_link_settings.lane_count);
		lane++) {
		dpcd_lane_adjust.raw =
			get_nibble_at_index(&dpcd_lane_adjustment[0].raw, lane);
		if (dp_get_link_encoding_format(&link->cur_link_settings) ==
				DP_8b_10b_ENCODING) {
			link_training_settings.hw_lane_settings[lane].VOLTAGE_SWING =
				(enum dc_voltage_swing)
				(dpcd_lane_adjust.bits.VOLTAGE_SWING_LANE);
			link_training_settings.hw_lane_settings[lane].PRE_EMPHASIS =
				(enum dc_pre_emphasis)
				(dpcd_lane_adjust.bits.PRE_EMPHASIS_LANE);
			link_training_settings.hw_lane_settings[lane].POST_CURSOR2 =
				(enum dc_post_cursor2)
				((dpcd_post_cursor_2_adjustment >> (lane * 2)) & 0x03);
		} else if (dp_get_link_encoding_format(&link->cur_link_settings) ==
				DP_128b_132b_ENCODING) {
			link_training_settings.hw_lane_settings[lane].FFE_PRESET.raw =
					dpcd_lane_adjust.tx_ffe.PRESET_VALUE;
		}
	}

	dp_hw_to_dpcd_lane_settings(&link_training_settings,
			link_training_settings.hw_lane_settings,
			link_training_settings.dpcd_lane_settings);
	/*Usage: Measure DP physical lane signal
	 * by DP SI test equipment automatically.
	 * PHY test pattern request is generated by equipment via HPD interrupt.
	 * HPD needs to be active all the time. HPD should be active
	 * all the time. Do not touch it.
	 * forward request to DS
	 */
	dc_link_dp_set_test_pattern(
		link,
		test_pattern,
		DP_TEST_PATTERN_COLOR_SPACE_UNDEFINED,
		&link_training_settings,
		test_pattern_buffer,
		test_pattern_size);
}

static void dp_test_send_link_test_pattern(struct dc_link *link)
{
	union link_test_pattern dpcd_test_pattern;
	union test_misc dpcd_test_params;
	enum dp_test_pattern test_pattern;
	enum dp_test_pattern_color_space test_pattern_color_space =
			DP_TEST_PATTERN_COLOR_SPACE_UNDEFINED;
	enum dc_color_depth requestColorDepth = COLOR_DEPTH_UNDEFINED;
	struct pipe_ctx *pipes = link->dc->current_state->res_ctx.pipe_ctx;
	struct pipe_ctx *pipe_ctx = NULL;
	int i;

	memset(&dpcd_test_pattern, 0, sizeof(dpcd_test_pattern));
	memset(&dpcd_test_params, 0, sizeof(dpcd_test_params));

	for (i = 0; i < MAX_PIPES; i++) {
		if (pipes[i].stream == NULL)
			continue;

		if (pipes[i].stream->link == link && !pipes[i].top_pipe && !pipes[i].prev_odm_pipe) {
			pipe_ctx = &pipes[i];
			break;
		}
	}

	if (pipe_ctx == NULL)
		return;

	/* get link test pattern and pattern parameters */
	core_link_read_dpcd(
			link,
			DP_TEST_PATTERN,
			&dpcd_test_pattern.raw,
			sizeof(dpcd_test_pattern));
	core_link_read_dpcd(
			link,
			DP_TEST_MISC0,
			&dpcd_test_params.raw,
			sizeof(dpcd_test_params));

	switch (dpcd_test_pattern.bits.PATTERN) {
	case LINK_TEST_PATTERN_COLOR_RAMP:
		test_pattern = DP_TEST_PATTERN_COLOR_RAMP;
	break;
	case LINK_TEST_PATTERN_VERTICAL_BARS:
		test_pattern = DP_TEST_PATTERN_VERTICAL_BARS;
	break; /* black and white */
	case LINK_TEST_PATTERN_COLOR_SQUARES:
		test_pattern = (dpcd_test_params.bits.DYN_RANGE ==
				TEST_DYN_RANGE_VESA ?
				DP_TEST_PATTERN_COLOR_SQUARES :
				DP_TEST_PATTERN_COLOR_SQUARES_CEA);
	break;
	default:
		test_pattern = DP_TEST_PATTERN_VIDEO_MODE;
	break;
	}

	if (dpcd_test_params.bits.CLR_FORMAT == 0)
		test_pattern_color_space = DP_TEST_PATTERN_COLOR_SPACE_RGB;
	else
		test_pattern_color_space = dpcd_test_params.bits.YCBCR_COEFS ?
				DP_TEST_PATTERN_COLOR_SPACE_YCBCR709 :
				DP_TEST_PATTERN_COLOR_SPACE_YCBCR601;

	switch (dpcd_test_params.bits.BPC) {
	case 0: // 6 bits
		requestColorDepth = COLOR_DEPTH_666;
		break;
	case 1: // 8 bits
		requestColorDepth = COLOR_DEPTH_888;
		break;
	case 2: // 10 bits
		requestColorDepth = COLOR_DEPTH_101010;
		break;
	case 3: // 12 bits
		requestColorDepth = COLOR_DEPTH_121212;
		break;
	default:
		break;
	}

	switch (dpcd_test_params.bits.CLR_FORMAT) {
	case 0:
		pipe_ctx->stream->timing.pixel_encoding = PIXEL_ENCODING_RGB;
		break;
	case 1:
		pipe_ctx->stream->timing.pixel_encoding = PIXEL_ENCODING_YCBCR422;
		break;
	case 2:
		pipe_ctx->stream->timing.pixel_encoding = PIXEL_ENCODING_YCBCR444;
		break;
	default:
		pipe_ctx->stream->timing.pixel_encoding = PIXEL_ENCODING_RGB;
		break;
	}


	if (requestColorDepth != COLOR_DEPTH_UNDEFINED
			&& pipe_ctx->stream->timing.display_color_depth != requestColorDepth) {
		DC_LOG_DEBUG("%s: original bpc %d, changing to %d\n",
				__func__,
				pipe_ctx->stream->timing.display_color_depth,
				requestColorDepth);
		pipe_ctx->stream->timing.display_color_depth = requestColorDepth;
	}

	dp_update_dsc_config(pipe_ctx);

	dc_link_dp_set_test_pattern(
			link,
			test_pattern,
			test_pattern_color_space,
			NULL,
			NULL,
			0);
}

static void dp_test_get_audio_test_data(struct dc_link *link, bool disable_video)
{
	union audio_test_mode            dpcd_test_mode = {0};
	struct audio_test_pattern_type   dpcd_pattern_type = {0};
	union audio_test_pattern_period  dpcd_pattern_period[AUDIO_CHANNELS_COUNT] = {0};
	enum dp_test_pattern test_pattern = DP_TEST_PATTERN_AUDIO_OPERATOR_DEFINED;

	struct pipe_ctx *pipes = link->dc->current_state->res_ctx.pipe_ctx;
	struct pipe_ctx *pipe_ctx = &pipes[0];
	unsigned int channel_count;
	unsigned int channel = 0;
	unsigned int modes = 0;
	unsigned int sampling_rate_in_hz = 0;

	// get audio test mode and test pattern parameters
	core_link_read_dpcd(
		link,
		DP_TEST_AUDIO_MODE,
		&dpcd_test_mode.raw,
		sizeof(dpcd_test_mode));

	core_link_read_dpcd(
		link,
		DP_TEST_AUDIO_PATTERN_TYPE,
		&dpcd_pattern_type.value,
		sizeof(dpcd_pattern_type));

	channel_count = min(dpcd_test_mode.bits.channel_count + 1, AUDIO_CHANNELS_COUNT);

	// read pattern periods for requested channels when sawTooth pattern is requested
	if (dpcd_pattern_type.value == AUDIO_TEST_PATTERN_SAWTOOTH ||
			dpcd_pattern_type.value == AUDIO_TEST_PATTERN_OPERATOR_DEFINED) {

		test_pattern = (dpcd_pattern_type.value == AUDIO_TEST_PATTERN_SAWTOOTH) ?
				DP_TEST_PATTERN_AUDIO_SAWTOOTH : DP_TEST_PATTERN_AUDIO_OPERATOR_DEFINED;
		// read period for each channel
		for (channel = 0; channel < channel_count; channel++) {
			core_link_read_dpcd(
							link,
							DP_TEST_AUDIO_PERIOD_CH1 + channel,
							&dpcd_pattern_period[channel].raw,
							sizeof(dpcd_pattern_period[channel]));
		}
	}

	// translate sampling rate
	switch (dpcd_test_mode.bits.sampling_rate) {
	case AUDIO_SAMPLING_RATE_32KHZ:
		sampling_rate_in_hz = 32000;
		break;
	case AUDIO_SAMPLING_RATE_44_1KHZ:
		sampling_rate_in_hz = 44100;
		break;
	case AUDIO_SAMPLING_RATE_48KHZ:
		sampling_rate_in_hz = 48000;
		break;
	case AUDIO_SAMPLING_RATE_88_2KHZ:
		sampling_rate_in_hz = 88200;
		break;
	case AUDIO_SAMPLING_RATE_96KHZ:
		sampling_rate_in_hz = 96000;
		break;
	case AUDIO_SAMPLING_RATE_176_4KHZ:
		sampling_rate_in_hz = 176400;
		break;
	case AUDIO_SAMPLING_RATE_192KHZ:
		sampling_rate_in_hz = 192000;
		break;
	default:
		sampling_rate_in_hz = 0;
		break;
	}

	link->audio_test_data.flags.test_requested = 1;
	link->audio_test_data.flags.disable_video = disable_video;
	link->audio_test_data.sampling_rate = sampling_rate_in_hz;
	link->audio_test_data.channel_count = channel_count;
	link->audio_test_data.pattern_type = test_pattern;

	if (test_pattern == DP_TEST_PATTERN_AUDIO_SAWTOOTH) {
		for (modes = 0; modes < pipe_ctx->stream->audio_info.mode_count; modes++) {
			link->audio_test_data.pattern_period[modes] = dpcd_pattern_period[modes].bits.pattern_period;
		}
	}
}

void dc_link_dp_handle_automated_test(struct dc_link *link)
{
	union test_request test_request;
	union test_response test_response;

	memset(&test_request, 0, sizeof(test_request));
	memset(&test_response, 0, sizeof(test_response));

	core_link_read_dpcd(
		link,
		DP_TEST_REQUEST,
		&test_request.raw,
		sizeof(union test_request));
	if (test_request.bits.LINK_TRAINING) {
		/* ACK first to let DP RX test box monitor LT sequence */
		test_response.bits.ACK = 1;
		core_link_write_dpcd(
			link,
			DP_TEST_RESPONSE,
			&test_response.raw,
			sizeof(test_response));
		dp_test_send_link_training(link);
		/* no acknowledge request is needed again */
		test_response.bits.ACK = 0;
	}
	if (test_request.bits.LINK_TEST_PATTRN) {
		dp_test_send_link_test_pattern(link);
		test_response.bits.ACK = 1;
	}

	if (test_request.bits.AUDIO_TEST_PATTERN) {
		dp_test_get_audio_test_data(link, test_request.bits.TEST_AUDIO_DISABLED_VIDEO);
		test_response.bits.ACK = 1;
	}

	if (test_request.bits.PHY_TEST_PATTERN) {
		dp_test_send_phy_test_pattern(link);
		test_response.bits.ACK = 1;
	}

	/* send request acknowledgment */
	if (test_response.bits.ACK)
		core_link_write_dpcd(
			link,
			DP_TEST_RESPONSE,
			&test_response.raw,
			sizeof(test_response));
}

void dc_link_dp_handle_link_loss(struct dc_link *link)
{
	int i;
	struct pipe_ctx *pipe_ctx;
	struct dc_link_settings prev_link_settings = link->preferred_link_setting;

	for (i = 0; i < MAX_PIPES; i++) {
		pipe_ctx = &link->dc->current_state->res_ctx.pipe_ctx[i];
		if (pipe_ctx && pipe_ctx->stream && pipe_ctx->stream->link == link)
			break;
	}

	if (pipe_ctx == NULL || pipe_ctx->stream == NULL)
		return;

	/* toggle stream state with the preference for current link settings */
	dc_link_set_preferred_training_settings((struct dc *)link->dc,
					&link->cur_link_settings, NULL, link, true);

	for (i = 0; i < MAX_PIPES; i++) {
		pipe_ctx = &link->dc->current_state->res_ctx.pipe_ctx[i];
		if (pipe_ctx && pipe_ctx->stream && !pipe_ctx->stream->dpms_off &&
				pipe_ctx->stream->link == link && !pipe_ctx->prev_odm_pipe) {
			core_link_disable_stream(pipe_ctx);
		}
	}

	for (i = 0; i < MAX_PIPES; i++) {
		pipe_ctx = &link->dc->current_state->res_ctx.pipe_ctx[i];
		if (pipe_ctx && pipe_ctx->stream && !pipe_ctx->stream->dpms_off &&
				pipe_ctx->stream->link == link && !pipe_ctx->prev_odm_pipe) {
			core_link_enable_stream(link->dc->current_state, pipe_ctx);
		}
	}

	/* restore previous link settings preference */
	dc_link_set_preferred_training_settings((struct dc *)link->dc,
					&prev_link_settings, NULL, link, true);
}

bool dc_link_handle_hpd_rx_irq(struct dc_link *link, union hpd_irq_data *out_hpd_irq_dpcd_data, bool *out_link_loss,
							bool defer_handling, bool *has_left_work)
{
	union hpd_irq_data hpd_irq_dpcd_data = {0};
	union device_service_irq device_service_clear = {0};
	enum dc_status result;
	bool status = false;

	if (out_link_loss)
		*out_link_loss = false;

	if (has_left_work)
		*has_left_work = false;
	/* For use cases related to down stream connection status change,
	 * PSR and device auto test, refer to function handle_sst_hpd_irq
	 * in DAL2.1*/

	DC_LOG_HW_HPD_IRQ("%s: Got short pulse HPD on link %d\n",
		__func__, link->link_index);


	 /* All the "handle_hpd_irq_xxx()" methods
		 * should be called only after
		 * dal_dpsst_ls_read_hpd_irq_data
		 * Order of calls is important too
		 */
	result = read_hpd_rx_irq_data(link, &hpd_irq_dpcd_data);
	if (out_hpd_irq_dpcd_data)
		*out_hpd_irq_dpcd_data = hpd_irq_dpcd_data;

	if (result != DC_OK) {
		DC_LOG_HW_HPD_IRQ("%s: DPCD read failed to obtain irq data\n",
			__func__);
		return false;
	}

	if (hpd_irq_dpcd_data.bytes.device_service_irq.bits.AUTOMATED_TEST) {
		device_service_clear.bits.AUTOMATED_TEST = 1;
		core_link_write_dpcd(
			link,
			DP_DEVICE_SERVICE_IRQ_VECTOR,
			&device_service_clear.raw,
			sizeof(device_service_clear.raw));
		device_service_clear.raw = 0;
		if (defer_handling && has_left_work)
			*has_left_work = true;
		else
			dc_link_dp_handle_automated_test(link);
		return false;
	}

	if (!dc_link_dp_allow_hpd_rx_irq(link)) {
		DC_LOG_HW_HPD_IRQ("%s: skipping HPD handling on %d\n",
			__func__, link->link_index);
		return false;
	}

	if (handle_hpd_irq_psr_sink(link))
		/* PSR-related error was detected and handled */
		return true;

	/* If PSR-related error handled, Main link may be off,
	 * so do not handle as a normal sink status change interrupt.
	 */

	if (hpd_irq_dpcd_data.bytes.device_service_irq.bits.UP_REQ_MSG_RDY) {
		if (defer_handling && has_left_work)
			*has_left_work = true;
		return true;
	}

	/* check if we have MST msg and return since we poll for it */
	if (hpd_irq_dpcd_data.bytes.device_service_irq.bits.DOWN_REP_MSG_RDY) {
		if (defer_handling && has_left_work)
			*has_left_work = true;
		return false;
	}

	/* For now we only handle 'Downstream port status' case.
	 * If we got sink count changed it means
	 * Downstream port status changed,
	 * then DM should call DC to do the detection.
	 * NOTE: Do not handle link loss on eDP since it is internal link*/
	if ((link->connector_signal != SIGNAL_TYPE_EDP) &&
		hpd_rx_irq_check_link_loss_status(
			link,
			&hpd_irq_dpcd_data)) {
		/* Connectivity log: link loss */
		CONN_DATA_LINK_LOSS(link,
					hpd_irq_dpcd_data.raw,
					sizeof(hpd_irq_dpcd_data),
					"Status: ");

		if (defer_handling && has_left_work)
			*has_left_work = true;
		else
			dc_link_dp_handle_link_loss(link);

		status = false;
		if (out_link_loss)
			*out_link_loss = true;

		dp_trace_link_loss_increment(link);
	}

	if (link->type == dc_connection_sst_branch &&
		hpd_irq_dpcd_data.bytes.sink_cnt.bits.SINK_COUNT
			!= link->dpcd_sink_count)
		status = true;

	/* reasons for HPD RX:
	 * 1. Link Loss - ie Re-train the Link
	 * 2. MST sideband message
	 * 3. Automated Test - ie. Internal Commit
	 * 4. CP (copy protection) - (not interesting for DM???)
	 * 5. DRR
	 * 6. Downstream Port status changed
	 * -ie. Detect - this the only one
	 * which is interesting for DM because
	 * it must call dc_link_detect.
	 */
	return status;
}

/*query dpcd for version and mst cap addresses*/
bool is_mst_supported(struct dc_link *link)
{
	bool mst          = false;
	enum dc_status st = DC_OK;
	union dpcd_rev rev;
	union mstm_cap cap;

	if (link->preferred_training_settings.mst_enable &&
		*link->preferred_training_settings.mst_enable == false) {
		return false;
	}

	rev.raw  = 0;
	cap.raw  = 0;

	st = core_link_read_dpcd(link, DP_DPCD_REV, &rev.raw,
			sizeof(rev));

	if (st == DC_OK && rev.raw >= DPCD_REV_12) {

		st = core_link_read_dpcd(link, DP_MSTM_CAP,
				&cap.raw, sizeof(cap));
		if (st == DC_OK && cap.bits.MST_CAP == 1)
			mst = true;
	}
	return mst;

}

bool is_dp_active_dongle(const struct dc_link *link)
{
	return (link->dpcd_caps.dongle_type >= DISPLAY_DONGLE_DP_VGA_CONVERTER) &&
				(link->dpcd_caps.dongle_type <= DISPLAY_DONGLE_DP_HDMI_CONVERTER);
}

bool is_dp_branch_device(const struct dc_link *link)
{
	return link->dpcd_caps.is_branch_dev;
}

static int translate_dpcd_max_bpc(enum dpcd_downstream_port_max_bpc bpc)
{
	switch (bpc) {
	case DOWN_STREAM_MAX_8BPC:
		return 8;
	case DOWN_STREAM_MAX_10BPC:
		return 10;
	case DOWN_STREAM_MAX_12BPC:
		return 12;
	case DOWN_STREAM_MAX_16BPC:
		return 16;
	default:
		break;
	}

	return -1;
}

#if defined(CONFIG_DRM_AMD_DC_DCN)
uint32_t dc_link_bw_kbps_from_raw_frl_link_rate_data(uint8_t bw)
{
	switch (bw) {
	case 0b001:
		return 9000000;
	case 0b010:
		return 18000000;
	case 0b011:
		return 24000000;
	case 0b100:
		return 32000000;
	case 0b101:
		return 40000000;
	case 0b110:
		return 48000000;
	}

	return 0;
}

/*
 * Return PCON's post FRL link training supported BW if its non-zero, otherwise return max_supported_frl_bw.
 */
static uint32_t intersect_frl_link_bw_support(
	const uint32_t max_supported_frl_bw_in_kbps,
	const union hdmi_encoded_link_bw hdmi_encoded_link_bw)
{
	uint32_t supported_bw_in_kbps = max_supported_frl_bw_in_kbps;

	// HDMI_ENCODED_LINK_BW bits are only valid if HDMI Link Configuration bit is 1 (FRL mode)
	if (hdmi_encoded_link_bw.bits.FRL_MODE) {
		if (hdmi_encoded_link_bw.bits.BW_48Gbps)
			supported_bw_in_kbps = 48000000;
		else if (hdmi_encoded_link_bw.bits.BW_40Gbps)
			supported_bw_in_kbps = 40000000;
		else if (hdmi_encoded_link_bw.bits.BW_32Gbps)
			supported_bw_in_kbps = 32000000;
		else if (hdmi_encoded_link_bw.bits.BW_24Gbps)
			supported_bw_in_kbps = 24000000;
		else if (hdmi_encoded_link_bw.bits.BW_18Gbps)
			supported_bw_in_kbps = 18000000;
		else if (hdmi_encoded_link_bw.bits.BW_9Gbps)
			supported_bw_in_kbps = 9000000;
	}

	return supported_bw_in_kbps;
}
#endif

static void read_dp_device_vendor_id(struct dc_link *link)
{
	struct dp_device_vendor_id dp_id;

	/* read IEEE branch device id */
	core_link_read_dpcd(
		link,
		DP_BRANCH_OUI,
		(uint8_t *)&dp_id,
		sizeof(dp_id));

	link->dpcd_caps.branch_dev_id =
		(dp_id.ieee_oui[0] << 16) +
		(dp_id.ieee_oui[1] << 8) +
		dp_id.ieee_oui[2];

	memmove(
		link->dpcd_caps.branch_dev_name,
		dp_id.ieee_device_id,
		sizeof(dp_id.ieee_device_id));
}



static void get_active_converter_info(
	uint8_t data, struct dc_link *link)
{
	union dp_downstream_port_present ds_port = { .byte = data };
	memset(&link->dpcd_caps.dongle_caps, 0, sizeof(link->dpcd_caps.dongle_caps));

	/* decode converter info*/
	if (!ds_port.fields.PORT_PRESENT) {
		link->dpcd_caps.dongle_type = DISPLAY_DONGLE_NONE;
		ddc_service_set_dongle_type(link->ddc,
				link->dpcd_caps.dongle_type);
		link->dpcd_caps.is_branch_dev = false;
		return;
	}

	/* DPCD 0x5 bit 0 = 1, it indicate it's branch device */
	link->dpcd_caps.is_branch_dev = ds_port.fields.PORT_PRESENT;

	switch (ds_port.fields.PORT_TYPE) {
	case DOWNSTREAM_VGA:
		link->dpcd_caps.dongle_type = DISPLAY_DONGLE_DP_VGA_CONVERTER;
		break;
	case DOWNSTREAM_DVI_HDMI_DP_PLUS_PLUS:
		/* At this point we don't know is it DVI or HDMI or DP++,
		 * assume DVI.*/
		link->dpcd_caps.dongle_type = DISPLAY_DONGLE_DP_DVI_CONVERTER;
		break;
	default:
		link->dpcd_caps.dongle_type = DISPLAY_DONGLE_NONE;
		break;
	}

	if (link->dpcd_caps.dpcd_rev.raw >= DPCD_REV_11) {
		uint8_t det_caps[16]; /* CTS 4.2.2.7 expects source to read Detailed Capabilities Info : 00080h-0008F.*/
		union dwnstream_port_caps_byte0 *port_caps =
			(union dwnstream_port_caps_byte0 *)det_caps;
		if (core_link_read_dpcd(link, DP_DOWNSTREAM_PORT_0,
				det_caps, sizeof(det_caps)) == DC_OK) {

			switch (port_caps->bits.DWN_STRM_PORTX_TYPE) {
			/*Handle DP case as DONGLE_NONE*/
			case DOWN_STREAM_DETAILED_DP:
				link->dpcd_caps.dongle_type = DISPLAY_DONGLE_NONE;
				break;
			case DOWN_STREAM_DETAILED_VGA:
				link->dpcd_caps.dongle_type =
					DISPLAY_DONGLE_DP_VGA_CONVERTER;
				break;
			case DOWN_STREAM_DETAILED_DVI:
				link->dpcd_caps.dongle_type =
					DISPLAY_DONGLE_DP_DVI_CONVERTER;
				break;
			case DOWN_STREAM_DETAILED_HDMI:
			case DOWN_STREAM_DETAILED_DP_PLUS_PLUS:
				/*Handle DP++ active converter case, process DP++ case as HDMI case according DP1.4 spec*/
				link->dpcd_caps.dongle_type =
					DISPLAY_DONGLE_DP_HDMI_CONVERTER;

				link->dpcd_caps.dongle_caps.dongle_type = link->dpcd_caps.dongle_type;
				if (ds_port.fields.DETAILED_CAPS) {

					union dwnstream_port_caps_byte3_hdmi
						hdmi_caps = {.raw = det_caps[3] };
					union dwnstream_port_caps_byte2
						hdmi_color_caps = {.raw = det_caps[2] };
					link->dpcd_caps.dongle_caps.dp_hdmi_max_pixel_clk_in_khz =
						det_caps[1] * 2500;

					link->dpcd_caps.dongle_caps.is_dp_hdmi_s3d_converter =
						hdmi_caps.bits.FRAME_SEQ_TO_FRAME_PACK;
					/*YCBCR capability only for HDMI case*/
					if (port_caps->bits.DWN_STRM_PORTX_TYPE
							== DOWN_STREAM_DETAILED_HDMI) {
						link->dpcd_caps.dongle_caps.is_dp_hdmi_ycbcr422_pass_through =
								hdmi_caps.bits.YCrCr422_PASS_THROUGH;
						link->dpcd_caps.dongle_caps.is_dp_hdmi_ycbcr420_pass_through =
								hdmi_caps.bits.YCrCr420_PASS_THROUGH;
						link->dpcd_caps.dongle_caps.is_dp_hdmi_ycbcr422_converter =
								hdmi_caps.bits.YCrCr422_CONVERSION;
						link->dpcd_caps.dongle_caps.is_dp_hdmi_ycbcr420_converter =
								hdmi_caps.bits.YCrCr420_CONVERSION;
					}

					link->dpcd_caps.dongle_caps.dp_hdmi_max_bpc =
						translate_dpcd_max_bpc(
							hdmi_color_caps.bits.MAX_BITS_PER_COLOR_COMPONENT);

#if defined(CONFIG_DRM_AMD_DC_DCN)
					if (link->dc->caps.hdmi_frl_pcon_support) {
						union hdmi_encoded_link_bw hdmi_encoded_link_bw;

						link->dpcd_caps.dongle_caps.dp_hdmi_frl_max_link_bw_in_kbps =
								dc_link_bw_kbps_from_raw_frl_link_rate_data(
										hdmi_color_caps.bits.MAX_ENCODED_LINK_BW_SUPPORT);

						// Intersect reported max link bw support with the supported link rate post FRL link training
						if (core_link_read_dpcd(link, DP_PCON_HDMI_POST_FRL_STATUS,
								&hdmi_encoded_link_bw.raw, sizeof(hdmi_encoded_link_bw)) == DC_OK) {
							link->dpcd_caps.dongle_caps.dp_hdmi_frl_max_link_bw_in_kbps = intersect_frl_link_bw_support(
									link->dpcd_caps.dongle_caps.dp_hdmi_frl_max_link_bw_in_kbps,
									hdmi_encoded_link_bw);
						}

						if (link->dpcd_caps.dongle_caps.dp_hdmi_frl_max_link_bw_in_kbps > 0)
							link->dpcd_caps.dongle_caps.extendedCapValid = true;
					}
#endif

					if (link->dpcd_caps.dongle_caps.dp_hdmi_max_pixel_clk_in_khz != 0)
						link->dpcd_caps.dongle_caps.extendedCapValid = true;
				}

				break;
			}
		}
	}

	ddc_service_set_dongle_type(link->ddc, link->dpcd_caps.dongle_type);

	{
		struct dp_sink_hw_fw_revision dp_hw_fw_revision;

		core_link_read_dpcd(
			link,
			DP_BRANCH_REVISION_START,
			(uint8_t *)&dp_hw_fw_revision,
			sizeof(dp_hw_fw_revision));

		link->dpcd_caps.branch_hw_revision =
			dp_hw_fw_revision.ieee_hw_rev;

		memmove(
			link->dpcd_caps.branch_fw_revision,
			dp_hw_fw_revision.ieee_fw_rev,
			sizeof(dp_hw_fw_revision.ieee_fw_rev));
	}
	if (link->dpcd_caps.dpcd_rev.raw >= DPCD_REV_14 &&
			link->dpcd_caps.dongle_type != DISPLAY_DONGLE_NONE) {
		union dp_dfp_cap_ext dfp_cap_ext;
		memset(&dfp_cap_ext, '\0', sizeof (dfp_cap_ext));
		core_link_read_dpcd(
				link,
				DP_DFP_CAPABILITY_EXTENSION_SUPPORT,
				dfp_cap_ext.raw,
				sizeof(dfp_cap_ext.raw));
		link->dpcd_caps.dongle_caps.dfp_cap_ext.supported = dfp_cap_ext.fields.supported;
		link->dpcd_caps.dongle_caps.dfp_cap_ext.max_pixel_rate_in_mps =
				dfp_cap_ext.fields.max_pixel_rate_in_mps[0] +
				(dfp_cap_ext.fields.max_pixel_rate_in_mps[1] << 8);
		link->dpcd_caps.dongle_caps.dfp_cap_ext.max_video_h_active_width =
				dfp_cap_ext.fields.max_video_h_active_width[0] +
				(dfp_cap_ext.fields.max_video_h_active_width[1] << 8);
		link->dpcd_caps.dongle_caps.dfp_cap_ext.max_video_v_active_height =
				dfp_cap_ext.fields.max_video_v_active_height[0] +
				(dfp_cap_ext.fields.max_video_v_active_height[1] << 8);
		link->dpcd_caps.dongle_caps.dfp_cap_ext.encoding_format_caps =
				dfp_cap_ext.fields.encoding_format_caps;
		link->dpcd_caps.dongle_caps.dfp_cap_ext.rgb_color_depth_caps =
				dfp_cap_ext.fields.rgb_color_depth_caps;
		link->dpcd_caps.dongle_caps.dfp_cap_ext.ycbcr444_color_depth_caps =
				dfp_cap_ext.fields.ycbcr444_color_depth_caps;
		link->dpcd_caps.dongle_caps.dfp_cap_ext.ycbcr422_color_depth_caps =
				dfp_cap_ext.fields.ycbcr422_color_depth_caps;
		link->dpcd_caps.dongle_caps.dfp_cap_ext.ycbcr420_color_depth_caps =
				dfp_cap_ext.fields.ycbcr420_color_depth_caps;
		DC_LOG_DP2("DFP capability extension is read at link %d", link->link_index);
		DC_LOG_DP2("\tdfp_cap_ext.supported = %s", link->dpcd_caps.dongle_caps.dfp_cap_ext.supported ? "true" : "false");
		DC_LOG_DP2("\tdfp_cap_ext.max_pixel_rate_in_mps = %d", link->dpcd_caps.dongle_caps.dfp_cap_ext.max_pixel_rate_in_mps);
		DC_LOG_DP2("\tdfp_cap_ext.max_video_h_active_width = %d", link->dpcd_caps.dongle_caps.dfp_cap_ext.max_video_h_active_width);
		DC_LOG_DP2("\tdfp_cap_ext.max_video_v_active_height = %d", link->dpcd_caps.dongle_caps.dfp_cap_ext.max_video_v_active_height);
	}
}

static void dp_wa_power_up_0010FA(struct dc_link *link, uint8_t *dpcd_data,
		int length)
{
	int retry = 0;

	if (!link->dpcd_caps.dpcd_rev.raw) {
		do {
			dp_receiver_power_ctrl(link, true);
			core_link_read_dpcd(link, DP_DPCD_REV,
							dpcd_data, length);
			link->dpcd_caps.dpcd_rev.raw = dpcd_data[
				DP_DPCD_REV -
				DP_DPCD_REV];
		} while (retry++ < 4 && !link->dpcd_caps.dpcd_rev.raw);
	}

	if (link->dpcd_caps.dongle_type == DISPLAY_DONGLE_DP_VGA_CONVERTER) {
		switch (link->dpcd_caps.branch_dev_id) {
		/* 0010FA active dongles (DP-VGA, DP-DLDVI converters) power down
		 * all internal circuits including AUX communication preventing
		 * reading DPCD table and EDID (spec violation).
		 * Encoder will skip DP RX power down on disable_output to
		 * keep receiver powered all the time.*/
		case DP_BRANCH_DEVICE_ID_0010FA:
		case DP_BRANCH_DEVICE_ID_0080E1:
		case DP_BRANCH_DEVICE_ID_00E04C:
			link->wa_flags.dp_keep_receiver_powered = true;
			break;

		/* TODO: May need work around for other dongles. */
		default:
			link->wa_flags.dp_keep_receiver_powered = false;
			break;
		}
	} else
		link->wa_flags.dp_keep_receiver_powered = false;
}

/* Read additional sink caps defined in source specific DPCD area
 * This function currently only reads from SinkCapability address (DP_SOURCE_SINK_CAP)
 */
static bool dpcd_read_sink_ext_caps(struct dc_link *link)
{
	uint8_t dpcd_data;

	if (!link)
		return false;

	if (core_link_read_dpcd(link, DP_SOURCE_SINK_CAP, &dpcd_data, 1) != DC_OK)
		return false;

	link->dpcd_sink_ext_caps.raw = dpcd_data;
	return true;
}

bool dp_retrieve_lttpr_cap(struct dc_link *link)
{
	uint8_t lttpr_dpcd_data[8];
	bool allow_lttpr_non_transparent_mode = 0;
	bool vbios_lttpr_enable = link->dc->caps.vbios_lttpr_enable;
	bool vbios_lttpr_interop = link->dc->caps.vbios_lttpr_aware;
	enum dc_status status = DC_ERROR_UNEXPECTED;
	bool is_lttpr_present = false;

	memset(lttpr_dpcd_data, '\0', sizeof(lttpr_dpcd_data));

	if ((link->dc->config.allow_lttpr_non_transparent_mode.bits.DP2_0 &&
			link->dpcd_caps.channel_coding_cap.bits.DP_128b_132b_SUPPORTED)) {
		allow_lttpr_non_transparent_mode = 1;
	} else if (link->dc->config.allow_lttpr_non_transparent_mode.bits.DP1_4A &&
			!link->dpcd_caps.channel_coding_cap.bits.DP_128b_132b_SUPPORTED) {
		allow_lttpr_non_transparent_mode = 1;
	}

	/*
	 * Logic to determine LTTPR mode
	 */
	link->lttpr_mode = LTTPR_MODE_NON_LTTPR;
	if (vbios_lttpr_enable && vbios_lttpr_interop)
		link->lttpr_mode = LTTPR_MODE_NON_TRANSPARENT;
	else if (!vbios_lttpr_enable && vbios_lttpr_interop) {
		if (allow_lttpr_non_transparent_mode)
			link->lttpr_mode = LTTPR_MODE_NON_TRANSPARENT;
		else
			link->lttpr_mode = LTTPR_MODE_TRANSPARENT;
	} else if (!vbios_lttpr_enable && !vbios_lttpr_interop) {
		if (!allow_lttpr_non_transparent_mode || !link->dc->caps.extended_aux_timeout_support)
			link->lttpr_mode = LTTPR_MODE_NON_LTTPR;
		else
			link->lttpr_mode = LTTPR_MODE_NON_TRANSPARENT;
	}

#if defined(CONFIG_DRM_AMD_DC_DCN)
	/* Check DP tunnel LTTPR mode debug option. */
	if (link->ep_type == DISPLAY_ENDPOINT_USB4_DPIA &&
	    link->dc->debug.dpia_debug.bits.force_non_lttpr)
		link->lttpr_mode = LTTPR_MODE_NON_LTTPR;
#endif

	if (link->lttpr_mode == LTTPR_MODE_NON_TRANSPARENT || link->lttpr_mode == LTTPR_MODE_TRANSPARENT) {
		/* By reading LTTPR capability, RX assumes that we will enable
		 * LTTPR extended aux timeout if LTTPR is present.
		 */
		status = core_link_read_dpcd(
				link,
				DP_LT_TUNABLE_PHY_REPEATER_FIELD_DATA_STRUCTURE_REV,
				lttpr_dpcd_data,
				sizeof(lttpr_dpcd_data));

		link->dpcd_caps.lttpr_caps.revision.raw =
				lttpr_dpcd_data[DP_LT_TUNABLE_PHY_REPEATER_FIELD_DATA_STRUCTURE_REV -
								DP_LT_TUNABLE_PHY_REPEATER_FIELD_DATA_STRUCTURE_REV];

		link->dpcd_caps.lttpr_caps.max_link_rate =
				lttpr_dpcd_data[DP_MAX_LINK_RATE_PHY_REPEATER -
								DP_LT_TUNABLE_PHY_REPEATER_FIELD_DATA_STRUCTURE_REV];

		link->dpcd_caps.lttpr_caps.phy_repeater_cnt =
				lttpr_dpcd_data[DP_PHY_REPEATER_CNT -
								DP_LT_TUNABLE_PHY_REPEATER_FIELD_DATA_STRUCTURE_REV];

		link->dpcd_caps.lttpr_caps.max_lane_count =
				lttpr_dpcd_data[DP_MAX_LANE_COUNT_PHY_REPEATER -
								DP_LT_TUNABLE_PHY_REPEATER_FIELD_DATA_STRUCTURE_REV];

		link->dpcd_caps.lttpr_caps.mode =
				lttpr_dpcd_data[DP_PHY_REPEATER_MODE -
								DP_LT_TUNABLE_PHY_REPEATER_FIELD_DATA_STRUCTURE_REV];

		link->dpcd_caps.lttpr_caps.max_ext_timeout =
				lttpr_dpcd_data[DP_PHY_REPEATER_EXTENDED_WAIT_TIMEOUT -
								DP_LT_TUNABLE_PHY_REPEATER_FIELD_DATA_STRUCTURE_REV];
		link->dpcd_caps.lttpr_caps.main_link_channel_coding.raw =
				lttpr_dpcd_data[DP_MAIN_LINK_CHANNEL_CODING_PHY_REPEATER -
								DP_LT_TUNABLE_PHY_REPEATER_FIELD_DATA_STRUCTURE_REV];

		link->dpcd_caps.lttpr_caps.supported_128b_132b_rates.raw =
				lttpr_dpcd_data[DP_PHY_REPEATER_128B132B_RATES -
								DP_LT_TUNABLE_PHY_REPEATER_FIELD_DATA_STRUCTURE_REV];

		/* Attempt to train in LTTPR transparent mode if repeater count exceeds 8. */
		is_lttpr_present = (link->dpcd_caps.lttpr_caps.max_lane_count > 0 &&
				link->dpcd_caps.lttpr_caps.max_lane_count <= 4 &&
				link->dpcd_caps.lttpr_caps.revision.raw >= 0x14);
		if (is_lttpr_present) {
			CONN_DATA_DETECT(link, lttpr_dpcd_data, sizeof(lttpr_dpcd_data), "LTTPR Caps: ");
			configure_lttpr_mode_transparent(link);
		} else
			link->lttpr_mode = LTTPR_MODE_NON_LTTPR;
	}
	return is_lttpr_present;
}

static bool get_usbc_cable_id(struct dc_link *link, union dp_cable_id *cable_id)
{
	union dmub_rb_cmd cmd;

	if (!link->ctx->dmub_srv ||
			link->ep_type != DISPLAY_ENDPOINT_PHY ||
			link->link_enc->features.flags.bits.DP_IS_USB_C == 0)
		return false;

	memset(&cmd, 0, sizeof(cmd));
	cmd.cable_id.header.type = DMUB_CMD_GET_USBC_CABLE_ID;
	cmd.cable_id.header.payload_bytes = sizeof(cmd.cable_id.data);
	cmd.cable_id.data.input.phy_inst = resource_transmitter_to_phy_idx(
			link->dc, link->link_enc->transmitter);
	if (dc_dmub_srv_cmd_with_reply_data(link->ctx->dmub_srv, &cmd) &&
			cmd.cable_id.header.ret_status == 1)
		cable_id->raw = cmd.cable_id.data.output_raw;

	return cmd.cable_id.header.ret_status == 1;
}

static union dp_cable_id intersect_cable_id(
		union dp_cable_id *a, union dp_cable_id *b)
{
	union dp_cable_id out;

	out.bits.UHBR10_20_CAPABILITY = MIN(a->bits.UHBR10_20_CAPABILITY,
			b->bits.UHBR10_20_CAPABILITY);
	out.bits.UHBR13_5_CAPABILITY = MIN(a->bits.UHBR13_5_CAPABILITY,
			b->bits.UHBR13_5_CAPABILITY);
	out.bits.CABLE_TYPE = MAX(a->bits.CABLE_TYPE, b->bits.CABLE_TYPE);

	return out;
}

static void retrieve_cable_id(struct dc_link *link)
{
	union dp_cable_id usbc_cable_id;

	link->dpcd_caps.cable_id.raw = 0;
	core_link_read_dpcd(link, DP_CABLE_ATTRIBUTES_UPDATED_BY_DPRX,
			&link->dpcd_caps.cable_id.raw, sizeof(uint8_t));

	if (get_usbc_cable_id(link, &usbc_cable_id))
		link->dpcd_caps.cable_id = intersect_cable_id(
				&link->dpcd_caps.cable_id, &usbc_cable_id);
}

/* DPRX may take some time to respond to AUX messages after HPD asserted.
 * If AUX read unsuccessful, try to wake unresponsive DPRX by toggling DPCD SET_POWER (0x600).
 */
static enum dc_status wa_try_to_wake_dprx(struct dc_link *link, uint64_t timeout_ms)
{
	enum dc_status status = DC_ERROR_UNEXPECTED;
	uint8_t dpcd_data = 0;
	uint64_t start_ts = 0;
	uint64_t current_ts = 0;
	uint64_t time_taken_ms = 0;
	enum dc_connection_type type = dc_connection_none;

	status = core_link_read_dpcd(
			link,
			DP_LT_TUNABLE_PHY_REPEATER_FIELD_DATA_STRUCTURE_REV,
			&dpcd_data,
			sizeof(dpcd_data));

	if (status != DC_OK) {
		DC_LOG_WARNING("%s: Read DPCD LTTPR_CAP failed - try to toggle DPCD SET_POWER for %lld ms.",
				__func__,
				timeout_ms);
		start_ts = dm_get_timestamp(link->ctx);

		do {
			if (!dc_link_detect_sink(link, &type) || type == dc_connection_none)
				break;

			dpcd_data = DP_SET_POWER_D3;
			status = core_link_write_dpcd(
					link,
					DP_SET_POWER,
					&dpcd_data,
					sizeof(dpcd_data));

			dpcd_data = DP_SET_POWER_D0;
			status = core_link_write_dpcd(
					link,
					DP_SET_POWER,
					&dpcd_data,
					sizeof(dpcd_data));

			current_ts = dm_get_timestamp(link->ctx);
			time_taken_ms = div_u64(dm_get_elapse_time_in_ns(link->ctx, current_ts, start_ts), 1000000);
		} while (status != DC_OK && time_taken_ms < timeout_ms);

		DC_LOG_WARNING("%s: DPCD SET_POWER %s after %lld ms%s",
				__func__,
				(status == DC_OK) ? "succeeded" : "failed",
				time_taken_ms,
				(type == dc_connection_none) ? ". Unplugged." : ".");
	}

	return status;
}

static bool retrieve_link_cap(struct dc_link *link)
{
	/* DP_ADAPTER_CAP - DP_DPCD_REV + 1 == 16 and also DP_DSC_BITS_PER_PIXEL_INC - DP_DSC_SUPPORT + 1 == 16,
	 * which means size 16 will be good for both of those DPCD register block reads
	 */
	uint8_t dpcd_data[16];
	/*Only need to read 1 byte starting from DP_DPRX_FEATURE_ENUMERATION_LIST.
	 */
	uint8_t dpcd_dprx_data = '\0';
	uint8_t dpcd_power_state = '\0';

	struct dp_device_vendor_id sink_id;
	union down_stream_port_count down_strm_port_count;
	union edp_configuration_cap edp_config_cap;
	union dp_downstream_port_present ds_port = { 0 };
	enum dc_status status = DC_ERROR_UNEXPECTED;
	uint32_t read_dpcd_retry_cnt = 3;
	int i;
	struct dp_sink_hw_fw_revision dp_hw_fw_revision;
	const uint32_t post_oui_delay = 30; // 30ms
	bool is_lttpr_present = false;

	memset(dpcd_data, '\0', sizeof(dpcd_data));
	memset(&down_strm_port_count,
		'\0', sizeof(union down_stream_port_count));
	memset(&edp_config_cap, '\0',
		sizeof(union edp_configuration_cap));

	/* if extended timeout is supported in hardware,
	 * default to LTTPR timeout (3.2ms) first as a W/A for DP link layer
	 * CTS 4.2.1.1 regression introduced by CTS specs requirement update.
	 */
	dc_link_aux_try_to_configure_timeout(link->ddc,
			LINK_AUX_DEFAULT_LTTPR_TIMEOUT_PERIOD);

	/* Try to ensure AUX channel active before proceeding. */
	if (link->dc->debug.aux_wake_wa.bits.enable_wa) {
		uint64_t timeout_ms = link->dc->debug.aux_wake_wa.bits.timeout_ms;

		if (link->dc->debug.aux_wake_wa.bits.use_default_timeout)
			timeout_ms = LINK_AUX_WAKE_TIMEOUT_MS;
		status = wa_try_to_wake_dprx(link, timeout_ms);
	}

	is_lttpr_present = dp_retrieve_lttpr_cap(link);
	/* Read DP tunneling information. */
	status = dpcd_get_tunneling_device_data(link);

	status = core_link_read_dpcd(link, DP_SET_POWER,
			&dpcd_power_state, sizeof(dpcd_power_state));

	/* Delay 1 ms if AUX CH is in power down state. Based on spec
	 * section 2.3.1.2, if AUX CH may be powered down due to
	 * write to DPCD 600h = 2. Sink AUX CH is monitoring differential
	 * signal and may need up to 1 ms before being able to reply.
	 */
	if (status != DC_OK || dpcd_power_state == DP_SET_POWER_D3)
		udelay(1000);

	dpcd_set_source_specific_data(link);
	/* Sink may need to configure internals based on vendor, so allow some
	 * time before proceeding with possibly vendor specific transactions
	 */
	msleep(post_oui_delay);

	for (i = 0; i < read_dpcd_retry_cnt; i++) {
		status = core_link_read_dpcd(
				link,
				DP_DPCD_REV,
				dpcd_data,
				sizeof(dpcd_data));
		if (status == DC_OK)
			break;
	}

	if (status != DC_OK) {
		dm_error("%s: Read receiver caps dpcd data failed.\n", __func__);
		return false;
	}

	if (!is_lttpr_present)
		dc_link_aux_try_to_configure_timeout(link->ddc, LINK_AUX_DEFAULT_TIMEOUT_PERIOD);

	{
		union training_aux_rd_interval aux_rd_interval;

		aux_rd_interval.raw =
			dpcd_data[DP_TRAINING_AUX_RD_INTERVAL];

		link->dpcd_caps.ext_receiver_cap_field_present =
				aux_rd_interval.bits.EXT_RECEIVER_CAP_FIELD_PRESENT == 1;

		if (aux_rd_interval.bits.EXT_RECEIVER_CAP_FIELD_PRESENT == 1) {
			uint8_t ext_cap_data[16];

			memset(ext_cap_data, '\0', sizeof(ext_cap_data));
			for (i = 0; i < read_dpcd_retry_cnt; i++) {
				status = core_link_read_dpcd(
				link,
				DP_DP13_DPCD_REV,
				ext_cap_data,
				sizeof(ext_cap_data));
				if (status == DC_OK) {
					memcpy(dpcd_data, ext_cap_data, sizeof(dpcd_data));
					break;
				}
			}
			if (status != DC_OK)
				dm_error("%s: Read extend caps data failed, use cap from dpcd 0.\n", __func__);
		}
	}

	link->dpcd_caps.dpcd_rev.raw =
			dpcd_data[DP_DPCD_REV - DP_DPCD_REV];

	if (link->dpcd_caps.ext_receiver_cap_field_present) {
		for (i = 0; i < read_dpcd_retry_cnt; i++) {
			status = core_link_read_dpcd(
					link,
					DP_DPRX_FEATURE_ENUMERATION_LIST,
					&dpcd_dprx_data,
					sizeof(dpcd_dprx_data));
			if (status == DC_OK)
				break;
		}

		link->dpcd_caps.dprx_feature.raw = dpcd_dprx_data;

		if (status != DC_OK)
			dm_error("%s: Read DPRX caps data failed.\n", __func__);
	}

	else {
		link->dpcd_caps.dprx_feature.raw = 0;
	}


	/* Error condition checking...
	 * It is impossible for Sink to report Max Lane Count = 0.
	 * It is possible for Sink to report Max Link Rate = 0, if it is
	 * an eDP device that is reporting specialized link rates in the
	 * SUPPORTED_LINK_RATE table.
	 */
	if (dpcd_data[DP_MAX_LANE_COUNT - DP_DPCD_REV] == 0)
		return false;

	ds_port.byte = dpcd_data[DP_DOWNSTREAMPORT_PRESENT -
				 DP_DPCD_REV];

	read_dp_device_vendor_id(link);

	/* TODO - decouple raw mst capability from policy decision */
	link->dpcd_caps.is_mst_capable = is_mst_supported(link);

	get_active_converter_info(ds_port.byte, link);

	dp_wa_power_up_0010FA(link, dpcd_data, sizeof(dpcd_data));

	down_strm_port_count.raw = dpcd_data[DP_DOWN_STREAM_PORT_COUNT -
				 DP_DPCD_REV];

	link->dpcd_caps.allow_invalid_MSA_timing_param =
		down_strm_port_count.bits.IGNORE_MSA_TIMING_PARAM;

	link->dpcd_caps.max_ln_count.raw = dpcd_data[
		DP_MAX_LANE_COUNT - DP_DPCD_REV];

	link->dpcd_caps.max_down_spread.raw = dpcd_data[
		DP_MAX_DOWNSPREAD - DP_DPCD_REV];

	link->reported_link_cap.lane_count =
		link->dpcd_caps.max_ln_count.bits.MAX_LANE_COUNT;
	link->reported_link_cap.link_rate = get_link_rate_from_max_link_bw(
			dpcd_data[DP_MAX_LINK_RATE - DP_DPCD_REV]);
	link->reported_link_cap.link_spread =
		link->dpcd_caps.max_down_spread.bits.MAX_DOWN_SPREAD ?
		LINK_SPREAD_05_DOWNSPREAD_30KHZ : LINK_SPREAD_DISABLED;

	edp_config_cap.raw = dpcd_data[
		DP_EDP_CONFIGURATION_CAP - DP_DPCD_REV];
	link->dpcd_caps.panel_mode_edp =
		edp_config_cap.bits.ALT_SCRAMBLER_RESET;
	link->dpcd_caps.dpcd_display_control_capable =
		edp_config_cap.bits.DPCD_DISPLAY_CONTROL_CAPABLE;
	link->dpcd_caps.channel_coding_cap.raw =
			dpcd_data[DP_MAIN_LINK_CHANNEL_CODING - DP_DPCD_REV];
	link->test_pattern_enabled = false;
	link->compliance_test_state.raw = 0;

	/* read sink count */
	core_link_read_dpcd(link,
			DP_SINK_COUNT,
			&link->dpcd_caps.sink_count.raw,
			sizeof(link->dpcd_caps.sink_count.raw));

	/* read sink ieee oui */
	core_link_read_dpcd(link,
			DP_SINK_OUI,
			(uint8_t *)(&sink_id),
			sizeof(sink_id));

	link->dpcd_caps.sink_dev_id =
			(sink_id.ieee_oui[0] << 16) +
			(sink_id.ieee_oui[1] << 8) +
			(sink_id.ieee_oui[2]);

	memmove(
		link->dpcd_caps.sink_dev_id_str,
		sink_id.ieee_device_id,
		sizeof(sink_id.ieee_device_id));

	/* Quirk Apple MBP 2017 15" Retina panel: Wrong DP_MAX_LINK_RATE */
	{
		uint8_t str_mbp_2017[] = { 101, 68, 21, 101, 98, 97 };

		if ((link->dpcd_caps.sink_dev_id == 0x0010fa) &&
		    !memcmp(link->dpcd_caps.sink_dev_id_str, str_mbp_2017,
			    sizeof(str_mbp_2017))) {
			link->reported_link_cap.link_rate = 0x0c;
		}
	}

	core_link_read_dpcd(
		link,
		DP_SINK_HW_REVISION_START,
		(uint8_t *)&dp_hw_fw_revision,
		sizeof(dp_hw_fw_revision));

	link->dpcd_caps.sink_hw_revision =
		dp_hw_fw_revision.ieee_hw_rev;

	memmove(
		link->dpcd_caps.sink_fw_revision,
		dp_hw_fw_revision.ieee_fw_rev,
		sizeof(dp_hw_fw_revision.ieee_fw_rev));

	/* Quirk for Apple MBP 2018 15" Retina panels: wrong DP_MAX_LINK_RATE */
	{
		uint8_t str_mbp_2018[] = { 101, 68, 21, 103, 98, 97 };
		uint8_t fwrev_mbp_2018[] = { 7, 4 };
		uint8_t fwrev_mbp_2018_vega[] = { 8, 4 };

		/* We also check for the firmware revision as 16,1 models have an
		 * identical device id and are incorrectly quirked otherwise.
		 */
		if ((link->dpcd_caps.sink_dev_id == 0x0010fa) &&
		    !memcmp(link->dpcd_caps.sink_dev_id_str, str_mbp_2018,
			     sizeof(str_mbp_2018)) &&
		    (!memcmp(link->dpcd_caps.sink_fw_revision, fwrev_mbp_2018,
			     sizeof(fwrev_mbp_2018)) ||
		    !memcmp(link->dpcd_caps.sink_fw_revision, fwrev_mbp_2018_vega,
			     sizeof(fwrev_mbp_2018_vega)))) {
			link->reported_link_cap.link_rate = LINK_RATE_RBR2;
		}
	}

	memset(&link->dpcd_caps.dsc_caps, '\0',
			sizeof(link->dpcd_caps.dsc_caps));
	memset(&link->dpcd_caps.fec_cap, '\0', sizeof(link->dpcd_caps.fec_cap));
	/* Read DSC and FEC sink capabilities if DP revision is 1.4 and up */
	if (link->dpcd_caps.dpcd_rev.raw >= DPCD_REV_14) {
		status = core_link_read_dpcd(
				link,
				DP_FEC_CAPABILITY,
				&link->dpcd_caps.fec_cap.raw,
				sizeof(link->dpcd_caps.fec_cap.raw));
		status = core_link_read_dpcd(
				link,
				DP_DSC_SUPPORT,
				link->dpcd_caps.dsc_caps.dsc_basic_caps.raw,
				sizeof(link->dpcd_caps.dsc_caps.dsc_basic_caps.raw));
		if (link->dpcd_caps.dongle_type != DISPLAY_DONGLE_NONE) {
			status = core_link_read_dpcd(
					link,
					DP_DSC_BRANCH_OVERALL_THROUGHPUT_0,
					link->dpcd_caps.dsc_caps.dsc_branch_decoder_caps.raw,
					sizeof(link->dpcd_caps.dsc_caps.dsc_branch_decoder_caps.raw));
			DC_LOG_DSC("DSC branch decoder capability is read at link %d", link->link_index);
			DC_LOG_DSC("\tBRANCH_OVERALL_THROUGHPUT_0 = 0x%02x",
					link->dpcd_caps.dsc_caps.dsc_branch_decoder_caps.fields.BRANCH_OVERALL_THROUGHPUT_0);
			DC_LOG_DSC("\tBRANCH_OVERALL_THROUGHPUT_1 = 0x%02x",
					link->dpcd_caps.dsc_caps.dsc_branch_decoder_caps.fields.BRANCH_OVERALL_THROUGHPUT_1);
			DC_LOG_DSC("\tBRANCH_MAX_LINE_WIDTH 0x%02x",
					link->dpcd_caps.dsc_caps.dsc_branch_decoder_caps.fields.BRANCH_MAX_LINE_WIDTH);
		}

		/* Apply work around to disable FEC and DSC for USB4 tunneling in TBT3 compatibility mode
		 * only if required.
		 */
		if (link->ep_type == DISPLAY_ENDPOINT_USB4_DPIA &&
				!link->dc->debug.dpia_debug.bits.disable_force_tbt3_work_around &&
				link->dpcd_caps.is_branch_dev &&
				link->dpcd_caps.branch_dev_id == DP_BRANCH_DEVICE_ID_90CC24 &&
				link->dpcd_caps.branch_hw_revision == DP_BRANCH_HW_REV_10 &&
				(link->dpcd_caps.fec_cap.bits.FEC_CAPABLE ||
				link->dpcd_caps.dsc_caps.dsc_basic_caps.fields.dsc_support.DSC_SUPPORT)) {
			/* A TBT3 device is expected to report no support for FEC or DSC to a USB4 DPIA.
			 * Clear FEC and DSC capabilities as a work around if that is not the case.
			 */
			link->wa_flags.dpia_forced_tbt3_mode = true;
			memset(&link->dpcd_caps.dsc_caps, '\0', sizeof(link->dpcd_caps.dsc_caps));
			memset(&link->dpcd_caps.fec_cap, '\0', sizeof(link->dpcd_caps.fec_cap));
			DC_LOG_DSC("Clear DSC SUPPORT for USB4 link(%d) in TBT3 compatibility mode", link->link_index);
		} else
			link->wa_flags.dpia_forced_tbt3_mode = false;
	}

	if (!dpcd_read_sink_ext_caps(link))
		link->dpcd_sink_ext_caps.raw = 0;

	if (link->dpcd_caps.channel_coding_cap.bits.DP_128b_132b_SUPPORTED) {
		DC_LOG_DP2("128b/132b encoding is supported at link %d", link->link_index);

		core_link_read_dpcd(link,
				DP_128b_132b_SUPPORTED_LINK_RATES,
				&link->dpcd_caps.dp_128b_132b_supported_link_rates.raw,
				sizeof(link->dpcd_caps.dp_128b_132b_supported_link_rates.raw));
		if (link->dpcd_caps.dp_128b_132b_supported_link_rates.bits.UHBR20)
			link->reported_link_cap.link_rate = LINK_RATE_UHBR20;
		else if (link->dpcd_caps.dp_128b_132b_supported_link_rates.bits.UHBR13_5)
			link->reported_link_cap.link_rate = LINK_RATE_UHBR13_5;
		else if (link->dpcd_caps.dp_128b_132b_supported_link_rates.bits.UHBR10)
			link->reported_link_cap.link_rate = LINK_RATE_UHBR10;
		else
			dm_error("%s: Invalid RX 128b_132b_supported_link_rates\n", __func__);
		DC_LOG_DP2("128b/132b supported link rates is read at link %d", link->link_index);
		DC_LOG_DP2("\tmax 128b/132b link rate support is %d.%d GHz",
				link->reported_link_cap.link_rate / 100,
				link->reported_link_cap.link_rate % 100);

		core_link_read_dpcd(link,
				DP_SINK_VIDEO_FALLBACK_FORMATS,
				&link->dpcd_caps.fallback_formats.raw,
				sizeof(link->dpcd_caps.fallback_formats.raw));
		DC_LOG_DP2("sink video fallback format is read at link %d", link->link_index);
		if (link->dpcd_caps.fallback_formats.bits.dp_1920x1080_60Hz_24bpp_support)
			DC_LOG_DP2("\t1920x1080@60Hz 24bpp fallback format supported");
		if (link->dpcd_caps.fallback_formats.bits.dp_1280x720_60Hz_24bpp_support)
			DC_LOG_DP2("\t1280x720@60Hz 24bpp fallback format supported");
		if (link->dpcd_caps.fallback_formats.bits.dp_1024x768_60Hz_24bpp_support)
			DC_LOG_DP2("\t1024x768@60Hz 24bpp fallback format supported");
		if (link->dpcd_caps.fallback_formats.raw == 0) {
			DC_LOG_DP2("\tno supported fallback formats, assume 1920x1080@60Hz 24bpp is supported");
			link->dpcd_caps.fallback_formats.bits.dp_1920x1080_60Hz_24bpp_support = 1;
		}

		core_link_read_dpcd(link,
				DP_FEC_CAPABILITY_1,
				&link->dpcd_caps.fec_cap1.raw,
				sizeof(link->dpcd_caps.fec_cap1.raw));
		DC_LOG_DP2("FEC CAPABILITY 1 is read at link %d", link->link_index);
		if (link->dpcd_caps.fec_cap1.bits.AGGREGATED_ERROR_COUNTERS_CAPABLE)
			DC_LOG_DP2("\tFEC aggregated error counters are supported");
	}

	retrieve_cable_id(link);
	dpcd_write_cable_id_to_dprx(link);

	/* Connectivity log: detection */
	CONN_DATA_DETECT(link, dpcd_data, sizeof(dpcd_data), "Rx Caps: ");

	return true;
}

bool dp_overwrite_extended_receiver_cap(struct dc_link *link)
{
	uint8_t dpcd_data[16];
	uint32_t read_dpcd_retry_cnt = 3;
	enum dc_status status = DC_ERROR_UNEXPECTED;
	union dp_downstream_port_present ds_port = { 0 };
	union down_stream_port_count down_strm_port_count;
	union edp_configuration_cap edp_config_cap;

	int i;

	for (i = 0; i < read_dpcd_retry_cnt; i++) {
		status = core_link_read_dpcd(
				link,
				DP_DPCD_REV,
				dpcd_data,
				sizeof(dpcd_data));
		if (status == DC_OK)
			break;
	}

	link->dpcd_caps.dpcd_rev.raw =
		dpcd_data[DP_DPCD_REV - DP_DPCD_REV];

	if (dpcd_data[DP_MAX_LANE_COUNT - DP_DPCD_REV] == 0)
		return false;

	ds_port.byte = dpcd_data[DP_DOWNSTREAMPORT_PRESENT -
			DP_DPCD_REV];

	get_active_converter_info(ds_port.byte, link);

	down_strm_port_count.raw = dpcd_data[DP_DOWN_STREAM_PORT_COUNT -
			DP_DPCD_REV];

	link->dpcd_caps.allow_invalid_MSA_timing_param =
		down_strm_port_count.bits.IGNORE_MSA_TIMING_PARAM;

	link->dpcd_caps.max_ln_count.raw = dpcd_data[
		DP_MAX_LANE_COUNT - DP_DPCD_REV];

	link->dpcd_caps.max_down_spread.raw = dpcd_data[
		DP_MAX_DOWNSPREAD - DP_DPCD_REV];

	link->reported_link_cap.lane_count =
		link->dpcd_caps.max_ln_count.bits.MAX_LANE_COUNT;
	link->reported_link_cap.link_rate = dpcd_data[
		DP_MAX_LINK_RATE - DP_DPCD_REV];
	link->reported_link_cap.link_spread =
		link->dpcd_caps.max_down_spread.bits.MAX_DOWN_SPREAD ?
		LINK_SPREAD_05_DOWNSPREAD_30KHZ : LINK_SPREAD_DISABLED;

	edp_config_cap.raw = dpcd_data[
		DP_EDP_CONFIGURATION_CAP - DP_DPCD_REV];
	link->dpcd_caps.panel_mode_edp =
		edp_config_cap.bits.ALT_SCRAMBLER_RESET;
	link->dpcd_caps.dpcd_display_control_capable =
		edp_config_cap.bits.DPCD_DISPLAY_CONTROL_CAPABLE;

	return true;
}

bool detect_dp_sink_caps(struct dc_link *link)
{
	return retrieve_link_cap(link);
}

static enum dc_link_rate linkRateInKHzToLinkRateMultiplier(uint32_t link_rate_in_khz)
{
	enum dc_link_rate link_rate;
	// LinkRate is normally stored as a multiplier of 0.27 Gbps per lane. Do the translation.
	switch (link_rate_in_khz) {
	case 1620000:
		link_rate = LINK_RATE_LOW;		// Rate_1 (RBR)		- 1.62 Gbps/Lane
		break;
	case 2160000:
		link_rate = LINK_RATE_RATE_2;	// Rate_2			- 2.16 Gbps/Lane
		break;
	case 2430000:
		link_rate = LINK_RATE_RATE_3;	// Rate_3			- 2.43 Gbps/Lane
		break;
	case 2700000:
		link_rate = LINK_RATE_HIGH;		// Rate_4 (HBR)		- 2.70 Gbps/Lane
		break;
	case 3240000:
		link_rate = LINK_RATE_RBR2;		// Rate_5 (RBR2)	- 3.24 Gbps/Lane
		break;
	case 4320000:
		link_rate = LINK_RATE_RATE_6;	// Rate_6			- 4.32 Gbps/Lane
		break;
	case 5400000:
		link_rate = LINK_RATE_HIGH2;	// Rate_7 (HBR2)	- 5.40 Gbps/Lane
		break;
	case 8100000:
		link_rate = LINK_RATE_HIGH3;	// Rate_8 (HBR3)	- 8.10 Gbps/Lane
		break;
	default:
		link_rate = LINK_RATE_UNKNOWN;
		break;
	}
	return link_rate;
}

void detect_edp_sink_caps(struct dc_link *link)
{
	uint8_t supported_link_rates[16];
	uint32_t entry;
	uint32_t link_rate_in_khz;
	enum dc_link_rate link_rate = LINK_RATE_UNKNOWN;
	uint8_t backlight_adj_cap;

	retrieve_link_cap(link);
	link->dpcd_caps.edp_supported_link_rates_count = 0;
	memset(supported_link_rates, 0, sizeof(supported_link_rates));

	/*
	 * edp_supported_link_rates_count is only valid for eDP v1.4 or higher.
	 * Per VESA eDP spec, "The DPCD revision for eDP v1.4 is 13h"
	 */
	if (link->dpcd_caps.dpcd_rev.raw >= DPCD_REV_13 &&
			(link->dc->debug.optimize_edp_link_rate ||
			link->reported_link_cap.link_rate == LINK_RATE_UNKNOWN)) {
		// Read DPCD 00010h - 0001Fh 16 bytes at one shot
		core_link_read_dpcd(link, DP_SUPPORTED_LINK_RATES,
							supported_link_rates, sizeof(supported_link_rates));

		for (entry = 0; entry < 16; entry += 2) {
			// DPCD register reports per-lane link rate = 16-bit link rate capability
			// value X 200 kHz. Need multiplier to find link rate in kHz.
			link_rate_in_khz = (supported_link_rates[entry+1] * 0x100 +
										supported_link_rates[entry]) * 200;

			if (link_rate_in_khz != 0) {
				link_rate = linkRateInKHzToLinkRateMultiplier(link_rate_in_khz);
				link->dpcd_caps.edp_supported_link_rates[link->dpcd_caps.edp_supported_link_rates_count] = link_rate;
				link->dpcd_caps.edp_supported_link_rates_count++;

				if (link->reported_link_cap.link_rate < link_rate)
					link->reported_link_cap.link_rate = link_rate;
			}
		}
	}
	core_link_read_dpcd(link, DP_EDP_BACKLIGHT_ADJUSTMENT_CAP,
						&backlight_adj_cap, sizeof(backlight_adj_cap));

	link->dpcd_caps.dynamic_backlight_capable_edp =
				(backlight_adj_cap & DP_EDP_DYNAMIC_BACKLIGHT_CAP) ? true:false;

	dc_link_set_default_brightness_aux(link);

	core_link_read_dpcd(link, DP_EDP_DPCD_REV,
		&link->dpcd_caps.edp_rev,
		sizeof(link->dpcd_caps.edp_rev));
	/*
	 * PSR is only valid for eDP v1.3 or higher.
	 */
	if (link->dpcd_caps.edp_rev >= DP_EDP_13) {
		core_link_read_dpcd(link, DP_PSR_SUPPORT,
			&link->dpcd_caps.psr_info.psr_version,
			sizeof(link->dpcd_caps.psr_info.psr_version));
		if (link->dpcd_caps.sink_dev_id == DP_BRANCH_DEVICE_ID_001CF8)
			core_link_read_dpcd(link, DP_FORCE_PSRSU_CAPABILITY,
						&link->dpcd_caps.psr_info.force_psrsu_cap,
						sizeof(link->dpcd_caps.psr_info.force_psrsu_cap));
		core_link_read_dpcd(link, DP_PSR_CAPS,
			&link->dpcd_caps.psr_info.psr_dpcd_caps.raw,
			sizeof(link->dpcd_caps.psr_info.psr_dpcd_caps.raw));
		if (link->dpcd_caps.psr_info.psr_dpcd_caps.bits.Y_COORDINATE_REQUIRED) {
			core_link_read_dpcd(link, DP_PSR2_SU_Y_GRANULARITY,
				&link->dpcd_caps.psr_info.psr2_su_y_granularity_cap,
				sizeof(link->dpcd_caps.psr_info.psr2_su_y_granularity_cap));
		}
	}

	/*
	 * ALPM is only valid for eDP v1.4 or higher.
	 */
	if (link->dpcd_caps.dpcd_rev.raw >= DP_EDP_14)
		core_link_read_dpcd(link, DP_RECEIVER_ALPM_CAP,
			&link->dpcd_caps.alpm_caps.raw,
			sizeof(link->dpcd_caps.alpm_caps.raw));
}

void dc_link_dp_enable_hpd(const struct dc_link *link)
{
	struct link_encoder *encoder = link->link_enc;

	if (encoder != NULL && encoder->funcs->enable_hpd != NULL)
		encoder->funcs->enable_hpd(encoder);
}

void dc_link_dp_disable_hpd(const struct dc_link *link)
{
	struct link_encoder *encoder = link->link_enc;

	if (encoder != NULL && encoder->funcs->enable_hpd != NULL)
		encoder->funcs->disable_hpd(encoder);
}

static bool is_dp_phy_pattern(enum dp_test_pattern test_pattern)
{
	if ((DP_TEST_PATTERN_PHY_PATTERN_BEGIN <= test_pattern &&
			test_pattern <= DP_TEST_PATTERN_PHY_PATTERN_END) ||
			test_pattern == DP_TEST_PATTERN_VIDEO_MODE)
		return true;
	else
		return false;
}

static void set_crtc_test_pattern(struct dc_link *link,
				struct pipe_ctx *pipe_ctx,
				enum dp_test_pattern test_pattern,
				enum dp_test_pattern_color_space test_pattern_color_space)
{
	enum controller_dp_test_pattern controller_test_pattern;
	enum dc_color_depth color_depth = pipe_ctx->
		stream->timing.display_color_depth;
	struct bit_depth_reduction_params params;
	struct output_pixel_processor *opp = pipe_ctx->stream_res.opp;
	int width = pipe_ctx->stream->timing.h_addressable +
		pipe_ctx->stream->timing.h_border_left +
		pipe_ctx->stream->timing.h_border_right;
	int height = pipe_ctx->stream->timing.v_addressable +
		pipe_ctx->stream->timing.v_border_bottom +
		pipe_ctx->stream->timing.v_border_top;

	memset(&params, 0, sizeof(params));

	switch (test_pattern) {
	case DP_TEST_PATTERN_COLOR_SQUARES:
		controller_test_pattern =
				CONTROLLER_DP_TEST_PATTERN_COLORSQUARES;
	break;
	case DP_TEST_PATTERN_COLOR_SQUARES_CEA:
		controller_test_pattern =
				CONTROLLER_DP_TEST_PATTERN_COLORSQUARES_CEA;
	break;
	case DP_TEST_PATTERN_VERTICAL_BARS:
		controller_test_pattern =
				CONTROLLER_DP_TEST_PATTERN_VERTICALBARS;
	break;
	case DP_TEST_PATTERN_HORIZONTAL_BARS:
		controller_test_pattern =
				CONTROLLER_DP_TEST_PATTERN_HORIZONTALBARS;
	break;
	case DP_TEST_PATTERN_COLOR_RAMP:
		controller_test_pattern =
				CONTROLLER_DP_TEST_PATTERN_COLORRAMP;
	break;
	default:
		controller_test_pattern =
				CONTROLLER_DP_TEST_PATTERN_VIDEOMODE;
	break;
	}

	switch (test_pattern) {
	case DP_TEST_PATTERN_COLOR_SQUARES:
	case DP_TEST_PATTERN_COLOR_SQUARES_CEA:
	case DP_TEST_PATTERN_VERTICAL_BARS:
	case DP_TEST_PATTERN_HORIZONTAL_BARS:
	case DP_TEST_PATTERN_COLOR_RAMP:
	{
		/* disable bit depth reduction */
		pipe_ctx->stream->bit_depth_params = params;
		opp->funcs->opp_program_bit_depth_reduction(opp, &params);
		if (pipe_ctx->stream_res.tg->funcs->set_test_pattern)
			pipe_ctx->stream_res.tg->funcs->set_test_pattern(pipe_ctx->stream_res.tg,
				controller_test_pattern, color_depth);
		else if (link->dc->hwss.set_disp_pattern_generator) {
			struct pipe_ctx *odm_pipe;
			enum controller_dp_color_space controller_color_space;
			int opp_cnt = 1;
			int offset = 0;
			int dpg_width = width;

			switch (test_pattern_color_space) {
			case DP_TEST_PATTERN_COLOR_SPACE_RGB:
				controller_color_space = CONTROLLER_DP_COLOR_SPACE_RGB;
				break;
			case DP_TEST_PATTERN_COLOR_SPACE_YCBCR601:
				controller_color_space = CONTROLLER_DP_COLOR_SPACE_YCBCR601;
				break;
			case DP_TEST_PATTERN_COLOR_SPACE_YCBCR709:
				controller_color_space = CONTROLLER_DP_COLOR_SPACE_YCBCR709;
				break;
			case DP_TEST_PATTERN_COLOR_SPACE_UNDEFINED:
			default:
				controller_color_space = CONTROLLER_DP_COLOR_SPACE_UDEFINED;
				DC_LOG_ERROR("%s: Color space must be defined for test pattern", __func__);
				ASSERT(0);
				break;
			}

			for (odm_pipe = pipe_ctx->next_odm_pipe; odm_pipe; odm_pipe = odm_pipe->next_odm_pipe)
				opp_cnt++;
			dpg_width = width / opp_cnt;
			offset = dpg_width;

			link->dc->hwss.set_disp_pattern_generator(link->dc,
					pipe_ctx,
					controller_test_pattern,
					controller_color_space,
					color_depth,
					NULL,
					dpg_width,
					height,
					0);

			for (odm_pipe = pipe_ctx->next_odm_pipe; odm_pipe; odm_pipe = odm_pipe->next_odm_pipe) {
				struct output_pixel_processor *odm_opp = odm_pipe->stream_res.opp;

				odm_opp->funcs->opp_program_bit_depth_reduction(odm_opp, &params);
				link->dc->hwss.set_disp_pattern_generator(link->dc,
						odm_pipe,
						controller_test_pattern,
						controller_color_space,
						color_depth,
						NULL,
						dpg_width,
						height,
						offset);
				offset += offset;
			}
		}
	}
	break;
	case DP_TEST_PATTERN_VIDEO_MODE:
	{
		/* restore bitdepth reduction */
		resource_build_bit_depth_reduction_params(pipe_ctx->stream, &params);
		pipe_ctx->stream->bit_depth_params = params;
		opp->funcs->opp_program_bit_depth_reduction(opp, &params);
		if (pipe_ctx->stream_res.tg->funcs->set_test_pattern)
			pipe_ctx->stream_res.tg->funcs->set_test_pattern(pipe_ctx->stream_res.tg,
				CONTROLLER_DP_TEST_PATTERN_VIDEOMODE,
				color_depth);
		else if (link->dc->hwss.set_disp_pattern_generator) {
			struct pipe_ctx *odm_pipe;
			int opp_cnt = 1;
			int dpg_width;

			for (odm_pipe = pipe_ctx->next_odm_pipe; odm_pipe; odm_pipe = odm_pipe->next_odm_pipe)
				opp_cnt++;

			dpg_width = width / opp_cnt;
			for (odm_pipe = pipe_ctx->next_odm_pipe; odm_pipe; odm_pipe = odm_pipe->next_odm_pipe) {
				struct output_pixel_processor *odm_opp = odm_pipe->stream_res.opp;

				odm_opp->funcs->opp_program_bit_depth_reduction(odm_opp, &params);
				link->dc->hwss.set_disp_pattern_generator(link->dc,
						odm_pipe,
						CONTROLLER_DP_TEST_PATTERN_VIDEOMODE,
						CONTROLLER_DP_COLOR_SPACE_UDEFINED,
						color_depth,
						NULL,
						dpg_width,
						height,
						0);
			}
			link->dc->hwss.set_disp_pattern_generator(link->dc,
					pipe_ctx,
					CONTROLLER_DP_TEST_PATTERN_VIDEOMODE,
					CONTROLLER_DP_COLOR_SPACE_UDEFINED,
					color_depth,
					NULL,
					dpg_width,
					height,
					0);
		}
	}
	break;

	default:
	break;
	}
}

bool dc_link_dp_set_test_pattern(
	struct dc_link *link,
	enum dp_test_pattern test_pattern,
	enum dp_test_pattern_color_space test_pattern_color_space,
	const struct link_training_settings *p_link_settings,
	const unsigned char *p_custom_pattern,
	unsigned int cust_pattern_size)
{
	struct pipe_ctx *pipes = link->dc->current_state->res_ctx.pipe_ctx;
	struct pipe_ctx *pipe_ctx = NULL;
	unsigned int lane;
	unsigned int i;
	unsigned char link_qual_pattern[LANE_COUNT_DP_MAX] = {0};
	union dpcd_training_pattern training_pattern;
	enum dpcd_phy_test_patterns pattern;

	memset(&training_pattern, 0, sizeof(training_pattern));

	for (i = 0; i < MAX_PIPES; i++) {
		if (pipes[i].stream == NULL)
			continue;

		if (pipes[i].stream->link == link && !pipes[i].top_pipe && !pipes[i].prev_odm_pipe) {
			pipe_ctx = &pipes[i];
			break;
		}
	}

	if (pipe_ctx == NULL)
		return false;

	/* Reset CRTC Test Pattern if it is currently running and request is VideoMode */
	if (link->test_pattern_enabled && test_pattern ==
			DP_TEST_PATTERN_VIDEO_MODE) {
		/* Set CRTC Test Pattern */
		set_crtc_test_pattern(link, pipe_ctx, test_pattern, test_pattern_color_space);
		dp_set_hw_test_pattern(link, &pipe_ctx->link_res, test_pattern,
				(uint8_t *)p_custom_pattern,
				(uint32_t)cust_pattern_size);

		/* Unblank Stream */
		link->dc->hwss.unblank_stream(
			pipe_ctx,
			&link->verified_link_cap);
		/* TODO:m_pHwss->MuteAudioEndpoint
		 * (pPathMode->pDisplayPath, false);
		 */

		/* Reset Test Pattern state */
		link->test_pattern_enabled = false;

		return true;
	}

	/* Check for PHY Test Patterns */
	if (is_dp_phy_pattern(test_pattern)) {
		/* Set DPCD Lane Settings before running test pattern */
		if (p_link_settings != NULL) {
			if (link->dc->debug.apply_vendor_specific_lttpr_wa &&
					(link->chip_caps & EXT_DISPLAY_PATH_CAPS__DP_FIXED_VS_EN) &&
					link->lttpr_mode == LTTPR_MODE_TRANSPARENT) {
				dp_fixed_vs_pe_set_retimer_lane_settings(
						link,
						p_link_settings->dpcd_lane_settings,
						p_link_settings->link_settings.lane_count);
			} else {
				dp_set_hw_lane_settings(link, &pipe_ctx->link_res, p_link_settings, DPRX);
			}
			dpcd_set_lane_settings(link, p_link_settings, DPRX);
		}

		/* Blank stream if running test pattern */
		if (test_pattern != DP_TEST_PATTERN_VIDEO_MODE) {
			/*TODO:
			 * m_pHwss->
			 * MuteAudioEndpoint(pPathMode->pDisplayPath, true);
			 */
			/* Blank stream */
			pipes->stream_res.stream_enc->funcs->dp_blank(link, pipe_ctx->stream_res.stream_enc);
		}

		dp_set_hw_test_pattern(link, &pipe_ctx->link_res, test_pattern,
				(uint8_t *)p_custom_pattern,
				(uint32_t)cust_pattern_size);

		if (test_pattern != DP_TEST_PATTERN_VIDEO_MODE) {
			/* Set Test Pattern state */
			link->test_pattern_enabled = true;
			if (p_link_settings != NULL)
				dpcd_set_link_settings(link,
						p_link_settings);
		}

		switch (test_pattern) {
		case DP_TEST_PATTERN_VIDEO_MODE:
			pattern = PHY_TEST_PATTERN_NONE;
			break;
		case DP_TEST_PATTERN_D102:
			pattern = PHY_TEST_PATTERN_D10_2;
			break;
		case DP_TEST_PATTERN_SYMBOL_ERROR:
			pattern = PHY_TEST_PATTERN_SYMBOL_ERROR;
			break;
		case DP_TEST_PATTERN_PRBS7:
			pattern = PHY_TEST_PATTERN_PRBS7;
			break;
		case DP_TEST_PATTERN_80BIT_CUSTOM:
			pattern = PHY_TEST_PATTERN_80BIT_CUSTOM;
			break;
		case DP_TEST_PATTERN_CP2520_1:
			pattern = PHY_TEST_PATTERN_CP2520_1;
			break;
		case DP_TEST_PATTERN_CP2520_2:
			pattern = PHY_TEST_PATTERN_CP2520_2;
			break;
		case DP_TEST_PATTERN_CP2520_3:
			pattern = PHY_TEST_PATTERN_CP2520_3;
			break;
		case DP_TEST_PATTERN_128b_132b_TPS1:
			pattern = PHY_TEST_PATTERN_128b_132b_TPS1;
			break;
		case DP_TEST_PATTERN_128b_132b_TPS2:
			pattern = PHY_TEST_PATTERN_128b_132b_TPS2;
			break;
		case DP_TEST_PATTERN_PRBS9:
			pattern = PHY_TEST_PATTERN_PRBS9;
			break;
		case DP_TEST_PATTERN_PRBS11:
			pattern = PHY_TEST_PATTERN_PRBS11;
			break;
		case DP_TEST_PATTERN_PRBS15:
			pattern = PHY_TEST_PATTERN_PRBS15;
			break;
		case DP_TEST_PATTERN_PRBS23:
			pattern = PHY_TEST_PATTERN_PRBS23;
			break;
		case DP_TEST_PATTERN_PRBS31:
			pattern = PHY_TEST_PATTERN_PRBS31;
			break;
		case DP_TEST_PATTERN_264BIT_CUSTOM:
			pattern = PHY_TEST_PATTERN_264BIT_CUSTOM;
			break;
		case DP_TEST_PATTERN_SQUARE_PULSE:
			pattern = PHY_TEST_PATTERN_SQUARE_PULSE;
			break;
		default:
			return false;
		}

		if (test_pattern == DP_TEST_PATTERN_VIDEO_MODE
		/*TODO:&& !pPathMode->pDisplayPath->IsTargetPoweredOn()*/)
			return false;

		if (link->dpcd_caps.dpcd_rev.raw >= DPCD_REV_12) {
#if defined(CONFIG_DRM_AMD_DC_DCN)
			if (test_pattern == DP_TEST_PATTERN_SQUARE_PULSE)
				core_link_write_dpcd(link,
						DP_LINK_SQUARE_PATTERN,
						p_custom_pattern,
						1);

#endif
			/* tell receiver that we are sending qualification
			 * pattern DP 1.2 or later - DP receiver's link quality
			 * pattern is set using DPCD LINK_QUAL_LANEx_SET
			 * register (0x10B~0x10E)\
			 */
			for (lane = 0; lane < LANE_COUNT_DP_MAX; lane++)
				link_qual_pattern[lane] =
						(unsigned char)(pattern);

			core_link_write_dpcd(link,
					DP_LINK_QUAL_LANE0_SET,
					link_qual_pattern,
					sizeof(link_qual_pattern));
		} else if (link->dpcd_caps.dpcd_rev.raw >= DPCD_REV_10 ||
			   link->dpcd_caps.dpcd_rev.raw == 0) {
			/* tell receiver that we are sending qualification
			 * pattern DP 1.1a or earlier - DP receiver's link
			 * quality pattern is set using
			 * DPCD TRAINING_PATTERN_SET -> LINK_QUAL_PATTERN_SET
			 * register (0x102). We will use v_1.3 when we are
			 * setting test pattern for DP 1.1.
			 */
			core_link_read_dpcd(link, DP_TRAINING_PATTERN_SET,
					    &training_pattern.raw,
					    sizeof(training_pattern));
			training_pattern.v1_3.LINK_QUAL_PATTERN_SET = pattern;
			core_link_write_dpcd(link, DP_TRAINING_PATTERN_SET,
					     &training_pattern.raw,
					     sizeof(training_pattern));
		}
	} else {
		enum dc_color_space color_space = COLOR_SPACE_UNKNOWN;

		switch (test_pattern_color_space) {
		case DP_TEST_PATTERN_COLOR_SPACE_RGB:
			color_space = COLOR_SPACE_SRGB;
			if (test_pattern == DP_TEST_PATTERN_COLOR_SQUARES_CEA)
				color_space = COLOR_SPACE_SRGB_LIMITED;
			break;

		case DP_TEST_PATTERN_COLOR_SPACE_YCBCR601:
			color_space = COLOR_SPACE_YCBCR601;
			if (test_pattern == DP_TEST_PATTERN_COLOR_SQUARES_CEA)
				color_space = COLOR_SPACE_YCBCR601_LIMITED;
			break;
		case DP_TEST_PATTERN_COLOR_SPACE_YCBCR709:
			color_space = COLOR_SPACE_YCBCR709;
			if (test_pattern == DP_TEST_PATTERN_COLOR_SQUARES_CEA)
				color_space = COLOR_SPACE_YCBCR709_LIMITED;
			break;
		default:
			break;
		}

		if (pipe_ctx->stream_res.tg->funcs->lock_doublebuffer_enable) {
			if (pipe_ctx->stream && should_use_dmub_lock(pipe_ctx->stream->link)) {
				union dmub_hw_lock_flags hw_locks = { 0 };
				struct dmub_hw_lock_inst_flags inst_flags = { 0 };

				hw_locks.bits.lock_dig = 1;
				inst_flags.dig_inst = pipe_ctx->stream_res.tg->inst;

				dmub_hw_lock_mgr_cmd(link->ctx->dmub_srv,
							true,
							&hw_locks,
							&inst_flags);
			} else
				pipe_ctx->stream_res.tg->funcs->lock_doublebuffer_enable(
						pipe_ctx->stream_res.tg);
		}

		pipe_ctx->stream_res.tg->funcs->lock(pipe_ctx->stream_res.tg);
		/* update MSA to requested color space */
		pipe_ctx->stream_res.stream_enc->funcs->dp_set_stream_attribute(pipe_ctx->stream_res.stream_enc,
				&pipe_ctx->stream->timing,
				color_space,
				pipe_ctx->stream->use_vsc_sdp_for_colorimetry,
				link->dpcd_caps.dprx_feature.bits.SST_SPLIT_SDP_CAP);

		if (pipe_ctx->stream->use_vsc_sdp_for_colorimetry) {
			if (test_pattern == DP_TEST_PATTERN_COLOR_SQUARES_CEA)
				pipe_ctx->stream->vsc_infopacket.sb[17] |= (1 << 7); // sb17 bit 7 Dynamic Range: 0 = VESA range, 1 = CTA range
			else
				pipe_ctx->stream->vsc_infopacket.sb[17] &= ~(1 << 7);
			resource_build_info_frame(pipe_ctx);
			link->dc->hwss.update_info_frame(pipe_ctx);
		}

		/* CRTC Patterns */
		set_crtc_test_pattern(link, pipe_ctx, test_pattern, test_pattern_color_space);
		pipe_ctx->stream_res.tg->funcs->unlock(pipe_ctx->stream_res.tg);
		pipe_ctx->stream_res.tg->funcs->wait_for_state(pipe_ctx->stream_res.tg,
				CRTC_STATE_VACTIVE);
		pipe_ctx->stream_res.tg->funcs->wait_for_state(pipe_ctx->stream_res.tg,
				CRTC_STATE_VBLANK);
		pipe_ctx->stream_res.tg->funcs->wait_for_state(pipe_ctx->stream_res.tg,
				CRTC_STATE_VACTIVE);

		if (pipe_ctx->stream_res.tg->funcs->lock_doublebuffer_disable) {
			if (pipe_ctx->stream && should_use_dmub_lock(pipe_ctx->stream->link)) {
				union dmub_hw_lock_flags hw_locks = { 0 };
				struct dmub_hw_lock_inst_flags inst_flags = { 0 };

				hw_locks.bits.lock_dig = 1;
				inst_flags.dig_inst = pipe_ctx->stream_res.tg->inst;

				dmub_hw_lock_mgr_cmd(link->ctx->dmub_srv,
							false,
							&hw_locks,
							&inst_flags);
			} else
				pipe_ctx->stream_res.tg->funcs->lock_doublebuffer_disable(
						pipe_ctx->stream_res.tg);
		}

		/* Set Test Pattern state */
		link->test_pattern_enabled = true;
	}

	return true;
}

void dp_enable_mst_on_sink(struct dc_link *link, bool enable)
{
	unsigned char mstmCntl;

	core_link_read_dpcd(link, DP_MSTM_CTRL, &mstmCntl, 1);
	if (enable)
		mstmCntl |= DP_MST_EN;
	else
		mstmCntl &= (~DP_MST_EN);

	core_link_write_dpcd(link, DP_MSTM_CTRL, &mstmCntl, 1);
}

void dp_set_panel_mode(struct dc_link *link, enum dp_panel_mode panel_mode)
{
	union dpcd_edp_config edp_config_set;
	bool panel_mode_edp = false;

	memset(&edp_config_set, '\0', sizeof(union dpcd_edp_config));

	if (panel_mode != DP_PANEL_MODE_DEFAULT) {

		switch (panel_mode) {
		case DP_PANEL_MODE_EDP:
		case DP_PANEL_MODE_SPECIAL:
			panel_mode_edp = true;
			break;

		default:
				break;
		}

		/*set edp panel mode in receiver*/
		core_link_read_dpcd(
			link,
			DP_EDP_CONFIGURATION_SET,
			&edp_config_set.raw,
			sizeof(edp_config_set.raw));

		if (edp_config_set.bits.PANEL_MODE_EDP
			!= panel_mode_edp) {
			enum dc_status result;

			edp_config_set.bits.PANEL_MODE_EDP =
			panel_mode_edp;
			result = core_link_write_dpcd(
				link,
				DP_EDP_CONFIGURATION_SET,
				&edp_config_set.raw,
				sizeof(edp_config_set.raw));

			ASSERT(result == DC_OK);
		}
	}
	DC_LOG_DETECTION_DP_CAPS("Link: %d eDP panel mode supported: %d "
		 "eDP panel mode enabled: %d \n",
		 link->link_index,
		 link->dpcd_caps.panel_mode_edp,
		 panel_mode_edp);
}

enum dp_panel_mode dp_get_panel_mode(struct dc_link *link)
{
	/* We need to explicitly check that connector
	 * is not DP. Some Travis_VGA get reported
	 * by video bios as DP.
	 */
	if (link->connector_signal != SIGNAL_TYPE_DISPLAY_PORT) {

		switch (link->dpcd_caps.branch_dev_id) {
		case DP_BRANCH_DEVICE_ID_0022B9:
			/* alternate scrambler reset is required for Travis
			 * for the case when external chip does not
			 * provide sink device id, alternate scrambler
			 * scheme will  be overriden later by querying
			 * Encoder features
			 */
			if (strncmp(
				link->dpcd_caps.branch_dev_name,
				DP_VGA_LVDS_CONVERTER_ID_2,
				sizeof(
				link->dpcd_caps.
				branch_dev_name)) == 0) {
					return DP_PANEL_MODE_SPECIAL;
			}
			break;
		case DP_BRANCH_DEVICE_ID_00001A:
			/* alternate scrambler reset is required for Travis
			 * for the case when external chip does not provide
			 * sink device id, alternate scrambler scheme will
			 * be overriden later by querying Encoder feature
			 */
			if (strncmp(link->dpcd_caps.branch_dev_name,
				DP_VGA_LVDS_CONVERTER_ID_3,
				sizeof(
				link->dpcd_caps.
				branch_dev_name)) == 0) {
					return DP_PANEL_MODE_SPECIAL;
			}
			break;
		default:
			break;
		}
	}

	if (link->dpcd_caps.panel_mode_edp &&
		(link->connector_signal == SIGNAL_TYPE_EDP ||
		 (link->connector_signal == SIGNAL_TYPE_DISPLAY_PORT &&
		  link->is_internal_display))) {
		return DP_PANEL_MODE_EDP;
	}

	return DP_PANEL_MODE_DEFAULT;
}

enum dc_status dp_set_fec_ready(struct dc_link *link, const struct link_resource *link_res, bool ready)
{
	/* FEC has to be "set ready" before the link training.
	 * The policy is to always train with FEC
	 * if the sink supports it and leave it enabled on link.
	 * If FEC is not supported, disable it.
	 */
	struct link_encoder *link_enc = NULL;
	enum dc_status status = DC_OK;
	uint8_t fec_config = 0;

	link_enc = link_enc_cfg_get_link_enc(link);
	ASSERT(link_enc);

	if (!dc_link_should_enable_fec(link))
		return status;

	if (link_enc->funcs->fec_set_ready &&
			link->dpcd_caps.fec_cap.bits.FEC_CAPABLE) {
		if (ready) {
			fec_config = 1;
			status = core_link_write_dpcd(link,
					DP_FEC_CONFIGURATION,
					&fec_config,
					sizeof(fec_config));
			if (status == DC_OK) {
				link_enc->funcs->fec_set_ready(link_enc, true);
				link->fec_state = dc_link_fec_ready;
			} else {
				link_enc->funcs->fec_set_ready(link_enc, false);
				link->fec_state = dc_link_fec_not_ready;
				dm_error("dpcd write failed to set fec_ready");
			}
		} else if (link->fec_state == dc_link_fec_ready) {
			fec_config = 0;
			status = core_link_write_dpcd(link,
					DP_FEC_CONFIGURATION,
					&fec_config,
					sizeof(fec_config));
			link_enc->funcs->fec_set_ready(link_enc, false);
			link->fec_state = dc_link_fec_not_ready;
		}
	}

	return status;
}

void dp_set_fec_enable(struct dc_link *link, bool enable)
{
	struct link_encoder *link_enc = NULL;

	link_enc = link_enc_cfg_get_link_enc(link);
	ASSERT(link_enc);

	if (!dc_link_should_enable_fec(link))
		return;

	if (link_enc->funcs->fec_set_enable &&
			link->dpcd_caps.fec_cap.bits.FEC_CAPABLE) {
		if (link->fec_state == dc_link_fec_ready && enable) {
			/* Accord to DP spec, FEC enable sequence can first
			 * be transmitted anytime after 1000 LL codes have
			 * been transmitted on the link after link training
			 * completion. Using 1 lane RBR should have the maximum
			 * time for transmitting 1000 LL codes which is 6.173 us.
			 * So use 7 microseconds delay instead.
			 */
			udelay(7);
			link_enc->funcs->fec_set_enable(link_enc, true);
			link->fec_state = dc_link_fec_enabled;
		} else if (link->fec_state == dc_link_fec_enabled && !enable) {
			link_enc->funcs->fec_set_enable(link_enc, false);
			link->fec_state = dc_link_fec_ready;
		}
	}
}

void dpcd_set_source_specific_data(struct dc_link *link)
{
	if (!link->dc->vendor_signature.is_valid) {
		enum dc_status __maybe_unused result_write_min_hblank = DC_NOT_SUPPORTED;
		struct dpcd_amd_signature amd_signature = {0};
		struct dpcd_amd_device_id amd_device_id = {0};

		amd_device_id.device_id_byte1 =
				(uint8_t)(link->ctx->asic_id.chip_id);
		amd_device_id.device_id_byte2 =
				(uint8_t)(link->ctx->asic_id.chip_id >> 8);
		amd_device_id.dce_version =
				(uint8_t)(link->ctx->dce_version);
		amd_device_id.dal_version_byte1 = 0x0; // needed? where to get?
		amd_device_id.dal_version_byte2 = 0x0; // needed? where to get?

		core_link_read_dpcd(link, DP_SOURCE_OUI,
				(uint8_t *)(&amd_signature),
				sizeof(amd_signature));

		if (!((amd_signature.AMD_IEEE_TxSignature_byte1 == 0x0) &&
			(amd_signature.AMD_IEEE_TxSignature_byte2 == 0x0) &&
			(amd_signature.AMD_IEEE_TxSignature_byte3 == 0x1A))) {

			amd_signature.AMD_IEEE_TxSignature_byte1 = 0x0;
			amd_signature.AMD_IEEE_TxSignature_byte2 = 0x0;
			amd_signature.AMD_IEEE_TxSignature_byte3 = 0x1A;

			core_link_write_dpcd(link, DP_SOURCE_OUI,
				(uint8_t *)(&amd_signature),
				sizeof(amd_signature));
		}

		core_link_write_dpcd(link, DP_SOURCE_OUI+0x03,
				(uint8_t *)(&amd_device_id),
				sizeof(amd_device_id));

		if (link->ctx->dce_version >= DCN_VERSION_2_0 &&
			link->dc->caps.min_horizontal_blanking_period != 0) {

			uint8_t hblank_size = (uint8_t)link->dc->caps.min_horizontal_blanking_period;

			if (link->preferred_link_setting.dpcd_source_device_specific_field_support) {
				result_write_min_hblank = core_link_write_dpcd(link,
					DP_SOURCE_MINIMUM_HBLANK_SUPPORTED, (uint8_t *)(&hblank_size),
					sizeof(hblank_size));

				if (result_write_min_hblank == DC_ERROR_UNEXPECTED)
					link->preferred_link_setting.dpcd_source_device_specific_field_support = false;
			} else {
				DC_LOG_DC("Sink device does not support 00340h DPCD write. Skipping on purpose.\n");
			}
		}

		DC_TRACE_LEVEL_MESSAGE(DAL_TRACE_LEVEL_INFORMATION,
							WPP_BIT_FLAG_DC_DETECTION_DP_CAPS,
							"result=%u link_index=%u enum dce_version=%d DPCD=0x%04X min_hblank=%u branch_dev_id=0x%x branch_dev_name='%c%c%c%c%c%c'",
							result_write_min_hblank,
							link->link_index,
							link->ctx->dce_version,
							DP_SOURCE_MINIMUM_HBLANK_SUPPORTED,
							link->dc->caps.min_horizontal_blanking_period,
							link->dpcd_caps.branch_dev_id,
							link->dpcd_caps.branch_dev_name[0],
							link->dpcd_caps.branch_dev_name[1],
							link->dpcd_caps.branch_dev_name[2],
							link->dpcd_caps.branch_dev_name[3],
							link->dpcd_caps.branch_dev_name[4],
							link->dpcd_caps.branch_dev_name[5]);
	} else {
		core_link_write_dpcd(link, DP_SOURCE_OUI,
				link->dc->vendor_signature.data.raw,
				sizeof(link->dc->vendor_signature.data.raw));
	}
}

void dpcd_write_cable_id_to_dprx(struct dc_link *link)
{
	if (!link->dpcd_caps.channel_coding_cap.bits.DP_128b_132b_SUPPORTED ||
			link->dpcd_caps.cable_id.raw == 0 ||
			link->dprx_states.cable_id_written)
		return;

	core_link_write_dpcd(link, DP_CABLE_ATTRIBUTES_UPDATED_BY_DPTX,
			&link->dpcd_caps.cable_id.raw,
			sizeof(link->dpcd_caps.cable_id.raw));

	link->dprx_states.cable_id_written = 1;
}

bool dc_link_set_backlight_level_nits(struct dc_link *link,
		bool isHDR,
		uint32_t backlight_millinits,
		uint32_t transition_time_in_ms)
{
	struct dpcd_source_backlight_set dpcd_backlight_set;
	uint8_t backlight_control = isHDR ? 1 : 0;

	if (!link || (link->connector_signal != SIGNAL_TYPE_EDP &&
			link->connector_signal != SIGNAL_TYPE_DISPLAY_PORT))
		return false;

	// OLEDs have no PWM, they can only use AUX
	if (link->dpcd_sink_ext_caps.bits.oled == 1)
		backlight_control = 1;

	*(uint32_t *)&dpcd_backlight_set.backlight_level_millinits = backlight_millinits;
	*(uint16_t *)&dpcd_backlight_set.backlight_transition_time_ms = (uint16_t)transition_time_in_ms;


	if (core_link_write_dpcd(link, DP_SOURCE_BACKLIGHT_LEVEL,
			(uint8_t *)(&dpcd_backlight_set),
			sizeof(dpcd_backlight_set)) != DC_OK)
		return false;

	if (core_link_write_dpcd(link, DP_SOURCE_BACKLIGHT_CONTROL,
			&backlight_control, 1) != DC_OK)
		return false;

	return true;
}

bool dc_link_get_backlight_level_nits(struct dc_link *link,
		uint32_t *backlight_millinits_avg,
		uint32_t *backlight_millinits_peak)
{
	union dpcd_source_backlight_get dpcd_backlight_get;

	memset(&dpcd_backlight_get, 0, sizeof(union dpcd_source_backlight_get));

	if (!link || (link->connector_signal != SIGNAL_TYPE_EDP &&
			link->connector_signal != SIGNAL_TYPE_DISPLAY_PORT))
		return false;

	if (core_link_read_dpcd(link, DP_SOURCE_BACKLIGHT_CURRENT_PEAK,
			dpcd_backlight_get.raw,
			sizeof(union dpcd_source_backlight_get)) != DC_OK)
		return false;

	*backlight_millinits_avg =
		dpcd_backlight_get.bytes.backlight_millinits_avg;
	*backlight_millinits_peak =
		dpcd_backlight_get.bytes.backlight_millinits_peak;

	/* On non-supported panels dpcd_read usually succeeds with 0 returned */
	if (*backlight_millinits_avg == 0 ||
			*backlight_millinits_avg > *backlight_millinits_peak)
		return false;

	return true;
}

bool dc_link_backlight_enable_aux(struct dc_link *link, bool enable)
{
	uint8_t backlight_enable = enable ? 1 : 0;

	if (!link || (link->connector_signal != SIGNAL_TYPE_EDP &&
		link->connector_signal != SIGNAL_TYPE_DISPLAY_PORT))
		return false;

	if (core_link_write_dpcd(link, DP_SOURCE_BACKLIGHT_ENABLE,
		&backlight_enable, 1) != DC_OK)
		return false;

	return true;
}

// we read default from 0x320 because we expect BIOS wrote it there
// regular get_backlight_nit reads from panel set at 0x326
bool dc_link_read_default_bl_aux(struct dc_link *link, uint32_t *backlight_millinits)
{
	if (!link || (link->connector_signal != SIGNAL_TYPE_EDP &&
		link->connector_signal != SIGNAL_TYPE_DISPLAY_PORT))
		return false;

	if (core_link_read_dpcd(link, DP_SOURCE_BACKLIGHT_LEVEL,
		(uint8_t *) backlight_millinits,
		sizeof(uint32_t)) != DC_OK)
		return false;

	return true;
}

bool dc_link_set_default_brightness_aux(struct dc_link *link)
{
	uint32_t default_backlight;

	if (link && link->dpcd_sink_ext_caps.bits.oled == 1) {
		if (!dc_link_read_default_bl_aux(link, &default_backlight))
			default_backlight = 150000;
		// if < 5 nits or > 5000, it might be wrong readback
		if (default_backlight < 5000 || default_backlight > 5000000)
			default_backlight = 150000; //

		return dc_link_set_backlight_level_nits(link, true,
				default_backlight, 0);
	}
	return false;
}

bool is_edp_ilr_optimization_required(struct dc_link *link, struct dc_crtc_timing *crtc_timing)
{
	struct dc_link_settings link_setting;
	uint8_t link_bw_set;
	uint8_t link_rate_set;
	uint32_t req_bw;
	union lane_count_set lane_count_set = {0};

	ASSERT(link || crtc_timing); // invalid input

	if (link->dpcd_caps.edp_supported_link_rates_count == 0 ||
			!link->dc->debug.optimize_edp_link_rate)
		return false;


	// Read DPCD 00100h to find if standard link rates are set
	core_link_read_dpcd(link, DP_LINK_BW_SET,
				&link_bw_set, sizeof(link_bw_set));

	if (link_bw_set) {
		DC_LOG_EVENT_LINK_TRAINING("eDP ILR: Optimization required, VBIOS used link_bw_set\n");
		return true;
	}

	// Read DPCD 00115h to find the edp link rate set used
	core_link_read_dpcd(link, DP_LINK_RATE_SET,
			    &link_rate_set, sizeof(link_rate_set));

	// Read DPCD 00101h to find out the number of lanes currently set
	core_link_read_dpcd(link, DP_LANE_COUNT_SET,
				&lane_count_set.raw, sizeof(lane_count_set));

	req_bw = dc_bandwidth_in_kbps_from_timing(crtc_timing);

	if (!crtc_timing->flags.DSC)
		decide_edp_link_settings(link, &link_setting, req_bw);
	else
		decide_edp_link_settings_with_dsc(link, &link_setting, req_bw, LINK_RATE_UNKNOWN);

	if (link->dpcd_caps.edp_supported_link_rates[link_rate_set] != link_setting.link_rate ||
			lane_count_set.bits.LANE_COUNT_SET != link_setting.lane_count) {
		DC_LOG_EVENT_LINK_TRAINING("eDP ILR: Optimization required, VBIOS link_rate_set not optimal\n");
		return true;
	}

	DC_LOG_EVENT_LINK_TRAINING("eDP ILR: No optimization required, VBIOS set optimal link_rate_set\n");
	return false;
}

enum dp_link_encoding dp_get_link_encoding_format(const struct dc_link_settings *link_settings)
{
	if ((link_settings->link_rate >= LINK_RATE_LOW) &&
			(link_settings->link_rate <= LINK_RATE_HIGH3))
		return DP_8b_10b_ENCODING;
	else if ((link_settings->link_rate >= LINK_RATE_UHBR10) &&
			(link_settings->link_rate <= LINK_RATE_UHBR20))
		return DP_128b_132b_ENCODING;
	return DP_UNKNOWN_ENCODING;
}

enum dp_link_encoding dc_link_dp_mst_decide_link_encoding_format(const struct dc_link *link)
{
	struct dc_link_settings link_settings = {0};

	if (!dc_is_dp_signal(link->connector_signal))
		return DP_UNKNOWN_ENCODING;

	if (link->preferred_link_setting.lane_count !=
			LANE_COUNT_UNKNOWN &&
			link->preferred_link_setting.link_rate !=
					LINK_RATE_UNKNOWN) {
		link_settings = link->preferred_link_setting;
	} else {
		decide_mst_link_settings(link, &link_settings);
	}

	return dp_get_link_encoding_format(&link_settings);
}

// TODO - DP2.0 Link: Fix get_lane_status to handle LTTPR offset (SST and MST)
static void get_lane_status(
	struct dc_link *link,
	uint32_t lane_count,
	union lane_status *status,
	union lane_align_status_updated *status_updated)
{
	unsigned int lane;
	uint8_t dpcd_buf[3] = {0};

	if (status == NULL || status_updated == NULL) {
		return;
	}

	core_link_read_dpcd(
			link,
			DP_LANE0_1_STATUS,
			dpcd_buf,
			sizeof(dpcd_buf));

	for (lane = 0; lane < lane_count; lane++) {
		status[lane].raw = get_nibble_at_index(&dpcd_buf[0], lane);
	}

	status_updated->raw = dpcd_buf[2];
}

bool dpcd_write_128b_132b_sst_payload_allocation_table(
		const struct dc_stream_state *stream,
		struct dc_link *link,
		struct link_mst_stream_allocation_table *proposed_table,
		bool allocate)
{
	const uint8_t vc_id = 1; /// VC ID always 1 for SST
	const uint8_t start_time_slot = 0; /// Always start at time slot 0 for SST
	bool result = false;
	uint8_t req_slot_count = 0;
	struct fixed31_32 avg_time_slots_per_mtp = { 0 };
	union payload_table_update_status update_status = { 0 };
	const uint32_t max_retries = 30;
	uint32_t retries = 0;

	if (allocate)	{
		avg_time_slots_per_mtp = calculate_sst_avg_time_slots_per_mtp(stream, link);
		req_slot_count = dc_fixpt_ceil(avg_time_slots_per_mtp);
	} else {
		/// Leave req_slot_count = 0 if allocate is false.
	}

	/// Write DPCD 2C0 = 1 to start updating
	update_status.bits.VC_PAYLOAD_TABLE_UPDATED = 1;
	core_link_write_dpcd(
			link,
			DP_PAYLOAD_TABLE_UPDATE_STATUS,
			&update_status.raw,
			1);

	/// Program the changes in DPCD 1C0 - 1C2
	ASSERT(vc_id == 1);
	core_link_write_dpcd(
			link,
			DP_PAYLOAD_ALLOCATE_SET,
			&vc_id,
			1);

	ASSERT(start_time_slot == 0);
	core_link_write_dpcd(
			link,
			DP_PAYLOAD_ALLOCATE_START_TIME_SLOT,
			&start_time_slot,
			1);

	ASSERT(req_slot_count <= MAX_MTP_SLOT_COUNT); /// Validation should filter out modes that exceed link BW
	core_link_write_dpcd(
			link,
			DP_PAYLOAD_ALLOCATE_TIME_SLOT_COUNT,
			&req_slot_count,
			1);

	/// Poll till DPCD 2C0 read 1
	/// Try for at least 150ms (30 retries, with 5ms delay after each attempt)

	while (retries < max_retries) {
		if (core_link_read_dpcd(
				link,
				DP_PAYLOAD_TABLE_UPDATE_STATUS,
				&update_status.raw,
				1) == DC_OK) {
			if (update_status.bits.VC_PAYLOAD_TABLE_UPDATED == 1) {
				DC_LOG_DP2("SST Update Payload: downstream payload table updated.");
				result = true;
				break;
			}
		} else {
			union dpcd_rev dpcdRev;

			if (core_link_read_dpcd(
					link,
					DP_DPCD_REV,
					&dpcdRev.raw,
					1) != DC_OK) {
				DC_LOG_ERROR("SST Update Payload: Unable to read DPCD revision "
						"of sink while polling payload table "
						"updated status bit.");
				break;
			}
		}
		retries++;
		msleep(5);
	}

	if (!result && retries == max_retries) {
		DC_LOG_ERROR("SST Update Payload: Payload table not updated after retries, "
				"continue on. Something is wrong with the branch.");
		// TODO - DP2.0 Payload: Read and log the payload table from downstream branch
	}

	proposed_table->stream_count = 1; /// Always 1 stream for SST
	proposed_table->stream_allocations[0].slot_count = req_slot_count;
	proposed_table->stream_allocations[0].vcp_id = vc_id;

	return result;
}

bool dpcd_poll_for_allocation_change_trigger(struct dc_link *link)
{
	/*
	 * wait for ACT handled
	 */
	int i;
	const int act_retries = 30;
	enum act_return_status result = ACT_FAILED;
	union payload_table_update_status update_status = {0};
	union lane_status dpcd_lane_status[LANE_COUNT_DP_MAX];
	union lane_align_status_updated lane_status_updated;

	for (i = 0; i < act_retries; i++) {
		get_lane_status(link, link->cur_link_settings.lane_count, dpcd_lane_status, &lane_status_updated);

		if (!dp_is_cr_done(link->cur_link_settings.lane_count, dpcd_lane_status) ||
				!dp_is_ch_eq_done(link->cur_link_settings.lane_count, dpcd_lane_status) ||
				!dp_is_symbol_locked(link->cur_link_settings.lane_count, dpcd_lane_status) ||
				!dp_is_interlane_aligned(lane_status_updated)) {
			DC_LOG_ERROR("SST Update Payload: Link loss occurred while "
					"polling for ACT handled.");
			result = ACT_LINK_LOST;
			break;
		}
		core_link_read_dpcd(
				link,
				DP_PAYLOAD_TABLE_UPDATE_STATUS,
				&update_status.raw,
				1);

		if (update_status.bits.ACT_HANDLED == 1) {
			DC_LOG_DP2("SST Update Payload: ACT handled by downstream.");
			result = ACT_SUCCESS;
			break;
		}

		msleep(5);
	}

	if (result == ACT_FAILED) {
		DC_LOG_ERROR("SST Update Payload: ACT still not handled after retries, "
				"continue on. Something is wrong with the branch.");
	}

	return (result == ACT_SUCCESS);
}

struct fixed31_32 calculate_sst_avg_time_slots_per_mtp(
		const struct dc_stream_state *stream,
		const struct dc_link *link)
{
	struct fixed31_32 link_bw_effective =
			dc_fixpt_from_int(
					dc_link_bandwidth_kbps(link, &link->cur_link_settings));
	struct fixed31_32 timeslot_bw_effective =
			dc_fixpt_div_int(link_bw_effective, MAX_MTP_SLOT_COUNT);
	struct fixed31_32 timing_bw =
			dc_fixpt_from_int(
					dc_bandwidth_in_kbps_from_timing(&stream->timing));
	struct fixed31_32 avg_time_slots_per_mtp =
			dc_fixpt_div(timing_bw, timeslot_bw_effective);

	return avg_time_slots_per_mtp;
}

bool is_dp_128b_132b_signal(struct pipe_ctx *pipe_ctx)
{
	/* If this assert is hit then we have a link encoder dynamic management issue */
	ASSERT(pipe_ctx->stream_res.hpo_dp_stream_enc ? pipe_ctx->link_res.hpo_dp_link_enc != NULL : true);
	return (pipe_ctx->stream_res.hpo_dp_stream_enc &&
			pipe_ctx->link_res.hpo_dp_link_enc &&
			dc_is_dp_signal(pipe_ctx->stream->signal));
}

void edp_panel_backlight_power_on(struct dc_link *link)
{
	if (link->connector_signal != SIGNAL_TYPE_EDP)
		return;

	link->dc->hwss.edp_power_control(link, true);
	link->dc->hwss.edp_wait_for_hpd_ready(link, true);
	if (link->dc->hwss.edp_backlight_control)
		link->dc->hwss.edp_backlight_control(link, true);
}

void dc_link_clear_dprx_states(struct dc_link *link)
{
	memset(&link->dprx_states, 0, sizeof(link->dprx_states));
}

void dp_receiver_power_ctrl(struct dc_link *link, bool on)
{
	uint8_t state;

	state = on ? DP_POWER_STATE_D0 : DP_POWER_STATE_D3;

	if (link->sync_lt_in_progress)
		return;

	core_link_write_dpcd(link, DP_SET_POWER, &state,
						 sizeof(state));

}

void dp_source_sequence_trace(struct dc_link *link, uint8_t dp_test_mode)
{
	if (link != NULL && link->dc->debug.enable_driver_sequence_debug)
		core_link_write_dpcd(link, DP_SOURCE_SEQUENCE,
					&dp_test_mode, sizeof(dp_test_mode));
}


static uint8_t convert_to_count(uint8_t lttpr_repeater_count)
{
	switch (lttpr_repeater_count) {
	case 0x80: // 1 lttpr repeater
		return 1;
	case 0x40: // 2 lttpr repeaters
		return 2;
	case 0x20: // 3 lttpr repeaters
		return 3;
	case 0x10: // 4 lttpr repeaters
		return 4;
	case 0x08: // 5 lttpr repeaters
		return 5;
	case 0x04: // 6 lttpr repeaters
		return 6;
	case 0x02: // 7 lttpr repeaters
		return 7;
	case 0x01: // 8 lttpr repeaters
		return 8;
	default:
		break;
	}
	return 0; // invalid value
}

static inline bool is_immediate_downstream(struct dc_link *link, uint32_t offset)
{
	return (convert_to_count(link->dpcd_caps.lttpr_caps.phy_repeater_cnt) == offset);
}

void dp_enable_link_phy(
	struct dc_link *link,
	const struct link_resource *link_res,
	enum signal_type signal,
	enum clock_source_id clock_source,
	const struct dc_link_settings *link_settings)
{
	struct dc  *dc = link->ctx->dc;
	struct dmcu *dmcu = dc->res_pool->dmcu;
	struct pipe_ctx *pipes =
			link->dc->current_state->res_ctx.pipe_ctx;
	struct clock_source *dp_cs =
			link->dc->res_pool->dp_clock_source;
	const struct link_hwss *link_hwss = get_link_hwss(link, link_res);
	unsigned int i;

	if (link->connector_signal == SIGNAL_TYPE_EDP) {
		link->dc->hwss.edp_power_control(link, true);
		link->dc->hwss.edp_wait_for_hpd_ready(link, true);
	}

	/* If the current pixel clock source is not DTO(happens after
	 * switching from HDMI passive dongle to DP on the same connector),
	 * switch the pixel clock source to DTO.
	 */
	for (i = 0; i < MAX_PIPES; i++) {
		if (pipes[i].stream != NULL &&
			pipes[i].stream->link == link) {
			if (pipes[i].clock_source != NULL &&
					pipes[i].clock_source->id != CLOCK_SOURCE_ID_DP_DTO) {
				pipes[i].clock_source = dp_cs;
				pipes[i].stream_res.pix_clk_params.requested_pix_clk_100hz =
						pipes[i].stream->timing.pix_clk_100hz;
				pipes[i].clock_source->funcs->program_pix_clk(
							pipes[i].clock_source,
							&pipes[i].stream_res.pix_clk_params,
							&pipes[i].pll_settings);
			}
		}
	}

	link->cur_link_settings = *link_settings;

	if (dp_get_link_encoding_format(link_settings) == DP_8b_10b_ENCODING) {
		if (dc->clk_mgr->funcs->notify_link_rate_change)
			dc->clk_mgr->funcs->notify_link_rate_change(dc->clk_mgr, link);
	}

	if (dmcu != NULL && dmcu->funcs->lock_phy)
		dmcu->funcs->lock_phy(dmcu);

	if (link_hwss->ext.enable_dp_link_output)
		link_hwss->ext.enable_dp_link_output(link, link_res, signal,
				clock_source, link_settings);

	if (dmcu != NULL && dmcu->funcs->unlock_phy)
		dmcu->funcs->unlock_phy(dmcu);

	dp_source_sequence_trace(link, DPCD_SOURCE_SEQ_AFTER_ENABLE_LINK_PHY);
	dp_receiver_power_ctrl(link, true);
}

void edp_add_delay_for_T9(struct dc_link *link)
{
	if (link->local_sink &&
			link->local_sink->edid_caps.panel_patch.extra_delay_backlight_off > 0)
		udelay(link->local_sink->edid_caps.panel_patch.extra_delay_backlight_off * 1000);
}

bool edp_receiver_ready_T9(struct dc_link *link)
{
	unsigned int tries = 0;
	unsigned char sinkstatus = 0;
	unsigned char edpRev = 0;
	enum dc_status result = DC_OK;

	result = core_link_read_dpcd(link, DP_EDP_DPCD_REV, &edpRev, sizeof(edpRev));

	/* start from eDP version 1.2, SINK_STAUS indicate the sink is ready.*/
	if (result == DC_OK && edpRev >= DP_EDP_12) {
		do {
			sinkstatus = 1;
			result = core_link_read_dpcd(link, DP_SINK_STATUS, &sinkstatus, sizeof(sinkstatus));
			if (sinkstatus == 0)
				break;
			if (result != DC_OK)
				break;
			udelay(100); //MAx T9
		} while (++tries < 50);
	}

	return result;
}
bool edp_receiver_ready_T7(struct dc_link *link)
{
	unsigned char sinkstatus = 0;
	unsigned char edpRev = 0;
	enum dc_status result = DC_OK;

	/* use absolute time stamp to constrain max T7*/
	unsigned long long enter_timestamp = 0;
	unsigned long long finish_timestamp = 0;
	unsigned long long time_taken_in_ns = 0;

	result = core_link_read_dpcd(link, DP_EDP_DPCD_REV, &edpRev, sizeof(edpRev));

	if (result == DC_OK && edpRev >= DP_EDP_12) {
		/* start from eDP version 1.2, SINK_STAUS indicate the sink is ready.*/
		enter_timestamp = dm_get_timestamp(link->ctx);
		do {
			sinkstatus = 0;
			result = core_link_read_dpcd(link, DP_SINK_STATUS, &sinkstatus, sizeof(sinkstatus));
			if (sinkstatus == 1)
				break;
			if (result != DC_OK)
				break;
			udelay(25);
			finish_timestamp = dm_get_timestamp(link->ctx);
			time_taken_in_ns = dm_get_elapse_time_in_ns(link->ctx, finish_timestamp, enter_timestamp);
		} while (time_taken_in_ns < 50 * 1000000); //MAx T7 is 50ms
	}

	if (link->local_sink &&
			link->local_sink->edid_caps.panel_patch.extra_t7_ms > 0)
		udelay(link->local_sink->edid_caps.panel_patch.extra_t7_ms * 1000);

	return result;
}

void dp_disable_link_phy(struct dc_link *link, const struct link_resource *link_res,
		enum signal_type signal)
{
	struct dc  *dc = link->ctx->dc;
	struct dmcu *dmcu = dc->res_pool->dmcu;
	const struct link_hwss *link_hwss = get_link_hwss(link, link_res);

	if (!link->wa_flags.dp_keep_receiver_powered)
		dp_receiver_power_ctrl(link, false);

	if (signal == SIGNAL_TYPE_EDP) {
		if (link->dc->hwss.edp_backlight_control)
			link->dc->hwss.edp_backlight_control(link, false);
		if (link_hwss->ext.disable_dp_link_output)
			link_hwss->ext.disable_dp_link_output(link, link_res, signal);
		link->dc->hwss.edp_power_control(link, false);
	} else {
		if (dmcu != NULL && dmcu->funcs->lock_phy)
			dmcu->funcs->lock_phy(dmcu);
		if (link_hwss->ext.disable_dp_link_output)
			link_hwss->ext.disable_dp_link_output(link, link_res, signal);
		if (dmcu != NULL && dmcu->funcs->unlock_phy)
			dmcu->funcs->unlock_phy(dmcu);
	}

	dp_source_sequence_trace(link, DPCD_SOURCE_SEQ_AFTER_DISABLE_LINK_PHY);

	/* Clear current link setting.*/
	memset(&link->cur_link_settings, 0,
			sizeof(link->cur_link_settings));

	if (dc->clk_mgr->funcs->notify_link_rate_change)
		dc->clk_mgr->funcs->notify_link_rate_change(dc->clk_mgr, link);
}

void dp_disable_link_phy_mst(struct dc_link *link, const struct link_resource *link_res,
		enum signal_type signal)
{
	/* MST disable link only when no stream use the link */
	if (link->mst_stream_alloc_table.stream_count > 0)
		return;

	dp_disable_link_phy(link, link_res, signal);

	/* set the sink to SST mode after disabling the link */
	dp_enable_mst_on_sink(link, false);
}

bool dp_set_hw_training_pattern(
	struct dc_link *link,
	const struct link_resource *link_res,
	enum dc_dp_training_pattern pattern,
	uint32_t offset)
{
	enum dp_test_pattern test_pattern = DP_TEST_PATTERN_UNSUPPORTED;

	switch (pattern) {
	case DP_TRAINING_PATTERN_SEQUENCE_1:
		test_pattern = DP_TEST_PATTERN_TRAINING_PATTERN1;
		break;
	case DP_TRAINING_PATTERN_SEQUENCE_2:
		test_pattern = DP_TEST_PATTERN_TRAINING_PATTERN2;
		break;
	case DP_TRAINING_PATTERN_SEQUENCE_3:
		test_pattern = DP_TEST_PATTERN_TRAINING_PATTERN3;
		break;
	case DP_TRAINING_PATTERN_SEQUENCE_4:
		test_pattern = DP_TEST_PATTERN_TRAINING_PATTERN4;
		break;
	case DP_128b_132b_TPS1:
		test_pattern = DP_TEST_PATTERN_128b_132b_TPS1_TRAINING_MODE;
		break;
	case DP_128b_132b_TPS2:
		test_pattern = DP_TEST_PATTERN_128b_132b_TPS2_TRAINING_MODE;
		break;
	default:
		break;
	}

	dp_set_hw_test_pattern(link, link_res, test_pattern, NULL, 0);

	return true;
}

void dp_set_hw_lane_settings(
	struct dc_link *link,
	const struct link_resource *link_res,
	const struct link_training_settings *link_settings,
	uint32_t offset)
{
	const struct link_hwss *link_hwss = get_link_hwss(link, link_res);

	if ((link->lttpr_mode == LTTPR_MODE_NON_TRANSPARENT) && !is_immediate_downstream(link, offset))
		return;

	if (link_hwss->ext.set_dp_lane_settings)
		link_hwss->ext.set_dp_lane_settings(link, link_res,
				&link_settings->link_settings,
				link_settings->hw_lane_settings);

	memmove(link->cur_lane_setting,
			link_settings->hw_lane_settings,
			sizeof(link->cur_lane_setting));
}

void dp_set_hw_test_pattern(
	struct dc_link *link,
	const struct link_resource *link_res,
	enum dp_test_pattern test_pattern,
	uint8_t *custom_pattern,
	uint32_t custom_pattern_size)
{
	const struct link_hwss *link_hwss = get_link_hwss(link, link_res);
	struct encoder_set_dp_phy_pattern_param pattern_param = {0};

	pattern_param.dp_phy_pattern = test_pattern;
	pattern_param.custom_pattern = custom_pattern;
	pattern_param.custom_pattern_size = custom_pattern_size;
	pattern_param.dp_panel_mode = dp_get_panel_mode(link);

	if (link_hwss->ext.set_dp_link_test_pattern)
		link_hwss->ext.set_dp_link_test_pattern(link, link_res, &pattern_param);
}

void dp_retrain_link_dp_test(struct dc_link *link,
			struct dc_link_settings *link_setting,
			bool skip_video_pattern)
{
	struct pipe_ctx *pipes =
			&link->dc->current_state->res_ctx.pipe_ctx[0];
	unsigned int i;


	for (i = 0; i < MAX_PIPES; i++) {
		if (pipes[i].stream != NULL &&
			!pipes[i].top_pipe && !pipes[i].prev_odm_pipe &&
			pipes[i].stream->link != NULL &&
			pipes[i].stream_res.stream_enc != NULL &&
			pipes[i].stream->link == link) {
			udelay(100);

			pipes[i].stream_res.stream_enc->funcs->dp_blank(link,
					pipes[i].stream_res.stream_enc);

			/* disable any test pattern that might be active */
			dp_set_hw_test_pattern(link, &pipes[i].link_res,
					DP_TEST_PATTERN_VIDEO_MODE, NULL, 0);

			dp_receiver_power_ctrl(link, false);

			link->dc->hwss.disable_stream(&pipes[i]);
			if ((&pipes[i])->stream_res.audio && !link->dc->debug.az_endpoint_mute_only)
				(&pipes[i])->stream_res.audio->funcs->az_disable((&pipes[i])->stream_res.audio);

			if (link->link_enc)
				link->link_enc->funcs->disable_output(
						link->link_enc,
						SIGNAL_TYPE_DISPLAY_PORT);

			/* Clear current link setting. */
			memset(&link->cur_link_settings, 0,
				sizeof(link->cur_link_settings));

			perform_link_training_with_retries(
					link_setting,
					skip_video_pattern,
					LINK_TRAINING_ATTEMPTS,
					&pipes[i],
					SIGNAL_TYPE_DISPLAY_PORT,
					false);

			link->dc->hwss.enable_stream(&pipes[i]);

			link->dc->hwss.unblank_stream(&pipes[i],
					link_setting);

			if (pipes[i].stream_res.audio) {
				/* notify audio driver for
				 * audio modes of monitor */
				pipes[i].stream_res.audio->funcs->az_enable(
						pipes[i].stream_res.audio);

				/* un-mute audio */
				/* TODO: audio should be per stream rather than
				 * per link */
				pipes[i].stream_res.stream_enc->funcs->
				audio_mute_control(
					pipes[i].stream_res.stream_enc, false);
			}
		}
	}
}

#undef DC_LOGGER
#define DC_LOGGER \
	dsc->ctx->logger
static void dsc_optc_config_log(struct display_stream_compressor *dsc,
		struct dsc_optc_config *config)
{
	uint32_t precision = 1 << 28;
	uint32_t bytes_per_pixel_int = config->bytes_per_pixel / precision;
	uint32_t bytes_per_pixel_mod = config->bytes_per_pixel % precision;
	uint64_t ll_bytes_per_pix_fraq = bytes_per_pixel_mod;

	/* 7 fractional digits decimal precision for bytes per pixel is enough because DSC
	 * bits per pixel precision is 1/16th of a pixel, which means bytes per pixel precision is
	 * 1/16/8 = 1/128 of a byte, or 0.0078125 decimal
	 */
	ll_bytes_per_pix_fraq *= 10000000;
	ll_bytes_per_pix_fraq /= precision;

	DC_LOG_DSC("\tbytes_per_pixel 0x%08x (%d.%07d)",
			config->bytes_per_pixel, bytes_per_pixel_int, (uint32_t)ll_bytes_per_pix_fraq);
	DC_LOG_DSC("\tis_pixel_format_444 %d", config->is_pixel_format_444);
	DC_LOG_DSC("\tslice_width %d", config->slice_width);
}

bool dp_set_dsc_on_rx(struct pipe_ctx *pipe_ctx, bool enable)
{
	struct dc *dc = pipe_ctx->stream->ctx->dc;
	struct dc_stream_state *stream = pipe_ctx->stream;
	bool result = false;

	if (dc_is_virtual_signal(stream->signal) || IS_FPGA_MAXIMUS_DC(dc->ctx->dce_environment))
		result = true;
	else
		result = dm_helpers_dp_write_dsc_enable(dc->ctx, stream, enable);
	return result;
}

/* The stream with these settings can be sent (unblanked) only after DSC was enabled on RX first,
 * i.e. after dp_enable_dsc_on_rx() had been called
 */
void dp_set_dsc_on_stream(struct pipe_ctx *pipe_ctx, bool enable)
{
	struct display_stream_compressor *dsc = pipe_ctx->stream_res.dsc;
	struct dc *dc = pipe_ctx->stream->ctx->dc;
	struct dc_stream_state *stream = pipe_ctx->stream;
	struct pipe_ctx *odm_pipe;
	int opp_cnt = 1;

	for (odm_pipe = pipe_ctx->next_odm_pipe; odm_pipe; odm_pipe = odm_pipe->next_odm_pipe)
		opp_cnt++;

	if (enable) {
		struct dsc_config dsc_cfg;
		struct dsc_optc_config dsc_optc_cfg;
		enum optc_dsc_mode optc_dsc_mode;

		/* Enable DSC hw block */
		dsc_cfg.pic_width = (stream->timing.h_addressable + stream->timing.h_border_left + stream->timing.h_border_right) / opp_cnt;
		dsc_cfg.pic_height = stream->timing.v_addressable + stream->timing.v_border_top + stream->timing.v_border_bottom;
		dsc_cfg.pixel_encoding = stream->timing.pixel_encoding;
		dsc_cfg.color_depth = stream->timing.display_color_depth;
		dsc_cfg.is_odm = pipe_ctx->next_odm_pipe ? true : false;
		dsc_cfg.dc_dsc_cfg = stream->timing.dsc_cfg;
		ASSERT(dsc_cfg.dc_dsc_cfg.num_slices_h % opp_cnt == 0);
		dsc_cfg.dc_dsc_cfg.num_slices_h /= opp_cnt;

		dsc->funcs->dsc_set_config(dsc, &dsc_cfg, &dsc_optc_cfg);
		dsc->funcs->dsc_enable(dsc, pipe_ctx->stream_res.opp->inst);
		for (odm_pipe = pipe_ctx->next_odm_pipe; odm_pipe; odm_pipe = odm_pipe->next_odm_pipe) {
			struct display_stream_compressor *odm_dsc = odm_pipe->stream_res.dsc;

			odm_dsc->funcs->dsc_set_config(odm_dsc, &dsc_cfg, &dsc_optc_cfg);
			odm_dsc->funcs->dsc_enable(odm_dsc, odm_pipe->stream_res.opp->inst);
		}
		dsc_cfg.dc_dsc_cfg.num_slices_h *= opp_cnt;
		dsc_cfg.pic_width *= opp_cnt;

		optc_dsc_mode = dsc_optc_cfg.is_pixel_format_444 ? OPTC_DSC_ENABLED_444 : OPTC_DSC_ENABLED_NATIVE_SUBSAMPLED;

		/* Enable DSC in encoder */
		if (dc_is_dp_signal(stream->signal) && !IS_FPGA_MAXIMUS_DC(dc->ctx->dce_environment)
				&& !is_dp_128b_132b_signal(pipe_ctx)) {
			DC_LOG_DSC("Setting stream encoder DSC config for engine %d:", (int)pipe_ctx->stream_res.stream_enc->id);
			dsc_optc_config_log(dsc, &dsc_optc_cfg);
			pipe_ctx->stream_res.stream_enc->funcs->dp_set_dsc_config(pipe_ctx->stream_res.stream_enc,
									optc_dsc_mode,
									dsc_optc_cfg.bytes_per_pixel,
									dsc_optc_cfg.slice_width);

			/* PPS SDP is set elsewhere because it has to be done after DIG FE is connected to DIG BE */
		}

		/* Enable DSC in OPTC */
		DC_LOG_DSC("Setting optc DSC config for tg instance %d:", pipe_ctx->stream_res.tg->inst);
		dsc_optc_config_log(dsc, &dsc_optc_cfg);
		pipe_ctx->stream_res.tg->funcs->set_dsc_config(pipe_ctx->stream_res.tg,
							optc_dsc_mode,
							dsc_optc_cfg.bytes_per_pixel,
							dsc_optc_cfg.slice_width);
	} else {
		/* disable DSC in OPTC */
		pipe_ctx->stream_res.tg->funcs->set_dsc_config(
				pipe_ctx->stream_res.tg,
				OPTC_DSC_DISABLED, 0, 0);

		/* disable DSC in stream encoder */
		if (dc_is_dp_signal(stream->signal)) {
			if (is_dp_128b_132b_signal(pipe_ctx))
				pipe_ctx->stream_res.hpo_dp_stream_enc->funcs->dp_set_dsc_pps_info_packet(
										pipe_ctx->stream_res.hpo_dp_stream_enc,
										false,
										NULL,
										true);
			else if (!IS_FPGA_MAXIMUS_DC(dc->ctx->dce_environment)) {
				pipe_ctx->stream_res.stream_enc->funcs->dp_set_dsc_config(
						pipe_ctx->stream_res.stream_enc,
						OPTC_DSC_DISABLED, 0, 0);
				pipe_ctx->stream_res.stream_enc->funcs->dp_set_dsc_pps_info_packet(
							pipe_ctx->stream_res.stream_enc, false, NULL, true);
			}
		}

		/* disable DSC block */
		pipe_ctx->stream_res.dsc->funcs->dsc_disable(pipe_ctx->stream_res.dsc);
		for (odm_pipe = pipe_ctx->next_odm_pipe; odm_pipe; odm_pipe = odm_pipe->next_odm_pipe)
			odm_pipe->stream_res.dsc->funcs->dsc_disable(odm_pipe->stream_res.dsc);
	}
}

bool dp_set_dsc_enable(struct pipe_ctx *pipe_ctx, bool enable)
{
	struct display_stream_compressor *dsc = pipe_ctx->stream_res.dsc;
	bool result = false;

	if (!pipe_ctx->stream->timing.flags.DSC)
		goto out;
	if (!dsc)
		goto out;

	if (enable) {
		{
			dp_set_dsc_on_stream(pipe_ctx, true);
			result = true;
		}
	} else {
		dp_set_dsc_on_rx(pipe_ctx, false);
		dp_set_dsc_on_stream(pipe_ctx, false);
		result = true;
	}
out:
	return result;
}

/*
 * For dynamic bpp change case, dsc is programmed with MASTER_UPDATE_LOCK enabled;
 * hence PPS info packet update need to use frame update instead of immediate update.
 * Added parameter immediate_update for this purpose.
 * The decision to use frame update is hard-coded in function dp_update_dsc_config(),
 * which is the only place where a "false" would be passed in for param immediate_update.
 *
 * immediate_update is only applicable when DSC is enabled.
 */
bool dp_set_dsc_pps_sdp(struct pipe_ctx *pipe_ctx, bool enable, bool immediate_update)
{
	struct display_stream_compressor *dsc = pipe_ctx->stream_res.dsc;
	struct dc_stream_state *stream = pipe_ctx->stream;

	if (!pipe_ctx->stream->timing.flags.DSC || !dsc)
		return false;

	if (enable) {
		struct dsc_config dsc_cfg;
		uint8_t dsc_packed_pps[128];

		memset(&dsc_cfg, 0, sizeof(dsc_cfg));
		memset(dsc_packed_pps, 0, 128);

		/* Enable DSC hw block */
		dsc_cfg.pic_width = stream->timing.h_addressable + stream->timing.h_border_left + stream->timing.h_border_right;
		dsc_cfg.pic_height = stream->timing.v_addressable + stream->timing.v_border_top + stream->timing.v_border_bottom;
		dsc_cfg.pixel_encoding = stream->timing.pixel_encoding;
		dsc_cfg.color_depth = stream->timing.display_color_depth;
		dsc_cfg.is_odm = pipe_ctx->next_odm_pipe ? true : false;
		dsc_cfg.dc_dsc_cfg = stream->timing.dsc_cfg;

		DC_LOG_DSC(" ");
		dsc->funcs->dsc_get_packed_pps(dsc, &dsc_cfg, &dsc_packed_pps[0]);
		memcpy(&stream->dsc_packed_pps[0], &dsc_packed_pps[0], sizeof(stream->dsc_packed_pps));
		if (dc_is_dp_signal(stream->signal)) {
			DC_LOG_DSC("Setting stream encoder DSC PPS SDP for engine %d\n", (int)pipe_ctx->stream_res.stream_enc->id);
			if (is_dp_128b_132b_signal(pipe_ctx))
				pipe_ctx->stream_res.hpo_dp_stream_enc->funcs->dp_set_dsc_pps_info_packet(
										pipe_ctx->stream_res.hpo_dp_stream_enc,
										true,
										&dsc_packed_pps[0],
										immediate_update);
			else
				pipe_ctx->stream_res.stream_enc->funcs->dp_set_dsc_pps_info_packet(
						pipe_ctx->stream_res.stream_enc,
						true,
						&dsc_packed_pps[0],
						immediate_update);
		}
	} else {
		/* disable DSC PPS in stream encoder */
		memset(&stream->dsc_packed_pps[0], 0, sizeof(stream->dsc_packed_pps));
		if (dc_is_dp_signal(stream->signal)) {
			if (is_dp_128b_132b_signal(pipe_ctx))
				pipe_ctx->stream_res.hpo_dp_stream_enc->funcs->dp_set_dsc_pps_info_packet(
										pipe_ctx->stream_res.hpo_dp_stream_enc,
										false,
										NULL,
										true);
			else
				pipe_ctx->stream_res.stream_enc->funcs->dp_set_dsc_pps_info_packet(
						pipe_ctx->stream_res.stream_enc, false, NULL, true);
		}
	}

	return true;
}


bool dp_update_dsc_config(struct pipe_ctx *pipe_ctx)
{
	struct display_stream_compressor *dsc = pipe_ctx->stream_res.dsc;

	if (!pipe_ctx->stream->timing.flags.DSC)
		return false;
	if (!dsc)
		return false;

	dp_set_dsc_on_stream(pipe_ctx, true);
	dp_set_dsc_pps_sdp(pipe_ctx, true, false);
	return true;
}

#undef DC_LOGGER
#define DC_LOGGER \
	link->ctx->logger<|MERGE_RESOLUTION|>--- conflicted
+++ resolved
@@ -2784,10 +2784,7 @@
 	enum dp_panel_mode panel_mode = dp_get_panel_mode(link);
 	enum link_training_result status = LINK_TRAINING_CR_FAIL_LANE0;
 	struct dc_link_settings cur_link_settings = *link_setting;
-<<<<<<< HEAD
-=======
 	struct dc_link_settings max_link_settings = *link_setting;
->>>>>>> 018ab4fa
 	const struct link_hwss *link_hwss = get_link_hwss(link, &pipe_ctx->link_res);
 	int fail_count = 0;
 	bool is_link_bw_low = false; /* link bandwidth < stream bandwidth */
@@ -2797,10 +2794,6 @@
 
 	dp_trace_commit_lt_init(link);
 
-<<<<<<< HEAD
-
-=======
->>>>>>> 018ab4fa
 	if (dp_get_link_encoding_format(&cur_link_settings) == DP_8b_10b_ENCODING)
 		/* We need to do this before the link training to ensure the idle
 		 * pattern in SST mode will be sent right after the link training
@@ -2916,21 +2909,6 @@
 			uint32_t req_bw;
 			uint32_t link_bw;
 
-<<<<<<< HEAD
-			decide_fallback_link_setting(link, *link_setting, &cur_link_settings, status);
-			/* Flag if reduced link bandwidth no longer meets stream requirements or fallen back to
-			 * minimum link bandwidth.
-			 */
-			req_bw = dc_bandwidth_in_kbps_from_timing(&stream->timing);
-			link_bw = dc_link_bandwidth_kbps(link, &cur_link_settings);
-			is_link_bw_low = (req_bw > link_bw);
-			is_link_bw_min = ((cur_link_settings.link_rate <= LINK_RATE_LOW) &&
-				(cur_link_settings.lane_count <= LANE_COUNT_ONE));
-
-			if (is_link_bw_low)
-				DC_LOG_WARNING("%s: Link bandwidth too low after fallback req_bw(%d) > link_bw(%d)\n",
-					__func__, req_bw, link_bw);
-=======
 			decide_fallback_link_setting(link, &max_link_settings,
 					&cur_link_settings, status);
 			/* Fail link training if reduced link bandwidth no longer meets
@@ -2940,7 +2918,6 @@
 			link_bw = dc_link_bandwidth_kbps(link, &cur_link_settings);
 			if (req_bw > link_bw)
 				break;
->>>>>>> 018ab4fa
 		}
 
 		msleep(delay_between_attempts);
