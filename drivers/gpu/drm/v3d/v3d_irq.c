// SPDX-License-Identifier: GPL-2.0+
/* Copyright (C) 2014-2018 Broadcom */

/**
 * DOC: Interrupt management for the V3D engine
 *
 * When we take a bin, render, TFU done, or CSD done interrupt, we
 * need to signal the fence for that job so that the scheduler can
 * queue up the next one and unblock any waiters.
 *
 * When we take the binner out of memory interrupt, we need to
 * allocate some new memory and pass it to the binner so that the
 * current job can make progress.
 */

#include <linux/platform_device.h>
#include <linux/sched/clock.h>

#include "v3d_drv.h"
#include "v3d_regs.h"
#include "v3d_trace.h"

#define V3D_CORE_IRQS(ver) ((u32)(V3D_INT_OUTOMEM |	\
				  V3D_INT_FLDONE |	\
				  V3D_INT_FRDONE |	\
				  V3D_INT_CSDDONE(ver) |	\
				  (ver < 71 ? V3D_INT_GMPV : 0)))

#define V3D_HUB_IRQS(ver) ((u32)(V3D_HUB_INT_MMU_WRV |	\
				 V3D_HUB_INT_MMU_PTI |	\
				 V3D_HUB_INT_MMU_CAP |	\
				 V3D_HUB_INT_TFUC |		\
				 (ver >= 71 ? V3D_V7_HUB_INT_GMPV : 0)))

static irqreturn_t
v3d_hub_irq(int irq, void *arg);

static void
v3d_overflow_mem_work(struct work_struct *work)
{
	struct v3d_dev *v3d =
		container_of(work, struct v3d_dev, overflow_mem_work);
	struct drm_device *dev = &v3d->drm;
	struct v3d_bo *bo = v3d_bo_create(dev, NULL /* XXX: GMP */, 256 * 1024);
	struct drm_gem_object *obj;
	unsigned long irqflags;

	if (IS_ERR(bo)) {
		DRM_ERROR("Couldn't allocate binner overflow mem\n");
		return;
	}
	obj = &bo->base.base;

	/* We lost a race, and our work task came in after the bin job
	 * completed and exited.  This can happen because the HW
	 * signals OOM before it's fully OOM, so the binner might just
	 * barely complete.
	 *
	 * If we lose the race and our work task comes in after a new
	 * bin job got scheduled, that's fine.  We'll just give them
	 * some binner pool anyway.
	 */
	spin_lock_irqsave(&v3d->job_lock, irqflags);
	if (!v3d->bin_job) {
		spin_unlock_irqrestore(&v3d->job_lock, irqflags);
		goto out;
	}

	drm_gem_object_get(obj);
	list_add_tail(&bo->unref_head, &v3d->bin_job->render->unref_list);
	spin_unlock_irqrestore(&v3d->job_lock, irqflags);

	V3D_CORE_WRITE(0, V3D_PTB_BPOA, bo->node.start << V3D_MMU_PAGE_SHIFT);
	V3D_CORE_WRITE(0, V3D_PTB_BPOS, obj->size);

out:
	drm_gem_object_put(obj);
}

static irqreturn_t
v3d_irq(int irq, void *arg)
{
	struct v3d_dev *v3d = arg;
	u32 intsts;
	irqreturn_t status = IRQ_NONE;

	intsts = V3D_CORE_READ(0, V3D_CTL_INT_STS);

	/* Acknowledge the interrupts we're handling here. */
	V3D_CORE_WRITE(0, V3D_CTL_INT_CLR, intsts);

	if (intsts & V3D_INT_OUTOMEM) {
		/* Note that the OOM status is edge signaled, so the
		 * interrupt won't happen again until the we actually
		 * add more memory.  Also, as of V3D 4.1, FLDONE won't
		 * be reported until any OOM state has been cleared.
		 */
		schedule_work(&v3d->overflow_mem_work);
		status = IRQ_HANDLED;
	}

	if (intsts & V3D_INT_FLDONE) {
		struct v3d_fence *fence =
			to_v3d_fence(v3d->bin_job->base.irq_fence);
<<<<<<< HEAD
		struct v3d_file_priv *file = v3d->bin_job->base.file->driver_priv;
		u64 runtime = local_clock() - file->start_ns[V3D_BIN];

		file->jobs_sent[V3D_BIN]++;
		v3d->queue[V3D_BIN].jobs_sent++;

		file->start_ns[V3D_BIN] = 0;
		v3d->queue[V3D_BIN].start_ns = 0;

		file->enabled_ns[V3D_BIN] += runtime;
		v3d->queue[V3D_BIN].enabled_ns += runtime;
=======
>>>>>>> ff2632d7

		v3d_job_update_stats(&v3d->bin_job->base, V3D_BIN);
		trace_v3d_bcl_irq(&v3d->drm, fence->seqno);
		dma_fence_signal(&fence->base);
		status = IRQ_HANDLED;
	}

	if (intsts & V3D_INT_FRDONE) {
		struct v3d_fence *fence =
			to_v3d_fence(v3d->render_job->base.irq_fence);
<<<<<<< HEAD
		struct v3d_file_priv *file = v3d->render_job->base.file->driver_priv;
		u64 runtime = local_clock() - file->start_ns[V3D_RENDER];

		file->jobs_sent[V3D_RENDER]++;
		v3d->queue[V3D_RENDER].jobs_sent++;

		file->start_ns[V3D_RENDER] = 0;
		v3d->queue[V3D_RENDER].start_ns = 0;

		file->enabled_ns[V3D_RENDER] += runtime;
		v3d->queue[V3D_RENDER].enabled_ns += runtime;
=======
>>>>>>> ff2632d7

		v3d_job_update_stats(&v3d->render_job->base, V3D_RENDER);
		trace_v3d_rcl_irq(&v3d->drm, fence->seqno);
		dma_fence_signal(&fence->base);
		status = IRQ_HANDLED;
	}

	if (intsts & V3D_INT_CSDDONE(v3d->ver)) {
		struct v3d_fence *fence =
			to_v3d_fence(v3d->csd_job->base.irq_fence);
<<<<<<< HEAD
		struct v3d_file_priv *file = v3d->csd_job->base.file->driver_priv;
		u64 runtime = local_clock() - file->start_ns[V3D_CSD];

		file->jobs_sent[V3D_CSD]++;
		v3d->queue[V3D_CSD].jobs_sent++;

		file->start_ns[V3D_CSD] = 0;
		v3d->queue[V3D_CSD].start_ns = 0;

		file->enabled_ns[V3D_CSD] += runtime;
		v3d->queue[V3D_CSD].enabled_ns += runtime;
=======
>>>>>>> ff2632d7

		v3d_job_update_stats(&v3d->csd_job->base, V3D_CSD);
		trace_v3d_csd_irq(&v3d->drm, fence->seqno);
		dma_fence_signal(&fence->base);
		status = IRQ_HANDLED;
	}

	/* We shouldn't be triggering these if we have GMP in
	 * always-allowed mode.
	 */
	if (v3d->ver < 71 && (intsts & V3D_INT_GMPV))
		dev_err(v3d->drm.dev, "GMP violation\n");

	/* V3D 4.2 wires the hub and core IRQs together, so if we &
	 * didn't see the common one then check hub for MMU IRQs.
	 */
	if (v3d->single_irq_line && status == IRQ_NONE)
		return v3d_hub_irq(irq, arg);

	return status;
}

static irqreturn_t
v3d_hub_irq(int irq, void *arg)
{
	struct v3d_dev *v3d = arg;
	u32 intsts;
	irqreturn_t status = IRQ_NONE;

	intsts = V3D_READ(V3D_HUB_INT_STS);

	/* Acknowledge the interrupts we're handling here. */
	V3D_WRITE(V3D_HUB_INT_CLR, intsts);

	if (intsts & V3D_HUB_INT_TFUC) {
		struct v3d_fence *fence =
			to_v3d_fence(v3d->tfu_job->base.irq_fence);
<<<<<<< HEAD
		struct v3d_file_priv *file = v3d->tfu_job->base.file->driver_priv;
		u64 runtime = local_clock() - file->start_ns[V3D_TFU];

		file->jobs_sent[V3D_TFU]++;
		v3d->queue[V3D_TFU].jobs_sent++;

		file->start_ns[V3D_TFU] = 0;
		v3d->queue[V3D_TFU].start_ns = 0;

		file->enabled_ns[V3D_TFU] += runtime;
		v3d->queue[V3D_TFU].enabled_ns += runtime;
=======
>>>>>>> ff2632d7

		v3d_job_update_stats(&v3d->tfu_job->base, V3D_TFU);
		trace_v3d_tfu_irq(&v3d->drm, fence->seqno);
		dma_fence_signal(&fence->base);
		status = IRQ_HANDLED;
	}

	if (intsts & (V3D_HUB_INT_MMU_WRV |
		      V3D_HUB_INT_MMU_PTI |
		      V3D_HUB_INT_MMU_CAP)) {
		u32 axi_id = V3D_READ(V3D_MMU_VIO_ID);
		u64 vio_addr = ((u64)V3D_READ(V3D_MMU_VIO_ADDR) <<
				(v3d->va_width - 32));
		static const char *const v3d41_axi_ids[] = {
			"L2T",
			"PTB",
			"PSE",
			"TLB",
			"CLE",
			"TFU",
			"MMU",
			"GMP",
		};
		const char *client = "?";

		V3D_WRITE(V3D_MMU_CTL, V3D_READ(V3D_MMU_CTL));

		if (v3d->ver >= 41) {
			axi_id = axi_id >> 5;
			if (axi_id < ARRAY_SIZE(v3d41_axi_ids))
				client = v3d41_axi_ids[axi_id];
		}

		dev_err(v3d->drm.dev, "MMU error from client %s (%d) at 0x%llx%s%s%s\n",
			client, axi_id, (long long)vio_addr,
			((intsts & V3D_HUB_INT_MMU_WRV) ?
			 ", write violation" : ""),
			((intsts & V3D_HUB_INT_MMU_PTI) ?
			 ", pte invalid" : ""),
			((intsts & V3D_HUB_INT_MMU_CAP) ?
			 ", cap exceeded" : ""));
		status = IRQ_HANDLED;
	}

	if (v3d->ver >= 71 && (intsts & V3D_V7_HUB_INT_GMPV)) {
		dev_err(v3d->drm.dev, "GMP Violation\n");
		status = IRQ_HANDLED;
	}

	return status;
}

int
v3d_irq_init(struct v3d_dev *v3d)
{
	int irq1, ret, core;

	INIT_WORK(&v3d->overflow_mem_work, v3d_overflow_mem_work);

	/* Clear any pending interrupts someone might have left around
	 * for us.
	 */
	for (core = 0; core < v3d->cores; core++)
		V3D_CORE_WRITE(core, V3D_CTL_INT_CLR, V3D_CORE_IRQS(v3d->ver));
	V3D_WRITE(V3D_HUB_INT_CLR, V3D_HUB_IRQS(v3d->ver));

	irq1 = platform_get_irq_optional(v3d_to_pdev(v3d), 1);
	if (irq1 == -EPROBE_DEFER)
		return irq1;
	if (irq1 > 0) {
		ret = devm_request_irq(v3d->drm.dev, irq1,
				       v3d_irq, IRQF_SHARED,
				       "v3d_core0", v3d);
		if (ret)
			goto fail;
		ret = devm_request_irq(v3d->drm.dev,
				       platform_get_irq(v3d_to_pdev(v3d), 0),
				       v3d_hub_irq, IRQF_SHARED,
				       "v3d_hub", v3d);
		if (ret)
			goto fail;
	} else {
		v3d->single_irq_line = true;

		ret = devm_request_irq(v3d->drm.dev,
				       platform_get_irq(v3d_to_pdev(v3d), 0),
				       v3d_irq, IRQF_SHARED,
				       "v3d", v3d);
		if (ret)
			goto fail;
	}

	v3d_irq_enable(v3d);
	return 0;

fail:
	if (ret != -EPROBE_DEFER)
		dev_err(v3d->drm.dev, "IRQ setup failed: %d\n", ret);
	return ret;
}

void
v3d_irq_enable(struct v3d_dev *v3d)
{
	int core;

	/* Enable our set of interrupts, masking out any others. */
	for (core = 0; core < v3d->cores; core++) {
		V3D_CORE_WRITE(core, V3D_CTL_INT_MSK_SET, ~V3D_CORE_IRQS(v3d->ver));
		V3D_CORE_WRITE(core, V3D_CTL_INT_MSK_CLR, V3D_CORE_IRQS(v3d->ver));
	}

	V3D_WRITE(V3D_HUB_INT_MSK_SET, ~V3D_HUB_IRQS(v3d->ver));
	V3D_WRITE(V3D_HUB_INT_MSK_CLR, V3D_HUB_IRQS(v3d->ver));
}

void
v3d_irq_disable(struct v3d_dev *v3d)
{
	int core;

	/* Disable all interrupts. */
	for (core = 0; core < v3d->cores; core++)
		V3D_CORE_WRITE(core, V3D_CTL_INT_MSK_SET, ~0);
	V3D_WRITE(V3D_HUB_INT_MSK_SET, ~0);

	/* Clear any pending interrupts we might have left. */
	for (core = 0; core < v3d->cores; core++)
		V3D_CORE_WRITE(core, V3D_CTL_INT_CLR, V3D_CORE_IRQS(v3d->ver));
	V3D_WRITE(V3D_HUB_INT_CLR, V3D_HUB_IRQS(v3d->ver));

	cancel_work_sync(&v3d->overflow_mem_work);
}

/** Reinitializes interrupt registers when a GPU reset is performed. */
void v3d_irq_reset(struct v3d_dev *v3d)
{
	v3d_irq_enable(v3d);
}<|MERGE_RESOLUTION|>--- conflicted
+++ resolved
@@ -102,20 +102,6 @@
 	if (intsts & V3D_INT_FLDONE) {
 		struct v3d_fence *fence =
 			to_v3d_fence(v3d->bin_job->base.irq_fence);
-<<<<<<< HEAD
-		struct v3d_file_priv *file = v3d->bin_job->base.file->driver_priv;
-		u64 runtime = local_clock() - file->start_ns[V3D_BIN];
-
-		file->jobs_sent[V3D_BIN]++;
-		v3d->queue[V3D_BIN].jobs_sent++;
-
-		file->start_ns[V3D_BIN] = 0;
-		v3d->queue[V3D_BIN].start_ns = 0;
-
-		file->enabled_ns[V3D_BIN] += runtime;
-		v3d->queue[V3D_BIN].enabled_ns += runtime;
-=======
->>>>>>> ff2632d7
 
 		v3d_job_update_stats(&v3d->bin_job->base, V3D_BIN);
 		trace_v3d_bcl_irq(&v3d->drm, fence->seqno);
@@ -126,20 +112,6 @@
 	if (intsts & V3D_INT_FRDONE) {
 		struct v3d_fence *fence =
 			to_v3d_fence(v3d->render_job->base.irq_fence);
-<<<<<<< HEAD
-		struct v3d_file_priv *file = v3d->render_job->base.file->driver_priv;
-		u64 runtime = local_clock() - file->start_ns[V3D_RENDER];
-
-		file->jobs_sent[V3D_RENDER]++;
-		v3d->queue[V3D_RENDER].jobs_sent++;
-
-		file->start_ns[V3D_RENDER] = 0;
-		v3d->queue[V3D_RENDER].start_ns = 0;
-
-		file->enabled_ns[V3D_RENDER] += runtime;
-		v3d->queue[V3D_RENDER].enabled_ns += runtime;
-=======
->>>>>>> ff2632d7
 
 		v3d_job_update_stats(&v3d->render_job->base, V3D_RENDER);
 		trace_v3d_rcl_irq(&v3d->drm, fence->seqno);
@@ -150,20 +122,6 @@
 	if (intsts & V3D_INT_CSDDONE(v3d->ver)) {
 		struct v3d_fence *fence =
 			to_v3d_fence(v3d->csd_job->base.irq_fence);
-<<<<<<< HEAD
-		struct v3d_file_priv *file = v3d->csd_job->base.file->driver_priv;
-		u64 runtime = local_clock() - file->start_ns[V3D_CSD];
-
-		file->jobs_sent[V3D_CSD]++;
-		v3d->queue[V3D_CSD].jobs_sent++;
-
-		file->start_ns[V3D_CSD] = 0;
-		v3d->queue[V3D_CSD].start_ns = 0;
-
-		file->enabled_ns[V3D_CSD] += runtime;
-		v3d->queue[V3D_CSD].enabled_ns += runtime;
-=======
->>>>>>> ff2632d7
 
 		v3d_job_update_stats(&v3d->csd_job->base, V3D_CSD);
 		trace_v3d_csd_irq(&v3d->drm, fence->seqno);
@@ -201,20 +159,6 @@
 	if (intsts & V3D_HUB_INT_TFUC) {
 		struct v3d_fence *fence =
 			to_v3d_fence(v3d->tfu_job->base.irq_fence);
-<<<<<<< HEAD
-		struct v3d_file_priv *file = v3d->tfu_job->base.file->driver_priv;
-		u64 runtime = local_clock() - file->start_ns[V3D_TFU];
-
-		file->jobs_sent[V3D_TFU]++;
-		v3d->queue[V3D_TFU].jobs_sent++;
-
-		file->start_ns[V3D_TFU] = 0;
-		v3d->queue[V3D_TFU].start_ns = 0;
-
-		file->enabled_ns[V3D_TFU] += runtime;
-		v3d->queue[V3D_TFU].enabled_ns += runtime;
-=======
->>>>>>> ff2632d7
 
 		v3d_job_update_stats(&v3d->tfu_job->base, V3D_TFU);
 		trace_v3d_tfu_irq(&v3d->drm, fence->seqno);
