/*
 * Copyright © 2009 Keith Packard
 *
 * Permission to use, copy, modify, distribute, and sell this software and its
 * documentation for any purpose is hereby granted without fee, provided that
 * the above copyright notice appear in all copies and that both that copyright
 * notice and this permission notice appear in supporting documentation, and
 * that the name of the copyright holders not be used in advertising or
 * publicity pertaining to distribution of the software without specific,
 * written prior permission.  The copyright holders make no representations
 * about the suitability of this software for any purpose.  It is provided "as
 * is" without express or implied warranty.
 *
 * THE COPYRIGHT HOLDERS DISCLAIM ALL WARRANTIES WITH REGARD TO THIS SOFTWARE,
 * INCLUDING ALL IMPLIED WARRANTIES OF MERCHANTABILITY AND FITNESS, IN NO
 * EVENT SHALL THE COPYRIGHT HOLDERS BE LIABLE FOR ANY SPECIAL, INDIRECT OR
 * CONSEQUENTIAL DAMAGES OR ANY DAMAGES WHATSOEVER RESULTING FROM LOSS OF USE,
 * DATA OR PROFITS, WHETHER IN AN ACTION OF CONTRACT, NEGLIGENCE OR OTHER
 * TORTIOUS ACTION, ARISING OUT OF OR IN CONNECTION WITH THE USE OR PERFORMANCE
 * OF THIS SOFTWARE.
 */

#include <linux/delay.h>
#include <linux/errno.h>
#include <linux/i2c.h>
#include <linux/init.h>
#include <linux/kernel.h>
#include <linux/module.h>
#include <linux/sched.h>
#include <linux/seq_file.h>

#include <drm/drm_dp_helper.h>
#include <drm/drm_print.h>
#include <drm/drm_vblank.h>
#include <drm/drm_dp_mst_helper.h>

#include "drm_crtc_helper_internal.h"

/**
 * DOC: dp helpers
 *
 * These functions contain some common logic and helpers at various abstraction
 * levels to deal with Display Port sink devices and related things like DP aux
 * channel transfers, EDID reading over DP aux channels, decoding certain DPCD
 * blocks, ...
 */

/* Helpers for DP link training */
static u8 dp_link_status(const u8 link_status[DP_LINK_STATUS_SIZE], int r)
{
	return link_status[r - DP_LANE0_1_STATUS];
}

static u8 dp_get_lane_status(const u8 link_status[DP_LINK_STATUS_SIZE],
			     int lane)
{
	int i = DP_LANE0_1_STATUS + (lane >> 1);
	int s = (lane & 1) * 4;
	u8 l = dp_link_status(link_status, i);

	return (l >> s) & 0xf;
}

bool drm_dp_channel_eq_ok(const u8 link_status[DP_LINK_STATUS_SIZE],
			  int lane_count)
{
	u8 lane_align;
	u8 lane_status;
	int lane;

	lane_align = dp_link_status(link_status,
				    DP_LANE_ALIGN_STATUS_UPDATED);
	if ((lane_align & DP_INTERLANE_ALIGN_DONE) == 0)
		return false;
	for (lane = 0; lane < lane_count; lane++) {
		lane_status = dp_get_lane_status(link_status, lane);
		if ((lane_status & DP_CHANNEL_EQ_BITS) != DP_CHANNEL_EQ_BITS)
			return false;
	}
	return true;
}
EXPORT_SYMBOL(drm_dp_channel_eq_ok);

bool drm_dp_clock_recovery_ok(const u8 link_status[DP_LINK_STATUS_SIZE],
			      int lane_count)
{
	int lane;
	u8 lane_status;

	for (lane = 0; lane < lane_count; lane++) {
		lane_status = dp_get_lane_status(link_status, lane);
		if ((lane_status & DP_LANE_CR_DONE) == 0)
			return false;
	}
	return true;
}
EXPORT_SYMBOL(drm_dp_clock_recovery_ok);

u8 drm_dp_get_adjust_request_voltage(const u8 link_status[DP_LINK_STATUS_SIZE],
				     int lane)
{
	int i = DP_ADJUST_REQUEST_LANE0_1 + (lane >> 1);
	int s = ((lane & 1) ?
		 DP_ADJUST_VOLTAGE_SWING_LANE1_SHIFT :
		 DP_ADJUST_VOLTAGE_SWING_LANE0_SHIFT);
	u8 l = dp_link_status(link_status, i);

	return ((l >> s) & 0x3) << DP_TRAIN_VOLTAGE_SWING_SHIFT;
}
EXPORT_SYMBOL(drm_dp_get_adjust_request_voltage);

u8 drm_dp_get_adjust_request_pre_emphasis(const u8 link_status[DP_LINK_STATUS_SIZE],
					  int lane)
{
	int i = DP_ADJUST_REQUEST_LANE0_1 + (lane >> 1);
	int s = ((lane & 1) ?
		 DP_ADJUST_PRE_EMPHASIS_LANE1_SHIFT :
		 DP_ADJUST_PRE_EMPHASIS_LANE0_SHIFT);
	u8 l = dp_link_status(link_status, i);

	return ((l >> s) & 0x3) << DP_TRAIN_PRE_EMPHASIS_SHIFT;
}
EXPORT_SYMBOL(drm_dp_get_adjust_request_pre_emphasis);

u8 drm_dp_get_adjust_request_post_cursor(const u8 link_status[DP_LINK_STATUS_SIZE],
					 unsigned int lane)
{
	unsigned int offset = DP_ADJUST_REQUEST_POST_CURSOR2;
	u8 value = dp_link_status(link_status, offset);

	return (value >> (lane << 1)) & 0x3;
}
EXPORT_SYMBOL(drm_dp_get_adjust_request_post_cursor);

void drm_dp_link_train_clock_recovery_delay(const u8 dpcd[DP_RECEIVER_CAP_SIZE])
{
	unsigned long rd_interval = dpcd[DP_TRAINING_AUX_RD_INTERVAL] &
					 DP_TRAINING_AUX_RD_MASK;

	if (rd_interval > 4)
		DRM_DEBUG_KMS("AUX interval %lu, out of range (max 4)\n",
			      rd_interval);

	if (rd_interval == 0 || dpcd[DP_DPCD_REV] >= DP_DPCD_REV_14)
		rd_interval = 100;
	else
		rd_interval *= 4 * USEC_PER_MSEC;

	usleep_range(rd_interval, rd_interval * 2);
}
EXPORT_SYMBOL(drm_dp_link_train_clock_recovery_delay);

void drm_dp_link_train_channel_eq_delay(const u8 dpcd[DP_RECEIVER_CAP_SIZE])
{
	unsigned long rd_interval = dpcd[DP_TRAINING_AUX_RD_INTERVAL] &
					 DP_TRAINING_AUX_RD_MASK;

	if (rd_interval > 4)
		DRM_DEBUG_KMS("AUX interval %lu, out of range (max 4)\n",
			      rd_interval);

	if (rd_interval == 0)
		rd_interval = 400;
	else
		rd_interval *= 4 * USEC_PER_MSEC;

	usleep_range(rd_interval, rd_interval * 2);
}
EXPORT_SYMBOL(drm_dp_link_train_channel_eq_delay);

u8 drm_dp_link_rate_to_bw_code(int link_rate)
{
	/* Spec says link_bw = link_rate / 0.27Gbps */
	return link_rate / 27000;
}
EXPORT_SYMBOL(drm_dp_link_rate_to_bw_code);

int drm_dp_bw_code_to_link_rate(u8 link_bw)
{
	/* Spec says link_rate = link_bw * 0.27Gbps */
	return link_bw * 27000;
}
EXPORT_SYMBOL(drm_dp_bw_code_to_link_rate);

#define AUX_RETRY_INTERVAL 500 /* us */

static inline void
drm_dp_dump_access(const struct drm_dp_aux *aux,
		   u8 request, uint offset, void *buffer, int ret)
{
	const char *arrow = request == DP_AUX_NATIVE_READ ? "->" : "<-";

	if (ret > 0)
		DRM_DEBUG_DP("%s: 0x%05x AUX %s (ret=%3d) %*ph\n",
			     aux->name, offset, arrow, ret, min(ret, 20), buffer);
	else
		DRM_DEBUG_DP("%s: 0x%05x AUX %s (ret=%3d)\n",
			     aux->name, offset, arrow, ret);
}

/**
 * DOC: dp helpers
 *
 * The DisplayPort AUX channel is an abstraction to allow generic, driver-
 * independent access to AUX functionality. Drivers can take advantage of
 * this by filling in the fields of the drm_dp_aux structure.
 *
 * Transactions are described using a hardware-independent drm_dp_aux_msg
 * structure, which is passed into a driver's .transfer() implementation.
 * Both native and I2C-over-AUX transactions are supported.
 */

static int drm_dp_dpcd_access(struct drm_dp_aux *aux, u8 request,
			      unsigned int offset, void *buffer, size_t size)
{
	struct drm_dp_aux_msg msg;
	unsigned int retry, native_reply;
	int err = 0, ret = 0;

	memset(&msg, 0, sizeof(msg));
	msg.address = offset;
	msg.request = request;
	msg.buffer = buffer;
	msg.size = size;

	mutex_lock(&aux->hw_mutex);

	/*
	 * The specification doesn't give any recommendation on how often to
	 * retry native transactions. We used to retry 7 times like for
	 * aux i2c transactions but real world devices this wasn't
	 * sufficient, bump to 32 which makes Dell 4k monitors happier.
	 */
	for (retry = 0; retry < 32; retry++) {
		if (ret != 0 && ret != -ETIMEDOUT) {
			usleep_range(AUX_RETRY_INTERVAL,
				     AUX_RETRY_INTERVAL + 100);
		}

		ret = aux->transfer(aux, &msg);
		if (ret >= 0) {
			native_reply = msg.reply & DP_AUX_NATIVE_REPLY_MASK;
			if (native_reply == DP_AUX_NATIVE_REPLY_ACK) {
				if (ret == size)
					goto unlock;

				ret = -EPROTO;
			} else
				ret = -EIO;
		}

		/*
		 * We want the error we return to be the error we received on
		 * the first transaction, since we may get a different error the
		 * next time we retry
		 */
		if (!err)
			err = ret;
	}

	DRM_DEBUG_KMS("%s: Too many retries, giving up. First error: %d\n",
		      aux->name, err);
	ret = err;

unlock:
	mutex_unlock(&aux->hw_mutex);
	return ret;
}

/**
 * drm_dp_dpcd_read() - read a series of bytes from the DPCD
 * @aux: DisplayPort AUX channel (SST or MST)
 * @offset: address of the (first) register to read
 * @buffer: buffer to store the register values
 * @size: number of bytes in @buffer
 *
 * Returns the number of bytes transferred on success, or a negative error
 * code on failure. -EIO is returned if the request was NAKed by the sink or
 * if the retry count was exceeded. If not all bytes were transferred, this
 * function returns -EPROTO. Errors from the underlying AUX channel transfer
 * function, with the exception of -EBUSY (which causes the transaction to
 * be retried), are propagated to the caller.
 */
ssize_t drm_dp_dpcd_read(struct drm_dp_aux *aux, unsigned int offset,
			 void *buffer, size_t size)
{
	int ret;

	/*
	 * HP ZR24w corrupts the first DPCD access after entering power save
	 * mode. Eg. on a read, the entire buffer will be filled with the same
	 * byte. Do a throw away read to avoid corrupting anything we care
	 * about. Afterwards things will work correctly until the monitor
	 * gets woken up and subsequently re-enters power save mode.
	 *
	 * The user pressing any button on the monitor is enough to wake it
	 * up, so there is no particularly good place to do the workaround.
	 * We just have to do it before any DPCD access and hope that the
	 * monitor doesn't power down exactly after the throw away read.
	 */
	if (!aux->is_remote) {
		ret = drm_dp_dpcd_access(aux, DP_AUX_NATIVE_READ, DP_DPCD_REV,
					 buffer, 1);
		if (ret != 1)
			goto out;
	}

	if (aux->is_remote)
		ret = drm_dp_mst_dpcd_read(aux, offset, buffer, size);
	else
		ret = drm_dp_dpcd_access(aux, DP_AUX_NATIVE_READ, offset,
					 buffer, size);

out:
	drm_dp_dump_access(aux, DP_AUX_NATIVE_READ, offset, buffer, ret);
	return ret;
}
EXPORT_SYMBOL(drm_dp_dpcd_read);

/**
 * drm_dp_dpcd_write() - write a series of bytes to the DPCD
 * @aux: DisplayPort AUX channel (SST or MST)
 * @offset: address of the (first) register to write
 * @buffer: buffer containing the values to write
 * @size: number of bytes in @buffer
 *
 * Returns the number of bytes transferred on success, or a negative error
 * code on failure. -EIO is returned if the request was NAKed by the sink or
 * if the retry count was exceeded. If not all bytes were transferred, this
 * function returns -EPROTO. Errors from the underlying AUX channel transfer
 * function, with the exception of -EBUSY (which causes the transaction to
 * be retried), are propagated to the caller.
 */
ssize_t drm_dp_dpcd_write(struct drm_dp_aux *aux, unsigned int offset,
			  void *buffer, size_t size)
{
	int ret;

	if (aux->is_remote)
		ret = drm_dp_mst_dpcd_write(aux, offset, buffer, size);
	else
		ret = drm_dp_dpcd_access(aux, DP_AUX_NATIVE_WRITE, offset,
					 buffer, size);

	drm_dp_dump_access(aux, DP_AUX_NATIVE_WRITE, offset, buffer, ret);
	return ret;
}
EXPORT_SYMBOL(drm_dp_dpcd_write);

/**
 * drm_dp_dpcd_read_link_status() - read DPCD link status (bytes 0x202-0x207)
 * @aux: DisplayPort AUX channel
 * @status: buffer to store the link status in (must be at least 6 bytes)
 *
 * Returns the number of bytes transferred on success or a negative error
 * code on failure.
 */
int drm_dp_dpcd_read_link_status(struct drm_dp_aux *aux,
				 u8 status[DP_LINK_STATUS_SIZE])
{
	return drm_dp_dpcd_read(aux, DP_LANE0_1_STATUS, status,
				DP_LINK_STATUS_SIZE);
}
EXPORT_SYMBOL(drm_dp_dpcd_read_link_status);

static bool is_edid_digital_input_dp(const struct edid *edid)
{
	return edid && edid->revision >= 4 &&
		edid->input & DRM_EDID_INPUT_DIGITAL &&
		(edid->input & DRM_EDID_DIGITAL_TYPE_MASK) == DRM_EDID_DIGITAL_TYPE_DP;
}

/**
 * drm_dp_downstream_is_type() - is the downstream facing port of certain type?
 * @dpcd: DisplayPort configuration data
 * @port_cap: port capabilities
 *
 * Caveat: Only works with DPCD 1.1+ port caps.
 *
 * Returns: whether the downstream facing port matches the type.
 */
bool drm_dp_downstream_is_type(const u8 dpcd[DP_RECEIVER_CAP_SIZE],
			       const u8 port_cap[4], u8 type)
{
	return drm_dp_is_branch(dpcd) &&
		dpcd[DP_DPCD_REV] >= 0x11 &&
		(port_cap[0] & DP_DS_PORT_TYPE_MASK) == type;
}
EXPORT_SYMBOL(drm_dp_downstream_is_type);

/**
 * drm_dp_downstream_is_tmds() - is the downstream facing port TMDS?
 * @dpcd: DisplayPort configuration data
 * @port_cap: port capabilities
 * @edid: EDID
 *
 * Returns: whether the downstream facing port is TMDS (HDMI/DVI).
 */
bool drm_dp_downstream_is_tmds(const u8 dpcd[DP_RECEIVER_CAP_SIZE],
			       const u8 port_cap[4],
			       const struct edid *edid)
{
	if (dpcd[DP_DPCD_REV] < 0x11) {
		switch (dpcd[DP_DOWNSTREAMPORT_PRESENT] & DP_DWN_STRM_PORT_TYPE_MASK) {
		case DP_DWN_STRM_PORT_TYPE_TMDS:
			return true;
		default:
			return false;
		}
	}

	switch (port_cap[0] & DP_DS_PORT_TYPE_MASK) {
	case DP_DS_PORT_TYPE_DP_DUALMODE:
		if (is_edid_digital_input_dp(edid))
			return false;
		fallthrough;
	case DP_DS_PORT_TYPE_DVI:
	case DP_DS_PORT_TYPE_HDMI:
		return true;
	default:
		return false;
	}
}
EXPORT_SYMBOL(drm_dp_downstream_is_tmds);

/**
 * drm_dp_send_real_edid_checksum() - send back real edid checksum value
 * @aux: DisplayPort AUX channel
 * @real_edid_checksum: real edid checksum for the last block
 *
 * Returns:
 * True on success
 */
bool drm_dp_send_real_edid_checksum(struct drm_dp_aux *aux,
				    u8 real_edid_checksum)
{
	u8 link_edid_read = 0, auto_test_req = 0, test_resp = 0;

	if (drm_dp_dpcd_read(aux, DP_DEVICE_SERVICE_IRQ_VECTOR,
			     &auto_test_req, 1) < 1) {
		DRM_ERROR("%s: DPCD failed read at register 0x%x\n",
			  aux->name, DP_DEVICE_SERVICE_IRQ_VECTOR);
		return false;
	}
	auto_test_req &= DP_AUTOMATED_TEST_REQUEST;

	if (drm_dp_dpcd_read(aux, DP_TEST_REQUEST, &link_edid_read, 1) < 1) {
		DRM_ERROR("%s: DPCD failed read at register 0x%x\n",
			  aux->name, DP_TEST_REQUEST);
		return false;
	}
	link_edid_read &= DP_TEST_LINK_EDID_READ;

	if (!auto_test_req || !link_edid_read) {
		DRM_DEBUG_KMS("%s: Source DUT does not support TEST_EDID_READ\n",
			      aux->name);
		return false;
	}

	if (drm_dp_dpcd_write(aux, DP_DEVICE_SERVICE_IRQ_VECTOR,
			      &auto_test_req, 1) < 1) {
		DRM_ERROR("%s: DPCD failed write at register 0x%x\n",
			  aux->name, DP_DEVICE_SERVICE_IRQ_VECTOR);
		return false;
	}

	/* send back checksum for the last edid extension block data */
	if (drm_dp_dpcd_write(aux, DP_TEST_EDID_CHECKSUM,
			      &real_edid_checksum, 1) < 1) {
		DRM_ERROR("%s: DPCD failed write at register 0x%x\n",
			  aux->name, DP_TEST_EDID_CHECKSUM);
		return false;
	}

	test_resp |= DP_TEST_EDID_CHECKSUM_WRITE;
	if (drm_dp_dpcd_write(aux, DP_TEST_RESPONSE, &test_resp, 1) < 1) {
		DRM_ERROR("%s: DPCD failed write at register 0x%x\n",
			  aux->name, DP_TEST_RESPONSE);
		return false;
	}

	return true;
}
EXPORT_SYMBOL(drm_dp_send_real_edid_checksum);

static u8 drm_dp_downstream_port_count(const u8 dpcd[DP_RECEIVER_CAP_SIZE])
{
	u8 port_count = dpcd[DP_DOWN_STREAM_PORT_COUNT] & DP_PORT_COUNT_MASK;

	if (dpcd[DP_DOWNSTREAMPORT_PRESENT] & DP_DETAILED_CAP_INFO_AVAILABLE && port_count > 4)
		port_count = 4;

	return port_count;
}

static int drm_dp_read_extended_dpcd_caps(struct drm_dp_aux *aux,
					  u8 dpcd[DP_RECEIVER_CAP_SIZE])
{
	u8 dpcd_ext[6];
	int ret;

	/*
	 * Prior to DP1.3 the bit represented by
	 * DP_EXTENDED_RECEIVER_CAP_FIELD_PRESENT was reserved.
	 * If it is set DP_DPCD_REV at 0000h could be at a value less than
	 * the true capability of the panel. The only way to check is to
	 * then compare 0000h and 2200h.
	 */
	if (!(dpcd[DP_TRAINING_AUX_RD_INTERVAL] &
	      DP_EXTENDED_RECEIVER_CAP_FIELD_PRESENT))
		return 0;

	ret = drm_dp_dpcd_read(aux, DP_DP13_DPCD_REV, &dpcd_ext,
			       sizeof(dpcd_ext));
	if (ret < 0)
		return ret;
	if (ret != sizeof(dpcd_ext))
		return -EIO;

	if (dpcd[DP_DPCD_REV] > dpcd_ext[DP_DPCD_REV]) {
		DRM_DEBUG_KMS("%s: Extended DPCD rev less than base DPCD rev (%d > %d)\n",
			      aux->name, dpcd[DP_DPCD_REV],
			      dpcd_ext[DP_DPCD_REV]);
		return 0;
	}

	if (!memcmp(dpcd, dpcd_ext, sizeof(dpcd_ext)))
		return 0;

	DRM_DEBUG_KMS("%s: Base DPCD: %*ph\n",
		      aux->name, DP_RECEIVER_CAP_SIZE, dpcd);

	memcpy(dpcd, dpcd_ext, sizeof(dpcd_ext));

	return 0;
}

/**
 * drm_dp_read_dpcd_caps() - read DPCD caps and extended DPCD caps if
 * available
 * @aux: DisplayPort AUX channel
 * @dpcd: Buffer to store the resulting DPCD in
 *
 * Attempts to read the base DPCD caps for @aux. Additionally, this function
 * checks for and reads the extended DPRX caps (%DP_DP13_DPCD_REV) if
 * present.
 *
 * Returns: %0 if the DPCD was read successfully, negative error code
 * otherwise.
 */
int drm_dp_read_dpcd_caps(struct drm_dp_aux *aux,
			  u8 dpcd[DP_RECEIVER_CAP_SIZE])
{
	int ret;

	ret = drm_dp_dpcd_read(aux, DP_DPCD_REV, dpcd, DP_RECEIVER_CAP_SIZE);
	if (ret < 0)
		return ret;
	if (ret != DP_RECEIVER_CAP_SIZE || dpcd[DP_DPCD_REV] == 0)
		return -EIO;

	ret = drm_dp_read_extended_dpcd_caps(aux, dpcd);
	if (ret < 0)
		return ret;

	DRM_DEBUG_KMS("%s: DPCD: %*ph\n",
		      aux->name, DP_RECEIVER_CAP_SIZE, dpcd);

	return ret;
}
EXPORT_SYMBOL(drm_dp_read_dpcd_caps);

/**
 * drm_dp_read_downstream_info() - read DPCD downstream port info if available
 * @aux: DisplayPort AUX channel
 * @dpcd: A cached copy of the port's DPCD
 * @downstream_ports: buffer to store the downstream port info in
 *
 * See also:
 * drm_dp_downstream_max_clock()
 * drm_dp_downstream_max_bpc()
 *
 * Returns: 0 if either the downstream port info was read successfully or
 * there was no downstream info to read, or a negative error code otherwise.
 */
int drm_dp_read_downstream_info(struct drm_dp_aux *aux,
				const u8 dpcd[DP_RECEIVER_CAP_SIZE],
				u8 downstream_ports[DP_MAX_DOWNSTREAM_PORTS])
{
	int ret;
	u8 len;

	memset(downstream_ports, 0, DP_MAX_DOWNSTREAM_PORTS);

	/* No downstream info to read */
	if (!drm_dp_is_branch(dpcd) ||
	    dpcd[DP_DPCD_REV] < DP_DPCD_REV_10 ||
	    !(dpcd[DP_DOWNSTREAMPORT_PRESENT] & DP_DWN_STRM_PORT_PRESENT))
		return 0;

	len = drm_dp_downstream_port_count(dpcd);
	if (dpcd[DP_DOWNSTREAMPORT_PRESENT] & DP_DETAILED_CAP_INFO_AVAILABLE)
		len *= 4;

	ret = drm_dp_dpcd_read(aux, DP_DOWNSTREAM_PORT_0, downstream_ports, len);
	if (ret < 0)
		return ret;
	if (ret != len)
		return -EIO;

	DRM_DEBUG_KMS("%s: DPCD DFP: %*ph\n",
		      aux->name, len, downstream_ports);

	return 0;
}
EXPORT_SYMBOL(drm_dp_read_downstream_info);

/**
 * drm_dp_downstream_max_dotclock() - extract downstream facing port max dot clock
 * @dpcd: DisplayPort configuration data
 * @port_cap: port capabilities
 *
 * Returns: Downstream facing port max dot clock in kHz on success,
 * or 0 if max clock not defined
 */
int drm_dp_downstream_max_dotclock(const u8 dpcd[DP_RECEIVER_CAP_SIZE],
				   const u8 port_cap[4])
{
	if (!drm_dp_is_branch(dpcd))
		return 0;

	if (dpcd[DP_DPCD_REV] < 0x11)
		return 0;

	switch (port_cap[0] & DP_DS_PORT_TYPE_MASK) {
	case DP_DS_PORT_TYPE_VGA:
		if ((dpcd[DP_DOWNSTREAMPORT_PRESENT] & DP_DETAILED_CAP_INFO_AVAILABLE) == 0)
			return 0;
		return port_cap[1] * 8000;
	default:
		return 0;
	}
}
EXPORT_SYMBOL(drm_dp_downstream_max_dotclock);

/**
 * drm_dp_downstream_max_tmds_clock() - extract downstream facing port max TMDS clock
 * @dpcd: DisplayPort configuration data
 * @port_cap: port capabilities
 * @edid: EDID
 *
 * Returns: HDMI/DVI downstream facing port max TMDS clock in kHz on success,
 * or 0 if max TMDS clock not defined
 */
int drm_dp_downstream_max_tmds_clock(const u8 dpcd[DP_RECEIVER_CAP_SIZE],
				     const u8 port_cap[4],
				     const struct edid *edid)
{
	if (!drm_dp_is_branch(dpcd))
		return 0;

	if (dpcd[DP_DPCD_REV] < 0x11) {
		switch (dpcd[DP_DOWNSTREAMPORT_PRESENT] & DP_DWN_STRM_PORT_TYPE_MASK) {
		case DP_DWN_STRM_PORT_TYPE_TMDS:
			return 165000;
		default:
			return 0;
		}
	}

	switch (port_cap[0] & DP_DS_PORT_TYPE_MASK) {
	case DP_DS_PORT_TYPE_DP_DUALMODE:
		if (is_edid_digital_input_dp(edid))
			return 0;
		/*
		 * It's left up to the driver to check the
		 * DP dual mode adapter's max TMDS clock.
		 *
		 * Unfortunatley it looks like branch devices
		 * may not fordward that the DP dual mode i2c
		 * access so we just usually get i2c nak :(
		 */
		fallthrough;
	case DP_DS_PORT_TYPE_HDMI:
		 /*
		  * We should perhaps assume 165 MHz when detailed cap
		  * info is not available. But looks like many typical
		  * branch devices fall into that category and so we'd
		  * probably end up with users complaining that they can't
		  * get high resolution modes with their favorite dongle.
		  *
		  * So let's limit to 300 MHz instead since DPCD 1.4
		  * HDMI 2.0 DFPs are required to have the detailed cap
		  * info. So it's more likely we're dealing with a HDMI 1.4
		  * compatible* device here.
		  */
		if ((dpcd[DP_DOWNSTREAMPORT_PRESENT] & DP_DETAILED_CAP_INFO_AVAILABLE) == 0)
			return 300000;
		return port_cap[1] * 2500;
	case DP_DS_PORT_TYPE_DVI:
		if ((dpcd[DP_DOWNSTREAMPORT_PRESENT] & DP_DETAILED_CAP_INFO_AVAILABLE) == 0)
			return 165000;
		/* FIXME what to do about DVI dual link? */
		return port_cap[1] * 2500;
	default:
		return 0;
	}
}
EXPORT_SYMBOL(drm_dp_downstream_max_tmds_clock);

/**
 * drm_dp_downstream_min_tmds_clock() - extract downstream facing port min TMDS clock
 * @dpcd: DisplayPort configuration data
 * @port_cap: port capabilities
 * @edid: EDID
 *
 * Returns: HDMI/DVI downstream facing port min TMDS clock in kHz on success,
 * or 0 if max TMDS clock not defined
 */
int drm_dp_downstream_min_tmds_clock(const u8 dpcd[DP_RECEIVER_CAP_SIZE],
				     const u8 port_cap[4],
				     const struct edid *edid)
{
	if (!drm_dp_is_branch(dpcd))
		return 0;

	if (dpcd[DP_DPCD_REV] < 0x11) {
		switch (dpcd[DP_DOWNSTREAMPORT_PRESENT] & DP_DWN_STRM_PORT_TYPE_MASK) {
		case DP_DWN_STRM_PORT_TYPE_TMDS:
			return 25000;
		default:
			return 0;
		}
	}

	switch (port_cap[0] & DP_DS_PORT_TYPE_MASK) {
	case DP_DS_PORT_TYPE_DP_DUALMODE:
		if (is_edid_digital_input_dp(edid))
			return 0;
		fallthrough;
	case DP_DS_PORT_TYPE_DVI:
	case DP_DS_PORT_TYPE_HDMI:
		/*
		 * Unclear whether the protocol converter could
		 * utilize pixel replication. Assume it won't.
		 */
		return 25000;
	default:
		return 0;
	}
}
EXPORT_SYMBOL(drm_dp_downstream_min_tmds_clock);

/**
 * drm_dp_downstream_max_bpc() - extract downstream facing port max
 *                               bits per component
 * @dpcd: DisplayPort configuration data
 * @port_cap: downstream facing port capabilities
 * @edid: EDID
 *
 * Returns: Max bpc on success or 0 if max bpc not defined
 */
int drm_dp_downstream_max_bpc(const u8 dpcd[DP_RECEIVER_CAP_SIZE],
			      const u8 port_cap[4],
			      const struct edid *edid)
{
	if (!drm_dp_is_branch(dpcd))
		return 0;

	if (dpcd[DP_DPCD_REV] < 0x11) {
		switch (dpcd[DP_DOWNSTREAMPORT_PRESENT] & DP_DWN_STRM_PORT_TYPE_MASK) {
		case DP_DWN_STRM_PORT_TYPE_DP:
			return 0;
		default:
			return 8;
		}
	}

	switch (port_cap[0] & DP_DS_PORT_TYPE_MASK) {
	case DP_DS_PORT_TYPE_DP:
		return 0;
	case DP_DS_PORT_TYPE_DP_DUALMODE:
		if (is_edid_digital_input_dp(edid))
			return 0;
		fallthrough;
	case DP_DS_PORT_TYPE_HDMI:
	case DP_DS_PORT_TYPE_DVI:
	case DP_DS_PORT_TYPE_VGA:
		if ((dpcd[DP_DOWNSTREAMPORT_PRESENT] & DP_DETAILED_CAP_INFO_AVAILABLE) == 0)
			return 8;

		switch (port_cap[2] & DP_DS_MAX_BPC_MASK) {
		case DP_DS_8BPC:
			return 8;
		case DP_DS_10BPC:
			return 10;
		case DP_DS_12BPC:
			return 12;
		case DP_DS_16BPC:
			return 16;
		default:
			return 8;
		}
<<<<<<< HEAD
		fallthrough;
=======
		break;
>>>>>>> 071a0578
	default:
		return 8;
	}
}
EXPORT_SYMBOL(drm_dp_downstream_max_bpc);

/**
 * drm_dp_downstream_420_passthrough() - determine downstream facing port
 *                                       YCbCr 4:2:0 pass-through capability
 * @dpcd: DisplayPort configuration data
 * @port_cap: downstream facing port capabilities
 *
 * Returns: whether the downstream facing port can pass through YCbCr 4:2:0
 */
bool drm_dp_downstream_420_passthrough(const u8 dpcd[DP_RECEIVER_CAP_SIZE],
				       const u8 port_cap[4])
{
	if (!drm_dp_is_branch(dpcd))
		return false;

	if (dpcd[DP_DPCD_REV] < 0x13)
		return false;

	switch (port_cap[0] & DP_DS_PORT_TYPE_MASK) {
	case DP_DS_PORT_TYPE_DP:
		return true;
	case DP_DS_PORT_TYPE_HDMI:
		if ((dpcd[DP_DOWNSTREAMPORT_PRESENT] & DP_DETAILED_CAP_INFO_AVAILABLE) == 0)
			return false;

		return port_cap[3] & DP_DS_HDMI_YCBCR420_PASS_THROUGH;
	default:
		return false;
	}
}
EXPORT_SYMBOL(drm_dp_downstream_420_passthrough);

/**
 * drm_dp_downstream_444_to_420_conversion() - determine downstream facing port
 *                                             YCbCr 4:4:4->4:2:0 conversion capability
 * @dpcd: DisplayPort configuration data
 * @port_cap: downstream facing port capabilities
 *
 * Returns: whether the downstream facing port can convert YCbCr 4:4:4 to 4:2:0
 */
bool drm_dp_downstream_444_to_420_conversion(const u8 dpcd[DP_RECEIVER_CAP_SIZE],
					     const u8 port_cap[4])
{
	if (!drm_dp_is_branch(dpcd))
		return false;

	if (dpcd[DP_DPCD_REV] < 0x13)
		return false;

	switch (port_cap[0] & DP_DS_PORT_TYPE_MASK) {
	case DP_DS_PORT_TYPE_HDMI:
		if ((dpcd[DP_DOWNSTREAMPORT_PRESENT] & DP_DETAILED_CAP_INFO_AVAILABLE) == 0)
			return false;

		return port_cap[3] & DP_DS_HDMI_YCBCR444_TO_420_CONV;
	default:
		return false;
	}
}
EXPORT_SYMBOL(drm_dp_downstream_444_to_420_conversion);

/**
 * drm_dp_downstream_mode() - return a mode for downstream facing port
 * @dpcd: DisplayPort configuration data
 * @port_cap: port capabilities
 *
 * Provides a suitable mode for downstream facing ports without EDID.
 *
 * Returns: A new drm_display_mode on success or NULL on failure
 */
struct drm_display_mode *
drm_dp_downstream_mode(struct drm_device *dev,
		       const u8 dpcd[DP_RECEIVER_CAP_SIZE],
		       const u8 port_cap[4])

{
	u8 vic;

	if (!drm_dp_is_branch(dpcd))
		return NULL;

	if (dpcd[DP_DPCD_REV] < 0x11)
		return NULL;

	switch (port_cap[0] & DP_DS_PORT_TYPE_MASK) {
	case DP_DS_PORT_TYPE_NON_EDID:
		switch (port_cap[0] & DP_DS_NON_EDID_MASK) {
		case DP_DS_NON_EDID_720x480i_60:
			vic = 6;
			break;
		case DP_DS_NON_EDID_720x480i_50:
			vic = 21;
			break;
		case DP_DS_NON_EDID_1920x1080i_60:
			vic = 5;
			break;
		case DP_DS_NON_EDID_1920x1080i_50:
			vic = 20;
			break;
		case DP_DS_NON_EDID_1280x720_60:
			vic = 4;
			break;
		case DP_DS_NON_EDID_1280x720_50:
			vic = 19;
			break;
		default:
			return NULL;
		}
		return drm_display_mode_from_cea_vic(dev, vic);
	default:
		return NULL;
	}
}
EXPORT_SYMBOL(drm_dp_downstream_mode);

/**
 * drm_dp_downstream_id() - identify branch device
 * @aux: DisplayPort AUX channel
 * @id: DisplayPort branch device id
 *
 * Returns branch device id on success or NULL on failure
 */
int drm_dp_downstream_id(struct drm_dp_aux *aux, char id[6])
{
	return drm_dp_dpcd_read(aux, DP_BRANCH_ID, id, 6);
}
EXPORT_SYMBOL(drm_dp_downstream_id);

/**
 * drm_dp_downstream_debug() - debug DP branch devices
 * @m: pointer for debugfs file
 * @dpcd: DisplayPort configuration data
 * @port_cap: port capabilities
 * @edid: EDID
 * @aux: DisplayPort AUX channel
 *
 */
void drm_dp_downstream_debug(struct seq_file *m,
			     const u8 dpcd[DP_RECEIVER_CAP_SIZE],
			     const u8 port_cap[4],
			     const struct edid *edid,
			     struct drm_dp_aux *aux)
{
	bool detailed_cap_info = dpcd[DP_DOWNSTREAMPORT_PRESENT] &
				 DP_DETAILED_CAP_INFO_AVAILABLE;
	int clk;
	int bpc;
	char id[7];
	int len;
	uint8_t rev[2];
	int type = port_cap[0] & DP_DS_PORT_TYPE_MASK;
	bool branch_device = drm_dp_is_branch(dpcd);

	seq_printf(m, "\tDP branch device present: %s\n",
		   branch_device ? "yes" : "no");

	if (!branch_device)
		return;

	switch (type) {
	case DP_DS_PORT_TYPE_DP:
		seq_puts(m, "\t\tType: DisplayPort\n");
		break;
	case DP_DS_PORT_TYPE_VGA:
		seq_puts(m, "\t\tType: VGA\n");
		break;
	case DP_DS_PORT_TYPE_DVI:
		seq_puts(m, "\t\tType: DVI\n");
		break;
	case DP_DS_PORT_TYPE_HDMI:
		seq_puts(m, "\t\tType: HDMI\n");
		break;
	case DP_DS_PORT_TYPE_NON_EDID:
		seq_puts(m, "\t\tType: others without EDID support\n");
		break;
	case DP_DS_PORT_TYPE_DP_DUALMODE:
		seq_puts(m, "\t\tType: DP++\n");
		break;
	case DP_DS_PORT_TYPE_WIRELESS:
		seq_puts(m, "\t\tType: Wireless\n");
		break;
	default:
		seq_puts(m, "\t\tType: N/A\n");
	}

	memset(id, 0, sizeof(id));
	drm_dp_downstream_id(aux, id);
	seq_printf(m, "\t\tID: %s\n", id);

	len = drm_dp_dpcd_read(aux, DP_BRANCH_HW_REV, &rev[0], 1);
	if (len > 0)
		seq_printf(m, "\t\tHW: %d.%d\n",
			   (rev[0] & 0xf0) >> 4, rev[0] & 0xf);

	len = drm_dp_dpcd_read(aux, DP_BRANCH_SW_REV, rev, 2);
	if (len > 0)
		seq_printf(m, "\t\tSW: %d.%d\n", rev[0], rev[1]);

	if (detailed_cap_info) {
		clk = drm_dp_downstream_max_dotclock(dpcd, port_cap);
		if (clk > 0)
			seq_printf(m, "\t\tMax dot clock: %d kHz\n", clk);

		clk = drm_dp_downstream_max_tmds_clock(dpcd, port_cap, edid);
		if (clk > 0)
			seq_printf(m, "\t\tMax TMDS clock: %d kHz\n", clk);

		clk = drm_dp_downstream_min_tmds_clock(dpcd, port_cap, edid);
		if (clk > 0)
			seq_printf(m, "\t\tMin TMDS clock: %d kHz\n", clk);

		bpc = drm_dp_downstream_max_bpc(dpcd, port_cap, edid);

		if (bpc > 0)
			seq_printf(m, "\t\tMax bpc: %d\n", bpc);
	}
}
EXPORT_SYMBOL(drm_dp_downstream_debug);

/**
 * drm_dp_subconnector_type() - get DP branch device type
 *
 */
enum drm_mode_subconnector
drm_dp_subconnector_type(const u8 dpcd[DP_RECEIVER_CAP_SIZE],
			 const u8 port_cap[4])
{
	int type;
	if (!drm_dp_is_branch(dpcd))
		return DRM_MODE_SUBCONNECTOR_Native;
	/* DP 1.0 approach */
	if (dpcd[DP_DPCD_REV] == DP_DPCD_REV_10) {
		type = dpcd[DP_DOWNSTREAMPORT_PRESENT] &
		       DP_DWN_STRM_PORT_TYPE_MASK;

		switch (type) {
		case DP_DWN_STRM_PORT_TYPE_TMDS:
			/* Can be HDMI or DVI-D, DVI-D is a safer option */
			return DRM_MODE_SUBCONNECTOR_DVID;
		case DP_DWN_STRM_PORT_TYPE_ANALOG:
			/* Can be VGA or DVI-A, VGA is more popular */
			return DRM_MODE_SUBCONNECTOR_VGA;
		case DP_DWN_STRM_PORT_TYPE_DP:
			return DRM_MODE_SUBCONNECTOR_DisplayPort;
		case DP_DWN_STRM_PORT_TYPE_OTHER:
		default:
			return DRM_MODE_SUBCONNECTOR_Unknown;
		}
	}
	type = port_cap[0] & DP_DS_PORT_TYPE_MASK;

	switch (type) {
	case DP_DS_PORT_TYPE_DP:
	case DP_DS_PORT_TYPE_DP_DUALMODE:
		return DRM_MODE_SUBCONNECTOR_DisplayPort;
	case DP_DS_PORT_TYPE_VGA:
		return DRM_MODE_SUBCONNECTOR_VGA;
	case DP_DS_PORT_TYPE_DVI:
		return DRM_MODE_SUBCONNECTOR_DVID;
	case DP_DS_PORT_TYPE_HDMI:
		return DRM_MODE_SUBCONNECTOR_HDMIA;
	case DP_DS_PORT_TYPE_WIRELESS:
		return DRM_MODE_SUBCONNECTOR_Wireless;
	case DP_DS_PORT_TYPE_NON_EDID:
	default:
		return DRM_MODE_SUBCONNECTOR_Unknown;
	}
}
EXPORT_SYMBOL(drm_dp_subconnector_type);

/**
 * drm_mode_set_dp_subconnector_property - set subconnector for DP connector
 *
 * Called by a driver on every detect event.
 */
void drm_dp_set_subconnector_property(struct drm_connector *connector,
				      enum drm_connector_status status,
				      const u8 *dpcd,
				      const u8 port_cap[4])
{
	enum drm_mode_subconnector subconnector = DRM_MODE_SUBCONNECTOR_Unknown;

	if (status == connector_status_connected)
		subconnector = drm_dp_subconnector_type(dpcd, port_cap);
	drm_object_property_set_value(&connector->base,
			connector->dev->mode_config.dp_subconnector_property,
			subconnector);
}
EXPORT_SYMBOL(drm_dp_set_subconnector_property);

/**
 * drm_dp_read_sink_count_cap() - Check whether a given connector has a valid sink
 * count
 * @connector: The DRM connector to check
 * @dpcd: A cached copy of the connector's DPCD RX capabilities
 * @desc: A cached copy of the connector's DP descriptor
 *
 * See also: drm_dp_read_sink_count()
 *
 * Returns: %True if the (e)DP connector has a valid sink count that should
 * be probed, %false otherwise.
 */
bool drm_dp_read_sink_count_cap(struct drm_connector *connector,
				const u8 dpcd[DP_RECEIVER_CAP_SIZE],
				const struct drm_dp_desc *desc)
{
	/* Some eDP panels don't set a valid value for the sink count */
	return connector->connector_type != DRM_MODE_CONNECTOR_eDP &&
		dpcd[DP_DPCD_REV] >= DP_DPCD_REV_11 &&
		dpcd[DP_DOWNSTREAMPORT_PRESENT] & DP_DWN_STRM_PORT_PRESENT &&
		!drm_dp_has_quirk(desc, 0, DP_DPCD_QUIRK_NO_SINK_COUNT);
}
EXPORT_SYMBOL(drm_dp_read_sink_count_cap);

/**
 * drm_dp_read_sink_count() - Retrieve the sink count for a given sink
 * @aux: The DP AUX channel to use
 *
 * See also: drm_dp_read_sink_count_cap()
 *
 * Returns: The current sink count reported by @aux, or a negative error code
 * otherwise.
 */
int drm_dp_read_sink_count(struct drm_dp_aux *aux)
{
	u8 count;
	int ret;

	ret = drm_dp_dpcd_readb(aux, DP_SINK_COUNT, &count);
	if (ret < 0)
		return ret;
	if (ret != 1)
		return -EIO;

	return DP_GET_SINK_COUNT(count);
}
EXPORT_SYMBOL(drm_dp_read_sink_count);

/*
 * I2C-over-AUX implementation
 */

static u32 drm_dp_i2c_functionality(struct i2c_adapter *adapter)
{
	return I2C_FUNC_I2C | I2C_FUNC_SMBUS_EMUL |
	       I2C_FUNC_SMBUS_READ_BLOCK_DATA |
	       I2C_FUNC_SMBUS_BLOCK_PROC_CALL |
	       I2C_FUNC_10BIT_ADDR;
}

static void drm_dp_i2c_msg_write_status_update(struct drm_dp_aux_msg *msg)
{
	/*
	 * In case of i2c defer or short i2c ack reply to a write,
	 * we need to switch to WRITE_STATUS_UPDATE to drain the
	 * rest of the message
	 */
	if ((msg->request & ~DP_AUX_I2C_MOT) == DP_AUX_I2C_WRITE) {
		msg->request &= DP_AUX_I2C_MOT;
		msg->request |= DP_AUX_I2C_WRITE_STATUS_UPDATE;
	}
}

#define AUX_PRECHARGE_LEN 10 /* 10 to 16 */
#define AUX_SYNC_LEN (16 + 4) /* preamble + AUX_SYNC_END */
#define AUX_STOP_LEN 4
#define AUX_CMD_LEN 4
#define AUX_ADDRESS_LEN 20
#define AUX_REPLY_PAD_LEN 4
#define AUX_LENGTH_LEN 8

/*
 * Calculate the duration of the AUX request/reply in usec. Gives the
 * "best" case estimate, ie. successful while as short as possible.
 */
static int drm_dp_aux_req_duration(const struct drm_dp_aux_msg *msg)
{
	int len = AUX_PRECHARGE_LEN + AUX_SYNC_LEN + AUX_STOP_LEN +
		AUX_CMD_LEN + AUX_ADDRESS_LEN + AUX_LENGTH_LEN;

	if ((msg->request & DP_AUX_I2C_READ) == 0)
		len += msg->size * 8;

	return len;
}

static int drm_dp_aux_reply_duration(const struct drm_dp_aux_msg *msg)
{
	int len = AUX_PRECHARGE_LEN + AUX_SYNC_LEN + AUX_STOP_LEN +
		AUX_CMD_LEN + AUX_REPLY_PAD_LEN;

	/*
	 * For read we expect what was asked. For writes there will
	 * be 0 or 1 data bytes. Assume 0 for the "best" case.
	 */
	if (msg->request & DP_AUX_I2C_READ)
		len += msg->size * 8;

	return len;
}

#define I2C_START_LEN 1
#define I2C_STOP_LEN 1
#define I2C_ADDR_LEN 9 /* ADDRESS + R/W + ACK/NACK */
#define I2C_DATA_LEN 9 /* DATA + ACK/NACK */

/*
 * Calculate the length of the i2c transfer in usec, assuming
 * the i2c bus speed is as specified. Gives the the "worst"
 * case estimate, ie. successful while as long as possible.
 * Doesn't account the the "MOT" bit, and instead assumes each
 * message includes a START, ADDRESS and STOP. Neither does it
 * account for additional random variables such as clock stretching.
 */
static int drm_dp_i2c_msg_duration(const struct drm_dp_aux_msg *msg,
				   int i2c_speed_khz)
{
	/* AUX bitrate is 1MHz, i2c bitrate as specified */
	return DIV_ROUND_UP((I2C_START_LEN + I2C_ADDR_LEN +
			     msg->size * I2C_DATA_LEN +
			     I2C_STOP_LEN) * 1000, i2c_speed_khz);
}

/*
 * Deterine how many retries should be attempted to successfully transfer
 * the specified message, based on the estimated durations of the
 * i2c and AUX transfers.
 */
static int drm_dp_i2c_retry_count(const struct drm_dp_aux_msg *msg,
			      int i2c_speed_khz)
{
	int aux_time_us = drm_dp_aux_req_duration(msg) +
		drm_dp_aux_reply_duration(msg);
	int i2c_time_us = drm_dp_i2c_msg_duration(msg, i2c_speed_khz);

	return DIV_ROUND_UP(i2c_time_us, aux_time_us + AUX_RETRY_INTERVAL);
}

/*
 * FIXME currently assumes 10 kHz as some real world devices seem
 * to require it. We should query/set the speed via DPCD if supported.
 */
static int dp_aux_i2c_speed_khz __read_mostly = 10;
module_param_unsafe(dp_aux_i2c_speed_khz, int, 0644);
MODULE_PARM_DESC(dp_aux_i2c_speed_khz,
		 "Assumed speed of the i2c bus in kHz, (1-400, default 10)");

/*
 * Transfer a single I2C-over-AUX message and handle various error conditions,
 * retrying the transaction as appropriate.  It is assumed that the
 * &drm_dp_aux.transfer function does not modify anything in the msg other than the
 * reply field.
 *
 * Returns bytes transferred on success, or a negative error code on failure.
 */
static int drm_dp_i2c_do_msg(struct drm_dp_aux *aux, struct drm_dp_aux_msg *msg)
{
	unsigned int retry, defer_i2c;
	int ret;
	/*
	 * DP1.2 sections 2.7.7.1.5.6.1 and 2.7.7.1.6.6.1: A DP Source device
	 * is required to retry at least seven times upon receiving AUX_DEFER
	 * before giving up the AUX transaction.
	 *
	 * We also try to account for the i2c bus speed.
	 */
	int max_retries = max(7, drm_dp_i2c_retry_count(msg, dp_aux_i2c_speed_khz));

	for (retry = 0, defer_i2c = 0; retry < (max_retries + defer_i2c); retry++) {
		ret = aux->transfer(aux, msg);
		if (ret < 0) {
			if (ret == -EBUSY)
				continue;

			/*
			 * While timeouts can be errors, they're usually normal
			 * behavior (for instance, when a driver tries to
			 * communicate with a non-existant DisplayPort device).
			 * Avoid spamming the kernel log with timeout errors.
			 */
			if (ret == -ETIMEDOUT)
				DRM_DEBUG_KMS_RATELIMITED("%s: transaction timed out\n",
							  aux->name);
			else
				DRM_DEBUG_KMS("%s: transaction failed: %d\n",
					      aux->name, ret);
			return ret;
		}


		switch (msg->reply & DP_AUX_NATIVE_REPLY_MASK) {
		case DP_AUX_NATIVE_REPLY_ACK:
			/*
			 * For I2C-over-AUX transactions this isn't enough, we
			 * need to check for the I2C ACK reply.
			 */
			break;

		case DP_AUX_NATIVE_REPLY_NACK:
			DRM_DEBUG_KMS("%s: native nack (result=%d, size=%zu)\n",
				      aux->name, ret, msg->size);
			return -EREMOTEIO;

		case DP_AUX_NATIVE_REPLY_DEFER:
			DRM_DEBUG_KMS("%s: native defer\n", aux->name);
			/*
			 * We could check for I2C bit rate capabilities and if
			 * available adjust this interval. We could also be
			 * more careful with DP-to-legacy adapters where a
			 * long legacy cable may force very low I2C bit rates.
			 *
			 * For now just defer for long enough to hopefully be
			 * safe for all use-cases.
			 */
			usleep_range(AUX_RETRY_INTERVAL, AUX_RETRY_INTERVAL + 100);
			continue;

		default:
			DRM_ERROR("%s: invalid native reply %#04x\n",
				  aux->name, msg->reply);
			return -EREMOTEIO;
		}

		switch (msg->reply & DP_AUX_I2C_REPLY_MASK) {
		case DP_AUX_I2C_REPLY_ACK:
			/*
			 * Both native ACK and I2C ACK replies received. We
			 * can assume the transfer was successful.
			 */
			if (ret != msg->size)
				drm_dp_i2c_msg_write_status_update(msg);
			return ret;

		case DP_AUX_I2C_REPLY_NACK:
			DRM_DEBUG_KMS("%s: I2C nack (result=%d, size=%zu)\n",
				      aux->name, ret, msg->size);
			aux->i2c_nack_count++;
			return -EREMOTEIO;

		case DP_AUX_I2C_REPLY_DEFER:
			DRM_DEBUG_KMS("%s: I2C defer\n", aux->name);
			/* DP Compliance Test 4.2.2.5 Requirement:
			 * Must have at least 7 retries for I2C defers on the
			 * transaction to pass this test
			 */
			aux->i2c_defer_count++;
			if (defer_i2c < 7)
				defer_i2c++;
			usleep_range(AUX_RETRY_INTERVAL, AUX_RETRY_INTERVAL + 100);
			drm_dp_i2c_msg_write_status_update(msg);

			continue;

		default:
			DRM_ERROR("%s: invalid I2C reply %#04x\n",
				  aux->name, msg->reply);
			return -EREMOTEIO;
		}
	}

	DRM_DEBUG_KMS("%s: Too many retries, giving up\n", aux->name);
	return -EREMOTEIO;
}

static void drm_dp_i2c_msg_set_request(struct drm_dp_aux_msg *msg,
				       const struct i2c_msg *i2c_msg)
{
	msg->request = (i2c_msg->flags & I2C_M_RD) ?
		DP_AUX_I2C_READ : DP_AUX_I2C_WRITE;
	if (!(i2c_msg->flags & I2C_M_STOP))
		msg->request |= DP_AUX_I2C_MOT;
}

/*
 * Keep retrying drm_dp_i2c_do_msg until all data has been transferred.
 *
 * Returns an error code on failure, or a recommended transfer size on success.
 */
static int drm_dp_i2c_drain_msg(struct drm_dp_aux *aux, struct drm_dp_aux_msg *orig_msg)
{
	int err, ret = orig_msg->size;
	struct drm_dp_aux_msg msg = *orig_msg;

	while (msg.size > 0) {
		err = drm_dp_i2c_do_msg(aux, &msg);
		if (err <= 0)
			return err == 0 ? -EPROTO : err;

		if (err < msg.size && err < ret) {
			DRM_DEBUG_KMS("%s: Partial I2C reply: requested %zu bytes got %d bytes\n",
				      aux->name, msg.size, err);
			ret = err;
		}

		msg.size -= err;
		msg.buffer += err;
	}

	return ret;
}

/*
 * Bizlink designed DP->DVI-D Dual Link adapters require the I2C over AUX
 * packets to be as large as possible. If not, the I2C transactions never
 * succeed. Hence the default is maximum.
 */
static int dp_aux_i2c_transfer_size __read_mostly = DP_AUX_MAX_PAYLOAD_BYTES;
module_param_unsafe(dp_aux_i2c_transfer_size, int, 0644);
MODULE_PARM_DESC(dp_aux_i2c_transfer_size,
		 "Number of bytes to transfer in a single I2C over DP AUX CH message, (1-16, default 16)");

static int drm_dp_i2c_xfer(struct i2c_adapter *adapter, struct i2c_msg *msgs,
			   int num)
{
	struct drm_dp_aux *aux = adapter->algo_data;
	unsigned int i, j;
	unsigned transfer_size;
	struct drm_dp_aux_msg msg;
	int err = 0;

	dp_aux_i2c_transfer_size = clamp(dp_aux_i2c_transfer_size, 1, DP_AUX_MAX_PAYLOAD_BYTES);

	memset(&msg, 0, sizeof(msg));

	for (i = 0; i < num; i++) {
		msg.address = msgs[i].addr;
		drm_dp_i2c_msg_set_request(&msg, &msgs[i]);
		/* Send a bare address packet to start the transaction.
		 * Zero sized messages specify an address only (bare
		 * address) transaction.
		 */
		msg.buffer = NULL;
		msg.size = 0;
		err = drm_dp_i2c_do_msg(aux, &msg);

		/*
		 * Reset msg.request in case in case it got
		 * changed into a WRITE_STATUS_UPDATE.
		 */
		drm_dp_i2c_msg_set_request(&msg, &msgs[i]);

		if (err < 0)
			break;
		/* We want each transaction to be as large as possible, but
		 * we'll go to smaller sizes if the hardware gives us a
		 * short reply.
		 */
		transfer_size = dp_aux_i2c_transfer_size;
		for (j = 0; j < msgs[i].len; j += msg.size) {
			msg.buffer = msgs[i].buf + j;
			msg.size = min(transfer_size, msgs[i].len - j);

			err = drm_dp_i2c_drain_msg(aux, &msg);

			/*
			 * Reset msg.request in case in case it got
			 * changed into a WRITE_STATUS_UPDATE.
			 */
			drm_dp_i2c_msg_set_request(&msg, &msgs[i]);

			if (err < 0)
				break;
			transfer_size = err;
		}
		if (err < 0)
			break;
	}
	if (err >= 0)
		err = num;
	/* Send a bare address packet to close out the transaction.
	 * Zero sized messages specify an address only (bare
	 * address) transaction.
	 */
	msg.request &= ~DP_AUX_I2C_MOT;
	msg.buffer = NULL;
	msg.size = 0;
	(void)drm_dp_i2c_do_msg(aux, &msg);

	return err;
}

static const struct i2c_algorithm drm_dp_i2c_algo = {
	.functionality = drm_dp_i2c_functionality,
	.master_xfer = drm_dp_i2c_xfer,
};

static struct drm_dp_aux *i2c_to_aux(struct i2c_adapter *i2c)
{
	return container_of(i2c, struct drm_dp_aux, ddc);
}

static void lock_bus(struct i2c_adapter *i2c, unsigned int flags)
{
	mutex_lock(&i2c_to_aux(i2c)->hw_mutex);
}

static int trylock_bus(struct i2c_adapter *i2c, unsigned int flags)
{
	return mutex_trylock(&i2c_to_aux(i2c)->hw_mutex);
}

static void unlock_bus(struct i2c_adapter *i2c, unsigned int flags)
{
	mutex_unlock(&i2c_to_aux(i2c)->hw_mutex);
}

static const struct i2c_lock_operations drm_dp_i2c_lock_ops = {
	.lock_bus = lock_bus,
	.trylock_bus = trylock_bus,
	.unlock_bus = unlock_bus,
};

static int drm_dp_aux_get_crc(struct drm_dp_aux *aux, u8 *crc)
{
	u8 buf, count;
	int ret;

	ret = drm_dp_dpcd_readb(aux, DP_TEST_SINK, &buf);
	if (ret < 0)
		return ret;

	WARN_ON(!(buf & DP_TEST_SINK_START));

	ret = drm_dp_dpcd_readb(aux, DP_TEST_SINK_MISC, &buf);
	if (ret < 0)
		return ret;

	count = buf & DP_TEST_COUNT_MASK;
	if (count == aux->crc_count)
		return -EAGAIN; /* No CRC yet */

	aux->crc_count = count;

	/*
	 * At DP_TEST_CRC_R_CR, there's 6 bytes containing CRC data, 2 bytes
	 * per component (RGB or CrYCb).
	 */
	ret = drm_dp_dpcd_read(aux, DP_TEST_CRC_R_CR, crc, 6);
	if (ret < 0)
		return ret;

	return 0;
}

static void drm_dp_aux_crc_work(struct work_struct *work)
{
	struct drm_dp_aux *aux = container_of(work, struct drm_dp_aux,
					      crc_work);
	struct drm_crtc *crtc;
	u8 crc_bytes[6];
	uint32_t crcs[3];
	int ret;

	if (WARN_ON(!aux->crtc))
		return;

	crtc = aux->crtc;
	while (crtc->crc.opened) {
		drm_crtc_wait_one_vblank(crtc);
		if (!crtc->crc.opened)
			break;

		ret = drm_dp_aux_get_crc(aux, crc_bytes);
		if (ret == -EAGAIN) {
			usleep_range(1000, 2000);
			ret = drm_dp_aux_get_crc(aux, crc_bytes);
		}

		if (ret == -EAGAIN) {
			DRM_DEBUG_KMS("%s: Get CRC failed after retrying: %d\n",
				      aux->name, ret);
			continue;
		} else if (ret) {
			DRM_DEBUG_KMS("%s: Failed to get a CRC: %d\n",
				      aux->name, ret);
			continue;
		}

		crcs[0] = crc_bytes[0] | crc_bytes[1] << 8;
		crcs[1] = crc_bytes[2] | crc_bytes[3] << 8;
		crcs[2] = crc_bytes[4] | crc_bytes[5] << 8;
		drm_crtc_add_crc_entry(crtc, false, 0, crcs);
	}
}

/**
 * drm_dp_remote_aux_init() - minimally initialise a remote aux channel
 * @aux: DisplayPort AUX channel
 *
 * Used for remote aux channel in general. Merely initialize the crc work
 * struct.
 */
void drm_dp_remote_aux_init(struct drm_dp_aux *aux)
{
	INIT_WORK(&aux->crc_work, drm_dp_aux_crc_work);
}
EXPORT_SYMBOL(drm_dp_remote_aux_init);

/**
 * drm_dp_aux_init() - minimally initialise an aux channel
 * @aux: DisplayPort AUX channel
 *
 * If you need to use the drm_dp_aux's i2c adapter prior to registering it
 * with the outside world, call drm_dp_aux_init() first. You must still
 * call drm_dp_aux_register() once the connector has been registered to
 * allow userspace access to the auxiliary DP channel.
 */
void drm_dp_aux_init(struct drm_dp_aux *aux)
{
	mutex_init(&aux->hw_mutex);
	mutex_init(&aux->cec.lock);
	INIT_WORK(&aux->crc_work, drm_dp_aux_crc_work);

	aux->ddc.algo = &drm_dp_i2c_algo;
	aux->ddc.algo_data = aux;
	aux->ddc.retries = 3;

	aux->ddc.lock_ops = &drm_dp_i2c_lock_ops;
}
EXPORT_SYMBOL(drm_dp_aux_init);

/**
 * drm_dp_aux_register() - initialise and register aux channel
 * @aux: DisplayPort AUX channel
 *
 * Automatically calls drm_dp_aux_init() if this hasn't been done yet.
 * This should only be called when the underlying &struct drm_connector is
 * initialiazed already. Therefore the best place to call this is from
 * &drm_connector_funcs.late_register. Not that drivers which don't follow this
 * will Oops when CONFIG_DRM_DP_AUX_CHARDEV is enabled.
 *
 * Drivers which need to use the aux channel before that point (e.g. at driver
 * load time, before drm_dev_register() has been called) need to call
 * drm_dp_aux_init().
 *
 * Returns 0 on success or a negative error code on failure.
 */
int drm_dp_aux_register(struct drm_dp_aux *aux)
{
	int ret;

	if (!aux->ddc.algo)
		drm_dp_aux_init(aux);

	aux->ddc.class = I2C_CLASS_DDC;
	aux->ddc.owner = THIS_MODULE;
	aux->ddc.dev.parent = aux->dev;

	strlcpy(aux->ddc.name, aux->name ? aux->name : dev_name(aux->dev),
		sizeof(aux->ddc.name));

	ret = drm_dp_aux_register_devnode(aux);
	if (ret)
		return ret;

	ret = i2c_add_adapter(&aux->ddc);
	if (ret) {
		drm_dp_aux_unregister_devnode(aux);
		return ret;
	}

	return 0;
}
EXPORT_SYMBOL(drm_dp_aux_register);

/**
 * drm_dp_aux_unregister() - unregister an AUX adapter
 * @aux: DisplayPort AUX channel
 */
void drm_dp_aux_unregister(struct drm_dp_aux *aux)
{
	drm_dp_aux_unregister_devnode(aux);
	i2c_del_adapter(&aux->ddc);
}
EXPORT_SYMBOL(drm_dp_aux_unregister);

#define PSR_SETUP_TIME(x) [DP_PSR_SETUP_TIME_ ## x >> DP_PSR_SETUP_TIME_SHIFT] = (x)

/**
 * drm_dp_psr_setup_time() - PSR setup in time usec
 * @psr_cap: PSR capabilities from DPCD
 *
 * Returns:
 * PSR setup time for the panel in microseconds,  negative
 * error code on failure.
 */
int drm_dp_psr_setup_time(const u8 psr_cap[EDP_PSR_RECEIVER_CAP_SIZE])
{
	static const u16 psr_setup_time_us[] = {
		PSR_SETUP_TIME(330),
		PSR_SETUP_TIME(275),
		PSR_SETUP_TIME(220),
		PSR_SETUP_TIME(165),
		PSR_SETUP_TIME(110),
		PSR_SETUP_TIME(55),
		PSR_SETUP_TIME(0),
	};
	int i;

	i = (psr_cap[1] & DP_PSR_SETUP_TIME_MASK) >> DP_PSR_SETUP_TIME_SHIFT;
	if (i >= ARRAY_SIZE(psr_setup_time_us))
		return -EINVAL;

	return psr_setup_time_us[i];
}
EXPORT_SYMBOL(drm_dp_psr_setup_time);

#undef PSR_SETUP_TIME

/**
 * drm_dp_start_crc() - start capture of frame CRCs
 * @aux: DisplayPort AUX channel
 * @crtc: CRTC displaying the frames whose CRCs are to be captured
 *
 * Returns 0 on success or a negative error code on failure.
 */
int drm_dp_start_crc(struct drm_dp_aux *aux, struct drm_crtc *crtc)
{
	u8 buf;
	int ret;

	ret = drm_dp_dpcd_readb(aux, DP_TEST_SINK, &buf);
	if (ret < 0)
		return ret;

	ret = drm_dp_dpcd_writeb(aux, DP_TEST_SINK, buf | DP_TEST_SINK_START);
	if (ret < 0)
		return ret;

	aux->crc_count = 0;
	aux->crtc = crtc;
	schedule_work(&aux->crc_work);

	return 0;
}
EXPORT_SYMBOL(drm_dp_start_crc);

/**
 * drm_dp_stop_crc() - stop capture of frame CRCs
 * @aux: DisplayPort AUX channel
 *
 * Returns 0 on success or a negative error code on failure.
 */
int drm_dp_stop_crc(struct drm_dp_aux *aux)
{
	u8 buf;
	int ret;

	ret = drm_dp_dpcd_readb(aux, DP_TEST_SINK, &buf);
	if (ret < 0)
		return ret;

	ret = drm_dp_dpcd_writeb(aux, DP_TEST_SINK, buf & ~DP_TEST_SINK_START);
	if (ret < 0)
		return ret;

	flush_work(&aux->crc_work);
	aux->crtc = NULL;

	return 0;
}
EXPORT_SYMBOL(drm_dp_stop_crc);

struct dpcd_quirk {
	u8 oui[3];
	u8 device_id[6];
	bool is_branch;
	u32 quirks;
};

#define OUI(first, second, third) { (first), (second), (third) }
#define DEVICE_ID(first, second, third, fourth, fifth, sixth) \
	{ (first), (second), (third), (fourth), (fifth), (sixth) }

#define DEVICE_ID_ANY	DEVICE_ID(0, 0, 0, 0, 0, 0)

static const struct dpcd_quirk dpcd_quirk_list[] = {
	/* Analogix 7737 needs reduced M and N at HBR2 link rates */
	{ OUI(0x00, 0x22, 0xb9), DEVICE_ID_ANY, true, BIT(DP_DPCD_QUIRK_CONSTANT_N) },
	/* LG LP140WF6-SPM1 eDP panel */
	{ OUI(0x00, 0x22, 0xb9), DEVICE_ID('s', 'i', 'v', 'a', 'r', 'T'), false, BIT(DP_DPCD_QUIRK_CONSTANT_N) },
	/* Apple panels need some additional handling to support PSR */
	{ OUI(0x00, 0x10, 0xfa), DEVICE_ID_ANY, false, BIT(DP_DPCD_QUIRK_NO_PSR) },
	/* CH7511 seems to leave SINK_COUNT zeroed */
	{ OUI(0x00, 0x00, 0x00), DEVICE_ID('C', 'H', '7', '5', '1', '1'), false, BIT(DP_DPCD_QUIRK_NO_SINK_COUNT) },
	/* Synaptics DP1.4 MST hubs can support DSC without virtual DPCD */
	{ OUI(0x90, 0xCC, 0x24), DEVICE_ID_ANY, true, BIT(DP_DPCD_QUIRK_DSC_WITHOUT_VIRTUAL_DPCD) },
	/* Apple MacBookPro 2017 15 inch eDP Retina panel reports too low DP_MAX_LINK_RATE */
	{ OUI(0x00, 0x10, 0xfa), DEVICE_ID(101, 68, 21, 101, 98, 97), false, BIT(DP_DPCD_QUIRK_CAN_DO_MAX_LINK_RATE_3_24_GBPS) },
};

#undef OUI

/*
 * Get a bit mask of DPCD quirks for the sink/branch device identified by
 * ident. The quirk data is shared but it's up to the drivers to act on the
 * data.
 *
 * For now, only the OUI (first three bytes) is used, but this may be extended
 * to device identification string and hardware/firmware revisions later.
 */
static u32
drm_dp_get_quirks(const struct drm_dp_dpcd_ident *ident, bool is_branch)
{
	const struct dpcd_quirk *quirk;
	u32 quirks = 0;
	int i;
	u8 any_device[] = DEVICE_ID_ANY;

	for (i = 0; i < ARRAY_SIZE(dpcd_quirk_list); i++) {
		quirk = &dpcd_quirk_list[i];

		if (quirk->is_branch != is_branch)
			continue;

		if (memcmp(quirk->oui, ident->oui, sizeof(ident->oui)) != 0)
			continue;

		if (memcmp(quirk->device_id, any_device, sizeof(any_device)) != 0 &&
		    memcmp(quirk->device_id, ident->device_id, sizeof(ident->device_id)) != 0)
			continue;

		quirks |= quirk->quirks;
	}

	return quirks;
}

#undef DEVICE_ID_ANY
#undef DEVICE_ID

struct edid_quirk {
	u8 mfg_id[2];
	u8 prod_id[2];
	u32 quirks;
};

#define MFG(first, second) { (first), (second) }
#define PROD_ID(first, second) { (first), (second) }

/*
 * Some devices have unreliable OUIDs where they don't set the device ID
 * correctly, and as a result we need to use the EDID for finding additional
 * DP quirks in such cases.
 */
static const struct edid_quirk edid_quirk_list[] = {
	/* Optional 4K AMOLED panel in the ThinkPad X1 Extreme 2nd Generation
	 * only supports DPCD backlight controls
	 */
	{ MFG(0x4c, 0x83), PROD_ID(0x41, 0x41), BIT(DP_QUIRK_FORCE_DPCD_BACKLIGHT) },
	/*
	 * Some Dell CML 2020 systems have panels support both AUX and PWM
	 * backlight control, and some only support AUX backlight control. All
	 * said panels start up in AUX mode by default, and we don't have any
	 * support for disabling HDR mode on these panels which would be
	 * required to switch to PWM backlight control mode (plus, I'm not
	 * even sure we want PWM backlight controls over DPCD backlight
	 * controls anyway...). Until we have a better way of detecting these,
	 * force DPCD backlight mode on all of them.
	 */
	{ MFG(0x06, 0xaf), PROD_ID(0x9b, 0x32), BIT(DP_QUIRK_FORCE_DPCD_BACKLIGHT) },
	{ MFG(0x06, 0xaf), PROD_ID(0xeb, 0x41), BIT(DP_QUIRK_FORCE_DPCD_BACKLIGHT) },
	{ MFG(0x4d, 0x10), PROD_ID(0xc7, 0x14), BIT(DP_QUIRK_FORCE_DPCD_BACKLIGHT) },
	{ MFG(0x4d, 0x10), PROD_ID(0xe6, 0x14), BIT(DP_QUIRK_FORCE_DPCD_BACKLIGHT) },
	{ MFG(0x4c, 0x83), PROD_ID(0x47, 0x41), BIT(DP_QUIRK_FORCE_DPCD_BACKLIGHT) },
};

#undef MFG
#undef PROD_ID

/**
 * drm_dp_get_edid_quirks() - Check the EDID of a DP device to find additional
 * DP-specific quirks
 * @edid: The EDID to check
 *
 * While OUIDs are meant to be used to recognize a DisplayPort device, a lot
 * of manufacturers don't seem to like following standards and neglect to fill
 * the dev-ID in, making it impossible to only use OUIDs for determining
 * quirks in some cases. This function can be used to check the EDID and look
 * up any additional DP quirks. The bits returned by this function correspond
 * to the quirk bits in &drm_dp_quirk.
 *
 * Returns: a bitmask of quirks, if any. The driver can check this using
 * drm_dp_has_quirk().
 */
u32 drm_dp_get_edid_quirks(const struct edid *edid)
{
	const struct edid_quirk *quirk;
	u32 quirks = 0;
	int i;

	if (!edid)
		return 0;

	for (i = 0; i < ARRAY_SIZE(edid_quirk_list); i++) {
		quirk = &edid_quirk_list[i];
		if (memcmp(quirk->mfg_id, edid->mfg_id,
			   sizeof(edid->mfg_id)) == 0 &&
		    memcmp(quirk->prod_id, edid->prod_code,
			   sizeof(edid->prod_code)) == 0)
			quirks |= quirk->quirks;
	}

	DRM_DEBUG_KMS("DP sink: EDID mfg %*phD prod-ID %*phD quirks: 0x%04x\n",
		      (int)sizeof(edid->mfg_id), edid->mfg_id,
		      (int)sizeof(edid->prod_code), edid->prod_code, quirks);

	return quirks;
}
EXPORT_SYMBOL(drm_dp_get_edid_quirks);

/**
 * drm_dp_read_desc - read sink/branch descriptor from DPCD
 * @aux: DisplayPort AUX channel
 * @desc: Device descriptor to fill from DPCD
 * @is_branch: true for branch devices, false for sink devices
 *
 * Read DPCD 0x400 (sink) or 0x500 (branch) into @desc. Also debug log the
 * identification.
 *
 * Returns 0 on success or a negative error code on failure.
 */
int drm_dp_read_desc(struct drm_dp_aux *aux, struct drm_dp_desc *desc,
		     bool is_branch)
{
	struct drm_dp_dpcd_ident *ident = &desc->ident;
	unsigned int offset = is_branch ? DP_BRANCH_OUI : DP_SINK_OUI;
	int ret, dev_id_len;

	ret = drm_dp_dpcd_read(aux, offset, ident, sizeof(*ident));
	if (ret < 0)
		return ret;

	desc->quirks = drm_dp_get_quirks(ident, is_branch);

	dev_id_len = strnlen(ident->device_id, sizeof(ident->device_id));

	DRM_DEBUG_KMS("%s: DP %s: OUI %*phD dev-ID %*pE HW-rev %d.%d SW-rev %d.%d quirks 0x%04x\n",
		      aux->name, is_branch ? "branch" : "sink",
		      (int)sizeof(ident->oui), ident->oui,
		      dev_id_len, ident->device_id,
		      ident->hw_rev >> 4, ident->hw_rev & 0xf,
		      ident->sw_major_rev, ident->sw_minor_rev,
		      desc->quirks);

	return 0;
}
EXPORT_SYMBOL(drm_dp_read_desc);

/**
 * drm_dp_dsc_sink_max_slice_count() - Get the max slice count
 * supported by the DSC sink.
 * @dsc_dpcd: DSC capabilities from DPCD
 * @is_edp: true if its eDP, false for DP
 *
 * Read the slice capabilities DPCD register from DSC sink to get
 * the maximum slice count supported. This is used to populate
 * the DSC parameters in the &struct drm_dsc_config by the driver.
 * Driver creates an infoframe using these parameters to populate
 * &struct drm_dsc_pps_infoframe. These are sent to the sink using DSC
 * infoframe using the helper function drm_dsc_pps_infoframe_pack()
 *
 * Returns:
 * Maximum slice count supported by DSC sink or 0 its invalid
 */
u8 drm_dp_dsc_sink_max_slice_count(const u8 dsc_dpcd[DP_DSC_RECEIVER_CAP_SIZE],
				   bool is_edp)
{
	u8 slice_cap1 = dsc_dpcd[DP_DSC_SLICE_CAP_1 - DP_DSC_SUPPORT];

	if (is_edp) {
		/* For eDP, register DSC_SLICE_CAPABILITIES_1 gives slice count */
		if (slice_cap1 & DP_DSC_4_PER_DP_DSC_SINK)
			return 4;
		if (slice_cap1 & DP_DSC_2_PER_DP_DSC_SINK)
			return 2;
		if (slice_cap1 & DP_DSC_1_PER_DP_DSC_SINK)
			return 1;
	} else {
		/* For DP, use values from DSC_SLICE_CAP_1 and DSC_SLICE_CAP2 */
		u8 slice_cap2 = dsc_dpcd[DP_DSC_SLICE_CAP_2 - DP_DSC_SUPPORT];

		if (slice_cap2 & DP_DSC_24_PER_DP_DSC_SINK)
			return 24;
		if (slice_cap2 & DP_DSC_20_PER_DP_DSC_SINK)
			return 20;
		if (slice_cap2 & DP_DSC_16_PER_DP_DSC_SINK)
			return 16;
		if (slice_cap1 & DP_DSC_12_PER_DP_DSC_SINK)
			return 12;
		if (slice_cap1 & DP_DSC_10_PER_DP_DSC_SINK)
			return 10;
		if (slice_cap1 & DP_DSC_8_PER_DP_DSC_SINK)
			return 8;
		if (slice_cap1 & DP_DSC_6_PER_DP_DSC_SINK)
			return 6;
		if (slice_cap1 & DP_DSC_4_PER_DP_DSC_SINK)
			return 4;
		if (slice_cap1 & DP_DSC_2_PER_DP_DSC_SINK)
			return 2;
		if (slice_cap1 & DP_DSC_1_PER_DP_DSC_SINK)
			return 1;
	}

	return 0;
}
EXPORT_SYMBOL(drm_dp_dsc_sink_max_slice_count);

/**
 * drm_dp_dsc_sink_line_buf_depth() - Get the line buffer depth in bits
 * @dsc_dpcd: DSC capabilities from DPCD
 *
 * Read the DSC DPCD register to parse the line buffer depth in bits which is
 * number of bits of precision within the decoder line buffer supported by
 * the DSC sink. This is used to populate the DSC parameters in the
 * &struct drm_dsc_config by the driver.
 * Driver creates an infoframe using these parameters to populate
 * &struct drm_dsc_pps_infoframe. These are sent to the sink using DSC
 * infoframe using the helper function drm_dsc_pps_infoframe_pack()
 *
 * Returns:
 * Line buffer depth supported by DSC panel or 0 its invalid
 */
u8 drm_dp_dsc_sink_line_buf_depth(const u8 dsc_dpcd[DP_DSC_RECEIVER_CAP_SIZE])
{
	u8 line_buf_depth = dsc_dpcd[DP_DSC_LINE_BUF_BIT_DEPTH - DP_DSC_SUPPORT];

	switch (line_buf_depth & DP_DSC_LINE_BUF_BIT_DEPTH_MASK) {
	case DP_DSC_LINE_BUF_BIT_DEPTH_9:
		return 9;
	case DP_DSC_LINE_BUF_BIT_DEPTH_10:
		return 10;
	case DP_DSC_LINE_BUF_BIT_DEPTH_11:
		return 11;
	case DP_DSC_LINE_BUF_BIT_DEPTH_12:
		return 12;
	case DP_DSC_LINE_BUF_BIT_DEPTH_13:
		return 13;
	case DP_DSC_LINE_BUF_BIT_DEPTH_14:
		return 14;
	case DP_DSC_LINE_BUF_BIT_DEPTH_15:
		return 15;
	case DP_DSC_LINE_BUF_BIT_DEPTH_16:
		return 16;
	case DP_DSC_LINE_BUF_BIT_DEPTH_8:
		return 8;
	}

	return 0;
}
EXPORT_SYMBOL(drm_dp_dsc_sink_line_buf_depth);

/**
 * drm_dp_dsc_sink_supported_input_bpcs() - Get all the input bits per component
 * values supported by the DSC sink.
 * @dsc_dpcd: DSC capabilities from DPCD
 * @dsc_bpc: An array to be filled by this helper with supported
 *           input bpcs.
 *
 * Read the DSC DPCD from the sink device to parse the supported bits per
 * component values. This is used to populate the DSC parameters
 * in the &struct drm_dsc_config by the driver.
 * Driver creates an infoframe using these parameters to populate
 * &struct drm_dsc_pps_infoframe. These are sent to the sink using DSC
 * infoframe using the helper function drm_dsc_pps_infoframe_pack()
 *
 * Returns:
 * Number of input BPC values parsed from the DPCD
 */
int drm_dp_dsc_sink_supported_input_bpcs(const u8 dsc_dpcd[DP_DSC_RECEIVER_CAP_SIZE],
					 u8 dsc_bpc[3])
{
	int num_bpc = 0;
	u8 color_depth = dsc_dpcd[DP_DSC_DEC_COLOR_DEPTH_CAP - DP_DSC_SUPPORT];

	if (color_depth & DP_DSC_12_BPC)
		dsc_bpc[num_bpc++] = 12;
	if (color_depth & DP_DSC_10_BPC)
		dsc_bpc[num_bpc++] = 10;
	if (color_depth & DP_DSC_8_BPC)
		dsc_bpc[num_bpc++] = 8;

	return num_bpc;
}
EXPORT_SYMBOL(drm_dp_dsc_sink_supported_input_bpcs);

/**
 * drm_dp_get_phy_test_pattern() - get the requested pattern from the sink.
 * @aux: DisplayPort AUX channel
 * @data: DP phy compliance test parameters.
 *
 * Returns 0 on success or a negative error code on failure.
 */
int drm_dp_get_phy_test_pattern(struct drm_dp_aux *aux,
				struct drm_dp_phy_test_params *data)
{
	int err;
	u8 rate, lanes;

	err = drm_dp_dpcd_readb(aux, DP_TEST_LINK_RATE, &rate);
	if (err < 0)
		return err;
	data->link_rate = drm_dp_bw_code_to_link_rate(rate);

	err = drm_dp_dpcd_readb(aux, DP_TEST_LANE_COUNT, &lanes);
	if (err < 0)
		return err;
	data->num_lanes = lanes & DP_MAX_LANE_COUNT_MASK;

	if (lanes & DP_ENHANCED_FRAME_CAP)
		data->enhanced_frame_cap = true;

	err = drm_dp_dpcd_readb(aux, DP_PHY_TEST_PATTERN, &data->phy_pattern);
	if (err < 0)
		return err;

	switch (data->phy_pattern) {
	case DP_PHY_TEST_PATTERN_80BIT_CUSTOM:
		err = drm_dp_dpcd_read(aux, DP_TEST_80BIT_CUSTOM_PATTERN_7_0,
				       &data->custom80, sizeof(data->custom80));
		if (err < 0)
			return err;

		break;
	case DP_PHY_TEST_PATTERN_CP2520:
		err = drm_dp_dpcd_read(aux, DP_TEST_HBR2_SCRAMBLER_RESET,
				       &data->hbr2_reset,
				       sizeof(data->hbr2_reset));
		if (err < 0)
			return err;
	}

	return 0;
}
EXPORT_SYMBOL(drm_dp_get_phy_test_pattern);

/**
 * drm_dp_set_phy_test_pattern() - set the pattern to the sink.
 * @aux: DisplayPort AUX channel
 * @data: DP phy compliance test parameters.
 * @dp_rev: DP revision to use for compliance testing
 *
 * Returns 0 on success or a negative error code on failure.
 */
int drm_dp_set_phy_test_pattern(struct drm_dp_aux *aux,
				struct drm_dp_phy_test_params *data, u8 dp_rev)
{
	int err, i;
	u8 link_config[2];
	u8 test_pattern;

	link_config[0] = drm_dp_link_rate_to_bw_code(data->link_rate);
	link_config[1] = data->num_lanes;
	if (data->enhanced_frame_cap)
		link_config[1] |= DP_LANE_COUNT_ENHANCED_FRAME_EN;
	err = drm_dp_dpcd_write(aux, DP_LINK_BW_SET, link_config, 2);
	if (err < 0)
		return err;

	test_pattern = data->phy_pattern;
	if (dp_rev < 0x12) {
		test_pattern = (test_pattern << 2) &
			       DP_LINK_QUAL_PATTERN_11_MASK;
		err = drm_dp_dpcd_writeb(aux, DP_TRAINING_PATTERN_SET,
					 test_pattern);
		if (err < 0)
			return err;
	} else {
		for (i = 0; i < data->num_lanes; i++) {
			err = drm_dp_dpcd_writeb(aux,
						 DP_LINK_QUAL_LANE0_SET + i,
						 test_pattern);
			if (err < 0)
				return err;
		}
	}

	return 0;
}
EXPORT_SYMBOL(drm_dp_set_phy_test_pattern);

static const char *dp_pixelformat_get_name(enum dp_pixelformat pixelformat)
{
	if (pixelformat < 0 || pixelformat > DP_PIXELFORMAT_RESERVED)
		return "Invalid";

	switch (pixelformat) {
	case DP_PIXELFORMAT_RGB:
		return "RGB";
	case DP_PIXELFORMAT_YUV444:
		return "YUV444";
	case DP_PIXELFORMAT_YUV422:
		return "YUV422";
	case DP_PIXELFORMAT_YUV420:
		return "YUV420";
	case DP_PIXELFORMAT_Y_ONLY:
		return "Y_ONLY";
	case DP_PIXELFORMAT_RAW:
		return "RAW";
	default:
		return "Reserved";
	}
}

static const char *dp_colorimetry_get_name(enum dp_pixelformat pixelformat,
					   enum dp_colorimetry colorimetry)
{
	if (pixelformat < 0 || pixelformat > DP_PIXELFORMAT_RESERVED)
		return "Invalid";

	switch (colorimetry) {
	case DP_COLORIMETRY_DEFAULT:
		switch (pixelformat) {
		case DP_PIXELFORMAT_RGB:
			return "sRGB";
		case DP_PIXELFORMAT_YUV444:
		case DP_PIXELFORMAT_YUV422:
		case DP_PIXELFORMAT_YUV420:
			return "BT.601";
		case DP_PIXELFORMAT_Y_ONLY:
			return "DICOM PS3.14";
		case DP_PIXELFORMAT_RAW:
			return "Custom Color Profile";
		default:
			return "Reserved";
		}
	case DP_COLORIMETRY_RGB_WIDE_FIXED: /* and DP_COLORIMETRY_BT709_YCC */
		switch (pixelformat) {
		case DP_PIXELFORMAT_RGB:
			return "Wide Fixed";
		case DP_PIXELFORMAT_YUV444:
		case DP_PIXELFORMAT_YUV422:
		case DP_PIXELFORMAT_YUV420:
			return "BT.709";
		default:
			return "Reserved";
		}
	case DP_COLORIMETRY_RGB_WIDE_FLOAT: /* and DP_COLORIMETRY_XVYCC_601 */
		switch (pixelformat) {
		case DP_PIXELFORMAT_RGB:
			return "Wide Float";
		case DP_PIXELFORMAT_YUV444:
		case DP_PIXELFORMAT_YUV422:
		case DP_PIXELFORMAT_YUV420:
			return "xvYCC 601";
		default:
			return "Reserved";
		}
	case DP_COLORIMETRY_OPRGB: /* and DP_COLORIMETRY_XVYCC_709 */
		switch (pixelformat) {
		case DP_PIXELFORMAT_RGB:
			return "OpRGB";
		case DP_PIXELFORMAT_YUV444:
		case DP_PIXELFORMAT_YUV422:
		case DP_PIXELFORMAT_YUV420:
			return "xvYCC 709";
		default:
			return "Reserved";
		}
	case DP_COLORIMETRY_DCI_P3_RGB: /* and DP_COLORIMETRY_SYCC_601 */
		switch (pixelformat) {
		case DP_PIXELFORMAT_RGB:
			return "DCI-P3";
		case DP_PIXELFORMAT_YUV444:
		case DP_PIXELFORMAT_YUV422:
		case DP_PIXELFORMAT_YUV420:
			return "sYCC 601";
		default:
			return "Reserved";
		}
	case DP_COLORIMETRY_RGB_CUSTOM: /* and DP_COLORIMETRY_OPYCC_601 */
		switch (pixelformat) {
		case DP_PIXELFORMAT_RGB:
			return "Custom Profile";
		case DP_PIXELFORMAT_YUV444:
		case DP_PIXELFORMAT_YUV422:
		case DP_PIXELFORMAT_YUV420:
			return "OpYCC 601";
		default:
			return "Reserved";
		}
	case DP_COLORIMETRY_BT2020_RGB: /* and DP_COLORIMETRY_BT2020_CYCC */
		switch (pixelformat) {
		case DP_PIXELFORMAT_RGB:
			return "BT.2020 RGB";
		case DP_PIXELFORMAT_YUV444:
		case DP_PIXELFORMAT_YUV422:
		case DP_PIXELFORMAT_YUV420:
			return "BT.2020 CYCC";
		default:
			return "Reserved";
		}
	case DP_COLORIMETRY_BT2020_YCC:
		switch (pixelformat) {
		case DP_PIXELFORMAT_YUV444:
		case DP_PIXELFORMAT_YUV422:
		case DP_PIXELFORMAT_YUV420:
			return "BT.2020 YCC";
		default:
			return "Reserved";
		}
	default:
		return "Invalid";
	}
}

static const char *dp_dynamic_range_get_name(enum dp_dynamic_range dynamic_range)
{
	switch (dynamic_range) {
	case DP_DYNAMIC_RANGE_VESA:
		return "VESA range";
	case DP_DYNAMIC_RANGE_CTA:
		return "CTA range";
	default:
		return "Invalid";
	}
}

static const char *dp_content_type_get_name(enum dp_content_type content_type)
{
	switch (content_type) {
	case DP_CONTENT_TYPE_NOT_DEFINED:
		return "Not defined";
	case DP_CONTENT_TYPE_GRAPHICS:
		return "Graphics";
	case DP_CONTENT_TYPE_PHOTO:
		return "Photo";
	case DP_CONTENT_TYPE_VIDEO:
		return "Video";
	case DP_CONTENT_TYPE_GAME:
		return "Game";
	default:
		return "Reserved";
	}
}

void drm_dp_vsc_sdp_log(const char *level, struct device *dev,
			const struct drm_dp_vsc_sdp *vsc)
{
#define DP_SDP_LOG(fmt, ...) dev_printk(level, dev, fmt, ##__VA_ARGS__)
	DP_SDP_LOG("DP SDP: %s, revision %u, length %u\n", "VSC",
		   vsc->revision, vsc->length);
	DP_SDP_LOG("    pixelformat: %s\n",
		   dp_pixelformat_get_name(vsc->pixelformat));
	DP_SDP_LOG("    colorimetry: %s\n",
		   dp_colorimetry_get_name(vsc->pixelformat, vsc->colorimetry));
	DP_SDP_LOG("    bpc: %u\n", vsc->bpc);
	DP_SDP_LOG("    dynamic range: %s\n",
		   dp_dynamic_range_get_name(vsc->dynamic_range));
	DP_SDP_LOG("    content type: %s\n",
		   dp_content_type_get_name(vsc->content_type));
#undef DP_SDP_LOG
}
EXPORT_SYMBOL(drm_dp_vsc_sdp_log);<|MERGE_RESOLUTION|>--- conflicted
+++ resolved
@@ -801,11 +801,7 @@
 		default:
 			return 8;
 		}
-<<<<<<< HEAD
-		fallthrough;
-=======
 		break;
->>>>>>> 071a0578
 	default:
 		return 8;
 	}
