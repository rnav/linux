--- conflicted
+++ resolved
@@ -495,9 +495,6 @@
 		       DP_DSC_FEC_OVERHEAD_FACTOR);
 }
 
-<<<<<<< HEAD
-static u16 intel_dp_dsc_get_output_bpp(u32 link_clock, u32 lane_count,
-=======
 static int
 small_joiner_ram_size_bits(struct drm_i915_private *i915)
 {
@@ -509,7 +506,6 @@
 
 static u16 intel_dp_dsc_get_output_bpp(struct drm_i915_private *i915,
 				       u32 link_clock, u32 lane_count,
->>>>>>> b08baef0
 				       u32 mode_clock, u32 mode_hdisplay)
 {
 	u32 bits_per_pixel, max_bpp_small_joiner_ram;
@@ -526,12 +522,8 @@
 	DRM_DEBUG_KMS("Max link bpp: %u\n", bits_per_pixel);
 
 	/* Small Joiner Check: output bpp <= joiner RAM (bits) / Horiz. width */
-<<<<<<< HEAD
-	max_bpp_small_joiner_ram = DP_DSC_MAX_SMALL_JOINER_RAM_BUFFER / mode_hdisplay;
-=======
 	max_bpp_small_joiner_ram = small_joiner_ram_size_bits(i915) /
 		mode_hdisplay;
->>>>>>> b08baef0
 	DRM_DEBUG_KMS("Max small joiner bpp: %u\n", max_bpp_small_joiner_ram);
 
 	/*
@@ -599,8 +591,6 @@
 	return 0;
 }
 
-<<<<<<< HEAD
-=======
 static bool intel_dp_hdisplay_bad(struct drm_i915_private *dev_priv,
 				  int hdisplay)
 {
@@ -620,7 +610,6 @@
 	return hdisplay == 4096 && !HAS_DDI(dev_priv);
 }
 
->>>>>>> b08baef0
 static enum drm_mode_status
 intel_dp_mode_valid(struct drm_connector *connector,
 		    struct drm_display_mode *mode)
@@ -4521,8 +4510,6 @@
 		DP_DPRX_ESI_LEN;
 }
 
-<<<<<<< HEAD
-=======
 bool
 intel_dp_needs_vsc_sdp(const struct intel_crtc_state *crtc_state,
 		       const struct drm_connector_state *conn_state)
@@ -4549,7 +4536,6 @@
 	return false;
 }
 
->>>>>>> b08baef0
 static void
 intel_dp_setup_vsc_sdp(struct intel_dp *intel_dp,
 		       const struct intel_crtc_state *crtc_state,
