--- conflicted
+++ resolved
@@ -5538,7 +5538,6 @@
 
 	return enabled;
 }
-<<<<<<< HEAD
 
 static void vlv_display_power_well_enable(struct drm_i915_private *dev_priv,
 					  struct i915_power_well *power_well)
@@ -5561,30 +5560,6 @@
 	i915_redisable_vga_power_on(dev_priv->dev);
 }
 
-=======
-
-static void vlv_display_power_well_enable(struct drm_i915_private *dev_priv,
-					  struct i915_power_well *power_well)
-{
-	WARN_ON_ONCE(power_well->data != PUNIT_POWER_WELL_DISP2D);
-
-	vlv_set_power_well(dev_priv, power_well, true);
-
-	spin_lock_irq(&dev_priv->irq_lock);
-	valleyview_enable_display_irqs(dev_priv);
-	spin_unlock_irq(&dev_priv->irq_lock);
-
-	/*
-	 * During driver initialization we need to defer enabling hotplug
-	 * processing until fbdev is set up.
-	 */
-	if (dev_priv->enable_hotplug_processing)
-		intel_hpd_init(dev_priv->dev);
-
-	i915_redisable_vga_power_on(dev_priv->dev);
-}
-
->>>>>>> f58b8487
 static void vlv_display_power_well_disable(struct drm_i915_private *dev_priv,
 					   struct i915_power_well *power_well)
 {
@@ -5596,7 +5571,6 @@
 	spin_lock_irq(&dev_priv->irq_lock);
 	for_each_pipe(pipe)
 		__intel_set_cpu_fifo_underrun_reporting(dev, pipe, false);
-<<<<<<< HEAD
 
 	valleyview_disable_display_irqs(dev_priv);
 	spin_unlock_irq(&dev_priv->irq_lock);
@@ -5609,20 +5583,6 @@
 	vlv_set_power_well(dev_priv, power_well, false);
 }
 
-=======
-
-	valleyview_disable_display_irqs(dev_priv);
-	spin_unlock_irq(&dev_priv->irq_lock);
-
-	spin_lock_irq(&dev->vbl_lock);
-	for_each_pipe(pipe)
-		reset_vblank_counter(dev, pipe);
-	spin_unlock_irq(&dev->vbl_lock);
-
-	vlv_set_power_well(dev_priv, power_well, false);
-}
-
->>>>>>> f58b8487
 static void check_power_well_state(struct drm_i915_private *dev_priv,
 				   struct i915_power_well *power_well)
 {
@@ -5831,7 +5791,6 @@
 		.always_on = 1,
 		.domains = BDW_ALWAYS_ON_POWER_DOMAINS,
 		.ops = &i9xx_always_on_power_well_ops,
-<<<<<<< HEAD
 	},
 	{
 		.name = "display",
@@ -5863,39 +5822,6 @@
 	},
 	{
 		.name = "display",
-=======
-	},
-	{
-		.name = "display",
-		.domains = BDW_DISPLAY_POWER_DOMAINS,
-		.ops = &hsw_power_well_ops,
-	},
-};
-
-static const struct i915_power_well_ops vlv_display_power_well_ops = {
-	.sync_hw = vlv_power_well_sync_hw,
-	.enable = vlv_display_power_well_enable,
-	.disable = vlv_display_power_well_disable,
-	.is_enabled = vlv_power_well_enabled,
-};
-
-static const struct i915_power_well_ops vlv_dpio_power_well_ops = {
-	.sync_hw = vlv_power_well_sync_hw,
-	.enable = vlv_power_well_enable,
-	.disable = vlv_power_well_disable,
-	.is_enabled = vlv_power_well_enabled,
-};
-
-static struct i915_power_well vlv_power_wells[] = {
-	{
-		.name = "always-on",
-		.always_on = 1,
-		.domains = VLV_ALWAYS_ON_POWER_DOMAINS,
-		.ops = &i9xx_always_on_power_well_ops,
-	},
-	{
-		.name = "display",
->>>>>>> f58b8487
 		.domains = VLV_DISPLAY_POWER_DOMAINS,
 		.data = PUNIT_POWER_WELL_DISP2D,
 		.ops = &vlv_display_power_well_ops,
