--- conflicted
+++ resolved
@@ -855,11 +855,7 @@
 	else
 		dev_warn(&pdev->dev, "Media not active (%d)\n", rc);
 
-<<<<<<< HEAD
-	rc = cxl_pci_setup_mailbox(cxlds);
-=======
 	rc = cxl_alloc_irq_vectors(pdev);
->>>>>>> a901a356
 	if (rc)
 		return rc;
 
