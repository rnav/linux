--- conflicted
+++ resolved
@@ -224,26 +224,9 @@
 	pinctrl_gpio_free(chip->base + offset);
 }
 
-static int stm32_gpio_get_noclk(struct gpio_chip *chip, unsigned int offset)
+static int stm32_gpio_get(struct gpio_chip *chip, unsigned offset)
 {
 	struct stm32_gpio_bank *bank = gpiochip_get_data(chip);
-
-	return !!(readl_relaxed(bank->base + STM32_GPIO_IDR) & BIT(offset));
-}
-
-static int stm32_gpio_get(struct gpio_chip *chip, unsigned offset)
-{
-	struct stm32_gpio_bank *bank = gpiochip_get_data(chip);
-<<<<<<< HEAD
-	int ret;
-
-	clk_enable(bank->clk);
-
-	ret = stm32_gpio_get_noclk(chip, offset);
-
-	clk_disable(bank->clk);
-=======
->>>>>>> 6112bd00
 
 	return !!(readl_relaxed(bank->base + STM32_GPIO_IDR) & BIT(offset));
 }
@@ -353,7 +336,7 @@
 		return;
 
 	/* If level interrupt type then retrig */
-	level = stm32_gpio_get_noclk(&bank->gpio_chip, d->hwirq);
+	level = stm32_gpio_get(&bank->gpio_chip, d->hwirq);
 	if ((level == 0 && bank->irq_type[d->hwirq] == IRQ_TYPE_LEVEL_LOW) ||
 	    (level == 1 && bank->irq_type[d->hwirq] == IRQ_TYPE_LEVEL_HIGH))
 		irq_chip_retrigger_hierarchy(d);
@@ -395,7 +378,6 @@
 {
 	struct stm32_gpio_bank *bank = irq_data->domain->host_data;
 	struct stm32_pinctrl *pctl = dev_get_drvdata(bank->gpio_chip.parent);
-	unsigned long flags;
 	int ret;
 
 	ret = stm32_gpio_direction_input(&bank->gpio_chip, irq_data->hwirq);
@@ -409,19 +391,12 @@
 		return ret;
 	}
 
-	flags = irqd_get_trigger_type(irq_data);
-	if (flags & IRQ_TYPE_LEVEL_MASK)
-		clk_enable(bank->clk);
-
 	return 0;
 }
 
 static void stm32_gpio_irq_release_resources(struct irq_data *irq_data)
 {
 	struct stm32_gpio_bank *bank = irq_data->domain->host_data;
-
-	if (bank->irq_type[irq_data->hwirq] & IRQ_TYPE_LEVEL_MASK)
-		clk_disable(bank->clk);
 
 	gpiochip_unlock_as_irq(&bank->gpio_chip, irq_data->hwirq);
 }
@@ -1508,25 +1483,13 @@
 
 int stm32_pctl_probe(struct platform_device *pdev)
 {
-<<<<<<< HEAD
-	struct device_node *np = pdev->dev.of_node;
-	struct fwnode_handle *child;
-	const struct of_device_id *match;
-=======
 	const struct stm32_pinctrl_match_data *match_data;
 	struct fwnode_handle *child;
->>>>>>> 6112bd00
 	struct device *dev = &pdev->dev;
 	struct stm32_pinctrl *pctl;
 	struct pinctrl_pin_desc *pins;
 	int i, ret, hwlock_id;
 	unsigned int banks;
-<<<<<<< HEAD
-
-	if (!np)
-		return -EINVAL;
-=======
->>>>>>> 6112bd00
 
 	match_data = device_get_match_data(dev);
 	if (!match_data)
@@ -1632,7 +1595,6 @@
 		if (PTR_ERR(bank->rstc) == -EPROBE_DEFER) {
 			fwnode_handle_put(child);
 			return -EPROBE_DEFER;
-<<<<<<< HEAD
 		}
 
 		bank->clk = of_clk_get_by_name(np, NULL);
@@ -1649,28 +1611,10 @@
 		ret = stm32_gpiolib_register_bank(pctl, child);
 		if (ret) {
 			fwnode_handle_put(child);
-=======
-		}
-
-		bank->clk = of_clk_get_by_name(np, NULL);
-		if (IS_ERR(bank->clk)) {
-			if (PTR_ERR(bank->clk) != -EPROBE_DEFER)
-				dev_err(dev, "failed to get clk (%ld)\n", PTR_ERR(bank->clk));
-			fwnode_handle_put(child);
-			return PTR_ERR(bank->clk);
-		}
-		i++;
-	}
-
-	for_each_gpiochip_node(dev, child) {
-		ret = stm32_gpiolib_register_bank(pctl, child);
-		if (ret) {
-			fwnode_handle_put(child);
 
 			for (i = 0; i < pctl->nbanks; i++)
 				clk_disable_unprepare(pctl->banks[i].clk);
 
->>>>>>> 6112bd00
 			return ret;
 		}
 
