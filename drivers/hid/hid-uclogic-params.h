--- conflicted
+++ resolved
@@ -47,25 +47,6 @@
 	__u8 id;
 };
 
-
-/*
- * Pen report's subreport data.
- */
-struct uclogic_params_pen_subreport {
-	/*
-	 * The value of the second byte of the pen report indicating this
-	 * subreport. If zero, the subreport should be considered invalid and
-	 * not matched.
-	 */
-	__u8 value;
-
-	/*
-	 * The ID to be assigned to the report, if the second byte of the pen
-	 * report is equal to "value". Only valid if "value" is not zero.
-	 */
-	__u8 id;
-};
-
 /*
  * Tablet interface's pen input parameters.
  *
@@ -92,13 +73,8 @@
 	unsigned int desc_size;
 	/* Report ID, if reports should be tweaked, zero if not */
 	unsigned int id;
-<<<<<<< HEAD
-	/* The list of subreports */
-	struct uclogic_params_pen_subreport subreport_list[1];
-=======
 	/* The list of subreports, only valid if "id" is not zero */
 	struct uclogic_params_pen_subreport subreport_list[3];
->>>>>>> 88084a3d
 	/* Type of in-range reporting, only valid if "id" is not zero */
 	enum uclogic_params_pen_inrange inrange;
 	/*
@@ -226,57 +202,13 @@
 	 * The list of frame control parameters and optional report descriptor
 	 * parts. Only valid, if "invalid" is false.
 	 */
-<<<<<<< HEAD
-	struct uclogic_params_frame frame_list[1];
-=======
 	struct uclogic_params_frame frame_list[3];
->>>>>>> 88084a3d
 };
 
 /* Initialize a tablet interface and discover its parameters */
 extern int uclogic_params_init(struct uclogic_params *params,
 				struct hid_device *hdev);
 
-<<<<<<< HEAD
-/* Tablet interface parameters *printf format string */
-#define UCLOGIC_PARAMS_FMT_STR \
-		".invalid = %s\n"                               \
-		".desc_ptr = %p\n"                              \
-		".desc_size = %u\n"                             \
-		".pen.desc_ptr = %p\n"                          \
-		".pen.desc_size = %u\n"                         \
-		".pen.id = %u\n"                                \
-		".pen.subreport_list[0] = {0x%02hhx, %hhu}\n"   \
-		".pen.inrange = %s\n"                           \
-		".pen.fragmented_hires = %s\n"                  \
-		".pen.tilt_y_flipped = %s\n"                    \
-		".frame_list[0].desc_ptr = %p\n"                \
-		".frame_list[0].desc_size = %u\n"               \
-		".frame_list[0].id = %u\n"                      \
-		".frame_list[0].re_lsb = %u\n"                  \
-		".frame_list[0].dev_id_byte = %u\n"
-
-/* Tablet interface parameters *printf format arguments */
-#define UCLOGIC_PARAMS_FMT_ARGS(_params) \
-		((_params)->invalid ? "true" : "false"),                    \
-		(_params)->desc_ptr,                                        \
-		(_params)->desc_size,                                       \
-		(_params)->pen.desc_ptr,                                    \
-		(_params)->pen.desc_size,                                   \
-		(_params)->pen.id,                                          \
-		(_params)->pen.subreport_list[0].value,                     \
-		(_params)->pen.subreport_list[0].id,                        \
-		uclogic_params_pen_inrange_to_str((_params)->pen.inrange),  \
-		((_params)->pen.fragmented_hires ? "true" : "false"),       \
-		((_params)->pen.tilt_y_flipped ? "true" : "false"),         \
-		(_params)->frame_list[0].desc_ptr,                          \
-		(_params)->frame_list[0].desc_size,                         \
-		(_params)->frame_list[0].id,                                \
-		(_params)->frame_list[0].re_lsb,                            \
-		(_params)->frame_list[0].dev_id_byte
-
-=======
->>>>>>> 88084a3d
 /* Get a replacement report descriptor for a tablet's interface. */
 extern int uclogic_params_get_desc(const struct uclogic_params *params,
 					__u8 **pdesc,
