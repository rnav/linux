--- conflicted
+++ resolved
@@ -151,8 +151,6 @@
 	  Selecting this will register the SEC4 hardware rng to
 	  the hw_random API for supplying the kernel entropy pool.
 
-<<<<<<< HEAD
-=======
 config CRYPTO_DEV_FSL_CAAM_PRNG_API
 	bool "Register Pseudo random number generation implementation with Crypto API"
 	default y
@@ -161,7 +159,6 @@
 	  Selecting this will register the SEC hardware prng to
 	  the Crypto API.
 
->>>>>>> 6112bd00
 config CRYPTO_DEV_FSL_CAAM_BLOB_GEN
 	bool
 
