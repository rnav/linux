--- conflicted
+++ resolved
@@ -1108,13 +1108,9 @@
 	if (data[IFLA_GENEVE_ID]) {
 		__u32 vni =  nla_get_u32(data[IFLA_GENEVE_ID]);
 
-<<<<<<< HEAD
-		if (vni >= GENEVE_N_VID)
-=======
 		if (vni >= GENEVE_N_VID) {
 			NL_SET_ERR_MSG_ATTR(extack, data[IFLA_GENEVE_ID],
 					    "Geneve ID must be lower than 16777216");
->>>>>>> a2bc8dea
 			return -ERANGE;
 		}
 	}
