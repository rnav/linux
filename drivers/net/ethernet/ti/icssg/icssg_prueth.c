--- conflicted
+++ resolved
@@ -37,551 +37,6 @@
 /* CTRLMMR_ICSSG_RGMII_CTRL register bits */
 #define ICSSG_CTRL_RGMII_ID_MODE                BIT(24)
 
-<<<<<<< HEAD
-#define IEP_DEFAULT_CYCLE_TIME_NS	1000000	/* 1 ms */
-
-static void prueth_cleanup_rx_chns(struct prueth_emac *emac,
-				   struct prueth_rx_chn *rx_chn,
-				   int max_rflows)
-{
-	if (rx_chn->desc_pool)
-		k3_cppi_desc_pool_destroy(rx_chn->desc_pool);
-
-	if (rx_chn->rx_chn)
-		k3_udma_glue_release_rx_chn(rx_chn->rx_chn);
-}
-
-static void prueth_cleanup_tx_chns(struct prueth_emac *emac)
-{
-	int i;
-
-	for (i = 0; i < emac->tx_ch_num; i++) {
-		struct prueth_tx_chn *tx_chn = &emac->tx_chns[i];
-
-		if (tx_chn->desc_pool)
-			k3_cppi_desc_pool_destroy(tx_chn->desc_pool);
-
-		if (tx_chn->tx_chn)
-			k3_udma_glue_release_tx_chn(tx_chn->tx_chn);
-
-		/* Assume prueth_cleanup_tx_chns() is called at the
-		 * end after all channel resources are freed
-		 */
-		memset(tx_chn, 0, sizeof(*tx_chn));
-	}
-}
-
-static void prueth_ndev_del_tx_napi(struct prueth_emac *emac, int num)
-{
-	int i;
-
-	for (i = 0; i < num; i++) {
-		struct prueth_tx_chn *tx_chn = &emac->tx_chns[i];
-
-		if (tx_chn->irq)
-			free_irq(tx_chn->irq, tx_chn);
-		netif_napi_del(&tx_chn->napi_tx);
-	}
-}
-
-static void prueth_xmit_free(struct prueth_tx_chn *tx_chn,
-			     struct cppi5_host_desc_t *desc)
-{
-	struct cppi5_host_desc_t *first_desc, *next_desc;
-	dma_addr_t buf_dma, next_desc_dma;
-	u32 buf_dma_len;
-
-	first_desc = desc;
-	next_desc = first_desc;
-
-	cppi5_hdesc_get_obuf(first_desc, &buf_dma, &buf_dma_len);
-	k3_udma_glue_tx_cppi5_to_dma_addr(tx_chn->tx_chn, &buf_dma);
-
-	dma_unmap_single(tx_chn->dma_dev, buf_dma, buf_dma_len,
-			 DMA_TO_DEVICE);
-
-	next_desc_dma = cppi5_hdesc_get_next_hbdesc(first_desc);
-	k3_udma_glue_tx_cppi5_to_dma_addr(tx_chn->tx_chn, &next_desc_dma);
-	while (next_desc_dma) {
-		next_desc = k3_cppi_desc_pool_dma2virt(tx_chn->desc_pool,
-						       next_desc_dma);
-		cppi5_hdesc_get_obuf(next_desc, &buf_dma, &buf_dma_len);
-		k3_udma_glue_tx_cppi5_to_dma_addr(tx_chn->tx_chn, &buf_dma);
-
-		dma_unmap_page(tx_chn->dma_dev, buf_dma, buf_dma_len,
-			       DMA_TO_DEVICE);
-
-		next_desc_dma = cppi5_hdesc_get_next_hbdesc(next_desc);
-		k3_udma_glue_tx_cppi5_to_dma_addr(tx_chn->tx_chn, &next_desc_dma);
-
-		k3_cppi_desc_pool_free(tx_chn->desc_pool, next_desc);
-	}
-
-	k3_cppi_desc_pool_free(tx_chn->desc_pool, first_desc);
-}
-
-static int emac_tx_complete_packets(struct prueth_emac *emac, int chn,
-				    int budget)
-{
-	struct net_device *ndev = emac->ndev;
-	struct cppi5_host_desc_t *desc_tx;
-	struct netdev_queue *netif_txq;
-	struct prueth_tx_chn *tx_chn;
-	unsigned int total_bytes = 0;
-	struct sk_buff *skb;
-	dma_addr_t desc_dma;
-	int res, num_tx = 0;
-	void **swdata;
-
-	tx_chn = &emac->tx_chns[chn];
-
-	while (true) {
-		res = k3_udma_glue_pop_tx_chn(tx_chn->tx_chn, &desc_dma);
-		if (res == -ENODATA)
-			break;
-
-		/* teardown completion */
-		if (cppi5_desc_is_tdcm(desc_dma)) {
-			if (atomic_dec_and_test(&emac->tdown_cnt))
-				complete(&emac->tdown_complete);
-			break;
-		}
-
-		desc_tx = k3_cppi_desc_pool_dma2virt(tx_chn->desc_pool,
-						     desc_dma);
-		swdata = cppi5_hdesc_get_swdata(desc_tx);
-
-		skb = *(swdata);
-		prueth_xmit_free(tx_chn, desc_tx);
-
-		ndev = skb->dev;
-		ndev->stats.tx_packets++;
-		ndev->stats.tx_bytes += skb->len;
-		total_bytes += skb->len;
-		napi_consume_skb(skb, budget);
-		num_tx++;
-	}
-
-	if (!num_tx)
-		return 0;
-
-	netif_txq = netdev_get_tx_queue(ndev, chn);
-	netdev_tx_completed_queue(netif_txq, num_tx, total_bytes);
-
-	if (netif_tx_queue_stopped(netif_txq)) {
-		/* If the TX queue was stopped, wake it now
-		 * if we have enough room.
-		 */
-		__netif_tx_lock(netif_txq, smp_processor_id());
-		if (netif_running(ndev) &&
-		    (k3_cppi_desc_pool_avail(tx_chn->desc_pool) >=
-		     MAX_SKB_FRAGS))
-			netif_tx_wake_queue(netif_txq);
-		__netif_tx_unlock(netif_txq);
-	}
-
-	return num_tx;
-}
-
-static int emac_napi_tx_poll(struct napi_struct *napi_tx, int budget)
-{
-	struct prueth_tx_chn *tx_chn = prueth_napi_to_tx_chn(napi_tx);
-	struct prueth_emac *emac = tx_chn->emac;
-	int num_tx_packets;
-
-	num_tx_packets = emac_tx_complete_packets(emac, tx_chn->id, budget);
-
-	if (num_tx_packets >= budget)
-		return budget;
-
-	if (napi_complete_done(napi_tx, num_tx_packets))
-		enable_irq(tx_chn->irq);
-
-	return num_tx_packets;
-}
-
-static irqreturn_t prueth_tx_irq(int irq, void *dev_id)
-{
-	struct prueth_tx_chn *tx_chn = dev_id;
-
-	disable_irq_nosync(irq);
-	napi_schedule(&tx_chn->napi_tx);
-
-	return IRQ_HANDLED;
-}
-
-static int prueth_ndev_add_tx_napi(struct prueth_emac *emac)
-{
-	struct prueth *prueth = emac->prueth;
-	int i, ret;
-
-	for (i = 0; i < emac->tx_ch_num; i++) {
-		struct prueth_tx_chn *tx_chn = &emac->tx_chns[i];
-
-		netif_napi_add_tx(emac->ndev, &tx_chn->napi_tx, emac_napi_tx_poll);
-		ret = request_irq(tx_chn->irq, prueth_tx_irq,
-				  IRQF_TRIGGER_HIGH, tx_chn->name,
-				  tx_chn);
-		if (ret) {
-			netif_napi_del(&tx_chn->napi_tx);
-			dev_err(prueth->dev, "unable to request TX IRQ %d\n",
-				tx_chn->irq);
-			goto fail;
-		}
-	}
-
-	return 0;
-fail:
-	prueth_ndev_del_tx_napi(emac, i);
-	return ret;
-}
-
-static int prueth_init_tx_chns(struct prueth_emac *emac)
-{
-	static const struct k3_ring_cfg ring_cfg = {
-		.elm_size = K3_RINGACC_RING_ELSIZE_8,
-		.mode = K3_RINGACC_RING_MODE_RING,
-		.flags = 0,
-		.size = PRUETH_MAX_TX_DESC,
-	};
-	struct k3_udma_glue_tx_channel_cfg tx_cfg;
-	struct device *dev = emac->prueth->dev;
-	struct net_device *ndev = emac->ndev;
-	int ret, slice, i;
-	u32 hdesc_size;
-
-	slice = prueth_emac_slice(emac);
-	if (slice < 0)
-		return slice;
-
-	init_completion(&emac->tdown_complete);
-
-	hdesc_size = cppi5_hdesc_calc_size(true, PRUETH_NAV_PS_DATA_SIZE,
-					   PRUETH_NAV_SW_DATA_SIZE);
-	memset(&tx_cfg, 0, sizeof(tx_cfg));
-	tx_cfg.swdata_size = PRUETH_NAV_SW_DATA_SIZE;
-	tx_cfg.tx_cfg = ring_cfg;
-	tx_cfg.txcq_cfg = ring_cfg;
-
-	for (i = 0; i < emac->tx_ch_num; i++) {
-		struct prueth_tx_chn *tx_chn = &emac->tx_chns[i];
-
-		/* To differentiate channels for SLICE0 vs SLICE1 */
-		snprintf(tx_chn->name, sizeof(tx_chn->name),
-			 "tx%d-%d", slice, i);
-
-		tx_chn->emac = emac;
-		tx_chn->id = i;
-		tx_chn->descs_num = PRUETH_MAX_TX_DESC;
-
-		tx_chn->tx_chn =
-			k3_udma_glue_request_tx_chn(dev, tx_chn->name,
-						    &tx_cfg);
-		if (IS_ERR(tx_chn->tx_chn)) {
-			ret = PTR_ERR(tx_chn->tx_chn);
-			tx_chn->tx_chn = NULL;
-			netdev_err(ndev,
-				   "Failed to request tx dma ch: %d\n", ret);
-			goto fail;
-		}
-
-		tx_chn->dma_dev = k3_udma_glue_tx_get_dma_device(tx_chn->tx_chn);
-		tx_chn->desc_pool =
-			k3_cppi_desc_pool_create_name(tx_chn->dma_dev,
-						      tx_chn->descs_num,
-						      hdesc_size,
-						      tx_chn->name);
-		if (IS_ERR(tx_chn->desc_pool)) {
-			ret = PTR_ERR(tx_chn->desc_pool);
-			tx_chn->desc_pool = NULL;
-			netdev_err(ndev, "Failed to create tx pool: %d\n", ret);
-			goto fail;
-		}
-
-		ret = k3_udma_glue_tx_get_irq(tx_chn->tx_chn);
-		if (ret < 0) {
-			netdev_err(ndev, "failed to get tx irq\n");
-			goto fail;
-		}
-		tx_chn->irq = ret;
-
-		snprintf(tx_chn->name, sizeof(tx_chn->name), "%s-tx%d",
-			 dev_name(dev), tx_chn->id);
-	}
-
-	return 0;
-
-fail:
-	prueth_cleanup_tx_chns(emac);
-	return ret;
-}
-
-static int prueth_init_rx_chns(struct prueth_emac *emac,
-			       struct prueth_rx_chn *rx_chn,
-			       char *name, u32 max_rflows,
-			       u32 max_desc_num)
-{
-	struct k3_udma_glue_rx_channel_cfg rx_cfg;
-	struct device *dev = emac->prueth->dev;
-	struct net_device *ndev = emac->ndev;
-	u32 fdqring_id, hdesc_size;
-	int i, ret = 0, slice;
-
-	slice = prueth_emac_slice(emac);
-	if (slice < 0)
-		return slice;
-
-	/* To differentiate channels for SLICE0 vs SLICE1 */
-	snprintf(rx_chn->name, sizeof(rx_chn->name), "%s%d", name, slice);
-
-	hdesc_size = cppi5_hdesc_calc_size(true, PRUETH_NAV_PS_DATA_SIZE,
-					   PRUETH_NAV_SW_DATA_SIZE);
-	memset(&rx_cfg, 0, sizeof(rx_cfg));
-	rx_cfg.swdata_size = PRUETH_NAV_SW_DATA_SIZE;
-	rx_cfg.flow_id_num = max_rflows;
-	rx_cfg.flow_id_base = -1; /* udmax will auto select flow id base */
-
-	/* init all flows */
-	rx_chn->dev = dev;
-	rx_chn->descs_num = max_desc_num;
-
-	rx_chn->rx_chn = k3_udma_glue_request_rx_chn(dev, rx_chn->name,
-						     &rx_cfg);
-	if (IS_ERR(rx_chn->rx_chn)) {
-		ret = PTR_ERR(rx_chn->rx_chn);
-		rx_chn->rx_chn = NULL;
-		netdev_err(ndev, "Failed to request rx dma ch: %d\n", ret);
-		goto fail;
-	}
-
-	rx_chn->dma_dev = k3_udma_glue_rx_get_dma_device(rx_chn->rx_chn);
-	rx_chn->desc_pool = k3_cppi_desc_pool_create_name(rx_chn->dma_dev,
-							  rx_chn->descs_num,
-							  hdesc_size,
-							  rx_chn->name);
-	if (IS_ERR(rx_chn->desc_pool)) {
-		ret = PTR_ERR(rx_chn->desc_pool);
-		rx_chn->desc_pool = NULL;
-		netdev_err(ndev, "Failed to create rx pool: %d\n", ret);
-		goto fail;
-	}
-
-	emac->rx_flow_id_base = k3_udma_glue_rx_get_flow_id_base(rx_chn->rx_chn);
-	netdev_dbg(ndev, "flow id base = %d\n", emac->rx_flow_id_base);
-
-	fdqring_id = K3_RINGACC_RING_ID_ANY;
-	for (i = 0; i < rx_cfg.flow_id_num; i++) {
-		struct k3_ring_cfg rxring_cfg = {
-			.elm_size = K3_RINGACC_RING_ELSIZE_8,
-			.mode = K3_RINGACC_RING_MODE_RING,
-			.flags = 0,
-		};
-		struct k3_ring_cfg fdqring_cfg = {
-			.elm_size = K3_RINGACC_RING_ELSIZE_8,
-			.flags = K3_RINGACC_RING_SHARED,
-		};
-		struct k3_udma_glue_rx_flow_cfg rx_flow_cfg = {
-			.rx_cfg = rxring_cfg,
-			.rxfdq_cfg = fdqring_cfg,
-			.ring_rxq_id = K3_RINGACC_RING_ID_ANY,
-			.src_tag_lo_sel =
-				K3_UDMA_GLUE_SRC_TAG_LO_USE_REMOTE_SRC_TAG,
-		};
-
-		rx_flow_cfg.ring_rxfdq0_id = fdqring_id;
-		rx_flow_cfg.rx_cfg.size = max_desc_num;
-		rx_flow_cfg.rxfdq_cfg.size = max_desc_num;
-		rx_flow_cfg.rxfdq_cfg.mode = emac->prueth->pdata.fdqring_mode;
-
-		ret = k3_udma_glue_rx_flow_init(rx_chn->rx_chn,
-						i, &rx_flow_cfg);
-		if (ret) {
-			netdev_err(ndev, "Failed to init rx flow%d %d\n",
-				   i, ret);
-			goto fail;
-		}
-		if (!i)
-			fdqring_id = k3_udma_glue_rx_flow_get_fdq_id(rx_chn->rx_chn,
-								     i);
-		ret = k3_udma_glue_rx_get_irq(rx_chn->rx_chn, i);
-		if (ret <= 0) {
-			if (!ret)
-				ret = -ENXIO;
-			netdev_err(ndev, "Failed to get rx dma irq");
-			goto fail;
-		}
-		rx_chn->irq[i] = ret;
-	}
-
-	return 0;
-
-fail:
-	prueth_cleanup_rx_chns(emac, rx_chn, max_rflows);
-	return ret;
-}
-
-static int prueth_dma_rx_push(struct prueth_emac *emac,
-			      struct sk_buff *skb,
-			      struct prueth_rx_chn *rx_chn)
-{
-	struct net_device *ndev = emac->ndev;
-	struct cppi5_host_desc_t *desc_rx;
-	u32 pkt_len = skb_tailroom(skb);
-	dma_addr_t desc_dma;
-	dma_addr_t buf_dma;
-	void **swdata;
-
-	desc_rx = k3_cppi_desc_pool_alloc(rx_chn->desc_pool);
-	if (!desc_rx) {
-		netdev_err(ndev, "rx push: failed to allocate descriptor\n");
-		return -ENOMEM;
-	}
-	desc_dma = k3_cppi_desc_pool_virt2dma(rx_chn->desc_pool, desc_rx);
-
-	buf_dma = dma_map_single(rx_chn->dma_dev, skb->data, pkt_len, DMA_FROM_DEVICE);
-	if (unlikely(dma_mapping_error(rx_chn->dma_dev, buf_dma))) {
-		k3_cppi_desc_pool_free(rx_chn->desc_pool, desc_rx);
-		netdev_err(ndev, "rx push: failed to map rx pkt buffer\n");
-		return -EINVAL;
-	}
-
-	cppi5_hdesc_init(desc_rx, CPPI5_INFO0_HDESC_EPIB_PRESENT,
-			 PRUETH_NAV_PS_DATA_SIZE);
-	k3_udma_glue_rx_dma_to_cppi5_addr(rx_chn->rx_chn, &buf_dma);
-	cppi5_hdesc_attach_buf(desc_rx, buf_dma, skb_tailroom(skb), buf_dma, skb_tailroom(skb));
-
-	swdata = cppi5_hdesc_get_swdata(desc_rx);
-	*swdata = skb;
-
-	return k3_udma_glue_push_rx_chn(rx_chn->rx_chn, 0,
-					desc_rx, desc_dma);
-}
-
-static u64 icssg_ts_to_ns(u32 hi_sw, u32 hi, u32 lo, u32 cycle_time_ns)
-{
-	u32 iepcount_lo, iepcount_hi, hi_rollover_count;
-	u64 ns;
-
-	iepcount_lo = lo & GENMASK(19, 0);
-	iepcount_hi = (hi & GENMASK(11, 0)) << 12 | lo >> 20;
-	hi_rollover_count = hi >> 11;
-
-	ns = ((u64)hi_rollover_count) << 23 | (iepcount_hi + hi_sw);
-	ns = ns * cycle_time_ns + iepcount_lo;
-
-	return ns;
-}
-
-static void emac_rx_timestamp(struct prueth_emac *emac,
-			      struct sk_buff *skb, u32 *psdata)
-{
-	struct skb_shared_hwtstamps *ssh;
-	u64 ns;
-
-	u32 hi_sw = readl(emac->prueth->shram.va +
-			  TIMESYNC_FW_WC_COUNT_HI_SW_OFFSET_OFFSET);
-	ns = icssg_ts_to_ns(hi_sw, psdata[1], psdata[0],
-			    IEP_DEFAULT_CYCLE_TIME_NS);
-
-	ssh = skb_hwtstamps(skb);
-	memset(ssh, 0, sizeof(*ssh));
-	ssh->hwtstamp = ns_to_ktime(ns);
-}
-
-static int emac_rx_packet(struct prueth_emac *emac, u32 flow_id)
-{
-	struct prueth_rx_chn *rx_chn = &emac->rx_chns;
-	u32 buf_dma_len, pkt_len, port_id = 0;
-	struct net_device *ndev = emac->ndev;
-	struct cppi5_host_desc_t *desc_rx;
-	struct sk_buff *skb, *new_skb;
-	dma_addr_t desc_dma, buf_dma;
-	void **swdata;
-	u32 *psdata;
-	int ret;
-
-	ret = k3_udma_glue_pop_rx_chn(rx_chn->rx_chn, flow_id, &desc_dma);
-	if (ret) {
-		if (ret != -ENODATA)
-			netdev_err(ndev, "rx pop: failed: %d\n", ret);
-		return ret;
-	}
-
-	if (cppi5_desc_is_tdcm(desc_dma)) /* Teardown ? */
-		return 0;
-
-	desc_rx = k3_cppi_desc_pool_dma2virt(rx_chn->desc_pool, desc_dma);
-
-	swdata = cppi5_hdesc_get_swdata(desc_rx);
-	skb = *swdata;
-
-	psdata = cppi5_hdesc_get_psdata(desc_rx);
-	/* RX HW timestamp */
-	if (emac->rx_ts_enabled)
-		emac_rx_timestamp(emac, skb, psdata);
-
-	cppi5_hdesc_get_obuf(desc_rx, &buf_dma, &buf_dma_len);
-	k3_udma_glue_rx_cppi5_to_dma_addr(rx_chn->rx_chn, &buf_dma);
-	pkt_len = cppi5_hdesc_get_pktlen(desc_rx);
-	/* firmware adds 4 CRC bytes, strip them */
-	pkt_len -= 4;
-	cppi5_desc_get_tags_ids(&desc_rx->hdr, &port_id, NULL);
-
-	dma_unmap_single(rx_chn->dma_dev, buf_dma, buf_dma_len, DMA_FROM_DEVICE);
-	k3_cppi_desc_pool_free(rx_chn->desc_pool, desc_rx);
-
-	skb->dev = ndev;
-	new_skb = netdev_alloc_skb_ip_align(ndev, PRUETH_MAX_PKT_SIZE);
-	/* if allocation fails we drop the packet but push the
-	 * descriptor back to the ring with old skb to prevent a stall
-	 */
-	if (!new_skb) {
-		ndev->stats.rx_dropped++;
-		new_skb = skb;
-	} else {
-		/* send the filled skb up the n/w stack */
-		skb_put(skb, pkt_len);
-		skb->protocol = eth_type_trans(skb, ndev);
-		napi_gro_receive(&emac->napi_rx, skb);
-		ndev->stats.rx_bytes += pkt_len;
-		ndev->stats.rx_packets++;
-	}
-
-	/* queue another RX DMA */
-	ret = prueth_dma_rx_push(emac, new_skb, &emac->rx_chns);
-	if (WARN_ON(ret < 0)) {
-		dev_kfree_skb_any(new_skb);
-		ndev->stats.rx_errors++;
-		ndev->stats.rx_dropped++;
-	}
-
-	return ret;
-}
-
-static void prueth_rx_cleanup(void *data, dma_addr_t desc_dma)
-{
-	struct prueth_rx_chn *rx_chn = data;
-	struct cppi5_host_desc_t *desc_rx;
-	struct sk_buff *skb;
-	dma_addr_t buf_dma;
-	u32 buf_dma_len;
-	void **swdata;
-
-	desc_rx = k3_cppi_desc_pool_dma2virt(rx_chn->desc_pool, desc_dma);
-	swdata = cppi5_hdesc_get_swdata(desc_rx);
-	skb = *swdata;
-	cppi5_hdesc_get_obuf(desc_rx, &buf_dma, &buf_dma_len);
-	k3_udma_glue_rx_cppi5_to_dma_addr(rx_chn->rx_chn, &buf_dma);
-
-	dma_unmap_single(rx_chn->dma_dev, buf_dma, buf_dma_len,
-			 DMA_FROM_DEVICE);
-	k3_cppi_desc_pool_free(rx_chn->desc_pool, desc_rx);
-
-	dev_kfree_skb_any(skb);
-}
-
-=======
->>>>>>> ff2632d7
 static int emac_get_tx_ts(struct prueth_emac *emac,
 			  struct emac_tx_ts_response *rsp)
 {
