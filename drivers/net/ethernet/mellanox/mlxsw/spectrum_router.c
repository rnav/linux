--- conflicted
+++ resolved
@@ -1370,14 +1370,9 @@
 		mlxsw_sp_ipip_entry_ol_down_event(mlxsw_sp, ipip_entry);
 }
 
-<<<<<<< HEAD
-static void mlxsw_sp_nexthop_rif_update(struct mlxsw_sp *mlxsw_sp,
-					struct mlxsw_sp_rif *rif);
-=======
 static void mlxsw_sp_nexthop_rif_migrate(struct mlxsw_sp *mlxsw_sp,
 					 struct mlxsw_sp_rif *old_rif,
 					 struct mlxsw_sp_rif *new_rif);
->>>>>>> ae64f9bd
 static int
 mlxsw_sp_ipip_entry_ol_lb_update(struct mlxsw_sp *mlxsw_sp,
 				 struct mlxsw_sp_ipip_entry *ipip_entry,
@@ -1395,29 +1390,18 @@
 		return PTR_ERR(new_lb_rif);
 	ipip_entry->ol_lb = new_lb_rif;
 
-<<<<<<< HEAD
-	if (keep_encap) {
-		list_splice_init(&old_lb_rif->common.nexthop_list,
-				 &new_lb_rif->common.nexthop_list);
-		mlxsw_sp_nexthop_rif_update(mlxsw_sp, &new_lb_rif->common);
-	}
-=======
 	if (keep_encap)
 		mlxsw_sp_nexthop_rif_migrate(mlxsw_sp, &old_lb_rif->common,
 					     &new_lb_rif->common);
->>>>>>> ae64f9bd
 
 	mlxsw_sp_rif_destroy(&old_lb_rif->common);
 
 	return 0;
 }
 
-<<<<<<< HEAD
-=======
 static void mlxsw_sp_nexthop_rif_update(struct mlxsw_sp *mlxsw_sp,
 					struct mlxsw_sp_rif *rif);
 
->>>>>>> ae64f9bd
 /**
  * Update the offload related to an IPIP entry. This always updates decap, and
  * in addition to that it also:
@@ -1467,11 +1451,6 @@
 {
 	struct mlxsw_sp_ipip_entry *ipip_entry =
 		mlxsw_sp_ipip_entry_find_by_ol_dev(mlxsw_sp, ol_dev);
-<<<<<<< HEAD
-
-	if (!ipip_entry)
-		return 0;
-=======
 	enum mlxsw_sp_l3proto ul_proto;
 	union mlxsw_sp_l3addr saddr;
 	u32 ul_tb_id;
@@ -1493,7 +1472,6 @@
 		return 0;
 	}
 
->>>>>>> ae64f9bd
 	return __mlxsw_sp_ipip_entry_update_tunnel(mlxsw_sp, ipip_entry,
 						   true, false, false, extack);
 }
@@ -2336,7 +2314,6 @@
 static int mlxsw_sp_mp_hash_init(struct mlxsw_sp *mlxsw_sp);
 
 static void mlxsw_sp_router_mp_hash_event_work(struct work_struct *work)
-<<<<<<< HEAD
 {
 	struct mlxsw_sp_netevent_work *net_work =
 		container_of(work, struct mlxsw_sp_netevent_work, work);
@@ -2349,20 +2326,6 @@
 static int mlxsw_sp_router_netevent_event(struct notifier_block *nb,
 					  unsigned long event, void *ptr)
 {
-=======
-{
-	struct mlxsw_sp_netevent_work *net_work =
-		container_of(work, struct mlxsw_sp_netevent_work, work);
-	struct mlxsw_sp *mlxsw_sp = net_work->mlxsw_sp;
-
-	mlxsw_sp_mp_hash_init(mlxsw_sp);
-	kfree(net_work);
-}
-
-static int mlxsw_sp_router_netevent_event(struct notifier_block *nb,
-					  unsigned long event, void *ptr)
-{
->>>>>>> ae64f9bd
 	struct mlxsw_sp_netevent_work *net_work;
 	struct mlxsw_sp_port *mlxsw_sp_port;
 	struct mlxsw_sp_router *router;
@@ -3400,24 +3363,6 @@
 	return ul_dev ? (ul_dev->flags & IFF_UP) : true;
 }
 
-<<<<<<< HEAD
-static int mlxsw_sp_nexthop_ipip_init(struct mlxsw_sp *mlxsw_sp,
-				      struct mlxsw_sp_nexthop *nh,
-				      struct net_device *ol_dev)
-{
-	bool removing;
-
-	if (!nh->nh_grp->gateway || nh->ipip_entry)
-		return 0;
-
-	nh->ipip_entry = mlxsw_sp_ipip_entry_find_by_ol_dev(mlxsw_sp, ol_dev);
-	if (!nh->ipip_entry)
-		return -ENOENT;
-
-	removing = !mlxsw_sp_ipip_netdev_ul_up(ol_dev);
-	__mlxsw_sp_nexthop_neigh_update(nh, removing);
-	return 0;
-=======
 static void mlxsw_sp_nexthop_ipip_init(struct mlxsw_sp *mlxsw_sp,
 				       struct mlxsw_sp_nexthop *nh,
 				       struct mlxsw_sp_ipip_entry *ipip_entry)
@@ -3431,7 +3376,6 @@
 	removing = !mlxsw_sp_ipip_netdev_ul_up(ipip_entry->ol_dev);
 	__mlxsw_sp_nexthop_neigh_update(nh, removing);
 	mlxsw_sp_nexthop_rif_init(nh, &ipip_entry->ol_lb->common);
->>>>>>> ae64f9bd
 }
 
 static void mlxsw_sp_nexthop_ipip_fini(struct mlxsw_sp *mlxsw_sp,
@@ -3482,17 +3426,6 @@
 	struct mlxsw_sp_rif *rif;
 	int err;
 
-<<<<<<< HEAD
-	if (mlxsw_sp_nexthop4_ipip_type(mlxsw_sp, fib_nh, &ipipt) &&
-	    router->ipip_ops_arr[ipipt]->can_offload(mlxsw_sp, dev,
-						     MLXSW_SP_L3_PROTO_IPV4)) {
-		nh->type = MLXSW_SP_NEXTHOP_TYPE_IPIP;
-		err = mlxsw_sp_nexthop_ipip_init(mlxsw_sp, nh, dev);
-		if (err)
-			return err;
-		mlxsw_sp_nexthop_rif_init(nh, &nh->ipip_entry->ol_lb->common);
-		return 0;
-=======
 	ipip_entry = mlxsw_sp_ipip_entry_find_by_ol_dev(mlxsw_sp, dev);
 	if (ipip_entry) {
 		ipip_ops = mlxsw_sp->router->ipip_ops_arr[ipip_entry->ipipt];
@@ -3502,7 +3435,6 @@
 			mlxsw_sp_nexthop_ipip_init(mlxsw_sp, nh, ipip_entry);
 			return 0;
 		}
->>>>>>> ae64f9bd
 	}
 
 	nh->type = MLXSW_SP_NEXTHOP_TYPE_ETH;
@@ -3628,8 +3560,6 @@
 		__mlxsw_sp_nexthop_neigh_update(nh, removing);
 		mlxsw_sp_nexthop_group_refresh(mlxsw_sp, nh->nh_grp);
 	}
-<<<<<<< HEAD
-=======
 }
 
 static void mlxsw_sp_nexthop_rif_migrate(struct mlxsw_sp *mlxsw_sp,
@@ -3642,7 +3572,6 @@
 	list_for_each_entry(nh, &new_rif->nexthop_list, rif_list_node)
 		nh->rif = new_rif;
 	mlxsw_sp_nexthop_rif_update(mlxsw_sp, new_rif);
->>>>>>> ae64f9bd
 }
 
 static void mlxsw_sp_nexthop_rif_gone_sync(struct mlxsw_sp *mlxsw_sp,
@@ -4800,17 +4729,6 @@
 	struct mlxsw_sp_rif *rif;
 	int err;
 
-<<<<<<< HEAD
-	if (mlxsw_sp_nexthop6_ipip_type(mlxsw_sp, rt, &ipipt) &&
-	    router->ipip_ops_arr[ipipt]->can_offload(mlxsw_sp, dev,
-						     MLXSW_SP_L3_PROTO_IPV6)) {
-		nh->type = MLXSW_SP_NEXTHOP_TYPE_IPIP;
-		err = mlxsw_sp_nexthop_ipip_init(mlxsw_sp, nh, dev);
-		if (err)
-			return err;
-		mlxsw_sp_nexthop_rif_init(nh, &nh->ipip_entry->ol_lb->common);
-		return 0;
-=======
 	ipip_entry = mlxsw_sp_ipip_entry_find_by_ol_dev(mlxsw_sp, dev);
 	if (ipip_entry) {
 		ipip_ops = mlxsw_sp->router->ipip_ops_arr[ipip_entry->ipipt];
@@ -4820,7 +4738,6 @@
 			mlxsw_sp_nexthop_ipip_init(mlxsw_sp, nh, ipip_entry);
 			return 0;
 		}
->>>>>>> ae64f9bd
 	}
 
 	nh->type = MLXSW_SP_NEXTHOP_TYPE_ETH;
