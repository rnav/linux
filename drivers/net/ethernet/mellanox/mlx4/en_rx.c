--- conflicted
+++ resolved
@@ -691,8 +691,6 @@
 
 	if (unlikely(!(_ctx->dev->features & NETIF_F_RXHASH)))
 		return -ENODATA;
-<<<<<<< HEAD
-=======
 
 	*hash = be32_to_cpu(cqe->immed_rss_invalid);
 	status = cqe->status;
@@ -708,7 +706,6 @@
 			xht |= XDP_RSS_L3_DYNHDR;
 	}
 	*rss_type = xht;
->>>>>>> af67688d
 
 	return 0;
 }
