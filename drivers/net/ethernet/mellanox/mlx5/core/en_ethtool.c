--- conflicted
+++ resolved
@@ -663,12 +663,7 @@
 	new_channels.params = priv->channels.params;
 	new_channels.params.num_channels = count;
 	if (!netif_is_rxfh_configured(priv->netdev))
-<<<<<<< HEAD
-		mlx5e_build_default_indir_rqt(priv->mdev,
-					      new_channels.params.indirection_rqt,
-=======
 		mlx5e_build_default_indir_rqt(new_channels.params.indirection_rqt,
->>>>>>> a2bc8dea
 					      MLX5E_INDIR_RQT_SIZE, count);
 
 	if (!test_bit(MLX5E_STATE_OPENED, &priv->state)) {
