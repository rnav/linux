--- conflicted
+++ resolved
@@ -454,38 +454,6 @@
 	    !test_bit(__ICE_CFG_BUSY, pf->state)) {
 		ice_do_reset(pf, reset_type);
 	}
-<<<<<<< HEAD
-}
-
-/**
- * ice_watchdog_subtask - periodic tasks not using event driven scheduling
- * @pf: board private structure
- */
-static void ice_watchdog_subtask(struct ice_pf *pf)
-{
-	int i;
-
-	/* if interface is down do nothing */
-	if (test_bit(__ICE_DOWN, pf->state) ||
-	    test_bit(__ICE_CFG_BUSY, pf->state))
-		return;
-
-	/* make sure we don't do these things too often */
-	if (time_before(jiffies,
-			pf->serv_tmr_prev + pf->serv_tmr_period))
-		return;
-
-	pf->serv_tmr_prev = jiffies;
-
-	/* Update the stats for active netdevs so the network stack
-	 * can look at updated numbers whenever it cares to
-	 */
-	ice_update_pf_stats(pf);
-	for (i = 0; i < pf->num_alloc_vsi; i++)
-		if (pf->vsi[i] && pf->vsi[i]->netdev)
-			ice_update_vsi_stats(pf->vsi[i]);
-=======
->>>>>>> 9f51ae62
 }
 
 /**
@@ -784,12 +752,6 @@
 		case ice_aqc_opc_fw_logging:
 			ice_output_fw_log(hw, &event.desc, event.msg_buf);
 			break;
-		case ice_mbx_opc_send_msg_to_pf:
-			ice_vc_process_vf_msg(pf, &event);
-			break;
-		case ice_aqc_opc_fw_logging:
-			ice_output_fw_log(hw, &event.desc, event.msg_buf);
-			break;
 		default:
 			dev_dbg(&pf->pdev->dev,
 				"%s Receive Queue unknown event 0x%04x ignored\n",
@@ -2247,15 +2209,9 @@
  *   Class, Class Mask, private data (not used) }
  */
 static const struct pci_device_id ice_pci_tbl[] = {
-<<<<<<< HEAD
-	{ PCI_VDEVICE(INTEL, ICE_DEV_ID_C810_BACKPLANE), 0 },
-	{ PCI_VDEVICE(INTEL, ICE_DEV_ID_C810_QSFP), 0 },
-	{ PCI_VDEVICE(INTEL, ICE_DEV_ID_C810_SFP), 0 },
-=======
 	{ PCI_VDEVICE(INTEL, ICE_DEV_ID_E810C_BACKPLANE), 0 },
 	{ PCI_VDEVICE(INTEL, ICE_DEV_ID_E810C_QSFP), 0 },
 	{ PCI_VDEVICE(INTEL, ICE_DEV_ID_E810C_SFP), 0 },
->>>>>>> 9f51ae62
 	/* required last entry */
 	{ 0, }
 };
