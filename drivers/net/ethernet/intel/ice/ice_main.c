// SPDX-License-Identifier: GPL-2.0
/* Copyright (c) 2018, Intel Corporation. */

/* Intel(R) Ethernet Connection E800 Series Linux Driver */

#define pr_fmt(fmt) KBUILD_MODNAME ": " fmt

#include <generated/utsrelease.h>
#include "ice.h"
#include "ice_base.h"
#include "ice_lib.h"
#include "ice_fltr.h"
#include "ice_dcb_lib.h"
#include "ice_dcb_nl.h"
#include "ice_devlink.h"
/* Including ice_trace.h with CREATE_TRACE_POINTS defined will generate the
 * ice tracepoint functions. This must be done exactly once across the
 * ice driver.
 */
#define CREATE_TRACE_POINTS
#include "ice_trace.h"
#include "ice_eswitch.h"
#include "ice_tc_lib.h"

#define DRV_SUMMARY	"Intel(R) Ethernet Connection E800 Series Linux Driver"
static const char ice_driver_string[] = DRV_SUMMARY;
static const char ice_copyright[] = "Copyright (c) 2018, Intel Corporation.";

/* DDP Package file located in firmware search paths (e.g. /lib/firmware/) */
#define ICE_DDP_PKG_PATH	"intel/ice/ddp/"
#define ICE_DDP_PKG_FILE	ICE_DDP_PKG_PATH "ice.pkg"

MODULE_AUTHOR("Intel Corporation, <linux.nics@intel.com>");
MODULE_DESCRIPTION(DRV_SUMMARY);
MODULE_LICENSE("GPL v2");
MODULE_FIRMWARE(ICE_DDP_PKG_FILE);

static int debug = -1;
module_param(debug, int, 0644);
#ifndef CONFIG_DYNAMIC_DEBUG
MODULE_PARM_DESC(debug, "netif level (0=none,...,16=all), hw debug_mask (0x8XXXXXXX)");
#else
MODULE_PARM_DESC(debug, "netif level (0=none,...,16=all)");
#endif /* !CONFIG_DYNAMIC_DEBUG */

static DEFINE_IDA(ice_aux_ida);
DEFINE_STATIC_KEY_FALSE(ice_xdp_locking_key);
EXPORT_SYMBOL(ice_xdp_locking_key);

static struct workqueue_struct *ice_wq;
static const struct net_device_ops ice_netdev_safe_mode_ops;
static const struct net_device_ops ice_netdev_ops;

static void ice_rebuild(struct ice_pf *pf, enum ice_reset_req reset_type);

static void ice_vsi_release_all(struct ice_pf *pf);

static int ice_rebuild_channels(struct ice_pf *pf);
static void ice_remove_q_channels(struct ice_vsi *vsi, bool rem_adv_fltr);

static int
ice_indr_setup_tc_cb(struct net_device *netdev, struct Qdisc *sch,
		     void *cb_priv, enum tc_setup_type type, void *type_data,
		     void *data,
		     void (*cleanup)(struct flow_block_cb *block_cb));

bool netif_is_ice(struct net_device *dev)
{
	return dev && (dev->netdev_ops == &ice_netdev_ops);
}

/**
 * ice_get_tx_pending - returns number of Tx descriptors not processed
 * @ring: the ring of descriptors
 */
static u16 ice_get_tx_pending(struct ice_tx_ring *ring)
{
	u16 head, tail;

	head = ring->next_to_clean;
	tail = ring->next_to_use;

	if (head != tail)
		return (head < tail) ?
			tail - head : (tail + ring->count - head);
	return 0;
}

/**
 * ice_check_for_hang_subtask - check for and recover hung queues
 * @pf: pointer to PF struct
 */
static void ice_check_for_hang_subtask(struct ice_pf *pf)
{
	struct ice_vsi *vsi = NULL;
	struct ice_hw *hw;
	unsigned int i;
	int packets;
	u32 v;

	ice_for_each_vsi(pf, v)
		if (pf->vsi[v] && pf->vsi[v]->type == ICE_VSI_PF) {
			vsi = pf->vsi[v];
			break;
		}

	if (!vsi || test_bit(ICE_VSI_DOWN, vsi->state))
		return;

	if (!(vsi->netdev && netif_carrier_ok(vsi->netdev)))
		return;

	hw = &vsi->back->hw;

	ice_for_each_txq(vsi, i) {
		struct ice_tx_ring *tx_ring = vsi->tx_rings[i];

		if (!tx_ring)
			continue;
		if (ice_ring_ch_enabled(tx_ring))
			continue;

		if (tx_ring->desc) {
			/* If packet counter has not changed the queue is
			 * likely stalled, so force an interrupt for this
			 * queue.
			 *
			 * prev_pkt would be negative if there was no
			 * pending work.
			 */
			packets = tx_ring->stats.pkts & INT_MAX;
			if (tx_ring->tx_stats.prev_pkt == packets) {
				/* Trigger sw interrupt to revive the queue */
				ice_trigger_sw_intr(hw, tx_ring->q_vector);
				continue;
			}

			/* Memory barrier between read of packet count and call
			 * to ice_get_tx_pending()
			 */
			smp_rmb();
			tx_ring->tx_stats.prev_pkt =
			    ice_get_tx_pending(tx_ring) ? packets : -1;
		}
	}
}

/**
 * ice_init_mac_fltr - Set initial MAC filters
 * @pf: board private structure
 *
 * Set initial set of MAC filters for PF VSI; configure filters for permanent
 * address and broadcast address. If an error is encountered, netdevice will be
 * unregistered.
 */
static int ice_init_mac_fltr(struct ice_pf *pf)
{
	struct ice_vsi *vsi;
	u8 *perm_addr;

	vsi = ice_get_main_vsi(pf);
	if (!vsi)
		return -EINVAL;

	perm_addr = vsi->port_info->mac.perm_addr;
	return ice_fltr_add_mac_and_broadcast(vsi, perm_addr, ICE_FWD_TO_VSI);
}

/**
 * ice_add_mac_to_sync_list - creates list of MAC addresses to be synced
 * @netdev: the net device on which the sync is happening
 * @addr: MAC address to sync
 *
 * This is a callback function which is called by the in kernel device sync
 * functions (like __dev_uc_sync, __dev_mc_sync, etc). This function only
 * populates the tmp_sync_list, which is later used by ice_add_mac to add the
 * MAC filters from the hardware.
 */
static int ice_add_mac_to_sync_list(struct net_device *netdev, const u8 *addr)
{
	struct ice_netdev_priv *np = netdev_priv(netdev);
	struct ice_vsi *vsi = np->vsi;

	if (ice_fltr_add_mac_to_list(vsi, &vsi->tmp_sync_list, addr,
				     ICE_FWD_TO_VSI))
		return -EINVAL;

	return 0;
}

/**
 * ice_add_mac_to_unsync_list - creates list of MAC addresses to be unsynced
 * @netdev: the net device on which the unsync is happening
 * @addr: MAC address to unsync
 *
 * This is a callback function which is called by the in kernel device unsync
 * functions (like __dev_uc_unsync, __dev_mc_unsync, etc). This function only
 * populates the tmp_unsync_list, which is later used by ice_remove_mac to
 * delete the MAC filters from the hardware.
 */
static int ice_add_mac_to_unsync_list(struct net_device *netdev, const u8 *addr)
{
	struct ice_netdev_priv *np = netdev_priv(netdev);
	struct ice_vsi *vsi = np->vsi;

	/* Under some circumstances, we might receive a request to delete our
	 * own device address from our uc list. Because we store the device
	 * address in the VSI's MAC filter list, we need to ignore such
	 * requests and not delete our device address from this list.
	 */
	if (ether_addr_equal(addr, netdev->dev_addr))
		return 0;

	if (ice_fltr_add_mac_to_list(vsi, &vsi->tmp_unsync_list, addr,
				     ICE_FWD_TO_VSI))
		return -EINVAL;

	return 0;
}

/**
 * ice_vsi_fltr_changed - check if filter state changed
 * @vsi: VSI to be checked
 *
 * returns true if filter state has changed, false otherwise.
 */
static bool ice_vsi_fltr_changed(struct ice_vsi *vsi)
{
	return test_bit(ICE_VSI_UMAC_FLTR_CHANGED, vsi->state) ||
	       test_bit(ICE_VSI_MMAC_FLTR_CHANGED, vsi->state) ||
	       test_bit(ICE_VSI_VLAN_FLTR_CHANGED, vsi->state);
}

/**
 * ice_set_promisc - Enable promiscuous mode for a given PF
 * @vsi: the VSI being configured
 * @promisc_m: mask of promiscuous config bits
 *
 */
static int ice_set_promisc(struct ice_vsi *vsi, u8 promisc_m)
{
	int status;

	if (vsi->type != ICE_VSI_PF)
		return 0;

	if (vsi->num_vlan > 1)
		status = ice_fltr_set_vlan_vsi_promisc(&vsi->back->hw, vsi, promisc_m);
	else
		status = ice_fltr_set_vsi_promisc(&vsi->back->hw, vsi->idx, promisc_m, 0);
	return status;
}

/**
 * ice_clear_promisc - Disable promiscuous mode for a given PF
 * @vsi: the VSI being configured
 * @promisc_m: mask of promiscuous config bits
 *
 */
static int ice_clear_promisc(struct ice_vsi *vsi, u8 promisc_m)
{
	int status;

	if (vsi->type != ICE_VSI_PF)
		return 0;

	if (vsi->num_vlan > 1)
		status = ice_fltr_clear_vlan_vsi_promisc(&vsi->back->hw, vsi, promisc_m);
	else
		status = ice_fltr_clear_vsi_promisc(&vsi->back->hw, vsi->idx, promisc_m, 0);
	return status;
}

/**
 * ice_vsi_sync_fltr - Update the VSI filter list to the HW
 * @vsi: ptr to the VSI
 *
 * Push any outstanding VSI filter changes through the AdminQ.
 */
static int ice_vsi_sync_fltr(struct ice_vsi *vsi)
{
	struct device *dev = ice_pf_to_dev(vsi->back);
	struct net_device *netdev = vsi->netdev;
	bool promisc_forced_on = false;
	struct ice_pf *pf = vsi->back;
	struct ice_hw *hw = &pf->hw;
	u32 changed_flags = 0;
	u8 promisc_m;
	int err;

	if (!vsi->netdev)
		return -EINVAL;

	while (test_and_set_bit(ICE_CFG_BUSY, vsi->state))
		usleep_range(1000, 2000);

	changed_flags = vsi->current_netdev_flags ^ vsi->netdev->flags;
	vsi->current_netdev_flags = vsi->netdev->flags;

	INIT_LIST_HEAD(&vsi->tmp_sync_list);
	INIT_LIST_HEAD(&vsi->tmp_unsync_list);

	if (ice_vsi_fltr_changed(vsi)) {
		clear_bit(ICE_VSI_UMAC_FLTR_CHANGED, vsi->state);
		clear_bit(ICE_VSI_MMAC_FLTR_CHANGED, vsi->state);
		clear_bit(ICE_VSI_VLAN_FLTR_CHANGED, vsi->state);

		/* grab the netdev's addr_list_lock */
		netif_addr_lock_bh(netdev);
		__dev_uc_sync(netdev, ice_add_mac_to_sync_list,
			      ice_add_mac_to_unsync_list);
		__dev_mc_sync(netdev, ice_add_mac_to_sync_list,
			      ice_add_mac_to_unsync_list);
		/* our temp lists are populated. release lock */
		netif_addr_unlock_bh(netdev);
	}

	/* Remove MAC addresses in the unsync list */
	err = ice_fltr_remove_mac_list(vsi, &vsi->tmp_unsync_list);
	ice_fltr_free_list(dev, &vsi->tmp_unsync_list);
	if (err) {
		netdev_err(netdev, "Failed to delete MAC filters\n");
		/* if we failed because of alloc failures, just bail */
		if (err == -ENOMEM)
			goto out;
	}

	/* Add MAC addresses in the sync list */
	err = ice_fltr_add_mac_list(vsi, &vsi->tmp_sync_list);
	ice_fltr_free_list(dev, &vsi->tmp_sync_list);
	/* If filter is added successfully or already exists, do not go into
	 * 'if' condition and report it as error. Instead continue processing
	 * rest of the function.
	 */
	if (err && err != -EEXIST) {
		netdev_err(netdev, "Failed to add MAC filters\n");
		/* If there is no more space for new umac filters, VSI
		 * should go into promiscuous mode. There should be some
		 * space reserved for promiscuous filters.
		 */
		if (hw->adminq.sq_last_status == ICE_AQ_RC_ENOSPC &&
		    !test_and_set_bit(ICE_FLTR_OVERFLOW_PROMISC,
				      vsi->state)) {
			promisc_forced_on = true;
			netdev_warn(netdev, "Reached MAC filter limit, forcing promisc mode on VSI %d\n",
				    vsi->vsi_num);
		} else {
			goto out;
		}
	}
	err = 0;
	/* check for changes in promiscuous modes */
	if (changed_flags & IFF_ALLMULTI) {
		if (vsi->current_netdev_flags & IFF_ALLMULTI) {
			if (vsi->num_vlan > 1)
				promisc_m = ICE_MCAST_VLAN_PROMISC_BITS;
			else
				promisc_m = ICE_MCAST_PROMISC_BITS;

			err = ice_set_promisc(vsi, promisc_m);
			if (err) {
				netdev_err(netdev, "Error setting Multicast promiscuous mode on VSI %i\n",
					   vsi->vsi_num);
				vsi->current_netdev_flags &= ~IFF_ALLMULTI;
				goto out_promisc;
			}
		} else {
			/* !(vsi->current_netdev_flags & IFF_ALLMULTI) */
			if (vsi->num_vlan > 1)
				promisc_m = ICE_MCAST_VLAN_PROMISC_BITS;
			else
				promisc_m = ICE_MCAST_PROMISC_BITS;

			err = ice_clear_promisc(vsi, promisc_m);
			if (err) {
				netdev_err(netdev, "Error clearing Multicast promiscuous mode on VSI %i\n",
					   vsi->vsi_num);
				vsi->current_netdev_flags |= IFF_ALLMULTI;
				goto out_promisc;
			}
		}
	}

	if (((changed_flags & IFF_PROMISC) || promisc_forced_on) ||
	    test_bit(ICE_VSI_PROMISC_CHANGED, vsi->state)) {
		clear_bit(ICE_VSI_PROMISC_CHANGED, vsi->state);
		if (vsi->current_netdev_flags & IFF_PROMISC) {
			/* Apply Rx filter rule to get traffic from wire */
			if (!ice_is_dflt_vsi_in_use(pf->first_sw)) {
				err = ice_set_dflt_vsi(pf->first_sw, vsi);
				if (err && err != -EEXIST) {
					netdev_err(netdev, "Error %d setting default VSI %i Rx rule\n",
						   err, vsi->vsi_num);
					vsi->current_netdev_flags &=
						~IFF_PROMISC;
					goto out_promisc;
				}
				err = 0;
				ice_cfg_vlan_pruning(vsi, false);
			}
		} else {
			/* Clear Rx filter to remove traffic from wire */
			if (ice_is_vsi_dflt_vsi(pf->first_sw, vsi)) {
				err = ice_clear_dflt_vsi(pf->first_sw);
				if (err) {
					netdev_err(netdev, "Error %d clearing default VSI %i Rx rule\n",
						   err, vsi->vsi_num);
					vsi->current_netdev_flags |=
						IFF_PROMISC;
					goto out_promisc;
				}
				if (vsi->num_vlan > 1)
					ice_cfg_vlan_pruning(vsi, true);
			}
		}
	}
	goto exit;

out_promisc:
	set_bit(ICE_VSI_PROMISC_CHANGED, vsi->state);
	goto exit;
out:
	/* if something went wrong then set the changed flag so we try again */
	set_bit(ICE_VSI_UMAC_FLTR_CHANGED, vsi->state);
	set_bit(ICE_VSI_MMAC_FLTR_CHANGED, vsi->state);
exit:
	clear_bit(ICE_CFG_BUSY, vsi->state);
	return err;
}

/**
 * ice_sync_fltr_subtask - Sync the VSI filter list with HW
 * @pf: board private structure
 */
static void ice_sync_fltr_subtask(struct ice_pf *pf)
{
	int v;

	if (!pf || !(test_bit(ICE_FLAG_FLTR_SYNC, pf->flags)))
		return;

	clear_bit(ICE_FLAG_FLTR_SYNC, pf->flags);

	ice_for_each_vsi(pf, v)
		if (pf->vsi[v] && ice_vsi_fltr_changed(pf->vsi[v]) &&
		    ice_vsi_sync_fltr(pf->vsi[v])) {
			/* come back and try again later */
			set_bit(ICE_FLAG_FLTR_SYNC, pf->flags);
			break;
		}
}

/**
 * ice_pf_dis_all_vsi - Pause all VSIs on a PF
 * @pf: the PF
 * @locked: is the rtnl_lock already held
 */
static void ice_pf_dis_all_vsi(struct ice_pf *pf, bool locked)
{
	int node;
	int v;

	ice_for_each_vsi(pf, v)
		if (pf->vsi[v])
			ice_dis_vsi(pf->vsi[v], locked);

	for (node = 0; node < ICE_MAX_PF_AGG_NODES; node++)
		pf->pf_agg_node[node].num_vsis = 0;

	for (node = 0; node < ICE_MAX_VF_AGG_NODES; node++)
		pf->vf_agg_node[node].num_vsis = 0;
}

/**
 * ice_clear_sw_switch_recipes - clear switch recipes
 * @pf: board private structure
 *
 * Mark switch recipes as not created in sw structures. There are cases where
 * rules (especially advanced rules) need to be restored, either re-read from
 * hardware or added again. For example after the reset. 'recp_created' flag
 * prevents from doing that and need to be cleared upfront.
 */
static void ice_clear_sw_switch_recipes(struct ice_pf *pf)
{
	struct ice_sw_recipe *recp;
	u8 i;

	recp = pf->hw.switch_info->recp_list;
	for (i = 0; i < ICE_MAX_NUM_RECIPES; i++)
		recp[i].recp_created = false;
}

/**
 * ice_prepare_for_reset - prep for reset
 * @pf: board private structure
 * @reset_type: reset type requested
 *
 * Inform or close all dependent features in prep for reset.
 */
static void
ice_prepare_for_reset(struct ice_pf *pf, enum ice_reset_req reset_type)
{
	struct ice_hw *hw = &pf->hw;
	struct ice_vsi *vsi;
	unsigned int i;

	dev_dbg(ice_pf_to_dev(pf), "reset_type=%d\n", reset_type);

	/* already prepared for reset */
	if (test_bit(ICE_PREPARED_FOR_RESET, pf->state))
		return;

	ice_unplug_aux_dev(pf);

	/* Notify VFs of impending reset */
	if (ice_check_sq_alive(hw, &hw->mailboxq))
		ice_vc_notify_reset(pf);

	/* Disable VFs until reset is completed */
	ice_for_each_vf(pf, i)
		ice_set_vf_state_qs_dis(&pf->vf[i]);

	if (ice_is_eswitch_mode_switchdev(pf)) {
		if (reset_type != ICE_RESET_PFR)
			ice_clear_sw_switch_recipes(pf);
	}

	/* release ADQ specific HW and SW resources */
	vsi = ice_get_main_vsi(pf);
	if (!vsi)
		goto skip;

	/* to be on safe side, reset orig_rss_size so that normal flow
	 * of deciding rss_size can take precedence
	 */
	vsi->orig_rss_size = 0;

	if (test_bit(ICE_FLAG_TC_MQPRIO, pf->flags)) {
		if (reset_type == ICE_RESET_PFR) {
			vsi->old_ena_tc = vsi->all_enatc;
			vsi->old_numtc = vsi->all_numtc;
		} else {
			ice_remove_q_channels(vsi, true);

			/* for other reset type, do not support channel rebuild
			 * hence reset needed info
			 */
			vsi->old_ena_tc = 0;
			vsi->all_enatc = 0;
			vsi->old_numtc = 0;
			vsi->all_numtc = 0;
			vsi->req_txq = 0;
			vsi->req_rxq = 0;
			clear_bit(ICE_FLAG_TC_MQPRIO, pf->flags);
			memset(&vsi->mqprio_qopt, 0, sizeof(vsi->mqprio_qopt));
		}
	}
skip:

	/* clear SW filtering DB */
	ice_clear_hw_tbls(hw);
	/* disable the VSIs and their queues that are not already DOWN */
	ice_pf_dis_all_vsi(pf, false);

	if (test_bit(ICE_FLAG_PTP_SUPPORTED, pf->flags))
		ice_ptp_prepare_for_reset(pf);

	if (hw->port_info)
		ice_sched_clear_port(hw->port_info);

	ice_shutdown_all_ctrlq(hw);

	set_bit(ICE_PREPARED_FOR_RESET, pf->state);
}

/**
 * ice_do_reset - Initiate one of many types of resets
 * @pf: board private structure
 * @reset_type: reset type requested before this function was called.
 */
static void ice_do_reset(struct ice_pf *pf, enum ice_reset_req reset_type)
{
	struct device *dev = ice_pf_to_dev(pf);
	struct ice_hw *hw = &pf->hw;

	dev_dbg(dev, "reset_type 0x%x requested\n", reset_type);

	ice_prepare_for_reset(pf, reset_type);

	/* trigger the reset */
	if (ice_reset(hw, reset_type)) {
		dev_err(dev, "reset %d failed\n", reset_type);
		set_bit(ICE_RESET_FAILED, pf->state);
		clear_bit(ICE_RESET_OICR_RECV, pf->state);
		clear_bit(ICE_PREPARED_FOR_RESET, pf->state);
		clear_bit(ICE_PFR_REQ, pf->state);
		clear_bit(ICE_CORER_REQ, pf->state);
		clear_bit(ICE_GLOBR_REQ, pf->state);
		wake_up(&pf->reset_wait_queue);
		return;
	}

	/* PFR is a bit of a special case because it doesn't result in an OICR
	 * interrupt. So for PFR, rebuild after the reset and clear the reset-
	 * associated state bits.
	 */
	if (reset_type == ICE_RESET_PFR) {
		pf->pfr_count++;
		ice_rebuild(pf, reset_type);
		clear_bit(ICE_PREPARED_FOR_RESET, pf->state);
		clear_bit(ICE_PFR_REQ, pf->state);
		wake_up(&pf->reset_wait_queue);
		ice_reset_all_vfs(pf, true);
	}
}

/**
 * ice_reset_subtask - Set up for resetting the device and driver
 * @pf: board private structure
 */
static void ice_reset_subtask(struct ice_pf *pf)
{
	enum ice_reset_req reset_type = ICE_RESET_INVAL;

	/* When a CORER/GLOBR/EMPR is about to happen, the hardware triggers an
	 * OICR interrupt. The OICR handler (ice_misc_intr) determines what type
	 * of reset is pending and sets bits in pf->state indicating the reset
	 * type and ICE_RESET_OICR_RECV. So, if the latter bit is set
	 * prepare for pending reset if not already (for PF software-initiated
	 * global resets the software should already be prepared for it as
	 * indicated by ICE_PREPARED_FOR_RESET; for global resets initiated
	 * by firmware or software on other PFs, that bit is not set so prepare
	 * for the reset now), poll for reset done, rebuild and return.
	 */
	if (test_bit(ICE_RESET_OICR_RECV, pf->state)) {
		/* Perform the largest reset requested */
		if (test_and_clear_bit(ICE_CORER_RECV, pf->state))
			reset_type = ICE_RESET_CORER;
		if (test_and_clear_bit(ICE_GLOBR_RECV, pf->state))
			reset_type = ICE_RESET_GLOBR;
		if (test_and_clear_bit(ICE_EMPR_RECV, pf->state))
			reset_type = ICE_RESET_EMPR;
		/* return if no valid reset type requested */
		if (reset_type == ICE_RESET_INVAL)
			return;
		ice_prepare_for_reset(pf, reset_type);

		/* make sure we are ready to rebuild */
		if (ice_check_reset(&pf->hw)) {
			set_bit(ICE_RESET_FAILED, pf->state);
		} else {
			/* done with reset. start rebuild */
			pf->hw.reset_ongoing = false;
			ice_rebuild(pf, reset_type);
			/* clear bit to resume normal operations, but
			 * ICE_NEEDS_RESTART bit is set in case rebuild failed
			 */
			clear_bit(ICE_RESET_OICR_RECV, pf->state);
			clear_bit(ICE_PREPARED_FOR_RESET, pf->state);
			clear_bit(ICE_PFR_REQ, pf->state);
			clear_bit(ICE_CORER_REQ, pf->state);
			clear_bit(ICE_GLOBR_REQ, pf->state);
			wake_up(&pf->reset_wait_queue);
			ice_reset_all_vfs(pf, true);
		}

		return;
	}

	/* No pending resets to finish processing. Check for new resets */
	if (test_bit(ICE_PFR_REQ, pf->state))
		reset_type = ICE_RESET_PFR;
	if (test_bit(ICE_CORER_REQ, pf->state))
		reset_type = ICE_RESET_CORER;
	if (test_bit(ICE_GLOBR_REQ, pf->state))
		reset_type = ICE_RESET_GLOBR;
	/* If no valid reset type requested just return */
	if (reset_type == ICE_RESET_INVAL)
		return;

	/* reset if not already down or busy */
	if (!test_bit(ICE_DOWN, pf->state) &&
	    !test_bit(ICE_CFG_BUSY, pf->state)) {
		ice_do_reset(pf, reset_type);
	}
}

/**
 * ice_print_topo_conflict - print topology conflict message
 * @vsi: the VSI whose topology status is being checked
 */
static void ice_print_topo_conflict(struct ice_vsi *vsi)
{
	switch (vsi->port_info->phy.link_info.topo_media_conflict) {
	case ICE_AQ_LINK_TOPO_CONFLICT:
	case ICE_AQ_LINK_MEDIA_CONFLICT:
	case ICE_AQ_LINK_TOPO_UNREACH_PRT:
	case ICE_AQ_LINK_TOPO_UNDRUTIL_PRT:
	case ICE_AQ_LINK_TOPO_UNDRUTIL_MEDIA:
		netdev_info(vsi->netdev, "Potential misconfiguration of the Ethernet port detected. If it was not intended, please use the Intel (R) Ethernet Port Configuration Tool to address the issue.\n");
		break;
	case ICE_AQ_LINK_TOPO_UNSUPP_MEDIA:
		if (test_bit(ICE_FLAG_LINK_LENIENT_MODE_ENA, vsi->back->flags))
			netdev_warn(vsi->netdev, "An unsupported module type was detected. Refer to the Intel(R) Ethernet Adapters and Devices User Guide for a list of supported modules\n");
		else
			netdev_err(vsi->netdev, "Rx/Tx is disabled on this device because an unsupported module type was detected. Refer to the Intel(R) Ethernet Adapters and Devices User Guide for a list of supported modules.\n");
		break;
	default:
		break;
	}
}

/**
 * ice_print_link_msg - print link up or down message
 * @vsi: the VSI whose link status is being queried
 * @isup: boolean for if the link is now up or down
 */
void ice_print_link_msg(struct ice_vsi *vsi, bool isup)
{
	struct ice_aqc_get_phy_caps_data *caps;
	const char *an_advertised;
	const char *fec_req;
	const char *speed;
	const char *fec;
	const char *fc;
	const char *an;
	int status;

	if (!vsi)
		return;

	if (vsi->current_isup == isup)
		return;

	vsi->current_isup = isup;

	if (!isup) {
		netdev_info(vsi->netdev, "NIC Link is Down\n");
		return;
	}

	switch (vsi->port_info->phy.link_info.link_speed) {
	case ICE_AQ_LINK_SPEED_100GB:
		speed = "100 G";
		break;
	case ICE_AQ_LINK_SPEED_50GB:
		speed = "50 G";
		break;
	case ICE_AQ_LINK_SPEED_40GB:
		speed = "40 G";
		break;
	case ICE_AQ_LINK_SPEED_25GB:
		speed = "25 G";
		break;
	case ICE_AQ_LINK_SPEED_20GB:
		speed = "20 G";
		break;
	case ICE_AQ_LINK_SPEED_10GB:
		speed = "10 G";
		break;
	case ICE_AQ_LINK_SPEED_5GB:
		speed = "5 G";
		break;
	case ICE_AQ_LINK_SPEED_2500MB:
		speed = "2.5 G";
		break;
	case ICE_AQ_LINK_SPEED_1000MB:
		speed = "1 G";
		break;
	case ICE_AQ_LINK_SPEED_100MB:
		speed = "100 M";
		break;
	default:
		speed = "Unknown ";
		break;
	}

	switch (vsi->port_info->fc.current_mode) {
	case ICE_FC_FULL:
		fc = "Rx/Tx";
		break;
	case ICE_FC_TX_PAUSE:
		fc = "Tx";
		break;
	case ICE_FC_RX_PAUSE:
		fc = "Rx";
		break;
	case ICE_FC_NONE:
		fc = "None";
		break;
	default:
		fc = "Unknown";
		break;
	}

	/* Get FEC mode based on negotiated link info */
	switch (vsi->port_info->phy.link_info.fec_info) {
	case ICE_AQ_LINK_25G_RS_528_FEC_EN:
	case ICE_AQ_LINK_25G_RS_544_FEC_EN:
		fec = "RS-FEC";
		break;
	case ICE_AQ_LINK_25G_KR_FEC_EN:
		fec = "FC-FEC/BASE-R";
		break;
	default:
		fec = "NONE";
		break;
	}

	/* check if autoneg completed, might be false due to not supported */
	if (vsi->port_info->phy.link_info.an_info & ICE_AQ_AN_COMPLETED)
		an = "True";
	else
		an = "False";

	/* Get FEC mode requested based on PHY caps last SW configuration */
	caps = kzalloc(sizeof(*caps), GFP_KERNEL);
	if (!caps) {
		fec_req = "Unknown";
		an_advertised = "Unknown";
		goto done;
	}

	status = ice_aq_get_phy_caps(vsi->port_info, false,
				     ICE_AQC_REPORT_ACTIVE_CFG, caps, NULL);
	if (status)
		netdev_info(vsi->netdev, "Get phy capability failed.\n");

	an_advertised = ice_is_phy_caps_an_enabled(caps) ? "On" : "Off";

	if (caps->link_fec_options & ICE_AQC_PHY_FEC_25G_RS_528_REQ ||
	    caps->link_fec_options & ICE_AQC_PHY_FEC_25G_RS_544_REQ)
		fec_req = "RS-FEC";
	else if (caps->link_fec_options & ICE_AQC_PHY_FEC_10G_KR_40G_KR4_REQ ||
		 caps->link_fec_options & ICE_AQC_PHY_FEC_25G_KR_REQ)
		fec_req = "FC-FEC/BASE-R";
	else
		fec_req = "NONE";

	kfree(caps);

done:
	netdev_info(vsi->netdev, "NIC Link is up %sbps Full Duplex, Requested FEC: %s, Negotiated FEC: %s, Autoneg Advertised: %s, Autoneg Negotiated: %s, Flow Control: %s\n",
		    speed, fec_req, fec, an_advertised, an, fc);
	ice_print_topo_conflict(vsi);
}

/**
 * ice_vsi_link_event - update the VSI's netdev
 * @vsi: the VSI on which the link event occurred
 * @link_up: whether or not the VSI needs to be set up or down
 */
static void ice_vsi_link_event(struct ice_vsi *vsi, bool link_up)
{
	if (!vsi)
		return;

	if (test_bit(ICE_VSI_DOWN, vsi->state) || !vsi->netdev)
		return;

	if (vsi->type == ICE_VSI_PF) {
		if (link_up == netif_carrier_ok(vsi->netdev))
			return;

		if (link_up) {
			netif_carrier_on(vsi->netdev);
			netif_tx_wake_all_queues(vsi->netdev);
		} else {
			netif_carrier_off(vsi->netdev);
			netif_tx_stop_all_queues(vsi->netdev);
		}
	}
}

/**
 * ice_set_dflt_mib - send a default config MIB to the FW
 * @pf: private PF struct
 *
 * This function sends a default configuration MIB to the FW.
 *
 * If this function errors out at any point, the driver is still able to
 * function.  The main impact is that LFC may not operate as expected.
 * Therefore an error state in this function should be treated with a DBG
 * message and continue on with driver rebuild/reenable.
 */
static void ice_set_dflt_mib(struct ice_pf *pf)
{
	struct device *dev = ice_pf_to_dev(pf);
	u8 mib_type, *buf, *lldpmib = NULL;
	u16 len, typelen, offset = 0;
	struct ice_lldp_org_tlv *tlv;
	struct ice_hw *hw = &pf->hw;
	u32 ouisubtype;

	mib_type = SET_LOCAL_MIB_TYPE_LOCAL_MIB;
	lldpmib = kzalloc(ICE_LLDPDU_SIZE, GFP_KERNEL);
	if (!lldpmib) {
		dev_dbg(dev, "%s Failed to allocate MIB memory\n",
			__func__);
		return;
	}

	/* Add ETS CFG TLV */
	tlv = (struct ice_lldp_org_tlv *)lldpmib;
	typelen = ((ICE_TLV_TYPE_ORG << ICE_LLDP_TLV_TYPE_S) |
		   ICE_IEEE_ETS_TLV_LEN);
	tlv->typelen = htons(typelen);
	ouisubtype = ((ICE_IEEE_8021QAZ_OUI << ICE_LLDP_TLV_OUI_S) |
		      ICE_IEEE_SUBTYPE_ETS_CFG);
	tlv->ouisubtype = htonl(ouisubtype);

	buf = tlv->tlvinfo;
	buf[0] = 0;

	/* ETS CFG all UPs map to TC 0. Next 4 (1 - 4) Octets = 0.
	 * Octets 5 - 12 are BW values, set octet 5 to 100% BW.
	 * Octets 13 - 20 are TSA values - leave as zeros
	 */
	buf[5] = 0x64;
	len = (typelen & ICE_LLDP_TLV_LEN_M) >> ICE_LLDP_TLV_LEN_S;
	offset += len + 2;
	tlv = (struct ice_lldp_org_tlv *)
		((char *)tlv + sizeof(tlv->typelen) + len);

	/* Add ETS REC TLV */
	buf = tlv->tlvinfo;
	tlv->typelen = htons(typelen);

	ouisubtype = ((ICE_IEEE_8021QAZ_OUI << ICE_LLDP_TLV_OUI_S) |
		      ICE_IEEE_SUBTYPE_ETS_REC);
	tlv->ouisubtype = htonl(ouisubtype);

	/* First octet of buf is reserved
	 * Octets 1 - 4 map UP to TC - all UPs map to zero
	 * Octets 5 - 12 are BW values - set TC 0 to 100%.
	 * Octets 13 - 20 are TSA value - leave as zeros
	 */
	buf[5] = 0x64;
	offset += len + 2;
	tlv = (struct ice_lldp_org_tlv *)
		((char *)tlv + sizeof(tlv->typelen) + len);

	/* Add PFC CFG TLV */
	typelen = ((ICE_TLV_TYPE_ORG << ICE_LLDP_TLV_TYPE_S) |
		   ICE_IEEE_PFC_TLV_LEN);
	tlv->typelen = htons(typelen);

	ouisubtype = ((ICE_IEEE_8021QAZ_OUI << ICE_LLDP_TLV_OUI_S) |
		      ICE_IEEE_SUBTYPE_PFC_CFG);
	tlv->ouisubtype = htonl(ouisubtype);

	/* Octet 1 left as all zeros - PFC disabled */
	buf[0] = 0x08;
	len = (typelen & ICE_LLDP_TLV_LEN_M) >> ICE_LLDP_TLV_LEN_S;
	offset += len + 2;

	if (ice_aq_set_lldp_mib(hw, mib_type, (void *)lldpmib, offset, NULL))
		dev_dbg(dev, "%s Failed to set default LLDP MIB\n", __func__);

	kfree(lldpmib);
}

/**
 * ice_check_phy_fw_load - check if PHY FW load failed
 * @pf: pointer to PF struct
 * @link_cfg_err: bitmap from the link info structure
 *
 * check if external PHY FW load failed and print an error message if it did
 */
static void ice_check_phy_fw_load(struct ice_pf *pf, u8 link_cfg_err)
{
	if (!(link_cfg_err & ICE_AQ_LINK_EXTERNAL_PHY_LOAD_FAILURE)) {
		clear_bit(ICE_FLAG_PHY_FW_LOAD_FAILED, pf->flags);
		return;
	}

	if (test_bit(ICE_FLAG_PHY_FW_LOAD_FAILED, pf->flags))
		return;

	if (link_cfg_err & ICE_AQ_LINK_EXTERNAL_PHY_LOAD_FAILURE) {
		dev_err(ice_pf_to_dev(pf), "Device failed to load the FW for the external PHY. Please download and install the latest NVM for your device and try again\n");
		set_bit(ICE_FLAG_PHY_FW_LOAD_FAILED, pf->flags);
	}
}

/**
 * ice_check_module_power
 * @pf: pointer to PF struct
 * @link_cfg_err: bitmap from the link info structure
 *
 * check module power level returned by a previous call to aq_get_link_info
 * and print error messages if module power level is not supported
 */
static void ice_check_module_power(struct ice_pf *pf, u8 link_cfg_err)
{
	/* if module power level is supported, clear the flag */
	if (!(link_cfg_err & (ICE_AQ_LINK_INVAL_MAX_POWER_LIMIT |
			      ICE_AQ_LINK_MODULE_POWER_UNSUPPORTED))) {
		clear_bit(ICE_FLAG_MOD_POWER_UNSUPPORTED, pf->flags);
		return;
	}

	/* if ICE_FLAG_MOD_POWER_UNSUPPORTED was previously set and the
	 * above block didn't clear this bit, there's nothing to do
	 */
	if (test_bit(ICE_FLAG_MOD_POWER_UNSUPPORTED, pf->flags))
		return;

	if (link_cfg_err & ICE_AQ_LINK_INVAL_MAX_POWER_LIMIT) {
		dev_err(ice_pf_to_dev(pf), "The installed module is incompatible with the device's NVM image. Cannot start link\n");
		set_bit(ICE_FLAG_MOD_POWER_UNSUPPORTED, pf->flags);
	} else if (link_cfg_err & ICE_AQ_LINK_MODULE_POWER_UNSUPPORTED) {
		dev_err(ice_pf_to_dev(pf), "The module's power requirements exceed the device's power supply. Cannot start link\n");
		set_bit(ICE_FLAG_MOD_POWER_UNSUPPORTED, pf->flags);
	}
}

/**
 * ice_check_link_cfg_err - check if link configuration failed
 * @pf: pointer to the PF struct
 * @link_cfg_err: bitmap from the link info structure
 *
 * print if any link configuration failure happens due to the value in the
 * link_cfg_err parameter in the link info structure
 */
static void ice_check_link_cfg_err(struct ice_pf *pf, u8 link_cfg_err)
{
	ice_check_module_power(pf, link_cfg_err);
	ice_check_phy_fw_load(pf, link_cfg_err);
}

/**
 * ice_link_event - process the link event
 * @pf: PF that the link event is associated with
 * @pi: port_info for the port that the link event is associated with
 * @link_up: true if the physical link is up and false if it is down
 * @link_speed: current link speed received from the link event
 *
 * Returns 0 on success and negative on failure
 */
static int
ice_link_event(struct ice_pf *pf, struct ice_port_info *pi, bool link_up,
	       u16 link_speed)
{
	struct device *dev = ice_pf_to_dev(pf);
	struct ice_phy_info *phy_info;
	struct ice_vsi *vsi;
	u16 old_link_speed;
	bool old_link;
	int status;

	phy_info = &pi->phy;
	phy_info->link_info_old = phy_info->link_info;

	old_link = !!(phy_info->link_info_old.link_info & ICE_AQ_LINK_UP);
	old_link_speed = phy_info->link_info_old.link_speed;

	/* update the link info structures and re-enable link events,
	 * don't bail on failure due to other book keeping needed
	 */
	status = ice_update_link_info(pi);
	if (status)
		dev_dbg(dev, "Failed to update link status on port %d, err %d aq_err %s\n",
			pi->lport, status,
			ice_aq_str(pi->hw->adminq.sq_last_status));

	ice_check_link_cfg_err(pf, pi->phy.link_info.link_cfg_err);

	/* Check if the link state is up after updating link info, and treat
	 * this event as an UP event since the link is actually UP now.
	 */
	if (phy_info->link_info.link_info & ICE_AQ_LINK_UP)
		link_up = true;

	vsi = ice_get_main_vsi(pf);
	if (!vsi || !vsi->port_info)
		return -EINVAL;

	/* turn off PHY if media was removed */
	if (!test_bit(ICE_FLAG_NO_MEDIA, pf->flags) &&
	    !(pi->phy.link_info.link_info & ICE_AQ_MEDIA_AVAILABLE)) {
		set_bit(ICE_FLAG_NO_MEDIA, pf->flags);
		ice_set_link(vsi, false);
	}

	/* if the old link up/down and speed is the same as the new */
	if (link_up == old_link && link_speed == old_link_speed)
		return 0;

	if (!ice_is_e810(&pf->hw))
		ice_ptp_link_change(pf, pf->hw.pf_id, link_up);

	if (ice_is_dcb_active(pf)) {
		if (test_bit(ICE_FLAG_DCB_ENA, pf->flags))
			ice_dcb_rebuild(pf);
	} else {
		if (link_up)
			ice_set_dflt_mib(pf);
	}
	ice_vsi_link_event(vsi, link_up);
	ice_print_link_msg(vsi, link_up);

	ice_vc_notify_link_state(pf);

	return 0;
}

/**
 * ice_watchdog_subtask - periodic tasks not using event driven scheduling
 * @pf: board private structure
 */
static void ice_watchdog_subtask(struct ice_pf *pf)
{
	int i;

	/* if interface is down do nothing */
	if (test_bit(ICE_DOWN, pf->state) ||
	    test_bit(ICE_CFG_BUSY, pf->state))
		return;

	/* make sure we don't do these things too often */
	if (time_before(jiffies,
			pf->serv_tmr_prev + pf->serv_tmr_period))
		return;

	pf->serv_tmr_prev = jiffies;

	/* Update the stats for active netdevs so the network stack
	 * can look at updated numbers whenever it cares to
	 */
	ice_update_pf_stats(pf);
	ice_for_each_vsi(pf, i)
		if (pf->vsi[i] && pf->vsi[i]->netdev)
			ice_update_vsi_stats(pf->vsi[i]);
}

/**
 * ice_init_link_events - enable/initialize link events
 * @pi: pointer to the port_info instance
 *
 * Returns -EIO on failure, 0 on success
 */
static int ice_init_link_events(struct ice_port_info *pi)
{
	u16 mask;

	mask = ~((u16)(ICE_AQ_LINK_EVENT_UPDOWN | ICE_AQ_LINK_EVENT_MEDIA_NA |
		       ICE_AQ_LINK_EVENT_MODULE_QUAL_FAIL |
		       ICE_AQ_LINK_EVENT_PHY_FW_LOAD_FAIL));

	if (ice_aq_set_event_mask(pi->hw, pi->lport, mask, NULL)) {
		dev_dbg(ice_hw_to_dev(pi->hw), "Failed to set link event mask for port %d\n",
			pi->lport);
		return -EIO;
	}

	if (ice_aq_get_link_info(pi, true, NULL, NULL)) {
		dev_dbg(ice_hw_to_dev(pi->hw), "Failed to enable link events for port %d\n",
			pi->lport);
		return -EIO;
	}

	return 0;
}

/**
 * ice_handle_link_event - handle link event via ARQ
 * @pf: PF that the link event is associated with
 * @event: event structure containing link status info
 */
static int
ice_handle_link_event(struct ice_pf *pf, struct ice_rq_event_info *event)
{
	struct ice_aqc_get_link_status_data *link_data;
	struct ice_port_info *port_info;
	int status;

	link_data = (struct ice_aqc_get_link_status_data *)event->msg_buf;
	port_info = pf->hw.port_info;
	if (!port_info)
		return -EINVAL;

	status = ice_link_event(pf, port_info,
				!!(link_data->link_info & ICE_AQ_LINK_UP),
				le16_to_cpu(link_data->link_speed));
	if (status)
		dev_dbg(ice_pf_to_dev(pf), "Could not process link event, error %d\n",
			status);

	return status;
}

enum ice_aq_task_state {
	ICE_AQ_TASK_WAITING = 0,
	ICE_AQ_TASK_COMPLETE,
	ICE_AQ_TASK_CANCELED,
};

struct ice_aq_task {
	struct hlist_node entry;

	u16 opcode;
	struct ice_rq_event_info *event;
	enum ice_aq_task_state state;
};

/**
 * ice_aq_wait_for_event - Wait for an AdminQ event from firmware
 * @pf: pointer to the PF private structure
 * @opcode: the opcode to wait for
 * @timeout: how long to wait, in jiffies
 * @event: storage for the event info
 *
 * Waits for a specific AdminQ completion event on the ARQ for a given PF. The
 * current thread will be put to sleep until the specified event occurs or
 * until the given timeout is reached.
 *
 * To obtain only the descriptor contents, pass an event without an allocated
 * msg_buf. If the complete data buffer is desired, allocate the
 * event->msg_buf with enough space ahead of time.
 *
 * Returns: zero on success, or a negative error code on failure.
 */
int ice_aq_wait_for_event(struct ice_pf *pf, u16 opcode, unsigned long timeout,
			  struct ice_rq_event_info *event)
{
	struct device *dev = ice_pf_to_dev(pf);
	struct ice_aq_task *task;
	unsigned long start;
	long ret;
	int err;

	task = kzalloc(sizeof(*task), GFP_KERNEL);
	if (!task)
		return -ENOMEM;

	INIT_HLIST_NODE(&task->entry);
	task->opcode = opcode;
	task->event = event;
	task->state = ICE_AQ_TASK_WAITING;

	spin_lock_bh(&pf->aq_wait_lock);
	hlist_add_head(&task->entry, &pf->aq_wait_list);
	spin_unlock_bh(&pf->aq_wait_lock);

	start = jiffies;

	ret = wait_event_interruptible_timeout(pf->aq_wait_queue, task->state,
					       timeout);
	switch (task->state) {
	case ICE_AQ_TASK_WAITING:
		err = ret < 0 ? ret : -ETIMEDOUT;
		break;
	case ICE_AQ_TASK_CANCELED:
		err = ret < 0 ? ret : -ECANCELED;
		break;
	case ICE_AQ_TASK_COMPLETE:
		err = ret < 0 ? ret : 0;
		break;
	default:
		WARN(1, "Unexpected AdminQ wait task state %u", task->state);
		err = -EINVAL;
		break;
	}

	dev_dbg(dev, "Waited %u msecs (max %u msecs) for firmware response to op 0x%04x\n",
		jiffies_to_msecs(jiffies - start),
		jiffies_to_msecs(timeout),
		opcode);

	spin_lock_bh(&pf->aq_wait_lock);
	hlist_del(&task->entry);
	spin_unlock_bh(&pf->aq_wait_lock);
	kfree(task);

	return err;
}

/**
 * ice_aq_check_events - Check if any thread is waiting for an AdminQ event
 * @pf: pointer to the PF private structure
 * @opcode: the opcode of the event
 * @event: the event to check
 *
 * Loops over the current list of pending threads waiting for an AdminQ event.
 * For each matching task, copy the contents of the event into the task
 * structure and wake up the thread.
 *
 * If multiple threads wait for the same opcode, they will all be woken up.
 *
 * Note that event->msg_buf will only be duplicated if the event has a buffer
 * with enough space already allocated. Otherwise, only the descriptor and
 * message length will be copied.
 *
 * Returns: true if an event was found, false otherwise
 */
static void ice_aq_check_events(struct ice_pf *pf, u16 opcode,
				struct ice_rq_event_info *event)
{
	struct ice_aq_task *task;
	bool found = false;

	spin_lock_bh(&pf->aq_wait_lock);
	hlist_for_each_entry(task, &pf->aq_wait_list, entry) {
		if (task->state || task->opcode != opcode)
			continue;

		memcpy(&task->event->desc, &event->desc, sizeof(event->desc));
		task->event->msg_len = event->msg_len;

		/* Only copy the data buffer if a destination was set */
		if (task->event->msg_buf &&
		    task->event->buf_len > event->buf_len) {
			memcpy(task->event->msg_buf, event->msg_buf,
			       event->buf_len);
			task->event->buf_len = event->buf_len;
		}

		task->state = ICE_AQ_TASK_COMPLETE;
		found = true;
	}
	spin_unlock_bh(&pf->aq_wait_lock);

	if (found)
		wake_up(&pf->aq_wait_queue);
}

/**
 * ice_aq_cancel_waiting_tasks - Immediately cancel all waiting tasks
 * @pf: the PF private structure
 *
 * Set all waiting tasks to ICE_AQ_TASK_CANCELED, and wake up their threads.
 * This will then cause ice_aq_wait_for_event to exit with -ECANCELED.
 */
static void ice_aq_cancel_waiting_tasks(struct ice_pf *pf)
{
	struct ice_aq_task *task;

	spin_lock_bh(&pf->aq_wait_lock);
	hlist_for_each_entry(task, &pf->aq_wait_list, entry)
		task->state = ICE_AQ_TASK_CANCELED;
	spin_unlock_bh(&pf->aq_wait_lock);

	wake_up(&pf->aq_wait_queue);
}

/**
 * __ice_clean_ctrlq - helper function to clean controlq rings
 * @pf: ptr to struct ice_pf
 * @q_type: specific Control queue type
 */
static int __ice_clean_ctrlq(struct ice_pf *pf, enum ice_ctl_q q_type)
{
	struct device *dev = ice_pf_to_dev(pf);
	struct ice_rq_event_info event;
	struct ice_hw *hw = &pf->hw;
	struct ice_ctl_q_info *cq;
	u16 pending, i = 0;
	const char *qtype;
	u32 oldval, val;

	/* Do not clean control queue if/when PF reset fails */
	if (test_bit(ICE_RESET_FAILED, pf->state))
		return 0;

	switch (q_type) {
	case ICE_CTL_Q_ADMIN:
		cq = &hw->adminq;
		qtype = "Admin";
		break;
	case ICE_CTL_Q_SB:
		cq = &hw->sbq;
		qtype = "Sideband";
		break;
	case ICE_CTL_Q_MAILBOX:
		cq = &hw->mailboxq;
		qtype = "Mailbox";
		/* we are going to try to detect a malicious VF, so set the
		 * state to begin detection
		 */
		hw->mbx_snapshot.mbx_buf.state = ICE_MAL_VF_DETECT_STATE_NEW_SNAPSHOT;
		break;
	default:
		dev_warn(dev, "Unknown control queue type 0x%x\n", q_type);
		return 0;
	}

	/* check for error indications - PF_xx_AxQLEN register layout for
	 * FW/MBX/SB are identical so just use defines for PF_FW_AxQLEN.
	 */
	val = rd32(hw, cq->rq.len);
	if (val & (PF_FW_ARQLEN_ARQVFE_M | PF_FW_ARQLEN_ARQOVFL_M |
		   PF_FW_ARQLEN_ARQCRIT_M)) {
		oldval = val;
		if (val & PF_FW_ARQLEN_ARQVFE_M)
			dev_dbg(dev, "%s Receive Queue VF Error detected\n",
				qtype);
		if (val & PF_FW_ARQLEN_ARQOVFL_M) {
			dev_dbg(dev, "%s Receive Queue Overflow Error detected\n",
				qtype);
		}
		if (val & PF_FW_ARQLEN_ARQCRIT_M)
			dev_dbg(dev, "%s Receive Queue Critical Error detected\n",
				qtype);
		val &= ~(PF_FW_ARQLEN_ARQVFE_M | PF_FW_ARQLEN_ARQOVFL_M |
			 PF_FW_ARQLEN_ARQCRIT_M);
		if (oldval != val)
			wr32(hw, cq->rq.len, val);
	}

	val = rd32(hw, cq->sq.len);
	if (val & (PF_FW_ATQLEN_ATQVFE_M | PF_FW_ATQLEN_ATQOVFL_M |
		   PF_FW_ATQLEN_ATQCRIT_M)) {
		oldval = val;
		if (val & PF_FW_ATQLEN_ATQVFE_M)
			dev_dbg(dev, "%s Send Queue VF Error detected\n",
				qtype);
		if (val & PF_FW_ATQLEN_ATQOVFL_M) {
			dev_dbg(dev, "%s Send Queue Overflow Error detected\n",
				qtype);
		}
		if (val & PF_FW_ATQLEN_ATQCRIT_M)
			dev_dbg(dev, "%s Send Queue Critical Error detected\n",
				qtype);
		val &= ~(PF_FW_ATQLEN_ATQVFE_M | PF_FW_ATQLEN_ATQOVFL_M |
			 PF_FW_ATQLEN_ATQCRIT_M);
		if (oldval != val)
			wr32(hw, cq->sq.len, val);
	}

	event.buf_len = cq->rq_buf_size;
	event.msg_buf = kzalloc(event.buf_len, GFP_KERNEL);
	if (!event.msg_buf)
		return 0;

	do {
		u16 opcode;
		int ret;

		ret = ice_clean_rq_elem(hw, cq, &event, &pending);
		if (ret == -EALREADY)
			break;
		if (ret) {
			dev_err(dev, "%s Receive Queue event error %d\n", qtype,
				ret);
			break;
		}

		opcode = le16_to_cpu(event.desc.opcode);

		/* Notify any thread that might be waiting for this event */
		ice_aq_check_events(pf, opcode, &event);

		switch (opcode) {
		case ice_aqc_opc_get_link_status:
			if (ice_handle_link_event(pf, &event))
				dev_err(dev, "Could not handle link event\n");
			break;
		case ice_aqc_opc_event_lan_overflow:
			ice_vf_lan_overflow_event(pf, &event);
			break;
		case ice_mbx_opc_send_msg_to_pf:
			if (!ice_is_malicious_vf(pf, &event, i, pending))
				ice_vc_process_vf_msg(pf, &event);
			break;
		case ice_aqc_opc_fw_logging:
			ice_output_fw_log(hw, &event.desc, event.msg_buf);
			break;
		case ice_aqc_opc_lldp_set_mib_change:
			ice_dcb_process_lldp_set_mib_change(pf, &event);
			break;
		default:
			dev_dbg(dev, "%s Receive Queue unknown event 0x%04x ignored\n",
				qtype, opcode);
			break;
		}
	} while (pending && (i++ < ICE_DFLT_IRQ_WORK));

	kfree(event.msg_buf);

	return pending && (i == ICE_DFLT_IRQ_WORK);
}

/**
 * ice_ctrlq_pending - check if there is a difference between ntc and ntu
 * @hw: pointer to hardware info
 * @cq: control queue information
 *
 * returns true if there are pending messages in a queue, false if there aren't
 */
static bool ice_ctrlq_pending(struct ice_hw *hw, struct ice_ctl_q_info *cq)
{
	u16 ntu;

	ntu = (u16)(rd32(hw, cq->rq.head) & cq->rq.head_mask);
	return cq->rq.next_to_clean != ntu;
}

/**
 * ice_clean_adminq_subtask - clean the AdminQ rings
 * @pf: board private structure
 */
static void ice_clean_adminq_subtask(struct ice_pf *pf)
{
	struct ice_hw *hw = &pf->hw;

	if (!test_bit(ICE_ADMINQ_EVENT_PENDING, pf->state))
		return;

	if (__ice_clean_ctrlq(pf, ICE_CTL_Q_ADMIN))
		return;

	clear_bit(ICE_ADMINQ_EVENT_PENDING, pf->state);

	/* There might be a situation where new messages arrive to a control
	 * queue between processing the last message and clearing the
	 * EVENT_PENDING bit. So before exiting, check queue head again (using
	 * ice_ctrlq_pending) and process new messages if any.
	 */
	if (ice_ctrlq_pending(hw, &hw->adminq))
		__ice_clean_ctrlq(pf, ICE_CTL_Q_ADMIN);

	ice_flush(hw);
}

/**
 * ice_clean_mailboxq_subtask - clean the MailboxQ rings
 * @pf: board private structure
 */
static void ice_clean_mailboxq_subtask(struct ice_pf *pf)
{
	struct ice_hw *hw = &pf->hw;

	if (!test_bit(ICE_MAILBOXQ_EVENT_PENDING, pf->state))
		return;

	if (__ice_clean_ctrlq(pf, ICE_CTL_Q_MAILBOX))
		return;

	clear_bit(ICE_MAILBOXQ_EVENT_PENDING, pf->state);

	if (ice_ctrlq_pending(hw, &hw->mailboxq))
		__ice_clean_ctrlq(pf, ICE_CTL_Q_MAILBOX);

	ice_flush(hw);
}

/**
 * ice_clean_sbq_subtask - clean the Sideband Queue rings
 * @pf: board private structure
 */
static void ice_clean_sbq_subtask(struct ice_pf *pf)
{
	struct ice_hw *hw = &pf->hw;

	/* Nothing to do here if sideband queue is not supported */
	if (!ice_is_sbq_supported(hw)) {
		clear_bit(ICE_SIDEBANDQ_EVENT_PENDING, pf->state);
		return;
	}

	if (!test_bit(ICE_SIDEBANDQ_EVENT_PENDING, pf->state))
		return;

	if (__ice_clean_ctrlq(pf, ICE_CTL_Q_SB))
		return;

	clear_bit(ICE_SIDEBANDQ_EVENT_PENDING, pf->state);

	if (ice_ctrlq_pending(hw, &hw->sbq))
		__ice_clean_ctrlq(pf, ICE_CTL_Q_SB);

	ice_flush(hw);
}

/**
 * ice_service_task_schedule - schedule the service task to wake up
 * @pf: board private structure
 *
 * If not already scheduled, this puts the task into the work queue.
 */
void ice_service_task_schedule(struct ice_pf *pf)
{
	if (!test_bit(ICE_SERVICE_DIS, pf->state) &&
	    !test_and_set_bit(ICE_SERVICE_SCHED, pf->state) &&
	    !test_bit(ICE_NEEDS_RESTART, pf->state))
		queue_work(ice_wq, &pf->serv_task);
}

/**
 * ice_service_task_complete - finish up the service task
 * @pf: board private structure
 */
static void ice_service_task_complete(struct ice_pf *pf)
{
	WARN_ON(!test_bit(ICE_SERVICE_SCHED, pf->state));

	/* force memory (pf->state) to sync before next service task */
	smp_mb__before_atomic();
	clear_bit(ICE_SERVICE_SCHED, pf->state);
}

/**
 * ice_service_task_stop - stop service task and cancel works
 * @pf: board private structure
 *
 * Return 0 if the ICE_SERVICE_DIS bit was not already set,
 * 1 otherwise.
 */
static int ice_service_task_stop(struct ice_pf *pf)
{
	int ret;

	ret = test_and_set_bit(ICE_SERVICE_DIS, pf->state);

	if (pf->serv_tmr.function)
		del_timer_sync(&pf->serv_tmr);
	if (pf->serv_task.func)
		cancel_work_sync(&pf->serv_task);

	clear_bit(ICE_SERVICE_SCHED, pf->state);
	return ret;
}

/**
 * ice_service_task_restart - restart service task and schedule works
 * @pf: board private structure
 *
 * This function is needed for suspend and resume works (e.g WoL scenario)
 */
static void ice_service_task_restart(struct ice_pf *pf)
{
	clear_bit(ICE_SERVICE_DIS, pf->state);
	ice_service_task_schedule(pf);
}

/**
 * ice_service_timer - timer callback to schedule service task
 * @t: pointer to timer_list
 */
static void ice_service_timer(struct timer_list *t)
{
	struct ice_pf *pf = from_timer(pf, t, serv_tmr);

	mod_timer(&pf->serv_tmr, round_jiffies(pf->serv_tmr_period + jiffies));
	ice_service_task_schedule(pf);
}

/**
 * ice_handle_mdd_event - handle malicious driver detect event
 * @pf: pointer to the PF structure
 *
 * Called from service task. OICR interrupt handler indicates MDD event.
 * VF MDD logging is guarded by net_ratelimit. Additional PF and VF log
 * messages are wrapped by netif_msg_[rx|tx]_err. Since VF Rx MDD events
 * disable the queue, the PF can be configured to reset the VF using ethtool
 * private flag mdd-auto-reset-vf.
 */
static void ice_handle_mdd_event(struct ice_pf *pf)
{
	struct device *dev = ice_pf_to_dev(pf);
	struct ice_hw *hw = &pf->hw;
	unsigned int i;
	u32 reg;

	if (!test_and_clear_bit(ICE_MDD_EVENT_PENDING, pf->state)) {
		/* Since the VF MDD event logging is rate limited, check if
		 * there are pending MDD events.
		 */
		ice_print_vfs_mdd_events(pf);
		return;
	}

	/* find what triggered an MDD event */
	reg = rd32(hw, GL_MDET_TX_PQM);
	if (reg & GL_MDET_TX_PQM_VALID_M) {
		u8 pf_num = (reg & GL_MDET_TX_PQM_PF_NUM_M) >>
				GL_MDET_TX_PQM_PF_NUM_S;
		u16 vf_num = (reg & GL_MDET_TX_PQM_VF_NUM_M) >>
				GL_MDET_TX_PQM_VF_NUM_S;
		u8 event = (reg & GL_MDET_TX_PQM_MAL_TYPE_M) >>
				GL_MDET_TX_PQM_MAL_TYPE_S;
		u16 queue = ((reg & GL_MDET_TX_PQM_QNUM_M) >>
				GL_MDET_TX_PQM_QNUM_S);

		if (netif_msg_tx_err(pf))
			dev_info(dev, "Malicious Driver Detection event %d on TX queue %d PF# %d VF# %d\n",
				 event, queue, pf_num, vf_num);
		wr32(hw, GL_MDET_TX_PQM, 0xffffffff);
	}

	reg = rd32(hw, GL_MDET_TX_TCLAN);
	if (reg & GL_MDET_TX_TCLAN_VALID_M) {
		u8 pf_num = (reg & GL_MDET_TX_TCLAN_PF_NUM_M) >>
				GL_MDET_TX_TCLAN_PF_NUM_S;
		u16 vf_num = (reg & GL_MDET_TX_TCLAN_VF_NUM_M) >>
				GL_MDET_TX_TCLAN_VF_NUM_S;
		u8 event = (reg & GL_MDET_TX_TCLAN_MAL_TYPE_M) >>
				GL_MDET_TX_TCLAN_MAL_TYPE_S;
		u16 queue = ((reg & GL_MDET_TX_TCLAN_QNUM_M) >>
				GL_MDET_TX_TCLAN_QNUM_S);

		if (netif_msg_tx_err(pf))
			dev_info(dev, "Malicious Driver Detection event %d on TX queue %d PF# %d VF# %d\n",
				 event, queue, pf_num, vf_num);
		wr32(hw, GL_MDET_TX_TCLAN, 0xffffffff);
	}

	reg = rd32(hw, GL_MDET_RX);
	if (reg & GL_MDET_RX_VALID_M) {
		u8 pf_num = (reg & GL_MDET_RX_PF_NUM_M) >>
				GL_MDET_RX_PF_NUM_S;
		u16 vf_num = (reg & GL_MDET_RX_VF_NUM_M) >>
				GL_MDET_RX_VF_NUM_S;
		u8 event = (reg & GL_MDET_RX_MAL_TYPE_M) >>
				GL_MDET_RX_MAL_TYPE_S;
		u16 queue = ((reg & GL_MDET_RX_QNUM_M) >>
				GL_MDET_RX_QNUM_S);

		if (netif_msg_rx_err(pf))
			dev_info(dev, "Malicious Driver Detection event %d on RX queue %d PF# %d VF# %d\n",
				 event, queue, pf_num, vf_num);
		wr32(hw, GL_MDET_RX, 0xffffffff);
	}

	/* check to see if this PF caused an MDD event */
	reg = rd32(hw, PF_MDET_TX_PQM);
	if (reg & PF_MDET_TX_PQM_VALID_M) {
		wr32(hw, PF_MDET_TX_PQM, 0xFFFF);
		if (netif_msg_tx_err(pf))
			dev_info(dev, "Malicious Driver Detection event TX_PQM detected on PF\n");
	}

	reg = rd32(hw, PF_MDET_TX_TCLAN);
	if (reg & PF_MDET_TX_TCLAN_VALID_M) {
		wr32(hw, PF_MDET_TX_TCLAN, 0xFFFF);
		if (netif_msg_tx_err(pf))
			dev_info(dev, "Malicious Driver Detection event TX_TCLAN detected on PF\n");
	}

	reg = rd32(hw, PF_MDET_RX);
	if (reg & PF_MDET_RX_VALID_M) {
		wr32(hw, PF_MDET_RX, 0xFFFF);
		if (netif_msg_rx_err(pf))
			dev_info(dev, "Malicious Driver Detection event RX detected on PF\n");
	}

	/* Check to see if one of the VFs caused an MDD event, and then
	 * increment counters and set print pending
	 */
	ice_for_each_vf(pf, i) {
		struct ice_vf *vf = &pf->vf[i];

		reg = rd32(hw, VP_MDET_TX_PQM(i));
		if (reg & VP_MDET_TX_PQM_VALID_M) {
			wr32(hw, VP_MDET_TX_PQM(i), 0xFFFF);
			vf->mdd_tx_events.count++;
			set_bit(ICE_MDD_VF_PRINT_PENDING, pf->state);
			if (netif_msg_tx_err(pf))
				dev_info(dev, "Malicious Driver Detection event TX_PQM detected on VF %d\n",
					 i);
		}

		reg = rd32(hw, VP_MDET_TX_TCLAN(i));
		if (reg & VP_MDET_TX_TCLAN_VALID_M) {
			wr32(hw, VP_MDET_TX_TCLAN(i), 0xFFFF);
			vf->mdd_tx_events.count++;
			set_bit(ICE_MDD_VF_PRINT_PENDING, pf->state);
			if (netif_msg_tx_err(pf))
				dev_info(dev, "Malicious Driver Detection event TX_TCLAN detected on VF %d\n",
					 i);
		}

		reg = rd32(hw, VP_MDET_TX_TDPU(i));
		if (reg & VP_MDET_TX_TDPU_VALID_M) {
			wr32(hw, VP_MDET_TX_TDPU(i), 0xFFFF);
			vf->mdd_tx_events.count++;
			set_bit(ICE_MDD_VF_PRINT_PENDING, pf->state);
			if (netif_msg_tx_err(pf))
				dev_info(dev, "Malicious Driver Detection event TX_TDPU detected on VF %d\n",
					 i);
		}

		reg = rd32(hw, VP_MDET_RX(i));
		if (reg & VP_MDET_RX_VALID_M) {
			wr32(hw, VP_MDET_RX(i), 0xFFFF);
			vf->mdd_rx_events.count++;
			set_bit(ICE_MDD_VF_PRINT_PENDING, pf->state);
			if (netif_msg_rx_err(pf))
				dev_info(dev, "Malicious Driver Detection event RX detected on VF %d\n",
					 i);

			/* Since the queue is disabled on VF Rx MDD events, the
			 * PF can be configured to reset the VF through ethtool
			 * private flag mdd-auto-reset-vf.
			 */
			if (test_bit(ICE_FLAG_MDD_AUTO_RESET_VF, pf->flags)) {
				/* VF MDD event counters will be cleared by
				 * reset, so print the event prior to reset.
				 */
				ice_print_vf_rx_mdd_event(vf);
				mutex_lock(&pf->vf[i].cfg_lock);
				ice_reset_vf(&pf->vf[i], false);
				mutex_unlock(&pf->vf[i].cfg_lock);
			}
		}
	}

	ice_print_vfs_mdd_events(pf);
}

/**
 * ice_force_phys_link_state - Force the physical link state
 * @vsi: VSI to force the physical link state to up/down
 * @link_up: true/false indicates to set the physical link to up/down
 *
 * Force the physical link state by getting the current PHY capabilities from
 * hardware and setting the PHY config based on the determined capabilities. If
 * link changes a link event will be triggered because both the Enable Automatic
 * Link Update and LESM Enable bits are set when setting the PHY capabilities.
 *
 * Returns 0 on success, negative on failure
 */
static int ice_force_phys_link_state(struct ice_vsi *vsi, bool link_up)
{
	struct ice_aqc_get_phy_caps_data *pcaps;
	struct ice_aqc_set_phy_cfg_data *cfg;
	struct ice_port_info *pi;
	struct device *dev;
	int retcode;

	if (!vsi || !vsi->port_info || !vsi->back)
		return -EINVAL;
	if (vsi->type != ICE_VSI_PF)
		return 0;

	dev = ice_pf_to_dev(vsi->back);

	pi = vsi->port_info;

	pcaps = kzalloc(sizeof(*pcaps), GFP_KERNEL);
	if (!pcaps)
		return -ENOMEM;

	retcode = ice_aq_get_phy_caps(pi, false, ICE_AQC_REPORT_ACTIVE_CFG, pcaps,
				      NULL);
	if (retcode) {
		dev_err(dev, "Failed to get phy capabilities, VSI %d error %d\n",
			vsi->vsi_num, retcode);
		retcode = -EIO;
		goto out;
	}

	/* No change in link */
	if (link_up == !!(pcaps->caps & ICE_AQC_PHY_EN_LINK) &&
	    link_up == !!(pi->phy.link_info.link_info & ICE_AQ_LINK_UP))
		goto out;

	/* Use the current user PHY configuration. The current user PHY
	 * configuration is initialized during probe from PHY capabilities
	 * software mode, and updated on set PHY configuration.
	 */
	cfg = kmemdup(&pi->phy.curr_user_phy_cfg, sizeof(*cfg), GFP_KERNEL);
	if (!cfg) {
		retcode = -ENOMEM;
		goto out;
	}

	cfg->caps |= ICE_AQ_PHY_ENA_AUTO_LINK_UPDT;
	if (link_up)
		cfg->caps |= ICE_AQ_PHY_ENA_LINK;
	else
		cfg->caps &= ~ICE_AQ_PHY_ENA_LINK;

	retcode = ice_aq_set_phy_cfg(&vsi->back->hw, pi, cfg, NULL);
	if (retcode) {
		dev_err(dev, "Failed to set phy config, VSI %d error %d\n",
			vsi->vsi_num, retcode);
		retcode = -EIO;
	}

	kfree(cfg);
out:
	kfree(pcaps);
	return retcode;
}

/**
 * ice_init_nvm_phy_type - Initialize the NVM PHY type
 * @pi: port info structure
 *
 * Initialize nvm_phy_type_[low|high] for link lenient mode support
 */
static int ice_init_nvm_phy_type(struct ice_port_info *pi)
{
	struct ice_aqc_get_phy_caps_data *pcaps;
	struct ice_pf *pf = pi->hw->back;
	int err;

	pcaps = kzalloc(sizeof(*pcaps), GFP_KERNEL);
	if (!pcaps)
		return -ENOMEM;

	err = ice_aq_get_phy_caps(pi, false, ICE_AQC_REPORT_TOPO_CAP_NO_MEDIA,
				  pcaps, NULL);

	if (err) {
		dev_err(ice_pf_to_dev(pf), "Get PHY capability failed.\n");
		goto out;
	}

	pf->nvm_phy_type_hi = pcaps->phy_type_high;
	pf->nvm_phy_type_lo = pcaps->phy_type_low;

out:
	kfree(pcaps);
	return err;
}

/**
 * ice_init_link_dflt_override - Initialize link default override
 * @pi: port info structure
 *
 * Initialize link default override and PHY total port shutdown during probe
 */
static void ice_init_link_dflt_override(struct ice_port_info *pi)
{
	struct ice_link_default_override_tlv *ldo;
	struct ice_pf *pf = pi->hw->back;

	ldo = &pf->link_dflt_override;
	if (ice_get_link_default_override(ldo, pi))
		return;

	if (!(ldo->options & ICE_LINK_OVERRIDE_PORT_DIS))
		return;

	/* Enable Total Port Shutdown (override/replace link-down-on-close
	 * ethtool private flag) for ports with Port Disable bit set.
	 */
	set_bit(ICE_FLAG_TOTAL_PORT_SHUTDOWN_ENA, pf->flags);
	set_bit(ICE_FLAG_LINK_DOWN_ON_CLOSE_ENA, pf->flags);
}

/**
 * ice_init_phy_cfg_dflt_override - Initialize PHY cfg default override settings
 * @pi: port info structure
 *
 * If default override is enabled, initialize the user PHY cfg speed and FEC
 * settings using the default override mask from the NVM.
 *
 * The PHY should only be configured with the default override settings the
 * first time media is available. The ICE_LINK_DEFAULT_OVERRIDE_PENDING state
 * is used to indicate that the user PHY cfg default override is initialized
 * and the PHY has not been configured with the default override settings. The
 * state is set here, and cleared in ice_configure_phy the first time the PHY is
 * configured.
 *
 * This function should be called only if the FW doesn't support default
 * configuration mode, as reported by ice_fw_supports_report_dflt_cfg.
 */
static void ice_init_phy_cfg_dflt_override(struct ice_port_info *pi)
{
	struct ice_link_default_override_tlv *ldo;
	struct ice_aqc_set_phy_cfg_data *cfg;
	struct ice_phy_info *phy = &pi->phy;
	struct ice_pf *pf = pi->hw->back;

	ldo = &pf->link_dflt_override;

	/* If link default override is enabled, use to mask NVM PHY capabilities
	 * for speed and FEC default configuration.
	 */
	cfg = &phy->curr_user_phy_cfg;

	if (ldo->phy_type_low || ldo->phy_type_high) {
		cfg->phy_type_low = pf->nvm_phy_type_lo &
				    cpu_to_le64(ldo->phy_type_low);
		cfg->phy_type_high = pf->nvm_phy_type_hi &
				     cpu_to_le64(ldo->phy_type_high);
	}
	cfg->link_fec_opt = ldo->fec_options;
	phy->curr_user_fec_req = ICE_FEC_AUTO;

	set_bit(ICE_LINK_DEFAULT_OVERRIDE_PENDING, pf->state);
}

/**
 * ice_init_phy_user_cfg - Initialize the PHY user configuration
 * @pi: port info structure
 *
 * Initialize the current user PHY configuration, speed, FEC, and FC requested
 * mode to default. The PHY defaults are from get PHY capabilities topology
 * with media so call when media is first available. An error is returned if
 * called when media is not available. The PHY initialization completed state is
 * set here.
 *
 * These configurations are used when setting PHY
 * configuration. The user PHY configuration is updated on set PHY
 * configuration. Returns 0 on success, negative on failure
 */
static int ice_init_phy_user_cfg(struct ice_port_info *pi)
{
	struct ice_aqc_get_phy_caps_data *pcaps;
	struct ice_phy_info *phy = &pi->phy;
	struct ice_pf *pf = pi->hw->back;
	int err;

	if (!(phy->link_info.link_info & ICE_AQ_MEDIA_AVAILABLE))
		return -EIO;

	pcaps = kzalloc(sizeof(*pcaps), GFP_KERNEL);
	if (!pcaps)
		return -ENOMEM;

	if (ice_fw_supports_report_dflt_cfg(pi->hw))
		err = ice_aq_get_phy_caps(pi, false, ICE_AQC_REPORT_DFLT_CFG,
					  pcaps, NULL);
	else
		err = ice_aq_get_phy_caps(pi, false, ICE_AQC_REPORT_TOPO_CAP_MEDIA,
					  pcaps, NULL);
	if (err) {
		dev_err(ice_pf_to_dev(pf), "Get PHY capability failed.\n");
		goto err_out;
	}

	ice_copy_phy_caps_to_cfg(pi, pcaps, &pi->phy.curr_user_phy_cfg);

	/* check if lenient mode is supported and enabled */
	if (ice_fw_supports_link_override(pi->hw) &&
	    !(pcaps->module_compliance_enforcement &
	      ICE_AQC_MOD_ENFORCE_STRICT_MODE)) {
		set_bit(ICE_FLAG_LINK_LENIENT_MODE_ENA, pf->flags);

		/* if the FW supports default PHY configuration mode, then the driver
		 * does not have to apply link override settings. If not,
		 * initialize user PHY configuration with link override values
		 */
		if (!ice_fw_supports_report_dflt_cfg(pi->hw) &&
		    (pf->link_dflt_override.options & ICE_LINK_OVERRIDE_EN)) {
			ice_init_phy_cfg_dflt_override(pi);
			goto out;
		}
	}

	/* if link default override is not enabled, set user flow control and
	 * FEC settings based on what get_phy_caps returned
	 */
	phy->curr_user_fec_req = ice_caps_to_fec_mode(pcaps->caps,
						      pcaps->link_fec_options);
	phy->curr_user_fc_req = ice_caps_to_fc_mode(pcaps->caps);

out:
	phy->curr_user_speed_req = ICE_AQ_LINK_SPEED_M;
	set_bit(ICE_PHY_INIT_COMPLETE, pf->state);
err_out:
	kfree(pcaps);
	return err;
}

/**
 * ice_configure_phy - configure PHY
 * @vsi: VSI of PHY
 *
 * Set the PHY configuration. If the current PHY configuration is the same as
 * the curr_user_phy_cfg, then do nothing to avoid link flap. Otherwise
 * configure the based get PHY capabilities for topology with media.
 */
static int ice_configure_phy(struct ice_vsi *vsi)
{
	struct device *dev = ice_pf_to_dev(vsi->back);
	struct ice_port_info *pi = vsi->port_info;
	struct ice_aqc_get_phy_caps_data *pcaps;
	struct ice_aqc_set_phy_cfg_data *cfg;
	struct ice_phy_info *phy = &pi->phy;
	struct ice_pf *pf = vsi->back;
	int err;

	/* Ensure we have media as we cannot configure a medialess port */
	if (!(phy->link_info.link_info & ICE_AQ_MEDIA_AVAILABLE))
		return -EPERM;

	ice_print_topo_conflict(vsi);

	if (!test_bit(ICE_FLAG_LINK_LENIENT_MODE_ENA, pf->flags) &&
	    phy->link_info.topo_media_conflict == ICE_AQ_LINK_TOPO_UNSUPP_MEDIA)
		return -EPERM;

	if (test_bit(ICE_FLAG_LINK_DOWN_ON_CLOSE_ENA, pf->flags))
		return ice_force_phys_link_state(vsi, true);

	pcaps = kzalloc(sizeof(*pcaps), GFP_KERNEL);
	if (!pcaps)
		return -ENOMEM;

	/* Get current PHY config */
	err = ice_aq_get_phy_caps(pi, false, ICE_AQC_REPORT_ACTIVE_CFG, pcaps,
				  NULL);
	if (err) {
		dev_err(dev, "Failed to get PHY configuration, VSI %d error %d\n",
			vsi->vsi_num, err);
		goto done;
	}

	/* If PHY enable link is configured and configuration has not changed,
	 * there's nothing to do
	 */
	if (pcaps->caps & ICE_AQC_PHY_EN_LINK &&
	    ice_phy_caps_equals_cfg(pcaps, &phy->curr_user_phy_cfg))
		goto done;

	/* Use PHY topology as baseline for configuration */
	memset(pcaps, 0, sizeof(*pcaps));
	if (ice_fw_supports_report_dflt_cfg(pi->hw))
		err = ice_aq_get_phy_caps(pi, false, ICE_AQC_REPORT_DFLT_CFG,
					  pcaps, NULL);
	else
		err = ice_aq_get_phy_caps(pi, false, ICE_AQC_REPORT_TOPO_CAP_MEDIA,
					  pcaps, NULL);
	if (err) {
		dev_err(dev, "Failed to get PHY caps, VSI %d error %d\n",
			vsi->vsi_num, err);
		goto done;
	}

	cfg = kzalloc(sizeof(*cfg), GFP_KERNEL);
	if (!cfg) {
		err = -ENOMEM;
		goto done;
	}

	ice_copy_phy_caps_to_cfg(pi, pcaps, cfg);

	/* Speed - If default override pending, use curr_user_phy_cfg set in
	 * ice_init_phy_user_cfg_ldo.
	 */
	if (test_and_clear_bit(ICE_LINK_DEFAULT_OVERRIDE_PENDING,
			       vsi->back->state)) {
		cfg->phy_type_low = phy->curr_user_phy_cfg.phy_type_low;
		cfg->phy_type_high = phy->curr_user_phy_cfg.phy_type_high;
	} else {
		u64 phy_low = 0, phy_high = 0;

		ice_update_phy_type(&phy_low, &phy_high,
				    pi->phy.curr_user_speed_req);
		cfg->phy_type_low = pcaps->phy_type_low & cpu_to_le64(phy_low);
		cfg->phy_type_high = pcaps->phy_type_high &
				     cpu_to_le64(phy_high);
	}

	/* Can't provide what was requested; use PHY capabilities */
	if (!cfg->phy_type_low && !cfg->phy_type_high) {
		cfg->phy_type_low = pcaps->phy_type_low;
		cfg->phy_type_high = pcaps->phy_type_high;
	}

	/* FEC */
	ice_cfg_phy_fec(pi, cfg, phy->curr_user_fec_req);

	/* Can't provide what was requested; use PHY capabilities */
	if (cfg->link_fec_opt !=
	    (cfg->link_fec_opt & pcaps->link_fec_options)) {
		cfg->caps |= pcaps->caps & ICE_AQC_PHY_EN_AUTO_FEC;
		cfg->link_fec_opt = pcaps->link_fec_options;
	}

	/* Flow Control - always supported; no need to check against
	 * capabilities
	 */
	ice_cfg_phy_fc(pi, cfg, phy->curr_user_fc_req);

	/* Enable link and link update */
	cfg->caps |= ICE_AQ_PHY_ENA_AUTO_LINK_UPDT | ICE_AQ_PHY_ENA_LINK;

	err = ice_aq_set_phy_cfg(&pf->hw, pi, cfg, NULL);
	if (err)
		dev_err(dev, "Failed to set phy config, VSI %d error %d\n",
			vsi->vsi_num, err);

	kfree(cfg);
done:
	kfree(pcaps);
	return err;
}

/**
 * ice_check_media_subtask - Check for media
 * @pf: pointer to PF struct
 *
 * If media is available, then initialize PHY user configuration if it is not
 * been, and configure the PHY if the interface is up.
 */
static void ice_check_media_subtask(struct ice_pf *pf)
{
	struct ice_port_info *pi;
	struct ice_vsi *vsi;
	int err;

	/* No need to check for media if it's already present */
	if (!test_bit(ICE_FLAG_NO_MEDIA, pf->flags))
		return;

	vsi = ice_get_main_vsi(pf);
	if (!vsi)
		return;

	/* Refresh link info and check if media is present */
	pi = vsi->port_info;
	err = ice_update_link_info(pi);
	if (err)
		return;

	ice_check_link_cfg_err(pf, pi->phy.link_info.link_cfg_err);

	if (pi->phy.link_info.link_info & ICE_AQ_MEDIA_AVAILABLE) {
		if (!test_bit(ICE_PHY_INIT_COMPLETE, pf->state))
			ice_init_phy_user_cfg(pi);

		/* PHY settings are reset on media insertion, reconfigure
		 * PHY to preserve settings.
		 */
		if (test_bit(ICE_VSI_DOWN, vsi->state) &&
		    test_bit(ICE_FLAG_LINK_DOWN_ON_CLOSE_ENA, vsi->back->flags))
			return;

		err = ice_configure_phy(vsi);
		if (!err)
			clear_bit(ICE_FLAG_NO_MEDIA, pf->flags);

		/* A Link Status Event will be generated; the event handler
		 * will complete bringing the interface up
		 */
	}
}

/**
 * ice_service_task - manage and run subtasks
 * @work: pointer to work_struct contained by the PF struct
 */
static void ice_service_task(struct work_struct *work)
{
	struct ice_pf *pf = container_of(work, struct ice_pf, serv_task);
	unsigned long start_time = jiffies;

	/* subtasks */

	/* process reset requests first */
	ice_reset_subtask(pf);

	/* bail if a reset/recovery cycle is pending or rebuild failed */
	if (ice_is_reset_in_progress(pf->state) ||
	    test_bit(ICE_SUSPENDED, pf->state) ||
	    test_bit(ICE_NEEDS_RESTART, pf->state)) {
		ice_service_task_complete(pf);
		return;
	}

<<<<<<< HEAD
	if (test_and_clear_bit(ICE_FLAG_PLUG_AUX_DEV, pf->flags))
		ice_plug_aux_dev(pf);

=======
	if (test_bit(ICE_FLAG_PLUG_AUX_DEV, pf->flags)) {
		/* Plug aux device per request */
		ice_plug_aux_dev(pf);

		/* Mark plugging as done but check whether unplug was
		 * requested during ice_plug_aux_dev() call
		 * (e.g. from ice_clear_rdma_cap()) and if so then
		 * plug aux device.
		 */
		if (!test_and_clear_bit(ICE_FLAG_PLUG_AUX_DEV, pf->flags))
			ice_unplug_aux_dev(pf);
	}

	if (test_and_clear_bit(ICE_FLAG_MTU_CHANGED, pf->flags)) {
		struct iidc_event *event;

		event = kzalloc(sizeof(*event), GFP_KERNEL);
		if (event) {
			set_bit(IIDC_EVENT_AFTER_MTU_CHANGE, event->type);
			ice_send_event_to_aux(pf, event);
			kfree(event);
		}
	}

>>>>>>> 09688c01
	ice_clean_adminq_subtask(pf);
	ice_check_media_subtask(pf);
	ice_check_for_hang_subtask(pf);
	ice_sync_fltr_subtask(pf);
	ice_handle_mdd_event(pf);
	ice_watchdog_subtask(pf);

	if (ice_is_safe_mode(pf)) {
		ice_service_task_complete(pf);
		return;
	}

	ice_process_vflr_event(pf);
	ice_clean_mailboxq_subtask(pf);
	ice_clean_sbq_subtask(pf);
	ice_sync_arfs_fltrs(pf);
	ice_flush_fdir_ctx(pf);

	/* Clear ICE_SERVICE_SCHED flag to allow scheduling next event */
	ice_service_task_complete(pf);

	/* If the tasks have taken longer than one service timer period
	 * or there is more work to be done, reset the service timer to
	 * schedule the service task now.
	 */
	if (time_after(jiffies, (start_time + pf->serv_tmr_period)) ||
	    test_bit(ICE_MDD_EVENT_PENDING, pf->state) ||
	    test_bit(ICE_VFLR_EVENT_PENDING, pf->state) ||
	    test_bit(ICE_MAILBOXQ_EVENT_PENDING, pf->state) ||
	    test_bit(ICE_FD_VF_FLUSH_CTX, pf->state) ||
	    test_bit(ICE_SIDEBANDQ_EVENT_PENDING, pf->state) ||
	    test_bit(ICE_ADMINQ_EVENT_PENDING, pf->state))
		mod_timer(&pf->serv_tmr, jiffies);
}

/**
 * ice_set_ctrlq_len - helper function to set controlq length
 * @hw: pointer to the HW instance
 */
static void ice_set_ctrlq_len(struct ice_hw *hw)
{
	hw->adminq.num_rq_entries = ICE_AQ_LEN;
	hw->adminq.num_sq_entries = ICE_AQ_LEN;
	hw->adminq.rq_buf_size = ICE_AQ_MAX_BUF_LEN;
	hw->adminq.sq_buf_size = ICE_AQ_MAX_BUF_LEN;
	hw->mailboxq.num_rq_entries = PF_MBX_ARQLEN_ARQLEN_M;
	hw->mailboxq.num_sq_entries = ICE_MBXSQ_LEN;
	hw->mailboxq.rq_buf_size = ICE_MBXQ_MAX_BUF_LEN;
	hw->mailboxq.sq_buf_size = ICE_MBXQ_MAX_BUF_LEN;
	hw->sbq.num_rq_entries = ICE_SBQ_LEN;
	hw->sbq.num_sq_entries = ICE_SBQ_LEN;
	hw->sbq.rq_buf_size = ICE_SBQ_MAX_BUF_LEN;
	hw->sbq.sq_buf_size = ICE_SBQ_MAX_BUF_LEN;
}

/**
 * ice_schedule_reset - schedule a reset
 * @pf: board private structure
 * @reset: reset being requested
 */
int ice_schedule_reset(struct ice_pf *pf, enum ice_reset_req reset)
{
	struct device *dev = ice_pf_to_dev(pf);

	/* bail out if earlier reset has failed */
	if (test_bit(ICE_RESET_FAILED, pf->state)) {
		dev_dbg(dev, "earlier reset has failed\n");
		return -EIO;
	}
	/* bail if reset/recovery already in progress */
	if (ice_is_reset_in_progress(pf->state)) {
		dev_dbg(dev, "Reset already in progress\n");
		return -EBUSY;
	}

	ice_unplug_aux_dev(pf);

	switch (reset) {
	case ICE_RESET_PFR:
		set_bit(ICE_PFR_REQ, pf->state);
		break;
	case ICE_RESET_CORER:
		set_bit(ICE_CORER_REQ, pf->state);
		break;
	case ICE_RESET_GLOBR:
		set_bit(ICE_GLOBR_REQ, pf->state);
		break;
	default:
		return -EINVAL;
	}

	ice_service_task_schedule(pf);
	return 0;
}

/**
 * ice_irq_affinity_notify - Callback for affinity changes
 * @notify: context as to what irq was changed
 * @mask: the new affinity mask
 *
 * This is a callback function used by the irq_set_affinity_notifier function
 * so that we may register to receive changes to the irq affinity masks.
 */
static void
ice_irq_affinity_notify(struct irq_affinity_notify *notify,
			const cpumask_t *mask)
{
	struct ice_q_vector *q_vector =
		container_of(notify, struct ice_q_vector, affinity_notify);

	cpumask_copy(&q_vector->affinity_mask, mask);
}

/**
 * ice_irq_affinity_release - Callback for affinity notifier release
 * @ref: internal core kernel usage
 *
 * This is a callback function used by the irq_set_affinity_notifier function
 * to inform the current notification subscriber that they will no longer
 * receive notifications.
 */
static void ice_irq_affinity_release(struct kref __always_unused *ref) {}

/**
 * ice_vsi_ena_irq - Enable IRQ for the given VSI
 * @vsi: the VSI being configured
 */
static int ice_vsi_ena_irq(struct ice_vsi *vsi)
{
	struct ice_hw *hw = &vsi->back->hw;
	int i;

	ice_for_each_q_vector(vsi, i)
		ice_irq_dynamic_ena(hw, vsi, vsi->q_vectors[i]);

	ice_flush(hw);
	return 0;
}

/**
 * ice_vsi_req_irq_msix - get MSI-X vectors from the OS for the VSI
 * @vsi: the VSI being configured
 * @basename: name for the vector
 */
static int ice_vsi_req_irq_msix(struct ice_vsi *vsi, char *basename)
{
	int q_vectors = vsi->num_q_vectors;
	struct ice_pf *pf = vsi->back;
	int base = vsi->base_vector;
	struct device *dev;
	int rx_int_idx = 0;
	int tx_int_idx = 0;
	int vector, err;
	int irq_num;

	dev = ice_pf_to_dev(pf);
	for (vector = 0; vector < q_vectors; vector++) {
		struct ice_q_vector *q_vector = vsi->q_vectors[vector];

		irq_num = pf->msix_entries[base + vector].vector;

		if (q_vector->tx.tx_ring && q_vector->rx.rx_ring) {
			snprintf(q_vector->name, sizeof(q_vector->name) - 1,
				 "%s-%s-%d", basename, "TxRx", rx_int_idx++);
			tx_int_idx++;
		} else if (q_vector->rx.rx_ring) {
			snprintf(q_vector->name, sizeof(q_vector->name) - 1,
				 "%s-%s-%d", basename, "rx", rx_int_idx++);
		} else if (q_vector->tx.tx_ring) {
			snprintf(q_vector->name, sizeof(q_vector->name) - 1,
				 "%s-%s-%d", basename, "tx", tx_int_idx++);
		} else {
			/* skip this unused q_vector */
			continue;
		}
		if (vsi->type == ICE_VSI_CTRL && vsi->vf_id != ICE_INVAL_VFID)
			err = devm_request_irq(dev, irq_num, vsi->irq_handler,
					       IRQF_SHARED, q_vector->name,
					       q_vector);
		else
			err = devm_request_irq(dev, irq_num, vsi->irq_handler,
					       0, q_vector->name, q_vector);
		if (err) {
			netdev_err(vsi->netdev, "MSIX request_irq failed, error: %d\n",
				   err);
			goto free_q_irqs;
		}

		/* register for affinity change notifications */
		if (!IS_ENABLED(CONFIG_RFS_ACCEL)) {
			struct irq_affinity_notify *affinity_notify;

			affinity_notify = &q_vector->affinity_notify;
			affinity_notify->notify = ice_irq_affinity_notify;
			affinity_notify->release = ice_irq_affinity_release;
			irq_set_affinity_notifier(irq_num, affinity_notify);
		}

		/* assign the mask for this irq */
		irq_set_affinity_hint(irq_num, &q_vector->affinity_mask);
	}

	vsi->irqs_ready = true;
	return 0;

free_q_irqs:
	while (vector) {
		vector--;
		irq_num = pf->msix_entries[base + vector].vector;
		if (!IS_ENABLED(CONFIG_RFS_ACCEL))
			irq_set_affinity_notifier(irq_num, NULL);
		irq_set_affinity_hint(irq_num, NULL);
		devm_free_irq(dev, irq_num, &vsi->q_vectors[vector]);
	}
	return err;
}

/**
 * ice_xdp_alloc_setup_rings - Allocate and setup Tx rings for XDP
 * @vsi: VSI to setup Tx rings used by XDP
 *
 * Return 0 on success and negative value on error
 */
static int ice_xdp_alloc_setup_rings(struct ice_vsi *vsi)
{
	struct device *dev = ice_pf_to_dev(vsi->back);
	struct ice_tx_desc *tx_desc;
	int i, j;

	ice_for_each_xdp_txq(vsi, i) {
		u16 xdp_q_idx = vsi->alloc_txq + i;
		struct ice_tx_ring *xdp_ring;

		xdp_ring = kzalloc(sizeof(*xdp_ring), GFP_KERNEL);

		if (!xdp_ring)
			goto free_xdp_rings;

		xdp_ring->q_index = xdp_q_idx;
		xdp_ring->reg_idx = vsi->txq_map[xdp_q_idx];
		xdp_ring->vsi = vsi;
		xdp_ring->netdev = NULL;
		xdp_ring->next_dd = ICE_TX_THRESH - 1;
		xdp_ring->next_rs = ICE_TX_THRESH - 1;
		xdp_ring->dev = dev;
		xdp_ring->count = vsi->num_tx_desc;
		WRITE_ONCE(vsi->xdp_rings[i], xdp_ring);
		if (ice_setup_tx_ring(xdp_ring))
			goto free_xdp_rings;
		ice_set_ring_xdp(xdp_ring);
		xdp_ring->xsk_pool = ice_tx_xsk_pool(xdp_ring);
		spin_lock_init(&xdp_ring->tx_lock);
		for (j = 0; j < xdp_ring->count; j++) {
			tx_desc = ICE_TX_DESC(xdp_ring, j);
			tx_desc->cmd_type_offset_bsz = cpu_to_le64(ICE_TX_DESC_DTYPE_DESC_DONE);
		}
	}

	ice_for_each_rxq(vsi, i) {
		if (static_key_enabled(&ice_xdp_locking_key))
			vsi->rx_rings[i]->xdp_ring = vsi->xdp_rings[i % vsi->num_xdp_txq];
		else
			vsi->rx_rings[i]->xdp_ring = vsi->xdp_rings[i];
	}

	return 0;

free_xdp_rings:
	for (; i >= 0; i--)
		if (vsi->xdp_rings[i] && vsi->xdp_rings[i]->desc)
			ice_free_tx_ring(vsi->xdp_rings[i]);
	return -ENOMEM;
}

/**
 * ice_vsi_assign_bpf_prog - set or clear bpf prog pointer on VSI
 * @vsi: VSI to set the bpf prog on
 * @prog: the bpf prog pointer
 */
static void ice_vsi_assign_bpf_prog(struct ice_vsi *vsi, struct bpf_prog *prog)
{
	struct bpf_prog *old_prog;
	int i;

	old_prog = xchg(&vsi->xdp_prog, prog);
	if (old_prog)
		bpf_prog_put(old_prog);

	ice_for_each_rxq(vsi, i)
		WRITE_ONCE(vsi->rx_rings[i]->xdp_prog, vsi->xdp_prog);
}

/**
 * ice_prepare_xdp_rings - Allocate, configure and setup Tx rings for XDP
 * @vsi: VSI to bring up Tx rings used by XDP
 * @prog: bpf program that will be assigned to VSI
 *
 * Return 0 on success and negative value on error
 */
int ice_prepare_xdp_rings(struct ice_vsi *vsi, struct bpf_prog *prog)
{
	u16 max_txqs[ICE_MAX_TRAFFIC_CLASS] = { 0 };
	int xdp_rings_rem = vsi->num_xdp_txq;
	struct ice_pf *pf = vsi->back;
	struct ice_qs_cfg xdp_qs_cfg = {
		.qs_mutex = &pf->avail_q_mutex,
		.pf_map = pf->avail_txqs,
		.pf_map_size = pf->max_pf_txqs,
		.q_count = vsi->num_xdp_txq,
		.scatter_count = ICE_MAX_SCATTER_TXQS,
		.vsi_map = vsi->txq_map,
		.vsi_map_offset = vsi->alloc_txq,
		.mapping_mode = ICE_VSI_MAP_CONTIG
	};
	struct device *dev;
	int i, v_idx;
	int status;

	dev = ice_pf_to_dev(pf);
	vsi->xdp_rings = devm_kcalloc(dev, vsi->num_xdp_txq,
				      sizeof(*vsi->xdp_rings), GFP_KERNEL);
	if (!vsi->xdp_rings)
		return -ENOMEM;

	vsi->xdp_mapping_mode = xdp_qs_cfg.mapping_mode;
	if (__ice_vsi_get_qs(&xdp_qs_cfg))
		goto err_map_xdp;

	if (static_key_enabled(&ice_xdp_locking_key))
		netdev_warn(vsi->netdev,
			    "Could not allocate one XDP Tx ring per CPU, XDP_TX/XDP_REDIRECT actions will be slower\n");

	if (ice_xdp_alloc_setup_rings(vsi))
		goto clear_xdp_rings;

	/* follow the logic from ice_vsi_map_rings_to_vectors */
	ice_for_each_q_vector(vsi, v_idx) {
		struct ice_q_vector *q_vector = vsi->q_vectors[v_idx];
		int xdp_rings_per_v, q_id, q_base;

		xdp_rings_per_v = DIV_ROUND_UP(xdp_rings_rem,
					       vsi->num_q_vectors - v_idx);
		q_base = vsi->num_xdp_txq - xdp_rings_rem;

		for (q_id = q_base; q_id < (q_base + xdp_rings_per_v); q_id++) {
			struct ice_tx_ring *xdp_ring = vsi->xdp_rings[q_id];

			xdp_ring->q_vector = q_vector;
			xdp_ring->next = q_vector->tx.tx_ring;
			q_vector->tx.tx_ring = xdp_ring;
		}
		xdp_rings_rem -= xdp_rings_per_v;
	}

	/* omit the scheduler update if in reset path; XDP queues will be
	 * taken into account at the end of ice_vsi_rebuild, where
	 * ice_cfg_vsi_lan is being called
	 */
	if (ice_is_reset_in_progress(pf->state))
		return 0;

	/* tell the Tx scheduler that right now we have
	 * additional queues
	 */
	for (i = 0; i < vsi->tc_cfg.numtc; i++)
		max_txqs[i] = vsi->num_txq + vsi->num_xdp_txq;

	status = ice_cfg_vsi_lan(vsi->port_info, vsi->idx, vsi->tc_cfg.ena_tc,
				 max_txqs);
	if (status) {
		dev_err(dev, "Failed VSI LAN queue config for XDP, error: %d\n",
			status);
		goto clear_xdp_rings;
	}

	/* assign the prog only when it's not already present on VSI;
	 * this flow is a subject of both ethtool -L and ndo_bpf flows;
	 * VSI rebuild that happens under ethtool -L can expose us to
	 * the bpf_prog refcount issues as we would be swapping same
	 * bpf_prog pointers from vsi->xdp_prog and calling bpf_prog_put
	 * on it as it would be treated as an 'old_prog'; for ndo_bpf
	 * this is not harmful as dev_xdp_install bumps the refcount
	 * before calling the op exposed by the driver;
	 */
	if (!ice_is_xdp_ena_vsi(vsi))
		ice_vsi_assign_bpf_prog(vsi, prog);

	return 0;
clear_xdp_rings:
	ice_for_each_xdp_txq(vsi, i)
		if (vsi->xdp_rings[i]) {
			kfree_rcu(vsi->xdp_rings[i], rcu);
			vsi->xdp_rings[i] = NULL;
		}

err_map_xdp:
	mutex_lock(&pf->avail_q_mutex);
	ice_for_each_xdp_txq(vsi, i) {
		clear_bit(vsi->txq_map[i + vsi->alloc_txq], pf->avail_txqs);
		vsi->txq_map[i + vsi->alloc_txq] = ICE_INVAL_Q_INDEX;
	}
	mutex_unlock(&pf->avail_q_mutex);

	devm_kfree(dev, vsi->xdp_rings);
	return -ENOMEM;
}

/**
 * ice_destroy_xdp_rings - undo the configuration made by ice_prepare_xdp_rings
 * @vsi: VSI to remove XDP rings
 *
 * Detach XDP rings from irq vectors, clean up the PF bitmap and free
 * resources
 */
int ice_destroy_xdp_rings(struct ice_vsi *vsi)
{
	u16 max_txqs[ICE_MAX_TRAFFIC_CLASS] = { 0 };
	struct ice_pf *pf = vsi->back;
	int i, v_idx;

	/* q_vectors are freed in reset path so there's no point in detaching
	 * rings; in case of rebuild being triggered not from reset bits
	 * in pf->state won't be set, so additionally check first q_vector
	 * against NULL
	 */
	if (ice_is_reset_in_progress(pf->state) || !vsi->q_vectors[0])
		goto free_qmap;

	ice_for_each_q_vector(vsi, v_idx) {
		struct ice_q_vector *q_vector = vsi->q_vectors[v_idx];
		struct ice_tx_ring *ring;

		ice_for_each_tx_ring(ring, q_vector->tx)
			if (!ring->tx_buf || !ice_ring_is_xdp(ring))
				break;

		/* restore the value of last node prior to XDP setup */
		q_vector->tx.tx_ring = ring;
	}

free_qmap:
	mutex_lock(&pf->avail_q_mutex);
	ice_for_each_xdp_txq(vsi, i) {
		clear_bit(vsi->txq_map[i + vsi->alloc_txq], pf->avail_txqs);
		vsi->txq_map[i + vsi->alloc_txq] = ICE_INVAL_Q_INDEX;
	}
	mutex_unlock(&pf->avail_q_mutex);

	ice_for_each_xdp_txq(vsi, i)
		if (vsi->xdp_rings[i]) {
			if (vsi->xdp_rings[i]->desc)
				ice_free_tx_ring(vsi->xdp_rings[i]);
			kfree_rcu(vsi->xdp_rings[i], rcu);
			vsi->xdp_rings[i] = NULL;
		}

	devm_kfree(ice_pf_to_dev(pf), vsi->xdp_rings);
	vsi->xdp_rings = NULL;

	if (static_key_enabled(&ice_xdp_locking_key))
		static_branch_dec(&ice_xdp_locking_key);

	if (ice_is_reset_in_progress(pf->state) || !vsi->q_vectors[0])
		return 0;

	ice_vsi_assign_bpf_prog(vsi, NULL);

	/* notify Tx scheduler that we destroyed XDP queues and bring
	 * back the old number of child nodes
	 */
	for (i = 0; i < vsi->tc_cfg.numtc; i++)
		max_txqs[i] = vsi->num_txq;

	/* change number of XDP Tx queues to 0 */
	vsi->num_xdp_txq = 0;

	return ice_cfg_vsi_lan(vsi->port_info, vsi->idx, vsi->tc_cfg.ena_tc,
			       max_txqs);
}

/**
 * ice_vsi_rx_napi_schedule - Schedule napi on RX queues from VSI
 * @vsi: VSI to schedule napi on
 */
static void ice_vsi_rx_napi_schedule(struct ice_vsi *vsi)
{
	int i;

	ice_for_each_rxq(vsi, i) {
		struct ice_rx_ring *rx_ring = vsi->rx_rings[i];

		if (rx_ring->xsk_pool)
			napi_schedule(&rx_ring->q_vector->napi);
	}
}

/**
 * ice_vsi_determine_xdp_res - figure out how many Tx qs can XDP have
 * @vsi: VSI to determine the count of XDP Tx qs
 *
 * returns 0 if Tx qs count is higher than at least half of CPU count,
 * -ENOMEM otherwise
 */
int ice_vsi_determine_xdp_res(struct ice_vsi *vsi)
{
	u16 avail = ice_get_avail_txq_count(vsi->back);
	u16 cpus = num_possible_cpus();

	if (avail < cpus / 2)
		return -ENOMEM;

	vsi->num_xdp_txq = min_t(u16, avail, cpus);

	if (vsi->num_xdp_txq < cpus)
		static_branch_inc(&ice_xdp_locking_key);

	return 0;
}

/**
 * ice_xdp_setup_prog - Add or remove XDP eBPF program
 * @vsi: VSI to setup XDP for
 * @prog: XDP program
 * @extack: netlink extended ack
 */
static int
ice_xdp_setup_prog(struct ice_vsi *vsi, struct bpf_prog *prog,
		   struct netlink_ext_ack *extack)
{
	int frame_size = vsi->netdev->mtu + ICE_ETH_PKT_HDR_PAD;
	bool if_running = netif_running(vsi->netdev);
	int ret = 0, xdp_ring_err = 0;

	if (frame_size > vsi->rx_buf_len) {
		NL_SET_ERR_MSG_MOD(extack, "MTU too large for loading XDP");
		return -EOPNOTSUPP;
	}

	/* need to stop netdev while setting up the program for Rx rings */
	if (if_running && !test_and_set_bit(ICE_VSI_DOWN, vsi->state)) {
		ret = ice_down(vsi);
		if (ret) {
			NL_SET_ERR_MSG_MOD(extack, "Preparing device for XDP attach failed");
			return ret;
		}
	}

	if (!ice_is_xdp_ena_vsi(vsi) && prog) {
		xdp_ring_err = ice_vsi_determine_xdp_res(vsi);
		if (xdp_ring_err) {
			NL_SET_ERR_MSG_MOD(extack, "Not enough Tx resources for XDP");
		} else {
			xdp_ring_err = ice_prepare_xdp_rings(vsi, prog);
			if (xdp_ring_err)
				NL_SET_ERR_MSG_MOD(extack, "Setting up XDP Tx resources failed");
		}
	} else if (ice_is_xdp_ena_vsi(vsi) && !prog) {
		xdp_ring_err = ice_destroy_xdp_rings(vsi);
		if (xdp_ring_err)
			NL_SET_ERR_MSG_MOD(extack, "Freeing XDP Tx resources failed");
	} else {
		/* safe to call even when prog == vsi->xdp_prog as
		 * dev_xdp_install in net/core/dev.c incremented prog's
		 * refcount so corresponding bpf_prog_put won't cause
		 * underflow
		 */
		ice_vsi_assign_bpf_prog(vsi, prog);
	}

	if (if_running)
		ret = ice_up(vsi);

	if (!ret && prog)
		ice_vsi_rx_napi_schedule(vsi);

	return (ret || xdp_ring_err) ? -ENOMEM : 0;
}

/**
 * ice_xdp_safe_mode - XDP handler for safe mode
 * @dev: netdevice
 * @xdp: XDP command
 */
static int ice_xdp_safe_mode(struct net_device __always_unused *dev,
			     struct netdev_bpf *xdp)
{
	NL_SET_ERR_MSG_MOD(xdp->extack,
			   "Please provide working DDP firmware package in order to use XDP\n"
			   "Refer to Documentation/networking/device_drivers/ethernet/intel/ice.rst");
	return -EOPNOTSUPP;
}

/**
 * ice_xdp - implements XDP handler
 * @dev: netdevice
 * @xdp: XDP command
 */
static int ice_xdp(struct net_device *dev, struct netdev_bpf *xdp)
{
	struct ice_netdev_priv *np = netdev_priv(dev);
	struct ice_vsi *vsi = np->vsi;

	if (vsi->type != ICE_VSI_PF) {
		NL_SET_ERR_MSG_MOD(xdp->extack, "XDP can be loaded only on PF VSI");
		return -EINVAL;
	}

	switch (xdp->command) {
	case XDP_SETUP_PROG:
		return ice_xdp_setup_prog(vsi, xdp->prog, xdp->extack);
	case XDP_SETUP_XSK_POOL:
		return ice_xsk_pool_setup(vsi, xdp->xsk.pool,
					  xdp->xsk.queue_id);
	default:
		return -EINVAL;
	}
}

/**
 * ice_ena_misc_vector - enable the non-queue interrupts
 * @pf: board private structure
 */
static void ice_ena_misc_vector(struct ice_pf *pf)
{
	struct ice_hw *hw = &pf->hw;
	u32 val;

	/* Disable anti-spoof detection interrupt to prevent spurious event
	 * interrupts during a function reset. Anti-spoof functionally is
	 * still supported.
	 */
	val = rd32(hw, GL_MDCK_TX_TDPU);
	val |= GL_MDCK_TX_TDPU_RCU_ANTISPOOF_ITR_DIS_M;
	wr32(hw, GL_MDCK_TX_TDPU, val);

	/* clear things first */
	wr32(hw, PFINT_OICR_ENA, 0);	/* disable all */
	rd32(hw, PFINT_OICR);		/* read to clear */

	val = (PFINT_OICR_ECC_ERR_M |
	       PFINT_OICR_MAL_DETECT_M |
	       PFINT_OICR_GRST_M |
	       PFINT_OICR_PCI_EXCEPTION_M |
	       PFINT_OICR_VFLR_M |
	       PFINT_OICR_HMC_ERR_M |
	       PFINT_OICR_PE_PUSH_M |
	       PFINT_OICR_PE_CRITERR_M);

	wr32(hw, PFINT_OICR_ENA, val);

	/* SW_ITR_IDX = 0, but don't change INTENA */
	wr32(hw, GLINT_DYN_CTL(pf->oicr_idx),
	     GLINT_DYN_CTL_SW_ITR_INDX_M | GLINT_DYN_CTL_INTENA_MSK_M);
}

/**
 * ice_misc_intr - misc interrupt handler
 * @irq: interrupt number
 * @data: pointer to a q_vector
 */
static irqreturn_t ice_misc_intr(int __always_unused irq, void *data)
{
	struct ice_pf *pf = (struct ice_pf *)data;
	struct ice_hw *hw = &pf->hw;
	irqreturn_t ret = IRQ_NONE;
	struct device *dev;
	u32 oicr, ena_mask;

	dev = ice_pf_to_dev(pf);
	set_bit(ICE_ADMINQ_EVENT_PENDING, pf->state);
	set_bit(ICE_MAILBOXQ_EVENT_PENDING, pf->state);
	set_bit(ICE_SIDEBANDQ_EVENT_PENDING, pf->state);

	oicr = rd32(hw, PFINT_OICR);
	ena_mask = rd32(hw, PFINT_OICR_ENA);

	if (oicr & PFINT_OICR_SWINT_M) {
		ena_mask &= ~PFINT_OICR_SWINT_M;
		pf->sw_int_count++;
	}

	if (oicr & PFINT_OICR_MAL_DETECT_M) {
		ena_mask &= ~PFINT_OICR_MAL_DETECT_M;
		set_bit(ICE_MDD_EVENT_PENDING, pf->state);
	}
	if (oicr & PFINT_OICR_VFLR_M) {
		/* disable any further VFLR event notifications */
		if (test_bit(ICE_VF_RESETS_DISABLED, pf->state)) {
			u32 reg = rd32(hw, PFINT_OICR_ENA);

			reg &= ~PFINT_OICR_VFLR_M;
			wr32(hw, PFINT_OICR_ENA, reg);
		} else {
			ena_mask &= ~PFINT_OICR_VFLR_M;
			set_bit(ICE_VFLR_EVENT_PENDING, pf->state);
		}
	}

	if (oicr & PFINT_OICR_GRST_M) {
		u32 reset;

		/* we have a reset warning */
		ena_mask &= ~PFINT_OICR_GRST_M;
		reset = (rd32(hw, GLGEN_RSTAT) & GLGEN_RSTAT_RESET_TYPE_M) >>
			GLGEN_RSTAT_RESET_TYPE_S;

		if (reset == ICE_RESET_CORER)
			pf->corer_count++;
		else if (reset == ICE_RESET_GLOBR)
			pf->globr_count++;
		else if (reset == ICE_RESET_EMPR)
			pf->empr_count++;
		else
			dev_dbg(dev, "Invalid reset type %d\n", reset);

		/* If a reset cycle isn't already in progress, we set a bit in
		 * pf->state so that the service task can start a reset/rebuild.
		 */
		if (!test_and_set_bit(ICE_RESET_OICR_RECV, pf->state)) {
			if (reset == ICE_RESET_CORER)
				set_bit(ICE_CORER_RECV, pf->state);
			else if (reset == ICE_RESET_GLOBR)
				set_bit(ICE_GLOBR_RECV, pf->state);
			else
				set_bit(ICE_EMPR_RECV, pf->state);

			/* There are couple of different bits at play here.
			 * hw->reset_ongoing indicates whether the hardware is
			 * in reset. This is set to true when a reset interrupt
			 * is received and set back to false after the driver
			 * has determined that the hardware is out of reset.
			 *
			 * ICE_RESET_OICR_RECV in pf->state indicates
			 * that a post reset rebuild is required before the
			 * driver is operational again. This is set above.
			 *
			 * As this is the start of the reset/rebuild cycle, set
			 * both to indicate that.
			 */
			hw->reset_ongoing = true;
		}
	}

	if (oicr & PFINT_OICR_TSYN_TX_M) {
		ena_mask &= ~PFINT_OICR_TSYN_TX_M;
		ice_ptp_process_ts(pf);
	}

	if (oicr & PFINT_OICR_TSYN_EVNT_M) {
		u8 tmr_idx = hw->func_caps.ts_func_info.tmr_index_owned;
		u32 gltsyn_stat = rd32(hw, GLTSYN_STAT(tmr_idx));

		/* Save EVENTs from GTSYN register */
		pf->ptp.ext_ts_irq |= gltsyn_stat & (GLTSYN_STAT_EVENT0_M |
						     GLTSYN_STAT_EVENT1_M |
						     GLTSYN_STAT_EVENT2_M);
		ena_mask &= ~PFINT_OICR_TSYN_EVNT_M;
		kthread_queue_work(pf->ptp.kworker, &pf->ptp.extts_work);
	}

#define ICE_AUX_CRIT_ERR (PFINT_OICR_PE_CRITERR_M | PFINT_OICR_HMC_ERR_M | PFINT_OICR_PE_PUSH_M)
	if (oicr & ICE_AUX_CRIT_ERR) {
		struct iidc_event *event;

		ena_mask &= ~ICE_AUX_CRIT_ERR;
		event = kzalloc(sizeof(*event), GFP_ATOMIC);
		if (event) {
			set_bit(IIDC_EVENT_CRIT_ERR, event->type);
			/* report the entire OICR value to AUX driver */
			event->reg = oicr;
			ice_send_event_to_aux(pf, event);
			kfree(event);
		}
	}

	/* Report any remaining unexpected interrupts */
	oicr &= ena_mask;
	if (oicr) {
		dev_dbg(dev, "unhandled interrupt oicr=0x%08x\n", oicr);
		/* If a critical error is pending there is no choice but to
		 * reset the device.
		 */
		if (oicr & (PFINT_OICR_PCI_EXCEPTION_M |
			    PFINT_OICR_ECC_ERR_M)) {
			set_bit(ICE_PFR_REQ, pf->state);
			ice_service_task_schedule(pf);
		}
	}
	ret = IRQ_HANDLED;

	ice_service_task_schedule(pf);
	ice_irq_dynamic_ena(hw, NULL, NULL);

	return ret;
}

/**
 * ice_dis_ctrlq_interrupts - disable control queue interrupts
 * @hw: pointer to HW structure
 */
static void ice_dis_ctrlq_interrupts(struct ice_hw *hw)
{
	/* disable Admin queue Interrupt causes */
	wr32(hw, PFINT_FW_CTL,
	     rd32(hw, PFINT_FW_CTL) & ~PFINT_FW_CTL_CAUSE_ENA_M);

	/* disable Mailbox queue Interrupt causes */
	wr32(hw, PFINT_MBX_CTL,
	     rd32(hw, PFINT_MBX_CTL) & ~PFINT_MBX_CTL_CAUSE_ENA_M);

	wr32(hw, PFINT_SB_CTL,
	     rd32(hw, PFINT_SB_CTL) & ~PFINT_SB_CTL_CAUSE_ENA_M);

	/* disable Control queue Interrupt causes */
	wr32(hw, PFINT_OICR_CTL,
	     rd32(hw, PFINT_OICR_CTL) & ~PFINT_OICR_CTL_CAUSE_ENA_M);

	ice_flush(hw);
}

/**
 * ice_free_irq_msix_misc - Unroll misc vector setup
 * @pf: board private structure
 */
static void ice_free_irq_msix_misc(struct ice_pf *pf)
{
	struct ice_hw *hw = &pf->hw;

	ice_dis_ctrlq_interrupts(hw);

	/* disable OICR interrupt */
	wr32(hw, PFINT_OICR_ENA, 0);
	ice_flush(hw);

	if (pf->msix_entries) {
		synchronize_irq(pf->msix_entries[pf->oicr_idx].vector);
		devm_free_irq(ice_pf_to_dev(pf),
			      pf->msix_entries[pf->oicr_idx].vector, pf);
	}

	pf->num_avail_sw_msix += 1;
	ice_free_res(pf->irq_tracker, pf->oicr_idx, ICE_RES_MISC_VEC_ID);
}

/**
 * ice_ena_ctrlq_interrupts - enable control queue interrupts
 * @hw: pointer to HW structure
 * @reg_idx: HW vector index to associate the control queue interrupts with
 */
static void ice_ena_ctrlq_interrupts(struct ice_hw *hw, u16 reg_idx)
{
	u32 val;

	val = ((reg_idx & PFINT_OICR_CTL_MSIX_INDX_M) |
	       PFINT_OICR_CTL_CAUSE_ENA_M);
	wr32(hw, PFINT_OICR_CTL, val);

	/* enable Admin queue Interrupt causes */
	val = ((reg_idx & PFINT_FW_CTL_MSIX_INDX_M) |
	       PFINT_FW_CTL_CAUSE_ENA_M);
	wr32(hw, PFINT_FW_CTL, val);

	/* enable Mailbox queue Interrupt causes */
	val = ((reg_idx & PFINT_MBX_CTL_MSIX_INDX_M) |
	       PFINT_MBX_CTL_CAUSE_ENA_M);
	wr32(hw, PFINT_MBX_CTL, val);

	/* This enables Sideband queue Interrupt causes */
	val = ((reg_idx & PFINT_SB_CTL_MSIX_INDX_M) |
	       PFINT_SB_CTL_CAUSE_ENA_M);
	wr32(hw, PFINT_SB_CTL, val);

	ice_flush(hw);
}

/**
 * ice_req_irq_msix_misc - Setup the misc vector to handle non queue events
 * @pf: board private structure
 *
 * This sets up the handler for MSIX 0, which is used to manage the
 * non-queue interrupts, e.g. AdminQ and errors. This is not used
 * when in MSI or Legacy interrupt mode.
 */
static int ice_req_irq_msix_misc(struct ice_pf *pf)
{
	struct device *dev = ice_pf_to_dev(pf);
	struct ice_hw *hw = &pf->hw;
	int oicr_idx, err = 0;

	if (!pf->int_name[0])
		snprintf(pf->int_name, sizeof(pf->int_name) - 1, "%s-%s:misc",
			 dev_driver_string(dev), dev_name(dev));

	/* Do not request IRQ but do enable OICR interrupt since settings are
	 * lost during reset. Note that this function is called only during
	 * rebuild path and not while reset is in progress.
	 */
	if (ice_is_reset_in_progress(pf->state))
		goto skip_req_irq;

	/* reserve one vector in irq_tracker for misc interrupts */
	oicr_idx = ice_get_res(pf, pf->irq_tracker, 1, ICE_RES_MISC_VEC_ID);
	if (oicr_idx < 0)
		return oicr_idx;

	pf->num_avail_sw_msix -= 1;
	pf->oicr_idx = (u16)oicr_idx;

	err = devm_request_irq(dev, pf->msix_entries[pf->oicr_idx].vector,
			       ice_misc_intr, 0, pf->int_name, pf);
	if (err) {
		dev_err(dev, "devm_request_irq for %s failed: %d\n",
			pf->int_name, err);
		ice_free_res(pf->irq_tracker, 1, ICE_RES_MISC_VEC_ID);
		pf->num_avail_sw_msix += 1;
		return err;
	}

skip_req_irq:
	ice_ena_misc_vector(pf);

	ice_ena_ctrlq_interrupts(hw, pf->oicr_idx);
	wr32(hw, GLINT_ITR(ICE_RX_ITR, pf->oicr_idx),
	     ITR_REG_ALIGN(ICE_ITR_8K) >> ICE_ITR_GRAN_S);

	ice_flush(hw);
	ice_irq_dynamic_ena(hw, NULL, NULL);

	return 0;
}

/**
 * ice_napi_add - register NAPI handler for the VSI
 * @vsi: VSI for which NAPI handler is to be registered
 *
 * This function is only called in the driver's load path. Registering the NAPI
 * handler is done in ice_vsi_alloc_q_vector() for all other cases (i.e. resume,
 * reset/rebuild, etc.)
 */
static void ice_napi_add(struct ice_vsi *vsi)
{
	int v_idx;

	if (!vsi->netdev)
		return;

	ice_for_each_q_vector(vsi, v_idx)
		netif_napi_add(vsi->netdev, &vsi->q_vectors[v_idx]->napi,
			       ice_napi_poll, NAPI_POLL_WEIGHT);
}

/**
 * ice_set_ops - set netdev and ethtools ops for the given netdev
 * @netdev: netdev instance
 */
static void ice_set_ops(struct net_device *netdev)
{
	struct ice_pf *pf = ice_netdev_to_pf(netdev);

	if (ice_is_safe_mode(pf)) {
		netdev->netdev_ops = &ice_netdev_safe_mode_ops;
		ice_set_ethtool_safe_mode_ops(netdev);
		return;
	}

	netdev->netdev_ops = &ice_netdev_ops;
	netdev->udp_tunnel_nic_info = &pf->hw.udp_tunnel_nic;
	ice_set_ethtool_ops(netdev);
}

/**
 * ice_set_netdev_features - set features for the given netdev
 * @netdev: netdev instance
 */
static void ice_set_netdev_features(struct net_device *netdev)
{
	struct ice_pf *pf = ice_netdev_to_pf(netdev);
	netdev_features_t csumo_features;
	netdev_features_t vlano_features;
	netdev_features_t dflt_features;
	netdev_features_t tso_features;

	if (ice_is_safe_mode(pf)) {
		/* safe mode */
		netdev->features = NETIF_F_SG | NETIF_F_HIGHDMA;
		netdev->hw_features = netdev->features;
		return;
	}

	dflt_features = NETIF_F_SG	|
			NETIF_F_HIGHDMA	|
			NETIF_F_NTUPLE	|
			NETIF_F_RXHASH;

	csumo_features = NETIF_F_RXCSUM	  |
			 NETIF_F_IP_CSUM  |
			 NETIF_F_SCTP_CRC |
			 NETIF_F_IPV6_CSUM;

	vlano_features = NETIF_F_HW_VLAN_CTAG_FILTER |
			 NETIF_F_HW_VLAN_CTAG_TX     |
			 NETIF_F_HW_VLAN_CTAG_RX;

	tso_features = NETIF_F_TSO			|
		       NETIF_F_TSO_ECN			|
		       NETIF_F_TSO6			|
		       NETIF_F_GSO_GRE			|
		       NETIF_F_GSO_UDP_TUNNEL		|
		       NETIF_F_GSO_GRE_CSUM		|
		       NETIF_F_GSO_UDP_TUNNEL_CSUM	|
		       NETIF_F_GSO_PARTIAL		|
		       NETIF_F_GSO_IPXIP4		|
		       NETIF_F_GSO_IPXIP6		|
		       NETIF_F_GSO_UDP_L4;

	netdev->gso_partial_features |= NETIF_F_GSO_UDP_TUNNEL_CSUM |
					NETIF_F_GSO_GRE_CSUM;
	/* set features that user can change */
	netdev->hw_features = dflt_features | csumo_features |
			      vlano_features | tso_features;

	/* add support for HW_CSUM on packets with MPLS header */
	netdev->mpls_features =  NETIF_F_HW_CSUM;

	/* enable features */
	netdev->features |= netdev->hw_features;

	netdev->hw_features |= NETIF_F_HW_TC;

	/* encap and VLAN devices inherit default, csumo and tso features */
	netdev->hw_enc_features |= dflt_features | csumo_features |
				   tso_features;
	netdev->vlan_features |= dflt_features | csumo_features |
				 tso_features;
}

/**
 * ice_cfg_netdev - Allocate, configure and register a netdev
 * @vsi: the VSI associated with the new netdev
 *
 * Returns 0 on success, negative value on failure
 */
static int ice_cfg_netdev(struct ice_vsi *vsi)
{
	struct ice_netdev_priv *np;
	struct net_device *netdev;
	u8 mac_addr[ETH_ALEN];

	netdev = alloc_etherdev_mqs(sizeof(*np), vsi->alloc_txq,
				    vsi->alloc_rxq);
	if (!netdev)
		return -ENOMEM;

	set_bit(ICE_VSI_NETDEV_ALLOCD, vsi->state);
	vsi->netdev = netdev;
	np = netdev_priv(netdev);
	np->vsi = vsi;

	ice_set_netdev_features(netdev);

	ice_set_ops(netdev);

	if (vsi->type == ICE_VSI_PF) {
		SET_NETDEV_DEV(netdev, ice_pf_to_dev(vsi->back));
		ether_addr_copy(mac_addr, vsi->port_info->mac.perm_addr);
		eth_hw_addr_set(netdev, mac_addr);
		ether_addr_copy(netdev->perm_addr, mac_addr);
	}

	netdev->priv_flags |= IFF_UNICAST_FLT;

	/* Setup netdev TC information */
	ice_vsi_cfg_netdev_tc(vsi, vsi->tc_cfg.ena_tc);

	/* setup watchdog timeout value to be 5 second */
	netdev->watchdog_timeo = 5 * HZ;

	netdev->min_mtu = ETH_MIN_MTU;
	netdev->max_mtu = ICE_MAX_MTU;

	return 0;
}

/**
 * ice_fill_rss_lut - Fill the RSS lookup table with default values
 * @lut: Lookup table
 * @rss_table_size: Lookup table size
 * @rss_size: Range of queue number for hashing
 */
void ice_fill_rss_lut(u8 *lut, u16 rss_table_size, u16 rss_size)
{
	u16 i;

	for (i = 0; i < rss_table_size; i++)
		lut[i] = i % rss_size;
}

/**
 * ice_pf_vsi_setup - Set up a PF VSI
 * @pf: board private structure
 * @pi: pointer to the port_info instance
 *
 * Returns pointer to the successfully allocated VSI software struct
 * on success, otherwise returns NULL on failure.
 */
static struct ice_vsi *
ice_pf_vsi_setup(struct ice_pf *pf, struct ice_port_info *pi)
{
	return ice_vsi_setup(pf, pi, ICE_VSI_PF, ICE_INVAL_VFID, NULL);
}

static struct ice_vsi *
ice_chnl_vsi_setup(struct ice_pf *pf, struct ice_port_info *pi,
		   struct ice_channel *ch)
{
	return ice_vsi_setup(pf, pi, ICE_VSI_CHNL, ICE_INVAL_VFID, ch);
}

/**
 * ice_ctrl_vsi_setup - Set up a control VSI
 * @pf: board private structure
 * @pi: pointer to the port_info instance
 *
 * Returns pointer to the successfully allocated VSI software struct
 * on success, otherwise returns NULL on failure.
 */
static struct ice_vsi *
ice_ctrl_vsi_setup(struct ice_pf *pf, struct ice_port_info *pi)
{
	return ice_vsi_setup(pf, pi, ICE_VSI_CTRL, ICE_INVAL_VFID, NULL);
}

/**
 * ice_lb_vsi_setup - Set up a loopback VSI
 * @pf: board private structure
 * @pi: pointer to the port_info instance
 *
 * Returns pointer to the successfully allocated VSI software struct
 * on success, otherwise returns NULL on failure.
 */
struct ice_vsi *
ice_lb_vsi_setup(struct ice_pf *pf, struct ice_port_info *pi)
{
	return ice_vsi_setup(pf, pi, ICE_VSI_LB, ICE_INVAL_VFID, NULL);
}

/**
 * ice_vlan_rx_add_vid - Add a VLAN ID filter to HW offload
 * @netdev: network interface to be adjusted
 * @proto: unused protocol
 * @vid: VLAN ID to be added
 *
 * net_device_ops implementation for adding VLAN IDs
 */
static int
ice_vlan_rx_add_vid(struct net_device *netdev, __always_unused __be16 proto,
		    u16 vid)
{
	struct ice_netdev_priv *np = netdev_priv(netdev);
	struct ice_vsi *vsi = np->vsi;
	int ret;

	/* VLAN 0 is added by default during load/reset */
	if (!vid)
		return 0;

	/* Enable VLAN pruning when a VLAN other than 0 is added */
	if (!ice_vsi_is_vlan_pruning_ena(vsi)) {
		ret = ice_cfg_vlan_pruning(vsi, true);
		if (ret)
			return ret;
	}

	/* Add a switch rule for this VLAN ID so its corresponding VLAN tagged
	 * packets aren't pruned by the device's internal switch on Rx
	 */
	ret = ice_vsi_add_vlan(vsi, vid, ICE_FWD_TO_VSI);
	if (!ret)
		set_bit(ICE_VSI_VLAN_FLTR_CHANGED, vsi->state);

	return ret;
}

/**
 * ice_vlan_rx_kill_vid - Remove a VLAN ID filter from HW offload
 * @netdev: network interface to be adjusted
 * @proto: unused protocol
 * @vid: VLAN ID to be removed
 *
 * net_device_ops implementation for removing VLAN IDs
 */
static int
ice_vlan_rx_kill_vid(struct net_device *netdev, __always_unused __be16 proto,
		     u16 vid)
{
	struct ice_netdev_priv *np = netdev_priv(netdev);
	struct ice_vsi *vsi = np->vsi;
	int ret;

	/* don't allow removal of VLAN 0 */
	if (!vid)
		return 0;

	/* Make sure ice_vsi_kill_vlan is successful before updating VLAN
	 * information
	 */
	ret = ice_vsi_kill_vlan(vsi, vid);
	if (ret)
		return ret;

	/* Disable pruning when VLAN 0 is the only VLAN rule */
	if (vsi->num_vlan == 1 && ice_vsi_is_vlan_pruning_ena(vsi))
		ret = ice_cfg_vlan_pruning(vsi, false);

	set_bit(ICE_VSI_VLAN_FLTR_CHANGED, vsi->state);
	return ret;
}

/**
 * ice_rep_indr_tc_block_unbind
 * @cb_priv: indirection block private data
 */
static void ice_rep_indr_tc_block_unbind(void *cb_priv)
{
	struct ice_indr_block_priv *indr_priv = cb_priv;

	list_del(&indr_priv->list);
	kfree(indr_priv);
}

/**
 * ice_tc_indir_block_unregister - Unregister TC indirect block notifications
 * @vsi: VSI struct which has the netdev
 */
static void ice_tc_indir_block_unregister(struct ice_vsi *vsi)
{
	struct ice_netdev_priv *np = netdev_priv(vsi->netdev);

	flow_indr_dev_unregister(ice_indr_setup_tc_cb, np,
				 ice_rep_indr_tc_block_unbind);
}

/**
 * ice_tc_indir_block_remove - clean indirect TC block notifications
 * @pf: PF structure
 */
static void ice_tc_indir_block_remove(struct ice_pf *pf)
{
	struct ice_vsi *pf_vsi = ice_get_main_vsi(pf);

	if (!pf_vsi)
		return;

	ice_tc_indir_block_unregister(pf_vsi);
}

/**
 * ice_tc_indir_block_register - Register TC indirect block notifications
 * @vsi: VSI struct which has the netdev
 *
 * Returns 0 on success, negative value on failure
 */
static int ice_tc_indir_block_register(struct ice_vsi *vsi)
{
	struct ice_netdev_priv *np;

	if (!vsi || !vsi->netdev)
		return -EINVAL;

	np = netdev_priv(vsi->netdev);

	INIT_LIST_HEAD(&np->tc_indr_block_priv_list);
	return flow_indr_dev_register(ice_indr_setup_tc_cb, np);
}

/**
 * ice_setup_pf_sw - Setup the HW switch on startup or after reset
 * @pf: board private structure
 *
 * Returns 0 on success, negative value on failure
 */
static int ice_setup_pf_sw(struct ice_pf *pf)
{
	struct device *dev = ice_pf_to_dev(pf);
	struct ice_vsi *vsi;
	int status;

	if (ice_is_reset_in_progress(pf->state))
		return -EBUSY;

	vsi = ice_pf_vsi_setup(pf, pf->hw.port_info);
	if (!vsi)
		return -ENOMEM;

	/* init channel list */
	INIT_LIST_HEAD(&vsi->ch_list);

	status = ice_cfg_netdev(vsi);
	if (status)
		goto unroll_vsi_setup;
	/* netdev has to be configured before setting frame size */
	ice_vsi_cfg_frame_size(vsi);

	/* init indirect block notifications */
	status = ice_tc_indir_block_register(vsi);
	if (status) {
		dev_err(dev, "Failed to register netdev notifier\n");
		goto unroll_cfg_netdev;
	}

	/* Setup DCB netlink interface */
	ice_dcbnl_setup(vsi);

	/* registering the NAPI handler requires both the queues and
	 * netdev to be created, which are done in ice_pf_vsi_setup()
	 * and ice_cfg_netdev() respectively
	 */
	ice_napi_add(vsi);

	status = ice_set_cpu_rx_rmap(vsi);
	if (status) {
		dev_err(dev, "Failed to set CPU Rx map VSI %d error %d\n",
			vsi->vsi_num, status);
		goto unroll_napi_add;
	}
	status = ice_init_mac_fltr(pf);
	if (status)
		goto free_cpu_rx_map;

	return 0;

free_cpu_rx_map:
	ice_free_cpu_rx_rmap(vsi);
unroll_napi_add:
	ice_tc_indir_block_unregister(vsi);
unroll_cfg_netdev:
	if (vsi) {
		ice_napi_del(vsi);
		if (vsi->netdev) {
			clear_bit(ICE_VSI_NETDEV_ALLOCD, vsi->state);
			free_netdev(vsi->netdev);
			vsi->netdev = NULL;
		}
	}

unroll_vsi_setup:
	ice_vsi_release(vsi);
	return status;
}

/**
 * ice_get_avail_q_count - Get count of queues in use
 * @pf_qmap: bitmap to get queue use count from
 * @lock: pointer to a mutex that protects access to pf_qmap
 * @size: size of the bitmap
 */
static u16
ice_get_avail_q_count(unsigned long *pf_qmap, struct mutex *lock, u16 size)
{
	unsigned long bit;
	u16 count = 0;

	mutex_lock(lock);
	for_each_clear_bit(bit, pf_qmap, size)
		count++;
	mutex_unlock(lock);

	return count;
}

/**
 * ice_get_avail_txq_count - Get count of Tx queues in use
 * @pf: pointer to an ice_pf instance
 */
u16 ice_get_avail_txq_count(struct ice_pf *pf)
{
	return ice_get_avail_q_count(pf->avail_txqs, &pf->avail_q_mutex,
				     pf->max_pf_txqs);
}

/**
 * ice_get_avail_rxq_count - Get count of Rx queues in use
 * @pf: pointer to an ice_pf instance
 */
u16 ice_get_avail_rxq_count(struct ice_pf *pf)
{
	return ice_get_avail_q_count(pf->avail_rxqs, &pf->avail_q_mutex,
				     pf->max_pf_rxqs);
}

/**
 * ice_deinit_pf - Unrolls initialziations done by ice_init_pf
 * @pf: board private structure to initialize
 */
static void ice_deinit_pf(struct ice_pf *pf)
{
	ice_service_task_stop(pf);
	mutex_destroy(&pf->sw_mutex);
	mutex_destroy(&pf->tc_mutex);
	mutex_destroy(&pf->avail_q_mutex);

	if (pf->avail_txqs) {
		bitmap_free(pf->avail_txqs);
		pf->avail_txqs = NULL;
	}

	if (pf->avail_rxqs) {
		bitmap_free(pf->avail_rxqs);
		pf->avail_rxqs = NULL;
	}

	if (pf->ptp.clock)
		ptp_clock_unregister(pf->ptp.clock);
}

/**
 * ice_set_pf_caps - set PFs capability flags
 * @pf: pointer to the PF instance
 */
static void ice_set_pf_caps(struct ice_pf *pf)
{
	struct ice_hw_func_caps *func_caps = &pf->hw.func_caps;

	clear_bit(ICE_FLAG_RDMA_ENA, pf->flags);
	clear_bit(ICE_FLAG_AUX_ENA, pf->flags);
	if (func_caps->common_cap.rdma) {
		set_bit(ICE_FLAG_RDMA_ENA, pf->flags);
		set_bit(ICE_FLAG_AUX_ENA, pf->flags);
	}
	clear_bit(ICE_FLAG_DCB_CAPABLE, pf->flags);
	if (func_caps->common_cap.dcb)
		set_bit(ICE_FLAG_DCB_CAPABLE, pf->flags);
	clear_bit(ICE_FLAG_SRIOV_CAPABLE, pf->flags);
	if (func_caps->common_cap.sr_iov_1_1) {
		set_bit(ICE_FLAG_SRIOV_CAPABLE, pf->flags);
		pf->num_vfs_supported = min_t(int, func_caps->num_allocd_vfs,
					      ICE_MAX_VF_COUNT);
	}
	clear_bit(ICE_FLAG_RSS_ENA, pf->flags);
	if (func_caps->common_cap.rss_table_size)
		set_bit(ICE_FLAG_RSS_ENA, pf->flags);

	clear_bit(ICE_FLAG_FD_ENA, pf->flags);
	if (func_caps->fd_fltr_guar > 0 || func_caps->fd_fltr_best_effort > 0) {
		u16 unused;

		/* ctrl_vsi_idx will be set to a valid value when flow director
		 * is setup by ice_init_fdir
		 */
		pf->ctrl_vsi_idx = ICE_NO_VSI;
		set_bit(ICE_FLAG_FD_ENA, pf->flags);
		/* force guaranteed filter pool for PF */
		ice_alloc_fd_guar_item(&pf->hw, &unused,
				       func_caps->fd_fltr_guar);
		/* force shared filter pool for PF */
		ice_alloc_fd_shrd_item(&pf->hw, &unused,
				       func_caps->fd_fltr_best_effort);
	}

	clear_bit(ICE_FLAG_PTP_SUPPORTED, pf->flags);
	if (func_caps->common_cap.ieee_1588)
		set_bit(ICE_FLAG_PTP_SUPPORTED, pf->flags);

	pf->max_pf_txqs = func_caps->common_cap.num_txq;
	pf->max_pf_rxqs = func_caps->common_cap.num_rxq;
}

/**
 * ice_init_pf - Initialize general software structures (struct ice_pf)
 * @pf: board private structure to initialize
 */
static int ice_init_pf(struct ice_pf *pf)
{
	ice_set_pf_caps(pf);

	mutex_init(&pf->sw_mutex);
	mutex_init(&pf->tc_mutex);

	INIT_HLIST_HEAD(&pf->aq_wait_list);
	spin_lock_init(&pf->aq_wait_lock);
	init_waitqueue_head(&pf->aq_wait_queue);

	init_waitqueue_head(&pf->reset_wait_queue);

	/* setup service timer and periodic service task */
	timer_setup(&pf->serv_tmr, ice_service_timer, 0);
	pf->serv_tmr_period = HZ;
	INIT_WORK(&pf->serv_task, ice_service_task);
	clear_bit(ICE_SERVICE_SCHED, pf->state);

	mutex_init(&pf->avail_q_mutex);
	pf->avail_txqs = bitmap_zalloc(pf->max_pf_txqs, GFP_KERNEL);
	if (!pf->avail_txqs)
		return -ENOMEM;

	pf->avail_rxqs = bitmap_zalloc(pf->max_pf_rxqs, GFP_KERNEL);
	if (!pf->avail_rxqs) {
		devm_kfree(ice_pf_to_dev(pf), pf->avail_txqs);
		pf->avail_txqs = NULL;
		return -ENOMEM;
	}

	return 0;
}

/**
 * ice_ena_msix_range - Request a range of MSIX vectors from the OS
 * @pf: board private structure
 *
 * compute the number of MSIX vectors required (v_budget) and request from
 * the OS. Return the number of vectors reserved or negative on failure
 */
static int ice_ena_msix_range(struct ice_pf *pf)
{
	int num_cpus, v_left, v_actual, v_other, v_budget = 0;
	struct device *dev = ice_pf_to_dev(pf);
	int needed, err, i;

	v_left = pf->hw.func_caps.common_cap.num_msix_vectors;
	num_cpus = num_online_cpus();

	/* reserve for LAN miscellaneous handler */
	needed = ICE_MIN_LAN_OICR_MSIX;
	if (v_left < needed)
		goto no_hw_vecs_left_err;
	v_budget += needed;
	v_left -= needed;

	/* reserve for flow director */
	if (test_bit(ICE_FLAG_FD_ENA, pf->flags)) {
		needed = ICE_FDIR_MSIX;
		if (v_left < needed)
			goto no_hw_vecs_left_err;
		v_budget += needed;
		v_left -= needed;
	}

	/* reserve for switchdev */
	needed = ICE_ESWITCH_MSIX;
	if (v_left < needed)
		goto no_hw_vecs_left_err;
	v_budget += needed;
	v_left -= needed;

	/* total used for non-traffic vectors */
	v_other = v_budget;

	/* reserve vectors for LAN traffic */
	needed = num_cpus;
	if (v_left < needed)
		goto no_hw_vecs_left_err;
	pf->num_lan_msix = needed;
	v_budget += needed;
	v_left -= needed;

	/* reserve vectors for RDMA auxiliary driver */
	if (test_bit(ICE_FLAG_RDMA_ENA, pf->flags)) {
		needed = num_cpus + ICE_RDMA_NUM_AEQ_MSIX;
		if (v_left < needed)
			goto no_hw_vecs_left_err;
		pf->num_rdma_msix = needed;
		v_budget += needed;
		v_left -= needed;
	}

	pf->msix_entries = devm_kcalloc(dev, v_budget,
					sizeof(*pf->msix_entries), GFP_KERNEL);
	if (!pf->msix_entries) {
		err = -ENOMEM;
		goto exit_err;
	}

	for (i = 0; i < v_budget; i++)
		pf->msix_entries[i].entry = i;

	/* actually reserve the vectors */
	v_actual = pci_enable_msix_range(pf->pdev, pf->msix_entries,
					 ICE_MIN_MSIX, v_budget);
	if (v_actual < 0) {
		dev_err(dev, "unable to reserve MSI-X vectors\n");
		err = v_actual;
		goto msix_err;
	}

	if (v_actual < v_budget) {
		dev_warn(dev, "not enough OS MSI-X vectors. requested = %d, obtained = %d\n",
			 v_budget, v_actual);

		if (v_actual < ICE_MIN_MSIX) {
			/* error if we can't get minimum vectors */
			pci_disable_msix(pf->pdev);
			err = -ERANGE;
			goto msix_err;
		} else {
			int v_remain = v_actual - v_other;
			int v_rdma = 0, v_min_rdma = 0;

			if (test_bit(ICE_FLAG_RDMA_ENA, pf->flags)) {
				/* Need at least 1 interrupt in addition to
				 * AEQ MSIX
				 */
				v_rdma = ICE_RDMA_NUM_AEQ_MSIX + 1;
				v_min_rdma = ICE_MIN_RDMA_MSIX;
			}

			if (v_actual == ICE_MIN_MSIX ||
			    v_remain < ICE_MIN_LAN_TXRX_MSIX + v_min_rdma) {
				dev_warn(dev, "Not enough MSI-X vectors to support RDMA.\n");
				clear_bit(ICE_FLAG_RDMA_ENA, pf->flags);

				pf->num_rdma_msix = 0;
				pf->num_lan_msix = ICE_MIN_LAN_TXRX_MSIX;
			} else if ((v_remain < ICE_MIN_LAN_TXRX_MSIX + v_rdma) ||
				   (v_remain - v_rdma < v_rdma)) {
				/* Support minimum RDMA and give remaining
				 * vectors to LAN MSIX
				 */
				pf->num_rdma_msix = v_min_rdma;
				pf->num_lan_msix = v_remain - v_min_rdma;
			} else {
				/* Split remaining MSIX with RDMA after
				 * accounting for AEQ MSIX
				 */
				pf->num_rdma_msix = (v_remain - ICE_RDMA_NUM_AEQ_MSIX) / 2 +
						    ICE_RDMA_NUM_AEQ_MSIX;
				pf->num_lan_msix = v_remain - pf->num_rdma_msix;
			}

			dev_notice(dev, "Enabled %d MSI-X vectors for LAN traffic.\n",
				   pf->num_lan_msix);

			if (test_bit(ICE_FLAG_RDMA_ENA, pf->flags))
				dev_notice(dev, "Enabled %d MSI-X vectors for RDMA.\n",
					   pf->num_rdma_msix);
		}
	}

	return v_actual;

msix_err:
	devm_kfree(dev, pf->msix_entries);
	goto exit_err;

no_hw_vecs_left_err:
	dev_err(dev, "not enough device MSI-X vectors. requested = %d, available = %d\n",
		needed, v_left);
	err = -ERANGE;
exit_err:
	pf->num_rdma_msix = 0;
	pf->num_lan_msix = 0;
	return err;
}

/**
 * ice_dis_msix - Disable MSI-X interrupt setup in OS
 * @pf: board private structure
 */
static void ice_dis_msix(struct ice_pf *pf)
{
	pci_disable_msix(pf->pdev);
	devm_kfree(ice_pf_to_dev(pf), pf->msix_entries);
	pf->msix_entries = NULL;
}

/**
 * ice_clear_interrupt_scheme - Undo things done by ice_init_interrupt_scheme
 * @pf: board private structure
 */
static void ice_clear_interrupt_scheme(struct ice_pf *pf)
{
	ice_dis_msix(pf);

	if (pf->irq_tracker) {
		devm_kfree(ice_pf_to_dev(pf), pf->irq_tracker);
		pf->irq_tracker = NULL;
	}
}

/**
 * ice_init_interrupt_scheme - Determine proper interrupt scheme
 * @pf: board private structure to initialize
 */
static int ice_init_interrupt_scheme(struct ice_pf *pf)
{
	int vectors;

	vectors = ice_ena_msix_range(pf);

	if (vectors < 0)
		return vectors;

	/* set up vector assignment tracking */
	pf->irq_tracker = devm_kzalloc(ice_pf_to_dev(pf),
				       struct_size(pf->irq_tracker, list, vectors),
				       GFP_KERNEL);
	if (!pf->irq_tracker) {
		ice_dis_msix(pf);
		return -ENOMEM;
	}

	/* populate SW interrupts pool with number of OS granted IRQs. */
	pf->num_avail_sw_msix = (u16)vectors;
	pf->irq_tracker->num_entries = (u16)vectors;
	pf->irq_tracker->end = pf->irq_tracker->num_entries;

	return 0;
}

/**
 * ice_is_wol_supported - check if WoL is supported
 * @hw: pointer to hardware info
 *
 * Check if WoL is supported based on the HW configuration.
 * Returns true if NVM supports and enables WoL for this port, false otherwise
 */
bool ice_is_wol_supported(struct ice_hw *hw)
{
	u16 wol_ctrl;

	/* A bit set to 1 in the NVM Software Reserved Word 2 (WoL control
	 * word) indicates WoL is not supported on the corresponding PF ID.
	 */
	if (ice_read_sr_word(hw, ICE_SR_NVM_WOL_CFG, &wol_ctrl))
		return false;

	return !(BIT(hw->port_info->lport) & wol_ctrl);
}

/**
 * ice_vsi_recfg_qs - Change the number of queues on a VSI
 * @vsi: VSI being changed
 * @new_rx: new number of Rx queues
 * @new_tx: new number of Tx queues
 *
 * Only change the number of queues if new_tx, or new_rx is non-0.
 *
 * Returns 0 on success.
 */
int ice_vsi_recfg_qs(struct ice_vsi *vsi, int new_rx, int new_tx)
{
	struct ice_pf *pf = vsi->back;
	int err = 0, timeout = 50;

	if (!new_rx && !new_tx)
		return -EINVAL;

	while (test_and_set_bit(ICE_CFG_BUSY, pf->state)) {
		timeout--;
		if (!timeout)
			return -EBUSY;
		usleep_range(1000, 2000);
	}

	if (new_tx)
		vsi->req_txq = (u16)new_tx;
	if (new_rx)
		vsi->req_rxq = (u16)new_rx;

	/* set for the next time the netdev is started */
	if (!netif_running(vsi->netdev)) {
		ice_vsi_rebuild(vsi, false);
		dev_dbg(ice_pf_to_dev(pf), "Link is down, queue count change happens when link is brought up\n");
		goto done;
	}

	ice_vsi_close(vsi);
	ice_vsi_rebuild(vsi, false);
	ice_pf_dcb_recfg(pf);
	ice_vsi_open(vsi);
done:
	clear_bit(ICE_CFG_BUSY, pf->state);
	return err;
}

/**
 * ice_set_safe_mode_vlan_cfg - configure PF VSI to allow all VLANs in safe mode
 * @pf: PF to configure
 *
 * No VLAN offloads/filtering are advertised in safe mode so make sure the PF
 * VSI can still Tx/Rx VLAN tagged packets.
 */
static void ice_set_safe_mode_vlan_cfg(struct ice_pf *pf)
{
	struct ice_vsi *vsi = ice_get_main_vsi(pf);
	struct ice_vsi_ctx *ctxt;
	struct ice_hw *hw;
	int status;

	if (!vsi)
		return;

	ctxt = kzalloc(sizeof(*ctxt), GFP_KERNEL);
	if (!ctxt)
		return;

	hw = &pf->hw;
	ctxt->info = vsi->info;

	ctxt->info.valid_sections =
		cpu_to_le16(ICE_AQ_VSI_PROP_VLAN_VALID |
			    ICE_AQ_VSI_PROP_SECURITY_VALID |
			    ICE_AQ_VSI_PROP_SW_VALID);

	/* disable VLAN anti-spoof */
	ctxt->info.sec_flags &= ~(ICE_AQ_VSI_SEC_TX_VLAN_PRUNE_ENA <<
				  ICE_AQ_VSI_SEC_TX_PRUNE_ENA_S);

	/* disable VLAN pruning and keep all other settings */
	ctxt->info.sw_flags2 &= ~ICE_AQ_VSI_SW_FLAG_RX_VLAN_PRUNE_ENA;

	/* allow all VLANs on Tx and don't strip on Rx */
	ctxt->info.vlan_flags = ICE_AQ_VSI_VLAN_MODE_ALL |
		ICE_AQ_VSI_VLAN_EMOD_NOTHING;

	status = ice_update_vsi(hw, vsi->idx, ctxt, NULL);
	if (status) {
		dev_err(ice_pf_to_dev(vsi->back), "Failed to update VSI for safe mode VLANs, err %d aq_err %s\n",
			status, ice_aq_str(hw->adminq.sq_last_status));
	} else {
		vsi->info.sec_flags = ctxt->info.sec_flags;
		vsi->info.sw_flags2 = ctxt->info.sw_flags2;
		vsi->info.vlan_flags = ctxt->info.vlan_flags;
	}

	kfree(ctxt);
}

/**
 * ice_log_pkg_init - log result of DDP package load
 * @hw: pointer to hardware info
 * @state: state of package load
 */
static void ice_log_pkg_init(struct ice_hw *hw, enum ice_ddp_state state)
{
	struct ice_pf *pf = hw->back;
	struct device *dev;

	dev = ice_pf_to_dev(pf);

	switch (state) {
	case ICE_DDP_PKG_SUCCESS:
		dev_info(dev, "The DDP package was successfully loaded: %s version %d.%d.%d.%d\n",
			 hw->active_pkg_name,
			 hw->active_pkg_ver.major,
			 hw->active_pkg_ver.minor,
			 hw->active_pkg_ver.update,
			 hw->active_pkg_ver.draft);
		break;
	case ICE_DDP_PKG_SAME_VERSION_ALREADY_LOADED:
		dev_info(dev, "DDP package already present on device: %s version %d.%d.%d.%d\n",
			 hw->active_pkg_name,
			 hw->active_pkg_ver.major,
			 hw->active_pkg_ver.minor,
			 hw->active_pkg_ver.update,
			 hw->active_pkg_ver.draft);
		break;
	case ICE_DDP_PKG_ALREADY_LOADED_NOT_SUPPORTED:
		dev_err(dev, "The device has a DDP package that is not supported by the driver.  The device has package '%s' version %d.%d.x.x.  The driver requires version %d.%d.x.x.  Entering Safe Mode.\n",
			hw->active_pkg_name,
			hw->active_pkg_ver.major,
			hw->active_pkg_ver.minor,
			ICE_PKG_SUPP_VER_MAJ, ICE_PKG_SUPP_VER_MNR);
		break;
	case ICE_DDP_PKG_COMPATIBLE_ALREADY_LOADED:
		dev_info(dev, "The driver could not load the DDP package file because a compatible DDP package is already present on the device.  The device has package '%s' version %d.%d.%d.%d.  The package file found by the driver: '%s' version %d.%d.%d.%d.\n",
			 hw->active_pkg_name,
			 hw->active_pkg_ver.major,
			 hw->active_pkg_ver.minor,
			 hw->active_pkg_ver.update,
			 hw->active_pkg_ver.draft,
			 hw->pkg_name,
			 hw->pkg_ver.major,
			 hw->pkg_ver.minor,
			 hw->pkg_ver.update,
			 hw->pkg_ver.draft);
		break;
	case ICE_DDP_PKG_FW_MISMATCH:
		dev_err(dev, "The firmware loaded on the device is not compatible with the DDP package.  Please update the device's NVM.  Entering safe mode.\n");
		break;
	case ICE_DDP_PKG_INVALID_FILE:
		dev_err(dev, "The DDP package file is invalid. Entering Safe Mode.\n");
		break;
	case ICE_DDP_PKG_FILE_VERSION_TOO_HIGH:
		dev_err(dev, "The DDP package file version is higher than the driver supports.  Please use an updated driver.  Entering Safe Mode.\n");
		break;
	case ICE_DDP_PKG_FILE_VERSION_TOO_LOW:
		dev_err(dev, "The DDP package file version is lower than the driver supports.  The driver requires version %d.%d.x.x.  Please use an updated DDP Package file.  Entering Safe Mode.\n",
			ICE_PKG_SUPP_VER_MAJ, ICE_PKG_SUPP_VER_MNR);
		break;
	case ICE_DDP_PKG_FILE_SIGNATURE_INVALID:
		dev_err(dev, "The DDP package could not be loaded because its signature is not valid.  Please use a valid DDP Package.  Entering Safe Mode.\n");
		break;
	case ICE_DDP_PKG_FILE_REVISION_TOO_LOW:
		dev_err(dev, "The DDP Package could not be loaded because its security revision is too low.  Please use an updated DDP Package.  Entering Safe Mode.\n");
		break;
	case ICE_DDP_PKG_LOAD_ERROR:
		dev_err(dev, "An error occurred on the device while loading the DDP package.  The device will be reset.\n");
		/* poll for reset to complete */
		if (ice_check_reset(hw))
			dev_err(dev, "Error resetting device. Please reload the driver\n");
		break;
	case ICE_DDP_PKG_ERR:
	default:
		dev_err(dev, "An unknown error occurred when loading the DDP package.  Entering Safe Mode.\n");
		break;
	}
}

/**
 * ice_load_pkg - load/reload the DDP Package file
 * @firmware: firmware structure when firmware requested or NULL for reload
 * @pf: pointer to the PF instance
 *
 * Called on probe and post CORER/GLOBR rebuild to load DDP Package and
 * initialize HW tables.
 */
static void
ice_load_pkg(const struct firmware *firmware, struct ice_pf *pf)
{
	enum ice_ddp_state state = ICE_DDP_PKG_ERR;
	struct device *dev = ice_pf_to_dev(pf);
	struct ice_hw *hw = &pf->hw;

	/* Load DDP Package */
	if (firmware && !hw->pkg_copy) {
		state = ice_copy_and_init_pkg(hw, firmware->data,
					      firmware->size);
		ice_log_pkg_init(hw, state);
	} else if (!firmware && hw->pkg_copy) {
		/* Reload package during rebuild after CORER/GLOBR reset */
		state = ice_init_pkg(hw, hw->pkg_copy, hw->pkg_size);
		ice_log_pkg_init(hw, state);
	} else {
		dev_err(dev, "The DDP package file failed to load. Entering Safe Mode.\n");
	}

	if (!ice_is_init_pkg_successful(state)) {
		/* Safe Mode */
		clear_bit(ICE_FLAG_ADV_FEATURES, pf->flags);
		return;
	}

	/* Successful download package is the precondition for advanced
	 * features, hence setting the ICE_FLAG_ADV_FEATURES flag
	 */
	set_bit(ICE_FLAG_ADV_FEATURES, pf->flags);
}

/**
 * ice_verify_cacheline_size - verify driver's assumption of 64 Byte cache lines
 * @pf: pointer to the PF structure
 *
 * There is no error returned here because the driver should be able to handle
 * 128 Byte cache lines, so we only print a warning in case issues are seen,
 * specifically with Tx.
 */
static void ice_verify_cacheline_size(struct ice_pf *pf)
{
	if (rd32(&pf->hw, GLPCI_CNF2) & GLPCI_CNF2_CACHELINE_SIZE_M)
		dev_warn(ice_pf_to_dev(pf), "%d Byte cache line assumption is invalid, driver may have Tx timeouts!\n",
			 ICE_CACHE_LINE_BYTES);
}

/**
 * ice_send_version - update firmware with driver version
 * @pf: PF struct
 *
 * Returns 0 on success, else error code
 */
static int ice_send_version(struct ice_pf *pf)
{
	struct ice_driver_ver dv;

	dv.major_ver = 0xff;
	dv.minor_ver = 0xff;
	dv.build_ver = 0xff;
	dv.subbuild_ver = 0;
	strscpy((char *)dv.driver_string, UTS_RELEASE,
		sizeof(dv.driver_string));
	return ice_aq_send_driver_ver(&pf->hw, &dv, NULL);
}

/**
 * ice_init_fdir - Initialize flow director VSI and configuration
 * @pf: pointer to the PF instance
 *
 * returns 0 on success, negative on error
 */
static int ice_init_fdir(struct ice_pf *pf)
{
	struct device *dev = ice_pf_to_dev(pf);
	struct ice_vsi *ctrl_vsi;
	int err;

	/* Side Band Flow Director needs to have a control VSI.
	 * Allocate it and store it in the PF.
	 */
	ctrl_vsi = ice_ctrl_vsi_setup(pf, pf->hw.port_info);
	if (!ctrl_vsi) {
		dev_dbg(dev, "could not create control VSI\n");
		return -ENOMEM;
	}

	err = ice_vsi_open_ctrl(ctrl_vsi);
	if (err) {
		dev_dbg(dev, "could not open control VSI\n");
		goto err_vsi_open;
	}

	mutex_init(&pf->hw.fdir_fltr_lock);

	err = ice_fdir_create_dflt_rules(pf);
	if (err)
		goto err_fdir_rule;

	return 0;

err_fdir_rule:
	ice_fdir_release_flows(&pf->hw);
	ice_vsi_close(ctrl_vsi);
err_vsi_open:
	ice_vsi_release(ctrl_vsi);
	if (pf->ctrl_vsi_idx != ICE_NO_VSI) {
		pf->vsi[pf->ctrl_vsi_idx] = NULL;
		pf->ctrl_vsi_idx = ICE_NO_VSI;
	}
	return err;
}

/**
 * ice_get_opt_fw_name - return optional firmware file name or NULL
 * @pf: pointer to the PF instance
 */
static char *ice_get_opt_fw_name(struct ice_pf *pf)
{
	/* Optional firmware name same as default with additional dash
	 * followed by a EUI-64 identifier (PCIe Device Serial Number)
	 */
	struct pci_dev *pdev = pf->pdev;
	char *opt_fw_filename;
	u64 dsn;

	/* Determine the name of the optional file using the DSN (two
	 * dwords following the start of the DSN Capability).
	 */
	dsn = pci_get_dsn(pdev);
	if (!dsn)
		return NULL;

	opt_fw_filename = kzalloc(NAME_MAX, GFP_KERNEL);
	if (!opt_fw_filename)
		return NULL;

	snprintf(opt_fw_filename, NAME_MAX, "%sice-%016llx.pkg",
		 ICE_DDP_PKG_PATH, dsn);

	return opt_fw_filename;
}

/**
 * ice_request_fw - Device initialization routine
 * @pf: pointer to the PF instance
 */
static void ice_request_fw(struct ice_pf *pf)
{
	char *opt_fw_filename = ice_get_opt_fw_name(pf);
	const struct firmware *firmware = NULL;
	struct device *dev = ice_pf_to_dev(pf);
	int err = 0;

	/* optional device-specific DDP (if present) overrides the default DDP
	 * package file. kernel logs a debug message if the file doesn't exist,
	 * and warning messages for other errors.
	 */
	if (opt_fw_filename) {
		err = firmware_request_nowarn(&firmware, opt_fw_filename, dev);
		if (err) {
			kfree(opt_fw_filename);
			goto dflt_pkg_load;
		}

		/* request for firmware was successful. Download to device */
		ice_load_pkg(firmware, pf);
		kfree(opt_fw_filename);
		release_firmware(firmware);
		return;
	}

dflt_pkg_load:
	err = request_firmware(&firmware, ICE_DDP_PKG_FILE, dev);
	if (err) {
		dev_err(dev, "The DDP package file was not found or could not be read. Entering Safe Mode\n");
		return;
	}

	/* request for firmware was successful. Download to device */
	ice_load_pkg(firmware, pf);
	release_firmware(firmware);
}

/**
 * ice_print_wake_reason - show the wake up cause in the log
 * @pf: pointer to the PF struct
 */
static void ice_print_wake_reason(struct ice_pf *pf)
{
	u32 wus = pf->wakeup_reason;
	const char *wake_str;

	/* if no wake event, nothing to print */
	if (!wus)
		return;

	if (wus & PFPM_WUS_LNKC_M)
		wake_str = "Link\n";
	else if (wus & PFPM_WUS_MAG_M)
		wake_str = "Magic Packet\n";
	else if (wus & PFPM_WUS_MNG_M)
		wake_str = "Management\n";
	else if (wus & PFPM_WUS_FW_RST_WK_M)
		wake_str = "Firmware Reset\n";
	else
		wake_str = "Unknown\n";

	dev_info(ice_pf_to_dev(pf), "Wake reason: %s", wake_str);
}

/**
 * ice_register_netdev - register netdev and devlink port
 * @pf: pointer to the PF struct
 */
static int ice_register_netdev(struct ice_pf *pf)
{
	struct ice_vsi *vsi;
	int err = 0;

	vsi = ice_get_main_vsi(pf);
	if (!vsi || !vsi->netdev)
		return -EIO;

	err = register_netdev(vsi->netdev);
	if (err)
		goto err_register_netdev;

	set_bit(ICE_VSI_NETDEV_REGISTERED, vsi->state);
	netif_carrier_off(vsi->netdev);
	netif_tx_stop_all_queues(vsi->netdev);
	err = ice_devlink_create_pf_port(pf);
	if (err)
		goto err_devlink_create;

	devlink_port_type_eth_set(&pf->devlink_port, vsi->netdev);

	return 0;
err_devlink_create:
	unregister_netdev(vsi->netdev);
	clear_bit(ICE_VSI_NETDEV_REGISTERED, vsi->state);
err_register_netdev:
	free_netdev(vsi->netdev);
	vsi->netdev = NULL;
	clear_bit(ICE_VSI_NETDEV_ALLOCD, vsi->state);
	return err;
}

/**
 * ice_probe - Device initialization routine
 * @pdev: PCI device information struct
 * @ent: entry in ice_pci_tbl
 *
 * Returns 0 on success, negative on failure
 */
static int
ice_probe(struct pci_dev *pdev, const struct pci_device_id __always_unused *ent)
{
	struct device *dev = &pdev->dev;
	struct ice_pf *pf;
	struct ice_hw *hw;
	int i, err;

	if (pdev->is_virtfn) {
		dev_err(dev, "can't probe a virtual function\n");
		return -EINVAL;
	}

	/* this driver uses devres, see
	 * Documentation/driver-api/driver-model/devres.rst
	 */
	err = pcim_enable_device(pdev);
	if (err)
		return err;

	err = pcim_iomap_regions(pdev, BIT(ICE_BAR0), dev_driver_string(dev));
	if (err) {
		dev_err(dev, "BAR0 I/O map error %d\n", err);
		return err;
	}

	pf = ice_allocate_pf(dev);
	if (!pf)
		return -ENOMEM;

	/* initialize Auxiliary index to invalid value */
	pf->aux_idx = -1;

	/* set up for high or low DMA */
	err = dma_set_mask_and_coherent(dev, DMA_BIT_MASK(64));
	if (err)
		err = dma_set_mask_and_coherent(dev, DMA_BIT_MASK(32));
	if (err) {
		dev_err(dev, "DMA configuration failed: 0x%x\n", err);
		return err;
	}

	pci_enable_pcie_error_reporting(pdev);
	pci_set_master(pdev);

	pf->pdev = pdev;
	pci_set_drvdata(pdev, pf);
	set_bit(ICE_DOWN, pf->state);
	/* Disable service task until DOWN bit is cleared */
	set_bit(ICE_SERVICE_DIS, pf->state);

	hw = &pf->hw;
	hw->hw_addr = pcim_iomap_table(pdev)[ICE_BAR0];
	pci_save_state(pdev);

	hw->back = pf;
	hw->vendor_id = pdev->vendor;
	hw->device_id = pdev->device;
	pci_read_config_byte(pdev, PCI_REVISION_ID, &hw->revision_id);
	hw->subsystem_vendor_id = pdev->subsystem_vendor;
	hw->subsystem_device_id = pdev->subsystem_device;
	hw->bus.device = PCI_SLOT(pdev->devfn);
	hw->bus.func = PCI_FUNC(pdev->devfn);
	ice_set_ctrlq_len(hw);

	pf->msg_enable = netif_msg_init(debug, ICE_DFLT_NETIF_M);

#ifndef CONFIG_DYNAMIC_DEBUG
	if (debug < -1)
		hw->debug_mask = debug;
#endif

	err = ice_init_hw(hw);
	if (err) {
		dev_err(dev, "ice_init_hw failed: %d\n", err);
		err = -EIO;
		goto err_exit_unroll;
	}

	ice_init_feature_support(pf);

	ice_request_fw(pf);

	/* if ice_request_fw fails, ICE_FLAG_ADV_FEATURES bit won't be
	 * set in pf->state, which will cause ice_is_safe_mode to return
	 * true
	 */
	if (ice_is_safe_mode(pf)) {
		/* we already got function/device capabilities but these don't
		 * reflect what the driver needs to do in safe mode. Instead of
		 * adding conditional logic everywhere to ignore these
		 * device/function capabilities, override them.
		 */
		ice_set_safe_mode_caps(hw);
	}

	err = ice_init_pf(pf);
	if (err) {
		dev_err(dev, "ice_init_pf failed: %d\n", err);
		goto err_init_pf_unroll;
	}

	ice_devlink_init_regions(pf);

	pf->hw.udp_tunnel_nic.set_port = ice_udp_tunnel_set_port;
	pf->hw.udp_tunnel_nic.unset_port = ice_udp_tunnel_unset_port;
	pf->hw.udp_tunnel_nic.flags = UDP_TUNNEL_NIC_INFO_MAY_SLEEP;
	pf->hw.udp_tunnel_nic.shared = &pf->hw.udp_tunnel_shared;
	i = 0;
	if (pf->hw.tnl.valid_count[TNL_VXLAN]) {
		pf->hw.udp_tunnel_nic.tables[i].n_entries =
			pf->hw.tnl.valid_count[TNL_VXLAN];
		pf->hw.udp_tunnel_nic.tables[i].tunnel_types =
			UDP_TUNNEL_TYPE_VXLAN;
		i++;
	}
	if (pf->hw.tnl.valid_count[TNL_GENEVE]) {
		pf->hw.udp_tunnel_nic.tables[i].n_entries =
			pf->hw.tnl.valid_count[TNL_GENEVE];
		pf->hw.udp_tunnel_nic.tables[i].tunnel_types =
			UDP_TUNNEL_TYPE_GENEVE;
		i++;
	}

	pf->num_alloc_vsi = hw->func_caps.guar_num_vsi;
	if (!pf->num_alloc_vsi) {
		err = -EIO;
		goto err_init_pf_unroll;
	}
	if (pf->num_alloc_vsi > UDP_TUNNEL_NIC_MAX_SHARING_DEVICES) {
		dev_warn(&pf->pdev->dev,
			 "limiting the VSI count due to UDP tunnel limitation %d > %d\n",
			 pf->num_alloc_vsi, UDP_TUNNEL_NIC_MAX_SHARING_DEVICES);
		pf->num_alloc_vsi = UDP_TUNNEL_NIC_MAX_SHARING_DEVICES;
	}

	pf->vsi = devm_kcalloc(dev, pf->num_alloc_vsi, sizeof(*pf->vsi),
			       GFP_KERNEL);
	if (!pf->vsi) {
		err = -ENOMEM;
		goto err_init_pf_unroll;
	}

	err = ice_init_interrupt_scheme(pf);
	if (err) {
		dev_err(dev, "ice_init_interrupt_scheme failed: %d\n", err);
		err = -EIO;
		goto err_init_vsi_unroll;
	}

	/* In case of MSIX we are going to setup the misc vector right here
	 * to handle admin queue events etc. In case of legacy and MSI
	 * the misc functionality and queue processing is combined in
	 * the same vector and that gets setup at open.
	 */
	err = ice_req_irq_msix_misc(pf);
	if (err) {
		dev_err(dev, "setup of misc vector failed: %d\n", err);
		goto err_init_interrupt_unroll;
	}

	/* create switch struct for the switch element created by FW on boot */
	pf->first_sw = devm_kzalloc(dev, sizeof(*pf->first_sw), GFP_KERNEL);
	if (!pf->first_sw) {
		err = -ENOMEM;
		goto err_msix_misc_unroll;
	}

	if (hw->evb_veb)
		pf->first_sw->bridge_mode = BRIDGE_MODE_VEB;
	else
		pf->first_sw->bridge_mode = BRIDGE_MODE_VEPA;

	pf->first_sw->pf = pf;

	/* record the sw_id available for later use */
	pf->first_sw->sw_id = hw->port_info->sw_id;

	err = ice_setup_pf_sw(pf);
	if (err) {
		dev_err(dev, "probe failed due to setup PF switch: %d\n", err);
		goto err_alloc_sw_unroll;
	}

	clear_bit(ICE_SERVICE_DIS, pf->state);

	/* tell the firmware we are up */
	err = ice_send_version(pf);
	if (err) {
		dev_err(dev, "probe failed sending driver version %s. error: %d\n",
			UTS_RELEASE, err);
		goto err_send_version_unroll;
	}

	/* since everything is good, start the service timer */
	mod_timer(&pf->serv_tmr, round_jiffies(jiffies + pf->serv_tmr_period));

	err = ice_init_link_events(pf->hw.port_info);
	if (err) {
		dev_err(dev, "ice_init_link_events failed: %d\n", err);
		goto err_send_version_unroll;
	}

	/* not a fatal error if this fails */
	err = ice_init_nvm_phy_type(pf->hw.port_info);
	if (err)
		dev_err(dev, "ice_init_nvm_phy_type failed: %d\n", err);

	/* not a fatal error if this fails */
	err = ice_update_link_info(pf->hw.port_info);
	if (err)
		dev_err(dev, "ice_update_link_info failed: %d\n", err);

	ice_init_link_dflt_override(pf->hw.port_info);

	ice_check_link_cfg_err(pf,
			       pf->hw.port_info->phy.link_info.link_cfg_err);

	/* if media available, initialize PHY settings */
	if (pf->hw.port_info->phy.link_info.link_info &
	    ICE_AQ_MEDIA_AVAILABLE) {
		/* not a fatal error if this fails */
		err = ice_init_phy_user_cfg(pf->hw.port_info);
		if (err)
			dev_err(dev, "ice_init_phy_user_cfg failed: %d\n", err);

		if (!test_bit(ICE_FLAG_LINK_DOWN_ON_CLOSE_ENA, pf->flags)) {
			struct ice_vsi *vsi = ice_get_main_vsi(pf);

			if (vsi)
				ice_configure_phy(vsi);
		}
	} else {
		set_bit(ICE_FLAG_NO_MEDIA, pf->flags);
	}

	ice_verify_cacheline_size(pf);

	/* Save wakeup reason register for later use */
	pf->wakeup_reason = rd32(hw, PFPM_WUS);

	/* check for a power management event */
	ice_print_wake_reason(pf);

	/* clear wake status, all bits */
	wr32(hw, PFPM_WUS, U32_MAX);

	/* Disable WoL at init, wait for user to enable */
	device_set_wakeup_enable(dev, false);

	if (ice_is_safe_mode(pf)) {
		ice_set_safe_mode_vlan_cfg(pf);
		goto probe_done;
	}

	/* initialize DDP driven features */
	if (test_bit(ICE_FLAG_PTP_SUPPORTED, pf->flags))
		ice_ptp_init(pf);

	/* Note: Flow director init failure is non-fatal to load */
	if (ice_init_fdir(pf))
		dev_err(dev, "could not initialize flow director\n");

	/* Note: DCB init failure is non-fatal to load */
	if (ice_init_pf_dcb(pf, false)) {
		clear_bit(ICE_FLAG_DCB_CAPABLE, pf->flags);
		clear_bit(ICE_FLAG_DCB_ENA, pf->flags);
	} else {
		ice_cfg_lldp_mib_change(&pf->hw, true);
	}

	if (ice_init_lag(pf))
		dev_warn(dev, "Failed to init link aggregation support\n");

	/* print PCI link speed and width */
	pcie_print_link_status(pf->pdev);

probe_done:
	err = ice_register_netdev(pf);
	if (err)
		goto err_netdev_reg;

	err = ice_devlink_register_params(pf);
	if (err)
		goto err_netdev_reg;

	/* ready to go, so clear down state bit */
	clear_bit(ICE_DOWN, pf->state);
	if (ice_is_aux_ena(pf)) {
		pf->aux_idx = ida_alloc(&ice_aux_ida, GFP_KERNEL);
		if (pf->aux_idx < 0) {
			dev_err(dev, "Failed to allocate device ID for AUX driver\n");
			err = -ENOMEM;
			goto err_devlink_reg_param;
		}

		err = ice_init_rdma(pf);
		if (err) {
			dev_err(dev, "Failed to initialize RDMA: %d\n", err);
			err = -EIO;
			goto err_init_aux_unroll;
		}
	} else {
		dev_warn(dev, "RDMA is not supported on this device\n");
	}

	ice_devlink_register(pf);
	return 0;

err_init_aux_unroll:
	pf->adev = NULL;
	ida_free(&ice_aux_ida, pf->aux_idx);
err_devlink_reg_param:
	ice_devlink_unregister_params(pf);
err_netdev_reg:
err_send_version_unroll:
	ice_vsi_release_all(pf);
err_alloc_sw_unroll:
	set_bit(ICE_SERVICE_DIS, pf->state);
	set_bit(ICE_DOWN, pf->state);
	devm_kfree(dev, pf->first_sw);
err_msix_misc_unroll:
	ice_free_irq_msix_misc(pf);
err_init_interrupt_unroll:
	ice_clear_interrupt_scheme(pf);
err_init_vsi_unroll:
	devm_kfree(dev, pf->vsi);
err_init_pf_unroll:
	ice_deinit_pf(pf);
	ice_devlink_destroy_regions(pf);
	ice_deinit_hw(hw);
err_exit_unroll:
	pci_disable_pcie_error_reporting(pdev);
	pci_disable_device(pdev);
	return err;
}

/**
 * ice_set_wake - enable or disable Wake on LAN
 * @pf: pointer to the PF struct
 *
 * Simple helper for WoL control
 */
static void ice_set_wake(struct ice_pf *pf)
{
	struct ice_hw *hw = &pf->hw;
	bool wol = pf->wol_ena;

	/* clear wake state, otherwise new wake events won't fire */
	wr32(hw, PFPM_WUS, U32_MAX);

	/* enable / disable APM wake up, no RMW needed */
	wr32(hw, PFPM_APM, wol ? PFPM_APM_APME_M : 0);

	/* set magic packet filter enabled */
	wr32(hw, PFPM_WUFC, wol ? PFPM_WUFC_MAG_M : 0);
}

/**
 * ice_setup_mc_magic_wake - setup device to wake on multicast magic packet
 * @pf: pointer to the PF struct
 *
 * Issue firmware command to enable multicast magic wake, making
 * sure that any locally administered address (LAA) is used for
 * wake, and that PF reset doesn't undo the LAA.
 */
static void ice_setup_mc_magic_wake(struct ice_pf *pf)
{
	struct device *dev = ice_pf_to_dev(pf);
	struct ice_hw *hw = &pf->hw;
	u8 mac_addr[ETH_ALEN];
	struct ice_vsi *vsi;
	int status;
	u8 flags;

	if (!pf->wol_ena)
		return;

	vsi = ice_get_main_vsi(pf);
	if (!vsi)
		return;

	/* Get current MAC address in case it's an LAA */
	if (vsi->netdev)
		ether_addr_copy(mac_addr, vsi->netdev->dev_addr);
	else
		ether_addr_copy(mac_addr, vsi->port_info->mac.perm_addr);

	flags = ICE_AQC_MAN_MAC_WR_MC_MAG_EN |
		ICE_AQC_MAN_MAC_UPDATE_LAA_WOL |
		ICE_AQC_MAN_MAC_WR_WOL_LAA_PFR_KEEP;

	status = ice_aq_manage_mac_write(hw, mac_addr, flags, NULL);
	if (status)
		dev_err(dev, "Failed to enable Multicast Magic Packet wake, err %d aq_err %s\n",
			status, ice_aq_str(hw->adminq.sq_last_status));
}

/**
 * ice_remove - Device removal routine
 * @pdev: PCI device information struct
 */
static void ice_remove(struct pci_dev *pdev)
{
	struct ice_pf *pf = pci_get_drvdata(pdev);
	int i;

	ice_devlink_unregister(pf);
	for (i = 0; i < ICE_MAX_RESET_WAIT; i++) {
		if (!ice_is_reset_in_progress(pf->state))
			break;
		msleep(100);
	}

	ice_tc_indir_block_remove(pf);

	if (test_bit(ICE_FLAG_SRIOV_ENA, pf->flags)) {
		set_bit(ICE_VF_RESETS_DISABLED, pf->state);
		ice_free_vfs(pf);
	}

	ice_service_task_stop(pf);

	ice_aq_cancel_waiting_tasks(pf);
	ice_unplug_aux_dev(pf);
	if (pf->aux_idx >= 0)
		ida_free(&ice_aux_ida, pf->aux_idx);
	ice_devlink_unregister_params(pf);
	set_bit(ICE_DOWN, pf->state);

	mutex_destroy(&(&pf->hw)->fdir_fltr_lock);
	ice_deinit_lag(pf);
	if (test_bit(ICE_FLAG_PTP_SUPPORTED, pf->flags))
		ice_ptp_release(pf);
	if (!ice_is_safe_mode(pf))
		ice_remove_arfs(pf);
	ice_setup_mc_magic_wake(pf);
	ice_vsi_release_all(pf);
	ice_set_wake(pf);
	ice_free_irq_msix_misc(pf);
	ice_for_each_vsi(pf, i) {
		if (!pf->vsi[i])
			continue;
		ice_vsi_free_q_vectors(pf->vsi[i]);
	}
	ice_deinit_pf(pf);
	ice_devlink_destroy_regions(pf);
	ice_deinit_hw(&pf->hw);

	/* Issue a PFR as part of the prescribed driver unload flow.  Do not
	 * do it via ice_schedule_reset() since there is no need to rebuild
	 * and the service task is already stopped.
	 */
	ice_reset(&pf->hw, ICE_RESET_PFR);
	pci_wait_for_pending_transaction(pdev);
	ice_clear_interrupt_scheme(pf);
	pci_disable_pcie_error_reporting(pdev);
	pci_disable_device(pdev);
}

/**
 * ice_shutdown - PCI callback for shutting down device
 * @pdev: PCI device information struct
 */
static void ice_shutdown(struct pci_dev *pdev)
{
	struct ice_pf *pf = pci_get_drvdata(pdev);

	ice_remove(pdev);

	if (system_state == SYSTEM_POWER_OFF) {
		pci_wake_from_d3(pdev, pf->wol_ena);
		pci_set_power_state(pdev, PCI_D3hot);
	}
}

#ifdef CONFIG_PM
/**
 * ice_prepare_for_shutdown - prep for PCI shutdown
 * @pf: board private structure
 *
 * Inform or close all dependent features in prep for PCI device shutdown
 */
static void ice_prepare_for_shutdown(struct ice_pf *pf)
{
	struct ice_hw *hw = &pf->hw;
	u32 v;

	/* Notify VFs of impending reset */
	if (ice_check_sq_alive(hw, &hw->mailboxq))
		ice_vc_notify_reset(pf);

	dev_dbg(ice_pf_to_dev(pf), "Tearing down internal switch for shutdown\n");

	/* disable the VSIs and their queues that are not already DOWN */
	ice_pf_dis_all_vsi(pf, false);

	ice_for_each_vsi(pf, v)
		if (pf->vsi[v])
			pf->vsi[v]->vsi_num = 0;

	ice_shutdown_all_ctrlq(hw);
}

/**
 * ice_reinit_interrupt_scheme - Reinitialize interrupt scheme
 * @pf: board private structure to reinitialize
 *
 * This routine reinitialize interrupt scheme that was cleared during
 * power management suspend callback.
 *
 * This should be called during resume routine to re-allocate the q_vectors
 * and reacquire interrupts.
 */
static int ice_reinit_interrupt_scheme(struct ice_pf *pf)
{
	struct device *dev = ice_pf_to_dev(pf);
	int ret, v;

	/* Since we clear MSIX flag during suspend, we need to
	 * set it back during resume...
	 */

	ret = ice_init_interrupt_scheme(pf);
	if (ret) {
		dev_err(dev, "Failed to re-initialize interrupt %d\n", ret);
		return ret;
	}

	/* Remap vectors and rings, after successful re-init interrupts */
	ice_for_each_vsi(pf, v) {
		if (!pf->vsi[v])
			continue;

		ret = ice_vsi_alloc_q_vectors(pf->vsi[v]);
		if (ret)
			goto err_reinit;
		ice_vsi_map_rings_to_vectors(pf->vsi[v]);
	}

	ret = ice_req_irq_msix_misc(pf);
	if (ret) {
		dev_err(dev, "Setting up misc vector failed after device suspend %d\n",
			ret);
		goto err_reinit;
	}

	return 0;

err_reinit:
	while (v--)
		if (pf->vsi[v])
			ice_vsi_free_q_vectors(pf->vsi[v]);

	return ret;
}

/**
 * ice_suspend
 * @dev: generic device information structure
 *
 * Power Management callback to quiesce the device and prepare
 * for D3 transition.
 */
static int __maybe_unused ice_suspend(struct device *dev)
{
	struct pci_dev *pdev = to_pci_dev(dev);
	struct ice_pf *pf;
	int disabled, v;

	pf = pci_get_drvdata(pdev);

	if (!ice_pf_state_is_nominal(pf)) {
		dev_err(dev, "Device is not ready, no need to suspend it\n");
		return -EBUSY;
	}

	/* Stop watchdog tasks until resume completion.
	 * Even though it is most likely that the service task is
	 * disabled if the device is suspended or down, the service task's
	 * state is controlled by a different state bit, and we should
	 * store and honor whatever state that bit is in at this point.
	 */
	disabled = ice_service_task_stop(pf);

	ice_unplug_aux_dev(pf);

	/* Already suspended?, then there is nothing to do */
	if (test_and_set_bit(ICE_SUSPENDED, pf->state)) {
		if (!disabled)
			ice_service_task_restart(pf);
		return 0;
	}

	if (test_bit(ICE_DOWN, pf->state) ||
	    ice_is_reset_in_progress(pf->state)) {
		dev_err(dev, "can't suspend device in reset or already down\n");
		if (!disabled)
			ice_service_task_restart(pf);
		return 0;
	}

	ice_setup_mc_magic_wake(pf);

	ice_prepare_for_shutdown(pf);

	ice_set_wake(pf);

	/* Free vectors, clear the interrupt scheme and release IRQs
	 * for proper hibernation, especially with large number of CPUs.
	 * Otherwise hibernation might fail when mapping all the vectors back
	 * to CPU0.
	 */
	ice_free_irq_msix_misc(pf);
	ice_for_each_vsi(pf, v) {
		if (!pf->vsi[v])
			continue;
		ice_vsi_free_q_vectors(pf->vsi[v]);
	}
	ice_free_cpu_rx_rmap(ice_get_main_vsi(pf));
	ice_clear_interrupt_scheme(pf);

	pci_save_state(pdev);
	pci_wake_from_d3(pdev, pf->wol_ena);
	pci_set_power_state(pdev, PCI_D3hot);
	return 0;
}

/**
 * ice_resume - PM callback for waking up from D3
 * @dev: generic device information structure
 */
static int __maybe_unused ice_resume(struct device *dev)
{
	struct pci_dev *pdev = to_pci_dev(dev);
	enum ice_reset_req reset_type;
	struct ice_pf *pf;
	struct ice_hw *hw;
	int ret;

	pci_set_power_state(pdev, PCI_D0);
	pci_restore_state(pdev);
	pci_save_state(pdev);

	if (!pci_device_is_present(pdev))
		return -ENODEV;

	ret = pci_enable_device_mem(pdev);
	if (ret) {
		dev_err(dev, "Cannot enable device after suspend\n");
		return ret;
	}

	pf = pci_get_drvdata(pdev);
	hw = &pf->hw;

	pf->wakeup_reason = rd32(hw, PFPM_WUS);
	ice_print_wake_reason(pf);

	/* We cleared the interrupt scheme when we suspended, so we need to
	 * restore it now to resume device functionality.
	 */
	ret = ice_reinit_interrupt_scheme(pf);
	if (ret)
		dev_err(dev, "Cannot restore interrupt scheme: %d\n", ret);

	clear_bit(ICE_DOWN, pf->state);
	/* Now perform PF reset and rebuild */
	reset_type = ICE_RESET_PFR;
	/* re-enable service task for reset, but allow reset to schedule it */
	clear_bit(ICE_SERVICE_DIS, pf->state);

	if (ice_schedule_reset(pf, reset_type))
		dev_err(dev, "Reset during resume failed.\n");

	clear_bit(ICE_SUSPENDED, pf->state);
	ice_service_task_restart(pf);

	/* Restart the service task */
	mod_timer(&pf->serv_tmr, round_jiffies(jiffies + pf->serv_tmr_period));

	return 0;
}
#endif /* CONFIG_PM */

/**
 * ice_pci_err_detected - warning that PCI error has been detected
 * @pdev: PCI device information struct
 * @err: the type of PCI error
 *
 * Called to warn that something happened on the PCI bus and the error handling
 * is in progress.  Allows the driver to gracefully prepare/handle PCI errors.
 */
static pci_ers_result_t
ice_pci_err_detected(struct pci_dev *pdev, pci_channel_state_t err)
{
	struct ice_pf *pf = pci_get_drvdata(pdev);

	if (!pf) {
		dev_err(&pdev->dev, "%s: unrecoverable device error %d\n",
			__func__, err);
		return PCI_ERS_RESULT_DISCONNECT;
	}

	if (!test_bit(ICE_SUSPENDED, pf->state)) {
		ice_service_task_stop(pf);

		if (!test_bit(ICE_PREPARED_FOR_RESET, pf->state)) {
			set_bit(ICE_PFR_REQ, pf->state);
			ice_prepare_for_reset(pf, ICE_RESET_PFR);
		}
	}

	return PCI_ERS_RESULT_NEED_RESET;
}

/**
 * ice_pci_err_slot_reset - a PCI slot reset has just happened
 * @pdev: PCI device information struct
 *
 * Called to determine if the driver can recover from the PCI slot reset by
 * using a register read to determine if the device is recoverable.
 */
static pci_ers_result_t ice_pci_err_slot_reset(struct pci_dev *pdev)
{
	struct ice_pf *pf = pci_get_drvdata(pdev);
	pci_ers_result_t result;
	int err;
	u32 reg;

	err = pci_enable_device_mem(pdev);
	if (err) {
		dev_err(&pdev->dev, "Cannot re-enable PCI device after reset, error %d\n",
			err);
		result = PCI_ERS_RESULT_DISCONNECT;
	} else {
		pci_set_master(pdev);
		pci_restore_state(pdev);
		pci_save_state(pdev);
		pci_wake_from_d3(pdev, false);

		/* Check for life */
		reg = rd32(&pf->hw, GLGEN_RTRIG);
		if (!reg)
			result = PCI_ERS_RESULT_RECOVERED;
		else
			result = PCI_ERS_RESULT_DISCONNECT;
	}

	err = pci_aer_clear_nonfatal_status(pdev);
	if (err)
		dev_dbg(&pdev->dev, "pci_aer_clear_nonfatal_status() failed, error %d\n",
			err);
		/* non-fatal, continue */

	return result;
}

/**
 * ice_pci_err_resume - restart operations after PCI error recovery
 * @pdev: PCI device information struct
 *
 * Called to allow the driver to bring things back up after PCI error and/or
 * reset recovery have finished
 */
static void ice_pci_err_resume(struct pci_dev *pdev)
{
	struct ice_pf *pf = pci_get_drvdata(pdev);

	if (!pf) {
		dev_err(&pdev->dev, "%s failed, device is unrecoverable\n",
			__func__);
		return;
	}

	if (test_bit(ICE_SUSPENDED, pf->state)) {
		dev_dbg(&pdev->dev, "%s failed to resume normal operations!\n",
			__func__);
		return;
	}

	ice_restore_all_vfs_msi_state(pdev);

	ice_do_reset(pf, ICE_RESET_PFR);
	ice_service_task_restart(pf);
	mod_timer(&pf->serv_tmr, round_jiffies(jiffies + pf->serv_tmr_period));
}

/**
 * ice_pci_err_reset_prepare - prepare device driver for PCI reset
 * @pdev: PCI device information struct
 */
static void ice_pci_err_reset_prepare(struct pci_dev *pdev)
{
	struct ice_pf *pf = pci_get_drvdata(pdev);

	if (!test_bit(ICE_SUSPENDED, pf->state)) {
		ice_service_task_stop(pf);

		if (!test_bit(ICE_PREPARED_FOR_RESET, pf->state)) {
			set_bit(ICE_PFR_REQ, pf->state);
			ice_prepare_for_reset(pf, ICE_RESET_PFR);
		}
	}
}

/**
 * ice_pci_err_reset_done - PCI reset done, device driver reset can begin
 * @pdev: PCI device information struct
 */
static void ice_pci_err_reset_done(struct pci_dev *pdev)
{
	ice_pci_err_resume(pdev);
}

/* ice_pci_tbl - PCI Device ID Table
 *
 * Wildcard entries (PCI_ANY_ID) should come last
 * Last entry must be all 0s
 *
 * { Vendor ID, Device ID, SubVendor ID, SubDevice ID,
 *   Class, Class Mask, private data (not used) }
 */
static const struct pci_device_id ice_pci_tbl[] = {
	{ PCI_VDEVICE(INTEL, ICE_DEV_ID_E810C_BACKPLANE), 0 },
	{ PCI_VDEVICE(INTEL, ICE_DEV_ID_E810C_QSFP), 0 },
	{ PCI_VDEVICE(INTEL, ICE_DEV_ID_E810C_SFP), 0 },
	{ PCI_VDEVICE(INTEL, ICE_DEV_ID_E810_XXV_BACKPLANE), 0 },
	{ PCI_VDEVICE(INTEL, ICE_DEV_ID_E810_XXV_QSFP), 0 },
	{ PCI_VDEVICE(INTEL, ICE_DEV_ID_E810_XXV_SFP), 0 },
	{ PCI_VDEVICE(INTEL, ICE_DEV_ID_E823C_BACKPLANE), 0 },
	{ PCI_VDEVICE(INTEL, ICE_DEV_ID_E823C_QSFP), 0 },
	{ PCI_VDEVICE(INTEL, ICE_DEV_ID_E823C_SFP), 0 },
	{ PCI_VDEVICE(INTEL, ICE_DEV_ID_E823C_10G_BASE_T), 0 },
	{ PCI_VDEVICE(INTEL, ICE_DEV_ID_E823C_SGMII), 0 },
	{ PCI_VDEVICE(INTEL, ICE_DEV_ID_E822C_BACKPLANE), 0 },
	{ PCI_VDEVICE(INTEL, ICE_DEV_ID_E822C_QSFP), 0 },
	{ PCI_VDEVICE(INTEL, ICE_DEV_ID_E822C_SFP), 0 },
	{ PCI_VDEVICE(INTEL, ICE_DEV_ID_E822C_10G_BASE_T), 0 },
	{ PCI_VDEVICE(INTEL, ICE_DEV_ID_E822C_SGMII), 0 },
	{ PCI_VDEVICE(INTEL, ICE_DEV_ID_E822L_BACKPLANE), 0 },
	{ PCI_VDEVICE(INTEL, ICE_DEV_ID_E822L_SFP), 0 },
	{ PCI_VDEVICE(INTEL, ICE_DEV_ID_E822L_10G_BASE_T), 0 },
	{ PCI_VDEVICE(INTEL, ICE_DEV_ID_E822L_SGMII), 0 },
	{ PCI_VDEVICE(INTEL, ICE_DEV_ID_E823L_BACKPLANE), 0 },
	{ PCI_VDEVICE(INTEL, ICE_DEV_ID_E823L_SFP), 0 },
	{ PCI_VDEVICE(INTEL, ICE_DEV_ID_E823L_10G_BASE_T), 0 },
	{ PCI_VDEVICE(INTEL, ICE_DEV_ID_E823L_1GBE), 0 },
	{ PCI_VDEVICE(INTEL, ICE_DEV_ID_E823L_QSFP), 0 },
	/* required last entry */
	{ 0, }
};
MODULE_DEVICE_TABLE(pci, ice_pci_tbl);

static __maybe_unused SIMPLE_DEV_PM_OPS(ice_pm_ops, ice_suspend, ice_resume);

static const struct pci_error_handlers ice_pci_err_handler = {
	.error_detected = ice_pci_err_detected,
	.slot_reset = ice_pci_err_slot_reset,
	.reset_prepare = ice_pci_err_reset_prepare,
	.reset_done = ice_pci_err_reset_done,
	.resume = ice_pci_err_resume
};

static struct pci_driver ice_driver = {
	.name = KBUILD_MODNAME,
	.id_table = ice_pci_tbl,
	.probe = ice_probe,
	.remove = ice_remove,
#ifdef CONFIG_PM
	.driver.pm = &ice_pm_ops,
#endif /* CONFIG_PM */
	.shutdown = ice_shutdown,
	.sriov_configure = ice_sriov_configure,
	.err_handler = &ice_pci_err_handler
};

/**
 * ice_module_init - Driver registration routine
 *
 * ice_module_init is the first routine called when the driver is
 * loaded. All it does is register with the PCI subsystem.
 */
static int __init ice_module_init(void)
{
	int status;

	pr_info("%s\n", ice_driver_string);
	pr_info("%s\n", ice_copyright);

	ice_wq = alloc_workqueue("%s", WQ_MEM_RECLAIM, 0, KBUILD_MODNAME);
	if (!ice_wq) {
		pr_err("Failed to create workqueue\n");
		return -ENOMEM;
	}

	status = pci_register_driver(&ice_driver);
	if (status) {
		pr_err("failed to register PCI driver, err %d\n", status);
		destroy_workqueue(ice_wq);
	}

	return status;
}
module_init(ice_module_init);

/**
 * ice_module_exit - Driver exit cleanup routine
 *
 * ice_module_exit is called just before the driver is removed
 * from memory.
 */
static void __exit ice_module_exit(void)
{
	pci_unregister_driver(&ice_driver);
	destroy_workqueue(ice_wq);
	pr_info("module unloaded\n");
}
module_exit(ice_module_exit);

/**
 * ice_set_mac_address - NDO callback to set MAC address
 * @netdev: network interface device structure
 * @pi: pointer to an address structure
 *
 * Returns 0 on success, negative on failure
 */
static int ice_set_mac_address(struct net_device *netdev, void *pi)
{
	struct ice_netdev_priv *np = netdev_priv(netdev);
	struct ice_vsi *vsi = np->vsi;
	struct ice_pf *pf = vsi->back;
	struct ice_hw *hw = &pf->hw;
	struct sockaddr *addr = pi;
	u8 old_mac[ETH_ALEN];
	u8 flags = 0;
	u8 *mac;
	int err;

	mac = (u8 *)addr->sa_data;

	if (!is_valid_ether_addr(mac))
		return -EADDRNOTAVAIL;

	if (ether_addr_equal(netdev->dev_addr, mac)) {
		netdev_dbg(netdev, "already using mac %pM\n", mac);
		return 0;
	}

	if (test_bit(ICE_DOWN, pf->state) ||
	    ice_is_reset_in_progress(pf->state)) {
		netdev_err(netdev, "can't set mac %pM. device not ready\n",
			   mac);
		return -EBUSY;
	}

	if (ice_chnl_dmac_fltr_cnt(pf)) {
		netdev_err(netdev, "can't set mac %pM. Device has tc-flower filters, delete all of them and try again\n",
			   mac);
		return -EAGAIN;
	}

	netif_addr_lock_bh(netdev);
	ether_addr_copy(old_mac, netdev->dev_addr);
	/* change the netdev's MAC address */
	eth_hw_addr_set(netdev, mac);
	netif_addr_unlock_bh(netdev);

	/* Clean up old MAC filter. Not an error if old filter doesn't exist */
	err = ice_fltr_remove_mac(vsi, old_mac, ICE_FWD_TO_VSI);
	if (err && err != -ENOENT) {
		err = -EADDRNOTAVAIL;
		goto err_update_filters;
	}

	/* Add filter for new MAC. If filter exists, return success */
	err = ice_fltr_add_mac(vsi, mac, ICE_FWD_TO_VSI);
	if (err == -EEXIST)
		/* Although this MAC filter is already present in hardware it's
		 * possible in some cases (e.g. bonding) that dev_addr was
		 * modified outside of the driver and needs to be restored back
		 * to this value.
		 */
		netdev_dbg(netdev, "filter for MAC %pM already exists\n", mac);
	else if (err)
		/* error if the new filter addition failed */
		err = -EADDRNOTAVAIL;

err_update_filters:
	if (err) {
		netdev_err(netdev, "can't set MAC %pM. filter update failed\n",
			   mac);
		netif_addr_lock_bh(netdev);
		eth_hw_addr_set(netdev, old_mac);
		netif_addr_unlock_bh(netdev);
		return err;
	}

	netdev_dbg(vsi->netdev, "updated MAC address to %pM\n",
		   netdev->dev_addr);

	/* write new MAC address to the firmware */
	flags = ICE_AQC_MAN_MAC_UPDATE_LAA_WOL;
	err = ice_aq_manage_mac_write(hw, mac, flags, NULL);
	if (err) {
		netdev_err(netdev, "can't set MAC %pM. write to firmware failed error %d\n",
			   mac, err);
	}
	return 0;
}

/**
 * ice_set_rx_mode - NDO callback to set the netdev filters
 * @netdev: network interface device structure
 */
static void ice_set_rx_mode(struct net_device *netdev)
{
	struct ice_netdev_priv *np = netdev_priv(netdev);
	struct ice_vsi *vsi = np->vsi;

	if (!vsi)
		return;

	/* Set the flags to synchronize filters
	 * ndo_set_rx_mode may be triggered even without a change in netdev
	 * flags
	 */
	set_bit(ICE_VSI_UMAC_FLTR_CHANGED, vsi->state);
	set_bit(ICE_VSI_MMAC_FLTR_CHANGED, vsi->state);
	set_bit(ICE_FLAG_FLTR_SYNC, vsi->back->flags);

	/* schedule our worker thread which will take care of
	 * applying the new filter changes
	 */
	ice_service_task_schedule(vsi->back);
}

/**
 * ice_set_tx_maxrate - NDO callback to set the maximum per-queue bitrate
 * @netdev: network interface device structure
 * @queue_index: Queue ID
 * @maxrate: maximum bandwidth in Mbps
 */
static int
ice_set_tx_maxrate(struct net_device *netdev, int queue_index, u32 maxrate)
{
	struct ice_netdev_priv *np = netdev_priv(netdev);
	struct ice_vsi *vsi = np->vsi;
	u16 q_handle;
	int status;
	u8 tc;

	/* Validate maxrate requested is within permitted range */
	if (maxrate && (maxrate > (ICE_SCHED_MAX_BW / 1000))) {
		netdev_err(netdev, "Invalid max rate %d specified for the queue %d\n",
			   maxrate, queue_index);
		return -EINVAL;
	}

	q_handle = vsi->tx_rings[queue_index]->q_handle;
	tc = ice_dcb_get_tc(vsi, queue_index);

	/* Set BW back to default, when user set maxrate to 0 */
	if (!maxrate)
		status = ice_cfg_q_bw_dflt_lmt(vsi->port_info, vsi->idx, tc,
					       q_handle, ICE_MAX_BW);
	else
		status = ice_cfg_q_bw_lmt(vsi->port_info, vsi->idx, tc,
					  q_handle, ICE_MAX_BW, maxrate * 1000);
	if (status)
		netdev_err(netdev, "Unable to set Tx max rate, error %d\n",
			   status);

	return status;
}

/**
 * ice_fdb_add - add an entry to the hardware database
 * @ndm: the input from the stack
 * @tb: pointer to array of nladdr (unused)
 * @dev: the net device pointer
 * @addr: the MAC address entry being added
 * @vid: VLAN ID
 * @flags: instructions from stack about fdb operation
 * @extack: netlink extended ack
 */
static int
ice_fdb_add(struct ndmsg *ndm, struct nlattr __always_unused *tb[],
	    struct net_device *dev, const unsigned char *addr, u16 vid,
	    u16 flags, struct netlink_ext_ack __always_unused *extack)
{
	int err;

	if (vid) {
		netdev_err(dev, "VLANs aren't supported yet for dev_uc|mc_add()\n");
		return -EINVAL;
	}
	if (ndm->ndm_state && !(ndm->ndm_state & NUD_PERMANENT)) {
		netdev_err(dev, "FDB only supports static addresses\n");
		return -EINVAL;
	}

	if (is_unicast_ether_addr(addr) || is_link_local_ether_addr(addr))
		err = dev_uc_add_excl(dev, addr);
	else if (is_multicast_ether_addr(addr))
		err = dev_mc_add_excl(dev, addr);
	else
		err = -EINVAL;

	/* Only return duplicate errors if NLM_F_EXCL is set */
	if (err == -EEXIST && !(flags & NLM_F_EXCL))
		err = 0;

	return err;
}

/**
 * ice_fdb_del - delete an entry from the hardware database
 * @ndm: the input from the stack
 * @tb: pointer to array of nladdr (unused)
 * @dev: the net device pointer
 * @addr: the MAC address entry being added
 * @vid: VLAN ID
 */
static int
ice_fdb_del(struct ndmsg *ndm, __always_unused struct nlattr *tb[],
	    struct net_device *dev, const unsigned char *addr,
	    __always_unused u16 vid)
{
	int err;

	if (ndm->ndm_state & NUD_PERMANENT) {
		netdev_err(dev, "FDB only supports static addresses\n");
		return -EINVAL;
	}

	if (is_unicast_ether_addr(addr))
		err = dev_uc_del(dev, addr);
	else if (is_multicast_ether_addr(addr))
		err = dev_mc_del(dev, addr);
	else
		err = -EINVAL;

	return err;
}

/**
 * ice_set_features - set the netdev feature flags
 * @netdev: ptr to the netdev being adjusted
 * @features: the feature set that the stack is suggesting
 */
static int
ice_set_features(struct net_device *netdev, netdev_features_t features)
{
	struct ice_netdev_priv *np = netdev_priv(netdev);
	struct ice_vsi *vsi = np->vsi;
	struct ice_pf *pf = vsi->back;
	int ret = 0;

	/* Don't set any netdev advanced features with device in Safe Mode */
	if (ice_is_safe_mode(vsi->back)) {
		dev_err(ice_pf_to_dev(vsi->back), "Device is in Safe Mode - not enabling advanced netdev features\n");
		return ret;
	}

	/* Do not change setting during reset */
	if (ice_is_reset_in_progress(pf->state)) {
		dev_err(ice_pf_to_dev(vsi->back), "Device is resetting, changing advanced netdev features temporarily unavailable.\n");
		return -EBUSY;
	}

	/* Multiple features can be changed in one call so keep features in
	 * separate if/else statements to guarantee each feature is checked
	 */
	if (features & NETIF_F_RXHASH && !(netdev->features & NETIF_F_RXHASH))
		ice_vsi_manage_rss_lut(vsi, true);
	else if (!(features & NETIF_F_RXHASH) &&
		 netdev->features & NETIF_F_RXHASH)
		ice_vsi_manage_rss_lut(vsi, false);

	if ((features & NETIF_F_HW_VLAN_CTAG_RX) &&
	    !(netdev->features & NETIF_F_HW_VLAN_CTAG_RX))
		ret = ice_vsi_manage_vlan_stripping(vsi, true);
	else if (!(features & NETIF_F_HW_VLAN_CTAG_RX) &&
		 (netdev->features & NETIF_F_HW_VLAN_CTAG_RX))
		ret = ice_vsi_manage_vlan_stripping(vsi, false);

	if ((features & NETIF_F_HW_VLAN_CTAG_TX) &&
	    !(netdev->features & NETIF_F_HW_VLAN_CTAG_TX))
		ret = ice_vsi_manage_vlan_insertion(vsi);
	else if (!(features & NETIF_F_HW_VLAN_CTAG_TX) &&
		 (netdev->features & NETIF_F_HW_VLAN_CTAG_TX))
		ret = ice_vsi_manage_vlan_insertion(vsi);

	if ((features & NETIF_F_HW_VLAN_CTAG_FILTER) &&
	    !(netdev->features & NETIF_F_HW_VLAN_CTAG_FILTER))
		ret = ice_cfg_vlan_pruning(vsi, true);
	else if (!(features & NETIF_F_HW_VLAN_CTAG_FILTER) &&
		 (netdev->features & NETIF_F_HW_VLAN_CTAG_FILTER))
		ret = ice_cfg_vlan_pruning(vsi, false);

	if ((features & NETIF_F_NTUPLE) &&
	    !(netdev->features & NETIF_F_NTUPLE)) {
		ice_vsi_manage_fdir(vsi, true);
		ice_init_arfs(vsi);
	} else if (!(features & NETIF_F_NTUPLE) &&
		 (netdev->features & NETIF_F_NTUPLE)) {
		ice_vsi_manage_fdir(vsi, false);
		ice_clear_arfs(vsi);
	}

	/* don't turn off hw_tc_offload when ADQ is already enabled */
	if (!(features & NETIF_F_HW_TC) && ice_is_adq_active(pf)) {
		dev_err(ice_pf_to_dev(pf), "ADQ is active, can't turn hw_tc_offload off\n");
		return -EACCES;
	}

	if ((features & NETIF_F_HW_TC) &&
	    !(netdev->features & NETIF_F_HW_TC))
		set_bit(ICE_FLAG_CLS_FLOWER, pf->flags);
	else
		clear_bit(ICE_FLAG_CLS_FLOWER, pf->flags);

	return ret;
}

/**
 * ice_vsi_vlan_setup - Setup VLAN offload properties on a VSI
 * @vsi: VSI to setup VLAN properties for
 */
static int ice_vsi_vlan_setup(struct ice_vsi *vsi)
{
	int ret = 0;

	if (vsi->netdev->features & NETIF_F_HW_VLAN_CTAG_RX)
		ret = ice_vsi_manage_vlan_stripping(vsi, true);
	if (vsi->netdev->features & NETIF_F_HW_VLAN_CTAG_TX)
		ret = ice_vsi_manage_vlan_insertion(vsi);

	return ret;
}

/**
 * ice_vsi_cfg - Setup the VSI
 * @vsi: the VSI being configured
 *
 * Return 0 on success and negative value on error
 */
int ice_vsi_cfg(struct ice_vsi *vsi)
{
	int err;

	if (vsi->netdev) {
		ice_set_rx_mode(vsi->netdev);

		err = ice_vsi_vlan_setup(vsi);

		if (err)
			return err;
	}
	ice_vsi_cfg_dcb_rings(vsi);

	err = ice_vsi_cfg_lan_txqs(vsi);
	if (!err && ice_is_xdp_ena_vsi(vsi))
		err = ice_vsi_cfg_xdp_txqs(vsi);
	if (!err)
		err = ice_vsi_cfg_rxqs(vsi);

	return err;
}

/* THEORY OF MODERATION:
 * The ice driver hardware works differently than the hardware that DIMLIB was
 * originally made for. ice hardware doesn't have packet count limits that
 * can trigger an interrupt, but it *does* have interrupt rate limit support,
 * which is hard-coded to a limit of 250,000 ints/second.
 * If not using dynamic moderation, the INTRL value can be modified
 * by ethtool rx-usecs-high.
 */
struct ice_dim {
	/* the throttle rate for interrupts, basically worst case delay before
	 * an initial interrupt fires, value is stored in microseconds.
	 */
	u16 itr;
};

/* Make a different profile for Rx that doesn't allow quite so aggressive
 * moderation at the high end (it maxes out at 126us or about 8k interrupts a
 * second.
 */
static const struct ice_dim rx_profile[] = {
	{2},    /* 500,000 ints/s, capped at 250K by INTRL */
	{8},    /* 125,000 ints/s */
	{16},   /*  62,500 ints/s */
	{62},   /*  16,129 ints/s */
	{126}   /*   7,936 ints/s */
};

/* The transmit profile, which has the same sorts of values
 * as the previous struct
 */
static const struct ice_dim tx_profile[] = {
	{2},    /* 500,000 ints/s, capped at 250K by INTRL */
	{8},    /* 125,000 ints/s */
	{40},   /*  16,125 ints/s */
	{128},  /*   7,812 ints/s */
	{256}   /*   3,906 ints/s */
};

static void ice_tx_dim_work(struct work_struct *work)
{
	struct ice_ring_container *rc;
	struct dim *dim;
	u16 itr;

	dim = container_of(work, struct dim, work);
	rc = (struct ice_ring_container *)dim->priv;

	WARN_ON(dim->profile_ix >= ARRAY_SIZE(tx_profile));

	/* look up the values in our local table */
	itr = tx_profile[dim->profile_ix].itr;

	ice_trace(tx_dim_work, container_of(rc, struct ice_q_vector, tx), dim);
	ice_write_itr(rc, itr);

	dim->state = DIM_START_MEASURE;
}

static void ice_rx_dim_work(struct work_struct *work)
{
	struct ice_ring_container *rc;
	struct dim *dim;
	u16 itr;

	dim = container_of(work, struct dim, work);
	rc = (struct ice_ring_container *)dim->priv;

	WARN_ON(dim->profile_ix >= ARRAY_SIZE(rx_profile));

	/* look up the values in our local table */
	itr = rx_profile[dim->profile_ix].itr;

	ice_trace(rx_dim_work, container_of(rc, struct ice_q_vector, rx), dim);
	ice_write_itr(rc, itr);

	dim->state = DIM_START_MEASURE;
}

#define ICE_DIM_DEFAULT_PROFILE_IX 1

/**
 * ice_init_moderation - set up interrupt moderation
 * @q_vector: the vector containing rings to be configured
 *
 * Set up interrupt moderation registers, with the intent to do the right thing
 * when called from reset or from probe, and whether or not dynamic moderation
 * is enabled or not. Take special care to write all the registers in both
 * dynamic moderation mode or not in order to make sure hardware is in a known
 * state.
 */
static void ice_init_moderation(struct ice_q_vector *q_vector)
{
	struct ice_ring_container *rc;
	bool tx_dynamic, rx_dynamic;

	rc = &q_vector->tx;
	INIT_WORK(&rc->dim.work, ice_tx_dim_work);
	rc->dim.mode = DIM_CQ_PERIOD_MODE_START_FROM_EQE;
	rc->dim.profile_ix = ICE_DIM_DEFAULT_PROFILE_IX;
	rc->dim.priv = rc;
	tx_dynamic = ITR_IS_DYNAMIC(rc);

	/* set the initial TX ITR to match the above */
	ice_write_itr(rc, tx_dynamic ?
		      tx_profile[rc->dim.profile_ix].itr : rc->itr_setting);

	rc = &q_vector->rx;
	INIT_WORK(&rc->dim.work, ice_rx_dim_work);
	rc->dim.mode = DIM_CQ_PERIOD_MODE_START_FROM_EQE;
	rc->dim.profile_ix = ICE_DIM_DEFAULT_PROFILE_IX;
	rc->dim.priv = rc;
	rx_dynamic = ITR_IS_DYNAMIC(rc);

	/* set the initial RX ITR to match the above */
	ice_write_itr(rc, rx_dynamic ? rx_profile[rc->dim.profile_ix].itr :
				       rc->itr_setting);

	ice_set_q_vector_intrl(q_vector);
}

/**
 * ice_napi_enable_all - Enable NAPI for all q_vectors in the VSI
 * @vsi: the VSI being configured
 */
static void ice_napi_enable_all(struct ice_vsi *vsi)
{
	int q_idx;

	if (!vsi->netdev)
		return;

	ice_for_each_q_vector(vsi, q_idx) {
		struct ice_q_vector *q_vector = vsi->q_vectors[q_idx];

		ice_init_moderation(q_vector);

		if (q_vector->rx.rx_ring || q_vector->tx.tx_ring)
			napi_enable(&q_vector->napi);
	}
}

/**
 * ice_up_complete - Finish the last steps of bringing up a connection
 * @vsi: The VSI being configured
 *
 * Return 0 on success and negative value on error
 */
static int ice_up_complete(struct ice_vsi *vsi)
{
	struct ice_pf *pf = vsi->back;
	int err;

	ice_vsi_cfg_msix(vsi);

	/* Enable only Rx rings, Tx rings were enabled by the FW when the
	 * Tx queue group list was configured and the context bits were
	 * programmed using ice_vsi_cfg_txqs
	 */
	err = ice_vsi_start_all_rx_rings(vsi);
	if (err)
		return err;

	clear_bit(ICE_VSI_DOWN, vsi->state);
	ice_napi_enable_all(vsi);
	ice_vsi_ena_irq(vsi);

	if (vsi->port_info &&
	    (vsi->port_info->phy.link_info.link_info & ICE_AQ_LINK_UP) &&
	    vsi->netdev) {
		ice_print_link_msg(vsi, true);
		netif_tx_start_all_queues(vsi->netdev);
		netif_carrier_on(vsi->netdev);
		if (!ice_is_e810(&pf->hw))
			ice_ptp_link_change(pf, pf->hw.pf_id, true);
	}

	/* clear this now, and the first stats read will be used as baseline */
	vsi->stat_offsets_loaded = false;

	ice_service_task_schedule(pf);

	return 0;
}

/**
 * ice_up - Bring the connection back up after being down
 * @vsi: VSI being configured
 */
int ice_up(struct ice_vsi *vsi)
{
	int err;

	err = ice_vsi_cfg(vsi);
	if (!err)
		err = ice_up_complete(vsi);

	return err;
}

/**
 * ice_fetch_u64_stats_per_ring - get packets and bytes stats per ring
 * @syncp: pointer to u64_stats_sync
 * @stats: stats that pkts and bytes count will be taken from
 * @pkts: packets stats counter
 * @bytes: bytes stats counter
 *
 * This function fetches stats from the ring considering the atomic operations
 * that needs to be performed to read u64 values in 32 bit machine.
 */
static void
ice_fetch_u64_stats_per_ring(struct u64_stats_sync *syncp, struct ice_q_stats stats,
			     u64 *pkts, u64 *bytes)
{
	unsigned int start;

	do {
		start = u64_stats_fetch_begin_irq(syncp);
		*pkts = stats.pkts;
		*bytes = stats.bytes;
	} while (u64_stats_fetch_retry_irq(syncp, start));
}

/**
 * ice_update_vsi_tx_ring_stats - Update VSI Tx ring stats counters
 * @vsi: the VSI to be updated
 * @vsi_stats: the stats struct to be updated
 * @rings: rings to work on
 * @count: number of rings
 */
static void
ice_update_vsi_tx_ring_stats(struct ice_vsi *vsi,
			     struct rtnl_link_stats64 *vsi_stats,
			     struct ice_tx_ring **rings, u16 count)
{
	u16 i;

	for (i = 0; i < count; i++) {
		struct ice_tx_ring *ring;
		u64 pkts = 0, bytes = 0;

		ring = READ_ONCE(rings[i]);
		if (ring)
			ice_fetch_u64_stats_per_ring(&ring->syncp, ring->stats, &pkts, &bytes);
		vsi_stats->tx_packets += pkts;
		vsi_stats->tx_bytes += bytes;
		vsi->tx_restart += ring->tx_stats.restart_q;
		vsi->tx_busy += ring->tx_stats.tx_busy;
		vsi->tx_linearize += ring->tx_stats.tx_linearize;
	}
}

/**
 * ice_update_vsi_ring_stats - Update VSI stats counters
 * @vsi: the VSI to be updated
 */
static void ice_update_vsi_ring_stats(struct ice_vsi *vsi)
{
	struct rtnl_link_stats64 *vsi_stats;
	u64 pkts, bytes;
	int i;

	vsi_stats = kzalloc(sizeof(*vsi_stats), GFP_ATOMIC);
	if (!vsi_stats)
		return;

	/* reset non-netdev (extended) stats */
	vsi->tx_restart = 0;
	vsi->tx_busy = 0;
	vsi->tx_linearize = 0;
	vsi->rx_buf_failed = 0;
	vsi->rx_page_failed = 0;

	rcu_read_lock();

	/* update Tx rings counters */
	ice_update_vsi_tx_ring_stats(vsi, vsi_stats, vsi->tx_rings,
				     vsi->num_txq);

	/* update Rx rings counters */
	ice_for_each_rxq(vsi, i) {
		struct ice_rx_ring *ring = READ_ONCE(vsi->rx_rings[i]);

		ice_fetch_u64_stats_per_ring(&ring->syncp, ring->stats, &pkts, &bytes);
		vsi_stats->rx_packets += pkts;
		vsi_stats->rx_bytes += bytes;
		vsi->rx_buf_failed += ring->rx_stats.alloc_buf_failed;
		vsi->rx_page_failed += ring->rx_stats.alloc_page_failed;
	}

	/* update XDP Tx rings counters */
	if (ice_is_xdp_ena_vsi(vsi))
		ice_update_vsi_tx_ring_stats(vsi, vsi_stats, vsi->xdp_rings,
					     vsi->num_xdp_txq);

	rcu_read_unlock();

	vsi->net_stats.tx_packets = vsi_stats->tx_packets;
	vsi->net_stats.tx_bytes = vsi_stats->tx_bytes;
	vsi->net_stats.rx_packets = vsi_stats->rx_packets;
	vsi->net_stats.rx_bytes = vsi_stats->rx_bytes;

	kfree(vsi_stats);
}

/**
 * ice_update_vsi_stats - Update VSI stats counters
 * @vsi: the VSI to be updated
 */
void ice_update_vsi_stats(struct ice_vsi *vsi)
{
	struct rtnl_link_stats64 *cur_ns = &vsi->net_stats;
	struct ice_eth_stats *cur_es = &vsi->eth_stats;
	struct ice_pf *pf = vsi->back;

	if (test_bit(ICE_VSI_DOWN, vsi->state) ||
	    test_bit(ICE_CFG_BUSY, pf->state))
		return;

	/* get stats as recorded by Tx/Rx rings */
	ice_update_vsi_ring_stats(vsi);

	/* get VSI stats as recorded by the hardware */
	ice_update_eth_stats(vsi);

	cur_ns->tx_errors = cur_es->tx_errors;
	cur_ns->rx_dropped = cur_es->rx_discards;
	cur_ns->tx_dropped = cur_es->tx_discards;
	cur_ns->multicast = cur_es->rx_multicast;

	/* update some more netdev stats if this is main VSI */
	if (vsi->type == ICE_VSI_PF) {
		cur_ns->rx_crc_errors = pf->stats.crc_errors;
		cur_ns->rx_errors = pf->stats.crc_errors +
				    pf->stats.illegal_bytes +
				    pf->stats.rx_len_errors +
				    pf->stats.rx_undersize +
				    pf->hw_csum_rx_error +
				    pf->stats.rx_jabber +
				    pf->stats.rx_fragments +
				    pf->stats.rx_oversize;
		cur_ns->rx_length_errors = pf->stats.rx_len_errors;
		/* record drops from the port level */
		cur_ns->rx_missed_errors = pf->stats.eth.rx_discards;
	}
}

/**
 * ice_update_pf_stats - Update PF port stats counters
 * @pf: PF whose stats needs to be updated
 */
void ice_update_pf_stats(struct ice_pf *pf)
{
	struct ice_hw_port_stats *prev_ps, *cur_ps;
	struct ice_hw *hw = &pf->hw;
	u16 fd_ctr_base;
	u8 port;

	port = hw->port_info->lport;
	prev_ps = &pf->stats_prev;
	cur_ps = &pf->stats;

	ice_stat_update40(hw, GLPRT_GORCL(port), pf->stat_prev_loaded,
			  &prev_ps->eth.rx_bytes,
			  &cur_ps->eth.rx_bytes);

	ice_stat_update40(hw, GLPRT_UPRCL(port), pf->stat_prev_loaded,
			  &prev_ps->eth.rx_unicast,
			  &cur_ps->eth.rx_unicast);

	ice_stat_update40(hw, GLPRT_MPRCL(port), pf->stat_prev_loaded,
			  &prev_ps->eth.rx_multicast,
			  &cur_ps->eth.rx_multicast);

	ice_stat_update40(hw, GLPRT_BPRCL(port), pf->stat_prev_loaded,
			  &prev_ps->eth.rx_broadcast,
			  &cur_ps->eth.rx_broadcast);

	ice_stat_update32(hw, PRTRPB_RDPC, pf->stat_prev_loaded,
			  &prev_ps->eth.rx_discards,
			  &cur_ps->eth.rx_discards);

	ice_stat_update40(hw, GLPRT_GOTCL(port), pf->stat_prev_loaded,
			  &prev_ps->eth.tx_bytes,
			  &cur_ps->eth.tx_bytes);

	ice_stat_update40(hw, GLPRT_UPTCL(port), pf->stat_prev_loaded,
			  &prev_ps->eth.tx_unicast,
			  &cur_ps->eth.tx_unicast);

	ice_stat_update40(hw, GLPRT_MPTCL(port), pf->stat_prev_loaded,
			  &prev_ps->eth.tx_multicast,
			  &cur_ps->eth.tx_multicast);

	ice_stat_update40(hw, GLPRT_BPTCL(port), pf->stat_prev_loaded,
			  &prev_ps->eth.tx_broadcast,
			  &cur_ps->eth.tx_broadcast);

	ice_stat_update32(hw, GLPRT_TDOLD(port), pf->stat_prev_loaded,
			  &prev_ps->tx_dropped_link_down,
			  &cur_ps->tx_dropped_link_down);

	ice_stat_update40(hw, GLPRT_PRC64L(port), pf->stat_prev_loaded,
			  &prev_ps->rx_size_64, &cur_ps->rx_size_64);

	ice_stat_update40(hw, GLPRT_PRC127L(port), pf->stat_prev_loaded,
			  &prev_ps->rx_size_127, &cur_ps->rx_size_127);

	ice_stat_update40(hw, GLPRT_PRC255L(port), pf->stat_prev_loaded,
			  &prev_ps->rx_size_255, &cur_ps->rx_size_255);

	ice_stat_update40(hw, GLPRT_PRC511L(port), pf->stat_prev_loaded,
			  &prev_ps->rx_size_511, &cur_ps->rx_size_511);

	ice_stat_update40(hw, GLPRT_PRC1023L(port), pf->stat_prev_loaded,
			  &prev_ps->rx_size_1023, &cur_ps->rx_size_1023);

	ice_stat_update40(hw, GLPRT_PRC1522L(port), pf->stat_prev_loaded,
			  &prev_ps->rx_size_1522, &cur_ps->rx_size_1522);

	ice_stat_update40(hw, GLPRT_PRC9522L(port), pf->stat_prev_loaded,
			  &prev_ps->rx_size_big, &cur_ps->rx_size_big);

	ice_stat_update40(hw, GLPRT_PTC64L(port), pf->stat_prev_loaded,
			  &prev_ps->tx_size_64, &cur_ps->tx_size_64);

	ice_stat_update40(hw, GLPRT_PTC127L(port), pf->stat_prev_loaded,
			  &prev_ps->tx_size_127, &cur_ps->tx_size_127);

	ice_stat_update40(hw, GLPRT_PTC255L(port), pf->stat_prev_loaded,
			  &prev_ps->tx_size_255, &cur_ps->tx_size_255);

	ice_stat_update40(hw, GLPRT_PTC511L(port), pf->stat_prev_loaded,
			  &prev_ps->tx_size_511, &cur_ps->tx_size_511);

	ice_stat_update40(hw, GLPRT_PTC1023L(port), pf->stat_prev_loaded,
			  &prev_ps->tx_size_1023, &cur_ps->tx_size_1023);

	ice_stat_update40(hw, GLPRT_PTC1522L(port), pf->stat_prev_loaded,
			  &prev_ps->tx_size_1522, &cur_ps->tx_size_1522);

	ice_stat_update40(hw, GLPRT_PTC9522L(port), pf->stat_prev_loaded,
			  &prev_ps->tx_size_big, &cur_ps->tx_size_big);

	fd_ctr_base = hw->fd_ctr_base;

	ice_stat_update40(hw,
			  GLSTAT_FD_CNT0L(ICE_FD_SB_STAT_IDX(fd_ctr_base)),
			  pf->stat_prev_loaded, &prev_ps->fd_sb_match,
			  &cur_ps->fd_sb_match);
	ice_stat_update32(hw, GLPRT_LXONRXC(port), pf->stat_prev_loaded,
			  &prev_ps->link_xon_rx, &cur_ps->link_xon_rx);

	ice_stat_update32(hw, GLPRT_LXOFFRXC(port), pf->stat_prev_loaded,
			  &prev_ps->link_xoff_rx, &cur_ps->link_xoff_rx);

	ice_stat_update32(hw, GLPRT_LXONTXC(port), pf->stat_prev_loaded,
			  &prev_ps->link_xon_tx, &cur_ps->link_xon_tx);

	ice_stat_update32(hw, GLPRT_LXOFFTXC(port), pf->stat_prev_loaded,
			  &prev_ps->link_xoff_tx, &cur_ps->link_xoff_tx);

	ice_update_dcb_stats(pf);

	ice_stat_update32(hw, GLPRT_CRCERRS(port), pf->stat_prev_loaded,
			  &prev_ps->crc_errors, &cur_ps->crc_errors);

	ice_stat_update32(hw, GLPRT_ILLERRC(port), pf->stat_prev_loaded,
			  &prev_ps->illegal_bytes, &cur_ps->illegal_bytes);

	ice_stat_update32(hw, GLPRT_MLFC(port), pf->stat_prev_loaded,
			  &prev_ps->mac_local_faults,
			  &cur_ps->mac_local_faults);

	ice_stat_update32(hw, GLPRT_MRFC(port), pf->stat_prev_loaded,
			  &prev_ps->mac_remote_faults,
			  &cur_ps->mac_remote_faults);

	ice_stat_update32(hw, GLPRT_RLEC(port), pf->stat_prev_loaded,
			  &prev_ps->rx_len_errors, &cur_ps->rx_len_errors);

	ice_stat_update32(hw, GLPRT_RUC(port), pf->stat_prev_loaded,
			  &prev_ps->rx_undersize, &cur_ps->rx_undersize);

	ice_stat_update32(hw, GLPRT_RFC(port), pf->stat_prev_loaded,
			  &prev_ps->rx_fragments, &cur_ps->rx_fragments);

	ice_stat_update32(hw, GLPRT_ROC(port), pf->stat_prev_loaded,
			  &prev_ps->rx_oversize, &cur_ps->rx_oversize);

	ice_stat_update32(hw, GLPRT_RJC(port), pf->stat_prev_loaded,
			  &prev_ps->rx_jabber, &cur_ps->rx_jabber);

	cur_ps->fd_sb_status = test_bit(ICE_FLAG_FD_ENA, pf->flags) ? 1 : 0;

	pf->stat_prev_loaded = true;
}

/**
 * ice_get_stats64 - get statistics for network device structure
 * @netdev: network interface device structure
 * @stats: main device statistics structure
 */
static
void ice_get_stats64(struct net_device *netdev, struct rtnl_link_stats64 *stats)
{
	struct ice_netdev_priv *np = netdev_priv(netdev);
	struct rtnl_link_stats64 *vsi_stats;
	struct ice_vsi *vsi = np->vsi;

	vsi_stats = &vsi->net_stats;

	if (!vsi->num_txq || !vsi->num_rxq)
		return;

	/* netdev packet/byte stats come from ring counter. These are obtained
	 * by summing up ring counters (done by ice_update_vsi_ring_stats).
	 * But, only call the update routine and read the registers if VSI is
	 * not down.
	 */
	if (!test_bit(ICE_VSI_DOWN, vsi->state))
		ice_update_vsi_ring_stats(vsi);
	stats->tx_packets = vsi_stats->tx_packets;
	stats->tx_bytes = vsi_stats->tx_bytes;
	stats->rx_packets = vsi_stats->rx_packets;
	stats->rx_bytes = vsi_stats->rx_bytes;

	/* The rest of the stats can be read from the hardware but instead we
	 * just return values that the watchdog task has already obtained from
	 * the hardware.
	 */
	stats->multicast = vsi_stats->multicast;
	stats->tx_errors = vsi_stats->tx_errors;
	stats->tx_dropped = vsi_stats->tx_dropped;
	stats->rx_errors = vsi_stats->rx_errors;
	stats->rx_dropped = vsi_stats->rx_dropped;
	stats->rx_crc_errors = vsi_stats->rx_crc_errors;
	stats->rx_length_errors = vsi_stats->rx_length_errors;
}

/**
 * ice_napi_disable_all - Disable NAPI for all q_vectors in the VSI
 * @vsi: VSI having NAPI disabled
 */
static void ice_napi_disable_all(struct ice_vsi *vsi)
{
	int q_idx;

	if (!vsi->netdev)
		return;

	ice_for_each_q_vector(vsi, q_idx) {
		struct ice_q_vector *q_vector = vsi->q_vectors[q_idx];

		if (q_vector->rx.rx_ring || q_vector->tx.tx_ring)
			napi_disable(&q_vector->napi);

		cancel_work_sync(&q_vector->tx.dim.work);
		cancel_work_sync(&q_vector->rx.dim.work);
	}
}

/**
 * ice_down - Shutdown the connection
 * @vsi: The VSI being stopped
 *
 * Caller of this function is expected to set the vsi->state ICE_DOWN bit
 */
int ice_down(struct ice_vsi *vsi)
{
	int i, tx_err, rx_err, link_err = 0;

	WARN_ON(!test_bit(ICE_VSI_DOWN, vsi->state));

	if (vsi->netdev && vsi->type == ICE_VSI_PF) {
		if (!ice_is_e810(&vsi->back->hw))
			ice_ptp_link_change(vsi->back, vsi->back->hw.pf_id, false);
		netif_carrier_off(vsi->netdev);
		netif_tx_disable(vsi->netdev);
	} else if (vsi->type == ICE_VSI_SWITCHDEV_CTRL) {
		ice_eswitch_stop_all_tx_queues(vsi->back);
	}

	ice_vsi_dis_irq(vsi);

	tx_err = ice_vsi_stop_lan_tx_rings(vsi, ICE_NO_RESET, 0);
	if (tx_err)
		netdev_err(vsi->netdev, "Failed stop Tx rings, VSI %d error %d\n",
			   vsi->vsi_num, tx_err);
	if (!tx_err && ice_is_xdp_ena_vsi(vsi)) {
		tx_err = ice_vsi_stop_xdp_tx_rings(vsi);
		if (tx_err)
			netdev_err(vsi->netdev, "Failed stop XDP rings, VSI %d error %d\n",
				   vsi->vsi_num, tx_err);
	}

	rx_err = ice_vsi_stop_all_rx_rings(vsi);
	if (rx_err)
		netdev_err(vsi->netdev, "Failed stop Rx rings, VSI %d error %d\n",
			   vsi->vsi_num, rx_err);

	ice_napi_disable_all(vsi);

	if (test_bit(ICE_FLAG_LINK_DOWN_ON_CLOSE_ENA, vsi->back->flags)) {
		link_err = ice_force_phys_link_state(vsi, false);
		if (link_err)
			netdev_err(vsi->netdev, "Failed to set physical link down, VSI %d error %d\n",
				   vsi->vsi_num, link_err);
	}

	ice_for_each_txq(vsi, i)
		ice_clean_tx_ring(vsi->tx_rings[i]);

	ice_for_each_rxq(vsi, i)
		ice_clean_rx_ring(vsi->rx_rings[i]);

	if (tx_err || rx_err || link_err) {
		netdev_err(vsi->netdev, "Failed to close VSI 0x%04X on switch 0x%04X\n",
			   vsi->vsi_num, vsi->vsw->sw_id);
		return -EIO;
	}

	return 0;
}

/**
 * ice_vsi_setup_tx_rings - Allocate VSI Tx queue resources
 * @vsi: VSI having resources allocated
 *
 * Return 0 on success, negative on failure
 */
int ice_vsi_setup_tx_rings(struct ice_vsi *vsi)
{
	int i, err = 0;

	if (!vsi->num_txq) {
		dev_err(ice_pf_to_dev(vsi->back), "VSI %d has 0 Tx queues\n",
			vsi->vsi_num);
		return -EINVAL;
	}

	ice_for_each_txq(vsi, i) {
		struct ice_tx_ring *ring = vsi->tx_rings[i];

		if (!ring)
			return -EINVAL;

		if (vsi->netdev)
			ring->netdev = vsi->netdev;
		err = ice_setup_tx_ring(ring);
		if (err)
			break;
	}

	return err;
}

/**
 * ice_vsi_setup_rx_rings - Allocate VSI Rx queue resources
 * @vsi: VSI having resources allocated
 *
 * Return 0 on success, negative on failure
 */
int ice_vsi_setup_rx_rings(struct ice_vsi *vsi)
{
	int i, err = 0;

	if (!vsi->num_rxq) {
		dev_err(ice_pf_to_dev(vsi->back), "VSI %d has 0 Rx queues\n",
			vsi->vsi_num);
		return -EINVAL;
	}

	ice_for_each_rxq(vsi, i) {
		struct ice_rx_ring *ring = vsi->rx_rings[i];

		if (!ring)
			return -EINVAL;

		if (vsi->netdev)
			ring->netdev = vsi->netdev;
		err = ice_setup_rx_ring(ring);
		if (err)
			break;
	}

	return err;
}

/**
 * ice_vsi_open_ctrl - open control VSI for use
 * @vsi: the VSI to open
 *
 * Initialization of the Control VSI
 *
 * Returns 0 on success, negative value on error
 */
int ice_vsi_open_ctrl(struct ice_vsi *vsi)
{
	char int_name[ICE_INT_NAME_STR_LEN];
	struct ice_pf *pf = vsi->back;
	struct device *dev;
	int err;

	dev = ice_pf_to_dev(pf);
	/* allocate descriptors */
	err = ice_vsi_setup_tx_rings(vsi);
	if (err)
		goto err_setup_tx;

	err = ice_vsi_setup_rx_rings(vsi);
	if (err)
		goto err_setup_rx;

	err = ice_vsi_cfg(vsi);
	if (err)
		goto err_setup_rx;

	snprintf(int_name, sizeof(int_name) - 1, "%s-%s:ctrl",
		 dev_driver_string(dev), dev_name(dev));
	err = ice_vsi_req_irq_msix(vsi, int_name);
	if (err)
		goto err_setup_rx;

	ice_vsi_cfg_msix(vsi);

	err = ice_vsi_start_all_rx_rings(vsi);
	if (err)
		goto err_up_complete;

	clear_bit(ICE_VSI_DOWN, vsi->state);
	ice_vsi_ena_irq(vsi);

	return 0;

err_up_complete:
	ice_down(vsi);
err_setup_rx:
	ice_vsi_free_rx_rings(vsi);
err_setup_tx:
	ice_vsi_free_tx_rings(vsi);

	return err;
}

/**
 * ice_vsi_open - Called when a network interface is made active
 * @vsi: the VSI to open
 *
 * Initialization of the VSI
 *
 * Returns 0 on success, negative value on error
 */
int ice_vsi_open(struct ice_vsi *vsi)
{
	char int_name[ICE_INT_NAME_STR_LEN];
	struct ice_pf *pf = vsi->back;
	int err;

	/* allocate descriptors */
	err = ice_vsi_setup_tx_rings(vsi);
	if (err)
		goto err_setup_tx;

	err = ice_vsi_setup_rx_rings(vsi);
	if (err)
		goto err_setup_rx;

	err = ice_vsi_cfg(vsi);
	if (err)
		goto err_setup_rx;

	snprintf(int_name, sizeof(int_name) - 1, "%s-%s",
		 dev_driver_string(ice_pf_to_dev(pf)), vsi->netdev->name);
	err = ice_vsi_req_irq_msix(vsi, int_name);
	if (err)
		goto err_setup_rx;

	if (vsi->type == ICE_VSI_PF) {
		/* Notify the stack of the actual queue counts. */
		err = netif_set_real_num_tx_queues(vsi->netdev, vsi->num_txq);
		if (err)
			goto err_set_qs;

		err = netif_set_real_num_rx_queues(vsi->netdev, vsi->num_rxq);
		if (err)
			goto err_set_qs;
	}

	err = ice_up_complete(vsi);
	if (err)
		goto err_up_complete;

	return 0;

err_up_complete:
	ice_down(vsi);
err_set_qs:
	ice_vsi_free_irq(vsi);
err_setup_rx:
	ice_vsi_free_rx_rings(vsi);
err_setup_tx:
	ice_vsi_free_tx_rings(vsi);

	return err;
}

/**
 * ice_vsi_release_all - Delete all VSIs
 * @pf: PF from which all VSIs are being removed
 */
static void ice_vsi_release_all(struct ice_pf *pf)
{
	int err, i;

	if (!pf->vsi)
		return;

	ice_for_each_vsi(pf, i) {
		if (!pf->vsi[i])
			continue;

		if (pf->vsi[i]->type == ICE_VSI_CHNL)
			continue;

		err = ice_vsi_release(pf->vsi[i]);
		if (err)
			dev_dbg(ice_pf_to_dev(pf), "Failed to release pf->vsi[%d], err %d, vsi_num = %d\n",
				i, err, pf->vsi[i]->vsi_num);
	}
}

/**
 * ice_vsi_rebuild_by_type - Rebuild VSI of a given type
 * @pf: pointer to the PF instance
 * @type: VSI type to rebuild
 *
 * Iterates through the pf->vsi array and rebuilds VSIs of the requested type
 */
static int ice_vsi_rebuild_by_type(struct ice_pf *pf, enum ice_vsi_type type)
{
	struct device *dev = ice_pf_to_dev(pf);
	int i, err;

	ice_for_each_vsi(pf, i) {
		struct ice_vsi *vsi = pf->vsi[i];

		if (!vsi || vsi->type != type)
			continue;

		/* rebuild the VSI */
		err = ice_vsi_rebuild(vsi, true);
		if (err) {
			dev_err(dev, "rebuild VSI failed, err %d, VSI index %d, type %s\n",
				err, vsi->idx, ice_vsi_type_str(type));
			return err;
		}

		/* replay filters for the VSI */
		err = ice_replay_vsi(&pf->hw, vsi->idx);
		if (err) {
			dev_err(dev, "replay VSI failed, error %d, VSI index %d, type %s\n",
				err, vsi->idx, ice_vsi_type_str(type));
			return err;
		}

		/* Re-map HW VSI number, using VSI handle that has been
		 * previously validated in ice_replay_vsi() call above
		 */
		vsi->vsi_num = ice_get_hw_vsi_num(&pf->hw, vsi->idx);

		/* enable the VSI */
		err = ice_ena_vsi(vsi, false);
		if (err) {
			dev_err(dev, "enable VSI failed, err %d, VSI index %d, type %s\n",
				err, vsi->idx, ice_vsi_type_str(type));
			return err;
		}

		dev_info(dev, "VSI rebuilt. VSI index %d, type %s\n", vsi->idx,
			 ice_vsi_type_str(type));
	}

	return 0;
}

/**
 * ice_update_pf_netdev_link - Update PF netdev link status
 * @pf: pointer to the PF instance
 */
static void ice_update_pf_netdev_link(struct ice_pf *pf)
{
	bool link_up;
	int i;

	ice_for_each_vsi(pf, i) {
		struct ice_vsi *vsi = pf->vsi[i];

		if (!vsi || vsi->type != ICE_VSI_PF)
			return;

		ice_get_link_status(pf->vsi[i]->port_info, &link_up);
		if (link_up) {
			netif_carrier_on(pf->vsi[i]->netdev);
			netif_tx_wake_all_queues(pf->vsi[i]->netdev);
		} else {
			netif_carrier_off(pf->vsi[i]->netdev);
			netif_tx_stop_all_queues(pf->vsi[i]->netdev);
		}
	}
}

/**
 * ice_rebuild - rebuild after reset
 * @pf: PF to rebuild
 * @reset_type: type of reset
 *
 * Do not rebuild VF VSI in this flow because that is already handled via
 * ice_reset_all_vfs(). This is because requirements for resetting a VF after a
 * PFR/CORER/GLOBER/etc. are different than the normal flow. Also, we don't want
 * to reset/rebuild all the VF VSI twice.
 */
static void ice_rebuild(struct ice_pf *pf, enum ice_reset_req reset_type)
{
	struct device *dev = ice_pf_to_dev(pf);
	struct ice_hw *hw = &pf->hw;
	int err;

	if (test_bit(ICE_DOWN, pf->state))
		goto clear_recovery;

	dev_dbg(dev, "rebuilding PF after reset_type=%d\n", reset_type);

	if (reset_type == ICE_RESET_EMPR) {
		/* If an EMP reset has occurred, any previously pending flash
		 * update will have completed. We no longer know whether or
		 * not the NVM update EMP reset is restricted.
		 */
		pf->fw_emp_reset_disabled = false;
	}

	err = ice_init_all_ctrlq(hw);
	if (err) {
		dev_err(dev, "control queues init failed %d\n", err);
		goto err_init_ctrlq;
	}

	/* if DDP was previously loaded successfully */
	if (!ice_is_safe_mode(pf)) {
		/* reload the SW DB of filter tables */
		if (reset_type == ICE_RESET_PFR)
			ice_fill_blk_tbls(hw);
		else
			/* Reload DDP Package after CORER/GLOBR reset */
			ice_load_pkg(NULL, pf);
	}

	err = ice_clear_pf_cfg(hw);
	if (err) {
		dev_err(dev, "clear PF configuration failed %d\n", err);
		goto err_init_ctrlq;
	}

	if (pf->first_sw->dflt_vsi_ena)
		dev_info(dev, "Clearing default VSI, re-enable after reset completes\n");
	/* clear the default VSI configuration if it exists */
	pf->first_sw->dflt_vsi = NULL;
	pf->first_sw->dflt_vsi_ena = false;

	ice_clear_pxe_mode(hw);

	err = ice_init_nvm(hw);
	if (err) {
		dev_err(dev, "ice_init_nvm failed %d\n", err);
		goto err_init_ctrlq;
	}

	err = ice_get_caps(hw);
	if (err) {
		dev_err(dev, "ice_get_caps failed %d\n", err);
		goto err_init_ctrlq;
	}

	err = ice_aq_set_mac_cfg(hw, ICE_AQ_SET_MAC_FRAME_SIZE_MAX, NULL);
	if (err) {
		dev_err(dev, "set_mac_cfg failed %d\n", err);
		goto err_init_ctrlq;
	}

	err = ice_sched_init_port(hw->port_info);
	if (err)
		goto err_sched_init_port;

	/* start misc vector */
	err = ice_req_irq_msix_misc(pf);
	if (err) {
		dev_err(dev, "misc vector setup failed: %d\n", err);
		goto err_sched_init_port;
	}

	if (test_bit(ICE_FLAG_FD_ENA, pf->flags)) {
		wr32(hw, PFQF_FD_ENA, PFQF_FD_ENA_FD_ENA_M);
		if (!rd32(hw, PFQF_FD_SIZE)) {
			u16 unused, guar, b_effort;

			guar = hw->func_caps.fd_fltr_guar;
			b_effort = hw->func_caps.fd_fltr_best_effort;

			/* force guaranteed filter pool for PF */
			ice_alloc_fd_guar_item(hw, &unused, guar);
			/* force shared filter pool for PF */
			ice_alloc_fd_shrd_item(hw, &unused, b_effort);
		}
	}

	if (test_bit(ICE_FLAG_DCB_ENA, pf->flags))
		ice_dcb_rebuild(pf);

	/* If the PF previously had enabled PTP, PTP init needs to happen before
	 * the VSI rebuild. If not, this causes the PTP link status events to
	 * fail.
	 */
	if (test_bit(ICE_FLAG_PTP_SUPPORTED, pf->flags))
		ice_ptp_reset(pf);

	/* rebuild PF VSI */
	err = ice_vsi_rebuild_by_type(pf, ICE_VSI_PF);
	if (err) {
		dev_err(dev, "PF VSI rebuild failed: %d\n", err);
		goto err_vsi_rebuild;
	}

	/* configure PTP timestamping after VSI rebuild */
	if (test_bit(ICE_FLAG_PTP_SUPPORTED, pf->flags))
		ice_ptp_cfg_timestamp(pf, false);

	err = ice_vsi_rebuild_by_type(pf, ICE_VSI_SWITCHDEV_CTRL);
	if (err) {
		dev_err(dev, "Switchdev CTRL VSI rebuild failed: %d\n", err);
		goto err_vsi_rebuild;
	}

	if (reset_type == ICE_RESET_PFR) {
		err = ice_rebuild_channels(pf);
		if (err) {
			dev_err(dev, "failed to rebuild and replay ADQ VSIs, err %d\n",
				err);
			goto err_vsi_rebuild;
		}
	}

	/* If Flow Director is active */
	if (test_bit(ICE_FLAG_FD_ENA, pf->flags)) {
		err = ice_vsi_rebuild_by_type(pf, ICE_VSI_CTRL);
		if (err) {
			dev_err(dev, "control VSI rebuild failed: %d\n", err);
			goto err_vsi_rebuild;
		}

		/* replay HW Flow Director recipes */
		if (hw->fdir_prof)
			ice_fdir_replay_flows(hw);

		/* replay Flow Director filters */
		ice_fdir_replay_fltrs(pf);

		ice_rebuild_arfs(pf);
	}

	ice_update_pf_netdev_link(pf);

	/* tell the firmware we are up */
	err = ice_send_version(pf);
	if (err) {
		dev_err(dev, "Rebuild failed due to error sending driver version: %d\n",
			err);
		goto err_vsi_rebuild;
	}

	ice_replay_post(hw);

	/* if we get here, reset flow is successful */
	clear_bit(ICE_RESET_FAILED, pf->state);

	ice_plug_aux_dev(pf);
	return;

err_vsi_rebuild:
err_sched_init_port:
	ice_sched_cleanup_all(hw);
err_init_ctrlq:
	ice_shutdown_all_ctrlq(hw);
	set_bit(ICE_RESET_FAILED, pf->state);
clear_recovery:
	/* set this bit in PF state to control service task scheduling */
	set_bit(ICE_NEEDS_RESTART, pf->state);
	dev_err(dev, "Rebuild failed, unload and reload driver\n");
}

/**
 * ice_max_xdp_frame_size - returns the maximum allowed frame size for XDP
 * @vsi: Pointer to VSI structure
 */
static int ice_max_xdp_frame_size(struct ice_vsi *vsi)
{
	if (PAGE_SIZE >= 8192 || test_bit(ICE_FLAG_LEGACY_RX, vsi->back->flags))
		return ICE_RXBUF_2048 - XDP_PACKET_HEADROOM;
	else
		return ICE_RXBUF_3072;
}

/**
 * ice_change_mtu - NDO callback to change the MTU
 * @netdev: network interface device structure
 * @new_mtu: new value for maximum frame size
 *
 * Returns 0 on success, negative on failure
 */
static int ice_change_mtu(struct net_device *netdev, int new_mtu)
{
	struct ice_netdev_priv *np = netdev_priv(netdev);
	struct ice_vsi *vsi = np->vsi;
	struct ice_pf *pf = vsi->back;
	u8 count = 0;
	int err = 0;

	if (new_mtu == (int)netdev->mtu) {
		netdev_warn(netdev, "MTU is already %u\n", netdev->mtu);
		return 0;
	}

	if (ice_is_xdp_ena_vsi(vsi)) {
		int frame_size = ice_max_xdp_frame_size(vsi);

		if (new_mtu + ICE_ETH_PKT_HDR_PAD > frame_size) {
			netdev_err(netdev, "max MTU for XDP usage is %d\n",
				   frame_size - ICE_ETH_PKT_HDR_PAD);
			return -EINVAL;
		}
	}

	/* if a reset is in progress, wait for some time for it to complete */
	do {
		if (ice_is_reset_in_progress(pf->state)) {
			count++;
			usleep_range(1000, 2000);
		} else {
			break;
		}

	} while (count < 100);

	if (count == 100) {
		netdev_err(netdev, "can't change MTU. Device is busy\n");
		return -EBUSY;
	}

	netdev->mtu = (unsigned int)new_mtu;

	/* if VSI is up, bring it down and then back up */
	if (!test_and_set_bit(ICE_VSI_DOWN, vsi->state)) {
		err = ice_down(vsi);
		if (err) {
			netdev_err(netdev, "change MTU if_down err %d\n", err);
			return err;
		}

		err = ice_up(vsi);
		if (err) {
			netdev_err(netdev, "change MTU if_up err %d\n", err);
			return err;
		}
	}

	netdev_dbg(netdev, "changed MTU to %d\n", new_mtu);
	set_bit(ICE_FLAG_MTU_CHANGED, pf->flags);

	return err;
}

/**
 * ice_eth_ioctl - Access the hwtstamp interface
 * @netdev: network interface device structure
 * @ifr: interface request data
 * @cmd: ioctl command
 */
static int ice_eth_ioctl(struct net_device *netdev, struct ifreq *ifr, int cmd)
{
	struct ice_netdev_priv *np = netdev_priv(netdev);
	struct ice_pf *pf = np->vsi->back;

	switch (cmd) {
	case SIOCGHWTSTAMP:
		return ice_ptp_get_ts_config(pf, ifr);
	case SIOCSHWTSTAMP:
		return ice_ptp_set_ts_config(pf, ifr);
	default:
		return -EOPNOTSUPP;
	}
}

/**
 * ice_aq_str - convert AQ err code to a string
 * @aq_err: the AQ error code to convert
 */
const char *ice_aq_str(enum ice_aq_err aq_err)
{
	switch (aq_err) {
	case ICE_AQ_RC_OK:
		return "OK";
	case ICE_AQ_RC_EPERM:
		return "ICE_AQ_RC_EPERM";
	case ICE_AQ_RC_ENOENT:
		return "ICE_AQ_RC_ENOENT";
	case ICE_AQ_RC_ENOMEM:
		return "ICE_AQ_RC_ENOMEM";
	case ICE_AQ_RC_EBUSY:
		return "ICE_AQ_RC_EBUSY";
	case ICE_AQ_RC_EEXIST:
		return "ICE_AQ_RC_EEXIST";
	case ICE_AQ_RC_EINVAL:
		return "ICE_AQ_RC_EINVAL";
	case ICE_AQ_RC_ENOSPC:
		return "ICE_AQ_RC_ENOSPC";
	case ICE_AQ_RC_ENOSYS:
		return "ICE_AQ_RC_ENOSYS";
	case ICE_AQ_RC_EMODE:
		return "ICE_AQ_RC_EMODE";
	case ICE_AQ_RC_ENOSEC:
		return "ICE_AQ_RC_ENOSEC";
	case ICE_AQ_RC_EBADSIG:
		return "ICE_AQ_RC_EBADSIG";
	case ICE_AQ_RC_ESVN:
		return "ICE_AQ_RC_ESVN";
	case ICE_AQ_RC_EBADMAN:
		return "ICE_AQ_RC_EBADMAN";
	case ICE_AQ_RC_EBADBUF:
		return "ICE_AQ_RC_EBADBUF";
	}

	return "ICE_AQ_RC_UNKNOWN";
}

/**
 * ice_set_rss_lut - Set RSS LUT
 * @vsi: Pointer to VSI structure
 * @lut: Lookup table
 * @lut_size: Lookup table size
 *
 * Returns 0 on success, negative on failure
 */
int ice_set_rss_lut(struct ice_vsi *vsi, u8 *lut, u16 lut_size)
{
	struct ice_aq_get_set_rss_lut_params params = {};
	struct ice_hw *hw = &vsi->back->hw;
	int status;

	if (!lut)
		return -EINVAL;

	params.vsi_handle = vsi->idx;
	params.lut_size = lut_size;
	params.lut_type = vsi->rss_lut_type;
	params.lut = lut;

	status = ice_aq_set_rss_lut(hw, &params);
	if (status)
		dev_err(ice_pf_to_dev(vsi->back), "Cannot set RSS lut, err %d aq_err %s\n",
			status, ice_aq_str(hw->adminq.sq_last_status));

	return status;
}

/**
 * ice_set_rss_key - Set RSS key
 * @vsi: Pointer to the VSI structure
 * @seed: RSS hash seed
 *
 * Returns 0 on success, negative on failure
 */
int ice_set_rss_key(struct ice_vsi *vsi, u8 *seed)
{
	struct ice_hw *hw = &vsi->back->hw;
	int status;

	if (!seed)
		return -EINVAL;

	status = ice_aq_set_rss_key(hw, vsi->idx, (struct ice_aqc_get_set_rss_keys *)seed);
	if (status)
		dev_err(ice_pf_to_dev(vsi->back), "Cannot set RSS key, err %d aq_err %s\n",
			status, ice_aq_str(hw->adminq.sq_last_status));

	return status;
}

/**
 * ice_get_rss_lut - Get RSS LUT
 * @vsi: Pointer to VSI structure
 * @lut: Buffer to store the lookup table entries
 * @lut_size: Size of buffer to store the lookup table entries
 *
 * Returns 0 on success, negative on failure
 */
int ice_get_rss_lut(struct ice_vsi *vsi, u8 *lut, u16 lut_size)
{
	struct ice_aq_get_set_rss_lut_params params = {};
	struct ice_hw *hw = &vsi->back->hw;
	int status;

	if (!lut)
		return -EINVAL;

	params.vsi_handle = vsi->idx;
	params.lut_size = lut_size;
	params.lut_type = vsi->rss_lut_type;
	params.lut = lut;

	status = ice_aq_get_rss_lut(hw, &params);
	if (status)
		dev_err(ice_pf_to_dev(vsi->back), "Cannot get RSS lut, err %d aq_err %s\n",
			status, ice_aq_str(hw->adminq.sq_last_status));

	return status;
}

/**
 * ice_get_rss_key - Get RSS key
 * @vsi: Pointer to VSI structure
 * @seed: Buffer to store the key in
 *
 * Returns 0 on success, negative on failure
 */
int ice_get_rss_key(struct ice_vsi *vsi, u8 *seed)
{
	struct ice_hw *hw = &vsi->back->hw;
	int status;

	if (!seed)
		return -EINVAL;

	status = ice_aq_get_rss_key(hw, vsi->idx, (struct ice_aqc_get_set_rss_keys *)seed);
	if (status)
		dev_err(ice_pf_to_dev(vsi->back), "Cannot get RSS key, err %d aq_err %s\n",
			status, ice_aq_str(hw->adminq.sq_last_status));

	return status;
}

/**
 * ice_bridge_getlink - Get the hardware bridge mode
 * @skb: skb buff
 * @pid: process ID
 * @seq: RTNL message seq
 * @dev: the netdev being configured
 * @filter_mask: filter mask passed in
 * @nlflags: netlink flags passed in
 *
 * Return the bridge mode (VEB/VEPA)
 */
static int
ice_bridge_getlink(struct sk_buff *skb, u32 pid, u32 seq,
		   struct net_device *dev, u32 filter_mask, int nlflags)
{
	struct ice_netdev_priv *np = netdev_priv(dev);
	struct ice_vsi *vsi = np->vsi;
	struct ice_pf *pf = vsi->back;
	u16 bmode;

	bmode = pf->first_sw->bridge_mode;

	return ndo_dflt_bridge_getlink(skb, pid, seq, dev, bmode, 0, 0, nlflags,
				       filter_mask, NULL);
}

/**
 * ice_vsi_update_bridge_mode - Update VSI for switching bridge mode (VEB/VEPA)
 * @vsi: Pointer to VSI structure
 * @bmode: Hardware bridge mode (VEB/VEPA)
 *
 * Returns 0 on success, negative on failure
 */
static int ice_vsi_update_bridge_mode(struct ice_vsi *vsi, u16 bmode)
{
	struct ice_aqc_vsi_props *vsi_props;
	struct ice_hw *hw = &vsi->back->hw;
	struct ice_vsi_ctx *ctxt;
	int ret;

	vsi_props = &vsi->info;

	ctxt = kzalloc(sizeof(*ctxt), GFP_KERNEL);
	if (!ctxt)
		return -ENOMEM;

	ctxt->info = vsi->info;

	if (bmode == BRIDGE_MODE_VEB)
		/* change from VEPA to VEB mode */
		ctxt->info.sw_flags |= ICE_AQ_VSI_SW_FLAG_ALLOW_LB;
	else
		/* change from VEB to VEPA mode */
		ctxt->info.sw_flags &= ~ICE_AQ_VSI_SW_FLAG_ALLOW_LB;
	ctxt->info.valid_sections = cpu_to_le16(ICE_AQ_VSI_PROP_SW_VALID);

	ret = ice_update_vsi(hw, vsi->idx, ctxt, NULL);
	if (ret) {
		dev_err(ice_pf_to_dev(vsi->back), "update VSI for bridge mode failed, bmode = %d err %d aq_err %s\n",
			bmode, ret, ice_aq_str(hw->adminq.sq_last_status));
		goto out;
	}
	/* Update sw flags for book keeping */
	vsi_props->sw_flags = ctxt->info.sw_flags;

out:
	kfree(ctxt);
	return ret;
}

/**
 * ice_bridge_setlink - Set the hardware bridge mode
 * @dev: the netdev being configured
 * @nlh: RTNL message
 * @flags: bridge setlink flags
 * @extack: netlink extended ack
 *
 * Sets the bridge mode (VEB/VEPA) of the switch to which the netdev (VSI) is
 * hooked up to. Iterates through the PF VSI list and sets the loopback mode (if
 * not already set for all VSIs connected to this switch. And also update the
 * unicast switch filter rules for the corresponding switch of the netdev.
 */
static int
ice_bridge_setlink(struct net_device *dev, struct nlmsghdr *nlh,
		   u16 __always_unused flags,
		   struct netlink_ext_ack __always_unused *extack)
{
	struct ice_netdev_priv *np = netdev_priv(dev);
	struct ice_pf *pf = np->vsi->back;
	struct nlattr *attr, *br_spec;
	struct ice_hw *hw = &pf->hw;
	struct ice_sw *pf_sw;
	int rem, v, err = 0;

	pf_sw = pf->first_sw;
	/* find the attribute in the netlink message */
	br_spec = nlmsg_find_attr(nlh, sizeof(struct ifinfomsg), IFLA_AF_SPEC);

	nla_for_each_nested(attr, br_spec, rem) {
		__u16 mode;

		if (nla_type(attr) != IFLA_BRIDGE_MODE)
			continue;
		mode = nla_get_u16(attr);
		if (mode != BRIDGE_MODE_VEPA && mode != BRIDGE_MODE_VEB)
			return -EINVAL;
		/* Continue  if bridge mode is not being flipped */
		if (mode == pf_sw->bridge_mode)
			continue;
		/* Iterates through the PF VSI list and update the loopback
		 * mode of the VSI
		 */
		ice_for_each_vsi(pf, v) {
			if (!pf->vsi[v])
				continue;
			err = ice_vsi_update_bridge_mode(pf->vsi[v], mode);
			if (err)
				return err;
		}

		hw->evb_veb = (mode == BRIDGE_MODE_VEB);
		/* Update the unicast switch filter rules for the corresponding
		 * switch of the netdev
		 */
		err = ice_update_sw_rule_bridge_mode(hw);
		if (err) {
			netdev_err(dev, "switch rule update failed, mode = %d err %d aq_err %s\n",
				   mode, err,
				   ice_aq_str(hw->adminq.sq_last_status));
			/* revert hw->evb_veb */
			hw->evb_veb = (pf_sw->bridge_mode == BRIDGE_MODE_VEB);
			return err;
		}

		pf_sw->bridge_mode = mode;
	}

	return 0;
}

/**
 * ice_tx_timeout - Respond to a Tx Hang
 * @netdev: network interface device structure
 * @txqueue: Tx queue
 */
static void ice_tx_timeout(struct net_device *netdev, unsigned int txqueue)
{
	struct ice_netdev_priv *np = netdev_priv(netdev);
	struct ice_tx_ring *tx_ring = NULL;
	struct ice_vsi *vsi = np->vsi;
	struct ice_pf *pf = vsi->back;
	u32 i;

	pf->tx_timeout_count++;

	/* Check if PFC is enabled for the TC to which the queue belongs
	 * to. If yes then Tx timeout is not caused by a hung queue, no
	 * need to reset and rebuild
	 */
	if (ice_is_pfc_causing_hung_q(pf, txqueue)) {
		dev_info(ice_pf_to_dev(pf), "Fake Tx hang detected on queue %u, timeout caused by PFC storm\n",
			 txqueue);
		return;
	}

	/* now that we have an index, find the tx_ring struct */
	ice_for_each_txq(vsi, i)
		if (vsi->tx_rings[i] && vsi->tx_rings[i]->desc)
			if (txqueue == vsi->tx_rings[i]->q_index) {
				tx_ring = vsi->tx_rings[i];
				break;
			}

	/* Reset recovery level if enough time has elapsed after last timeout.
	 * Also ensure no new reset action happens before next timeout period.
	 */
	if (time_after(jiffies, (pf->tx_timeout_last_recovery + HZ * 20)))
		pf->tx_timeout_recovery_level = 1;
	else if (time_before(jiffies, (pf->tx_timeout_last_recovery +
				       netdev->watchdog_timeo)))
		return;

	if (tx_ring) {
		struct ice_hw *hw = &pf->hw;
		u32 head, val = 0;

		head = (rd32(hw, QTX_COMM_HEAD(vsi->txq_map[txqueue])) &
			QTX_COMM_HEAD_HEAD_M) >> QTX_COMM_HEAD_HEAD_S;
		/* Read interrupt register */
		val = rd32(hw, GLINT_DYN_CTL(tx_ring->q_vector->reg_idx));

		netdev_info(netdev, "tx_timeout: VSI_num: %d, Q %u, NTC: 0x%x, HW_HEAD: 0x%x, NTU: 0x%x, INT: 0x%x\n",
			    vsi->vsi_num, txqueue, tx_ring->next_to_clean,
			    head, tx_ring->next_to_use, val);
	}

	pf->tx_timeout_last_recovery = jiffies;
	netdev_info(netdev, "tx_timeout recovery level %d, txqueue %u\n",
		    pf->tx_timeout_recovery_level, txqueue);

	switch (pf->tx_timeout_recovery_level) {
	case 1:
		set_bit(ICE_PFR_REQ, pf->state);
		break;
	case 2:
		set_bit(ICE_CORER_REQ, pf->state);
		break;
	case 3:
		set_bit(ICE_GLOBR_REQ, pf->state);
		break;
	default:
		netdev_err(netdev, "tx_timeout recovery unsuccessful, device is in unrecoverable state.\n");
		set_bit(ICE_DOWN, pf->state);
		set_bit(ICE_VSI_NEEDS_RESTART, vsi->state);
		set_bit(ICE_SERVICE_DIS, pf->state);
		break;
	}

	ice_service_task_schedule(pf);
	pf->tx_timeout_recovery_level++;
}

/**
 * ice_setup_tc_cls_flower - flower classifier offloads
 * @np: net device to configure
 * @filter_dev: device on which filter is added
 * @cls_flower: offload data
 */
static int
ice_setup_tc_cls_flower(struct ice_netdev_priv *np,
			struct net_device *filter_dev,
			struct flow_cls_offload *cls_flower)
{
	struct ice_vsi *vsi = np->vsi;

	if (cls_flower->common.chain_index)
		return -EOPNOTSUPP;

	switch (cls_flower->command) {
	case FLOW_CLS_REPLACE:
		return ice_add_cls_flower(filter_dev, vsi, cls_flower);
	case FLOW_CLS_DESTROY:
		return ice_del_cls_flower(vsi, cls_flower);
	default:
		return -EINVAL;
	}
}

/**
 * ice_setup_tc_block_cb - callback handler registered for TC block
 * @type: TC SETUP type
 * @type_data: TC flower offload data that contains user input
 * @cb_priv: netdev private data
 */
static int
ice_setup_tc_block_cb(enum tc_setup_type type, void *type_data, void *cb_priv)
{
	struct ice_netdev_priv *np = cb_priv;

	switch (type) {
	case TC_SETUP_CLSFLOWER:
		return ice_setup_tc_cls_flower(np, np->vsi->netdev,
					       type_data);
	default:
		return -EOPNOTSUPP;
	}
}

/**
 * ice_validate_mqprio_qopt - Validate TCF input parameters
 * @vsi: Pointer to VSI
 * @mqprio_qopt: input parameters for mqprio queue configuration
 *
 * This function validates MQPRIO params, such as qcount (power of 2 wherever
 * needed), and make sure user doesn't specify qcount and BW rate limit
 * for TCs, which are more than "num_tc"
 */
static int
ice_validate_mqprio_qopt(struct ice_vsi *vsi,
			 struct tc_mqprio_qopt_offload *mqprio_qopt)
{
	u64 sum_max_rate = 0, sum_min_rate = 0;
	int non_power_of_2_qcount = 0;
	struct ice_pf *pf = vsi->back;
	int max_rss_q_cnt = 0;
	struct device *dev;
	int i, speed;
	u8 num_tc;

	if (vsi->type != ICE_VSI_PF)
		return -EINVAL;

	if (mqprio_qopt->qopt.offset[0] != 0 ||
	    mqprio_qopt->qopt.num_tc < 1 ||
	    mqprio_qopt->qopt.num_tc > ICE_CHNL_MAX_TC)
		return -EINVAL;

	dev = ice_pf_to_dev(pf);
	vsi->ch_rss_size = 0;
	num_tc = mqprio_qopt->qopt.num_tc;

	for (i = 0; num_tc; i++) {
		int qcount = mqprio_qopt->qopt.count[i];
		u64 max_rate, min_rate, rem;

		if (!qcount)
			return -EINVAL;

		if (is_power_of_2(qcount)) {
			if (non_power_of_2_qcount &&
			    qcount > non_power_of_2_qcount) {
				dev_err(dev, "qcount[%d] cannot be greater than non power of 2 qcount[%d]\n",
					qcount, non_power_of_2_qcount);
				return -EINVAL;
			}
			if (qcount > max_rss_q_cnt)
				max_rss_q_cnt = qcount;
		} else {
			if (non_power_of_2_qcount &&
			    qcount != non_power_of_2_qcount) {
				dev_err(dev, "Only one non power of 2 qcount allowed[%d,%d]\n",
					qcount, non_power_of_2_qcount);
				return -EINVAL;
			}
			if (qcount < max_rss_q_cnt) {
				dev_err(dev, "non power of 2 qcount[%d] cannot be less than other qcount[%d]\n",
					qcount, max_rss_q_cnt);
				return -EINVAL;
			}
			max_rss_q_cnt = qcount;
			non_power_of_2_qcount = qcount;
		}

		/* TC command takes input in K/N/Gbps or K/M/Gbit etc but
		 * converts the bandwidth rate limit into Bytes/s when
		 * passing it down to the driver. So convert input bandwidth
		 * from Bytes/s to Kbps
		 */
		max_rate = mqprio_qopt->max_rate[i];
		max_rate = div_u64(max_rate, ICE_BW_KBPS_DIVISOR);
		sum_max_rate += max_rate;

		/* min_rate is minimum guaranteed rate and it can't be zero */
		min_rate = mqprio_qopt->min_rate[i];
		min_rate = div_u64(min_rate, ICE_BW_KBPS_DIVISOR);
		sum_min_rate += min_rate;

		if (min_rate && min_rate < ICE_MIN_BW_LIMIT) {
			dev_err(dev, "TC%d: min_rate(%llu Kbps) < %u Kbps\n", i,
				min_rate, ICE_MIN_BW_LIMIT);
			return -EINVAL;
		}

		iter_div_u64_rem(min_rate, ICE_MIN_BW_LIMIT, &rem);
		if (rem) {
			dev_err(dev, "TC%d: Min Rate not multiple of %u Kbps",
				i, ICE_MIN_BW_LIMIT);
			return -EINVAL;
		}

		iter_div_u64_rem(max_rate, ICE_MIN_BW_LIMIT, &rem);
		if (rem) {
			dev_err(dev, "TC%d: Max Rate not multiple of %u Kbps",
				i, ICE_MIN_BW_LIMIT);
			return -EINVAL;
		}

		/* min_rate can't be more than max_rate, except when max_rate
		 * is zero (implies max_rate sought is max line rate). In such
		 * a case min_rate can be more than max.
		 */
		if (max_rate && min_rate > max_rate) {
			dev_err(dev, "min_rate %llu Kbps can't be more than max_rate %llu Kbps\n",
				min_rate, max_rate);
			return -EINVAL;
		}

		if (i >= mqprio_qopt->qopt.num_tc - 1)
			break;
		if (mqprio_qopt->qopt.offset[i + 1] !=
		    (mqprio_qopt->qopt.offset[i] + qcount))
			return -EINVAL;
	}
	if (vsi->num_rxq <
	    (mqprio_qopt->qopt.offset[i] + mqprio_qopt->qopt.count[i]))
		return -EINVAL;
	if (vsi->num_txq <
	    (mqprio_qopt->qopt.offset[i] + mqprio_qopt->qopt.count[i]))
		return -EINVAL;

	speed = ice_get_link_speed_kbps(vsi);
	if (sum_max_rate && sum_max_rate > (u64)speed) {
		dev_err(dev, "Invalid max Tx rate(%llu) Kbps > speed(%u) Kbps specified\n",
			sum_max_rate, speed);
		return -EINVAL;
	}
	if (sum_min_rate && sum_min_rate > (u64)speed) {
		dev_err(dev, "Invalid min Tx rate(%llu) Kbps > speed (%u) Kbps specified\n",
			sum_min_rate, speed);
		return -EINVAL;
	}

	/* make sure vsi->ch_rss_size is set correctly based on TC's qcount */
	vsi->ch_rss_size = max_rss_q_cnt;

	return 0;
}

/**
 * ice_add_vsi_to_fdir - add a VSI to the flow director group for PF
 * @pf: ptr to PF device
 * @vsi: ptr to VSI
 */
static int ice_add_vsi_to_fdir(struct ice_pf *pf, struct ice_vsi *vsi)
{
	struct device *dev = ice_pf_to_dev(pf);
	bool added = false;
	struct ice_hw *hw;
	int flow;

	if (!(vsi->num_gfltr || vsi->num_bfltr))
		return -EINVAL;

	hw = &pf->hw;
	for (flow = 0; flow < ICE_FLTR_PTYPE_MAX; flow++) {
		struct ice_fd_hw_prof *prof;
		int tun, status;
		u64 entry_h;

		if (!(hw->fdir_prof && hw->fdir_prof[flow] &&
		      hw->fdir_prof[flow]->cnt))
			continue;

		for (tun = 0; tun < ICE_FD_HW_SEG_MAX; tun++) {
			enum ice_flow_priority prio;
			u64 prof_id;

			/* add this VSI to FDir profile for this flow */
			prio = ICE_FLOW_PRIO_NORMAL;
			prof = hw->fdir_prof[flow];
			prof_id = flow + tun * ICE_FLTR_PTYPE_MAX;
			status = ice_flow_add_entry(hw, ICE_BLK_FD, prof_id,
						    prof->vsi_h[0], vsi->idx,
						    prio, prof->fdir_seg[tun],
						    &entry_h);
			if (status) {
				dev_err(dev, "channel VSI idx %d, not able to add to group %d\n",
					vsi->idx, flow);
				continue;
			}

			prof->entry_h[prof->cnt][tun] = entry_h;
		}

		/* store VSI for filter replay and delete */
		prof->vsi_h[prof->cnt] = vsi->idx;
		prof->cnt++;

		added = true;
		dev_dbg(dev, "VSI idx %d added to fdir group %d\n", vsi->idx,
			flow);
	}

	if (!added)
		dev_dbg(dev, "VSI idx %d not added to fdir groups\n", vsi->idx);

	return 0;
}

/**
 * ice_add_channel - add a channel by adding VSI
 * @pf: ptr to PF device
 * @sw_id: underlying HW switching element ID
 * @ch: ptr to channel structure
 *
 * Add a channel (VSI) using add_vsi and queue_map
 */
static int ice_add_channel(struct ice_pf *pf, u16 sw_id, struct ice_channel *ch)
{
	struct device *dev = ice_pf_to_dev(pf);
	struct ice_vsi *vsi;

	if (ch->type != ICE_VSI_CHNL) {
		dev_err(dev, "add new VSI failed, ch->type %d\n", ch->type);
		return -EINVAL;
	}

	vsi = ice_chnl_vsi_setup(pf, pf->hw.port_info, ch);
	if (!vsi || vsi->type != ICE_VSI_CHNL) {
		dev_err(dev, "create chnl VSI failure\n");
		return -EINVAL;
	}

	ice_add_vsi_to_fdir(pf, vsi);

	ch->sw_id = sw_id;
	ch->vsi_num = vsi->vsi_num;
	ch->info.mapping_flags = vsi->info.mapping_flags;
	ch->ch_vsi = vsi;
	/* set the back pointer of channel for newly created VSI */
	vsi->ch = ch;

	memcpy(&ch->info.q_mapping, &vsi->info.q_mapping,
	       sizeof(vsi->info.q_mapping));
	memcpy(&ch->info.tc_mapping, vsi->info.tc_mapping,
	       sizeof(vsi->info.tc_mapping));

	return 0;
}

/**
 * ice_chnl_cfg_res
 * @vsi: the VSI being setup
 * @ch: ptr to channel structure
 *
 * Configure channel specific resources such as rings, vector.
 */
static void ice_chnl_cfg_res(struct ice_vsi *vsi, struct ice_channel *ch)
{
	int i;

	for (i = 0; i < ch->num_txq; i++) {
		struct ice_q_vector *tx_q_vector, *rx_q_vector;
		struct ice_ring_container *rc;
		struct ice_tx_ring *tx_ring;
		struct ice_rx_ring *rx_ring;

		tx_ring = vsi->tx_rings[ch->base_q + i];
		rx_ring = vsi->rx_rings[ch->base_q + i];
		if (!tx_ring || !rx_ring)
			continue;

		/* setup ring being channel enabled */
		tx_ring->ch = ch;
		rx_ring->ch = ch;

		/* following code block sets up vector specific attributes */
		tx_q_vector = tx_ring->q_vector;
		rx_q_vector = rx_ring->q_vector;
		if (!tx_q_vector && !rx_q_vector)
			continue;

		if (tx_q_vector) {
			tx_q_vector->ch = ch;
			/* setup Tx and Rx ITR setting if DIM is off */
			rc = &tx_q_vector->tx;
			if (!ITR_IS_DYNAMIC(rc))
				ice_write_itr(rc, rc->itr_setting);
		}
		if (rx_q_vector) {
			rx_q_vector->ch = ch;
			/* setup Tx and Rx ITR setting if DIM is off */
			rc = &rx_q_vector->rx;
			if (!ITR_IS_DYNAMIC(rc))
				ice_write_itr(rc, rc->itr_setting);
		}
	}

	/* it is safe to assume that, if channel has non-zero num_t[r]xq, then
	 * GLINT_ITR register would have written to perform in-context
	 * update, hence perform flush
	 */
	if (ch->num_txq || ch->num_rxq)
		ice_flush(&vsi->back->hw);
}

/**
 * ice_cfg_chnl_all_res - configure channel resources
 * @vsi: pte to main_vsi
 * @ch: ptr to channel structure
 *
 * This function configures channel specific resources such as flow-director
 * counter index, and other resources such as queues, vectors, ITR settings
 */
static void
ice_cfg_chnl_all_res(struct ice_vsi *vsi, struct ice_channel *ch)
{
	/* configure channel (aka ADQ) resources such as queues, vectors,
	 * ITR settings for channel specific vectors and anything else
	 */
	ice_chnl_cfg_res(vsi, ch);
}

/**
 * ice_setup_hw_channel - setup new channel
 * @pf: ptr to PF device
 * @vsi: the VSI being setup
 * @ch: ptr to channel structure
 * @sw_id: underlying HW switching element ID
 * @type: type of channel to be created (VMDq2/VF)
 *
 * Setup new channel (VSI) based on specified type (VMDq2/VF)
 * and configures Tx rings accordingly
 */
static int
ice_setup_hw_channel(struct ice_pf *pf, struct ice_vsi *vsi,
		     struct ice_channel *ch, u16 sw_id, u8 type)
{
	struct device *dev = ice_pf_to_dev(pf);
	int ret;

	ch->base_q = vsi->next_base_q;
	ch->type = type;

	ret = ice_add_channel(pf, sw_id, ch);
	if (ret) {
		dev_err(dev, "failed to add_channel using sw_id %u\n", sw_id);
		return ret;
	}

	/* configure/setup ADQ specific resources */
	ice_cfg_chnl_all_res(vsi, ch);

	/* make sure to update the next_base_q so that subsequent channel's
	 * (aka ADQ) VSI queue map is correct
	 */
	vsi->next_base_q = vsi->next_base_q + ch->num_rxq;
	dev_dbg(dev, "added channel: vsi_num %u, num_rxq %u\n", ch->vsi_num,
		ch->num_rxq);

	return 0;
}

/**
 * ice_setup_channel - setup new channel using uplink element
 * @pf: ptr to PF device
 * @vsi: the VSI being setup
 * @ch: ptr to channel structure
 *
 * Setup new channel (VSI) based on specified type (VMDq2/VF)
 * and uplink switching element
 */
static bool
ice_setup_channel(struct ice_pf *pf, struct ice_vsi *vsi,
		  struct ice_channel *ch)
{
	struct device *dev = ice_pf_to_dev(pf);
	u16 sw_id;
	int ret;

	if (vsi->type != ICE_VSI_PF) {
		dev_err(dev, "unsupported parent VSI type(%d)\n", vsi->type);
		return false;
	}

	sw_id = pf->first_sw->sw_id;

	/* create channel (VSI) */
	ret = ice_setup_hw_channel(pf, vsi, ch, sw_id, ICE_VSI_CHNL);
	if (ret) {
		dev_err(dev, "failed to setup hw_channel\n");
		return false;
	}
	dev_dbg(dev, "successfully created channel()\n");

	return ch->ch_vsi ? true : false;
}

/**
 * ice_set_bw_limit - setup BW limit for Tx traffic based on max_tx_rate
 * @vsi: VSI to be configured
 * @max_tx_rate: max Tx rate in Kbps to be configured as maximum BW limit
 * @min_tx_rate: min Tx rate in Kbps to be configured as minimum BW limit
 */
static int
ice_set_bw_limit(struct ice_vsi *vsi, u64 max_tx_rate, u64 min_tx_rate)
{
	int err;

	err = ice_set_min_bw_limit(vsi, min_tx_rate);
	if (err)
		return err;

	return ice_set_max_bw_limit(vsi, max_tx_rate);
}

/**
 * ice_create_q_channel - function to create channel
 * @vsi: VSI to be configured
 * @ch: ptr to channel (it contains channel specific params)
 *
 * This function creates channel (VSI) using num_queues specified by user,
 * reconfigs RSS if needed.
 */
static int ice_create_q_channel(struct ice_vsi *vsi, struct ice_channel *ch)
{
	struct ice_pf *pf = vsi->back;
	struct device *dev;

	if (!ch)
		return -EINVAL;

	dev = ice_pf_to_dev(pf);
	if (!ch->num_txq || !ch->num_rxq) {
		dev_err(dev, "Invalid num_queues requested: %d\n", ch->num_rxq);
		return -EINVAL;
	}

	if (!vsi->cnt_q_avail || vsi->cnt_q_avail < ch->num_txq) {
		dev_err(dev, "cnt_q_avail (%u) less than num_queues %d\n",
			vsi->cnt_q_avail, ch->num_txq);
		return -EINVAL;
	}

	if (!ice_setup_channel(pf, vsi, ch)) {
		dev_info(dev, "Failed to setup channel\n");
		return -EINVAL;
	}
	/* configure BW rate limit */
	if (ch->ch_vsi && (ch->max_tx_rate || ch->min_tx_rate)) {
		int ret;

		ret = ice_set_bw_limit(ch->ch_vsi, ch->max_tx_rate,
				       ch->min_tx_rate);
		if (ret)
			dev_err(dev, "failed to set Tx rate of %llu Kbps for VSI(%u)\n",
				ch->max_tx_rate, ch->ch_vsi->vsi_num);
		else
			dev_dbg(dev, "set Tx rate of %llu Kbps for VSI(%u)\n",
				ch->max_tx_rate, ch->ch_vsi->vsi_num);
	}

	vsi->cnt_q_avail -= ch->num_txq;

	return 0;
}

/**
 * ice_rem_all_chnl_fltrs - removes all channel filters
 * @pf: ptr to PF, TC-flower based filter are tracked at PF level
 *
 * Remove all advanced switch filters only if they are channel specific
 * tc-flower based filter
 */
static void ice_rem_all_chnl_fltrs(struct ice_pf *pf)
{
	struct ice_tc_flower_fltr *fltr;
	struct hlist_node *node;

	/* to remove all channel filters, iterate an ordered list of filters */
	hlist_for_each_entry_safe(fltr, node,
				  &pf->tc_flower_fltr_list,
				  tc_flower_node) {
		struct ice_rule_query_data rule;
		int status;

		/* for now process only channel specific filters */
		if (!ice_is_chnl_fltr(fltr))
			continue;

		rule.rid = fltr->rid;
		rule.rule_id = fltr->rule_id;
		rule.vsi_handle = fltr->dest_id;
		status = ice_rem_adv_rule_by_id(&pf->hw, &rule);
		if (status) {
			if (status == -ENOENT)
				dev_dbg(ice_pf_to_dev(pf), "TC flower filter (rule_id %u) does not exist\n",
					rule.rule_id);
			else
				dev_err(ice_pf_to_dev(pf), "failed to delete TC flower filter, status %d\n",
					status);
		} else if (fltr->dest_vsi) {
			/* update advanced switch filter count */
			if (fltr->dest_vsi->type == ICE_VSI_CHNL) {
				u32 flags = fltr->flags;

				fltr->dest_vsi->num_chnl_fltr--;
				if (flags & (ICE_TC_FLWR_FIELD_DST_MAC |
					     ICE_TC_FLWR_FIELD_ENC_DST_MAC))
					pf->num_dmac_chnl_fltrs--;
			}
		}

		hlist_del(&fltr->tc_flower_node);
		kfree(fltr);
	}
}

/**
 * ice_remove_q_channels - Remove queue channels for the TCs
 * @vsi: VSI to be configured
 * @rem_fltr: delete advanced switch filter or not
 *
 * Remove queue channels for the TCs
 */
static void ice_remove_q_channels(struct ice_vsi *vsi, bool rem_fltr)
{
	struct ice_channel *ch, *ch_tmp;
	struct ice_pf *pf = vsi->back;
	int i;

	/* remove all tc-flower based filter if they are channel filters only */
	if (rem_fltr)
		ice_rem_all_chnl_fltrs(pf);

	/* remove ntuple filters since queue configuration is being changed */
	if  (vsi->netdev->features & NETIF_F_NTUPLE) {
		struct ice_hw *hw = &pf->hw;

		mutex_lock(&hw->fdir_fltr_lock);
		ice_fdir_del_all_fltrs(vsi);
		mutex_unlock(&hw->fdir_fltr_lock);
	}

	/* perform cleanup for channels if they exist */
	list_for_each_entry_safe(ch, ch_tmp, &vsi->ch_list, list) {
		struct ice_vsi *ch_vsi;

		list_del(&ch->list);
		ch_vsi = ch->ch_vsi;
		if (!ch_vsi) {
			kfree(ch);
			continue;
		}

		/* Reset queue contexts */
		for (i = 0; i < ch->num_rxq; i++) {
			struct ice_tx_ring *tx_ring;
			struct ice_rx_ring *rx_ring;

			tx_ring = vsi->tx_rings[ch->base_q + i];
			rx_ring = vsi->rx_rings[ch->base_q + i];
			if (tx_ring) {
				tx_ring->ch = NULL;
				if (tx_ring->q_vector)
					tx_ring->q_vector->ch = NULL;
			}
			if (rx_ring) {
				rx_ring->ch = NULL;
				if (rx_ring->q_vector)
					rx_ring->q_vector->ch = NULL;
			}
		}

		/* Release FD resources for the channel VSI */
		ice_fdir_rem_adq_chnl(&pf->hw, ch->ch_vsi->idx);

		/* clear the VSI from scheduler tree */
		ice_rm_vsi_lan_cfg(ch->ch_vsi->port_info, ch->ch_vsi->idx);

		/* Delete VSI from FW */
		ice_vsi_delete(ch->ch_vsi);

		/* Delete VSI from PF and HW VSI arrays */
		ice_vsi_clear(ch->ch_vsi);

		/* free the channel */
		kfree(ch);
	}

	/* clear the channel VSI map which is stored in main VSI */
	ice_for_each_chnl_tc(i)
		vsi->tc_map_vsi[i] = NULL;

	/* reset main VSI's all TC information */
	vsi->all_enatc = 0;
	vsi->all_numtc = 0;
}

/**
 * ice_rebuild_channels - rebuild channel
 * @pf: ptr to PF
 *
 * Recreate channel VSIs and replay filters
 */
static int ice_rebuild_channels(struct ice_pf *pf)
{
	struct device *dev = ice_pf_to_dev(pf);
	struct ice_vsi *main_vsi;
	bool rem_adv_fltr = true;
	struct ice_channel *ch;
	struct ice_vsi *vsi;
	int tc_idx = 1;
	int i, err;

	main_vsi = ice_get_main_vsi(pf);
	if (!main_vsi)
		return 0;

	if (!test_bit(ICE_FLAG_TC_MQPRIO, pf->flags) ||
	    main_vsi->old_numtc == 1)
		return 0; /* nothing to be done */

	/* reconfigure main VSI based on old value of TC and cached values
	 * for MQPRIO opts
	 */
	err = ice_vsi_cfg_tc(main_vsi, main_vsi->old_ena_tc);
	if (err) {
		dev_err(dev, "failed configuring TC(ena_tc:0x%02x) for HW VSI=%u\n",
			main_vsi->old_ena_tc, main_vsi->vsi_num);
		return err;
	}

	/* rebuild ADQ VSIs */
	ice_for_each_vsi(pf, i) {
		enum ice_vsi_type type;

		vsi = pf->vsi[i];
		if (!vsi || vsi->type != ICE_VSI_CHNL)
			continue;

		type = vsi->type;

		/* rebuild ADQ VSI */
		err = ice_vsi_rebuild(vsi, true);
		if (err) {
			dev_err(dev, "VSI (type:%s) at index %d rebuild failed, err %d\n",
				ice_vsi_type_str(type), vsi->idx, err);
			goto cleanup;
		}

		/* Re-map HW VSI number, using VSI handle that has been
		 * previously validated in ice_replay_vsi() call above
		 */
		vsi->vsi_num = ice_get_hw_vsi_num(&pf->hw, vsi->idx);

		/* replay filters for the VSI */
		err = ice_replay_vsi(&pf->hw, vsi->idx);
		if (err) {
			dev_err(dev, "VSI (type:%s) replay failed, err %d, VSI index %d\n",
				ice_vsi_type_str(type), err, vsi->idx);
			rem_adv_fltr = false;
			goto cleanup;
		}
		dev_info(dev, "VSI (type:%s) at index %d rebuilt successfully\n",
			 ice_vsi_type_str(type), vsi->idx);

		/* store ADQ VSI at correct TC index in main VSI's
		 * map of TC to VSI
		 */
		main_vsi->tc_map_vsi[tc_idx++] = vsi;
	}

	/* ADQ VSI(s) has been rebuilt successfully, so setup
	 * channel for main VSI's Tx and Rx rings
	 */
	list_for_each_entry(ch, &main_vsi->ch_list, list) {
		struct ice_vsi *ch_vsi;

		ch_vsi = ch->ch_vsi;
		if (!ch_vsi)
			continue;

		/* reconfig channel resources */
		ice_cfg_chnl_all_res(main_vsi, ch);

		/* replay BW rate limit if it is non-zero */
		if (!ch->max_tx_rate && !ch->min_tx_rate)
			continue;

		err = ice_set_bw_limit(ch_vsi, ch->max_tx_rate,
				       ch->min_tx_rate);
		if (err)
			dev_err(dev, "failed (err:%d) to rebuild BW rate limit, max_tx_rate: %llu Kbps, min_tx_rate: %llu Kbps for VSI(%u)\n",
				err, ch->max_tx_rate, ch->min_tx_rate,
				ch_vsi->vsi_num);
		else
			dev_dbg(dev, "successfully rebuild BW rate limit, max_tx_rate: %llu Kbps, min_tx_rate: %llu Kbps for VSI(%u)\n",
				ch->max_tx_rate, ch->min_tx_rate,
				ch_vsi->vsi_num);
	}

	/* reconfig RSS for main VSI */
	if (main_vsi->ch_rss_size)
		ice_vsi_cfg_rss_lut_key(main_vsi);

	return 0;

cleanup:
	ice_remove_q_channels(main_vsi, rem_adv_fltr);
	return err;
}

/**
 * ice_create_q_channels - Add queue channel for the given TCs
 * @vsi: VSI to be configured
 *
 * Configures queue channel mapping to the given TCs
 */
static int ice_create_q_channels(struct ice_vsi *vsi)
{
	struct ice_pf *pf = vsi->back;
	struct ice_channel *ch;
	int ret = 0, i;

	ice_for_each_chnl_tc(i) {
		if (!(vsi->all_enatc & BIT(i)))
			continue;

		ch = kzalloc(sizeof(*ch), GFP_KERNEL);
		if (!ch) {
			ret = -ENOMEM;
			goto err_free;
		}
		INIT_LIST_HEAD(&ch->list);
		ch->num_rxq = vsi->mqprio_qopt.qopt.count[i];
		ch->num_txq = vsi->mqprio_qopt.qopt.count[i];
		ch->base_q = vsi->mqprio_qopt.qopt.offset[i];
		ch->max_tx_rate = vsi->mqprio_qopt.max_rate[i];
		ch->min_tx_rate = vsi->mqprio_qopt.min_rate[i];

		/* convert to Kbits/s */
		if (ch->max_tx_rate)
			ch->max_tx_rate = div_u64(ch->max_tx_rate,
						  ICE_BW_KBPS_DIVISOR);
		if (ch->min_tx_rate)
			ch->min_tx_rate = div_u64(ch->min_tx_rate,
						  ICE_BW_KBPS_DIVISOR);

		ret = ice_create_q_channel(vsi, ch);
		if (ret) {
			dev_err(ice_pf_to_dev(pf),
				"failed creating channel TC:%d\n", i);
			kfree(ch);
			goto err_free;
		}
		list_add_tail(&ch->list, &vsi->ch_list);
		vsi->tc_map_vsi[i] = ch->ch_vsi;
		dev_dbg(ice_pf_to_dev(pf),
			"successfully created channel: VSI %pK\n", ch->ch_vsi);
	}
	return 0;

err_free:
	ice_remove_q_channels(vsi, false);

	return ret;
}

/**
 * ice_setup_tc_mqprio_qdisc - configure multiple traffic classes
 * @netdev: net device to configure
 * @type_data: TC offload data
 */
static int ice_setup_tc_mqprio_qdisc(struct net_device *netdev, void *type_data)
{
	struct tc_mqprio_qopt_offload *mqprio_qopt = type_data;
	struct ice_netdev_priv *np = netdev_priv(netdev);
	struct ice_vsi *vsi = np->vsi;
	struct ice_pf *pf = vsi->back;
	u16 mode, ena_tc_qdisc = 0;
	int cur_txq, cur_rxq;
	u8 hw = 0, num_tcf;
	struct device *dev;
	int ret, i;

	dev = ice_pf_to_dev(pf);
	num_tcf = mqprio_qopt->qopt.num_tc;
	hw = mqprio_qopt->qopt.hw;
	mode = mqprio_qopt->mode;
	if (!hw) {
		clear_bit(ICE_FLAG_TC_MQPRIO, pf->flags);
		vsi->ch_rss_size = 0;
		memcpy(&vsi->mqprio_qopt, mqprio_qopt, sizeof(*mqprio_qopt));
		goto config_tcf;
	}

	/* Generate queue region map for number of TCF requested */
	for (i = 0; i < num_tcf; i++)
		ena_tc_qdisc |= BIT(i);

	switch (mode) {
	case TC_MQPRIO_MODE_CHANNEL:

		ret = ice_validate_mqprio_qopt(vsi, mqprio_qopt);
		if (ret) {
			netdev_err(netdev, "failed to validate_mqprio_qopt(), ret %d\n",
				   ret);
			return ret;
		}
		memcpy(&vsi->mqprio_qopt, mqprio_qopt, sizeof(*mqprio_qopt));
		set_bit(ICE_FLAG_TC_MQPRIO, pf->flags);
		/* don't assume state of hw_tc_offload during driver load
		 * and set the flag for TC flower filter if hw_tc_offload
		 * already ON
		 */
		if (vsi->netdev->features & NETIF_F_HW_TC)
			set_bit(ICE_FLAG_CLS_FLOWER, pf->flags);
		break;
	default:
		return -EINVAL;
	}

config_tcf:

	/* Requesting same TCF configuration as already enabled */
	if (ena_tc_qdisc == vsi->tc_cfg.ena_tc &&
	    mode != TC_MQPRIO_MODE_CHANNEL)
		return 0;

	/* Pause VSI queues */
	ice_dis_vsi(vsi, true);

	if (!hw && !test_bit(ICE_FLAG_TC_MQPRIO, pf->flags))
		ice_remove_q_channels(vsi, true);

	if (!hw && !test_bit(ICE_FLAG_TC_MQPRIO, pf->flags)) {
		vsi->req_txq = min_t(int, ice_get_avail_txq_count(pf),
				     num_online_cpus());
		vsi->req_rxq = min_t(int, ice_get_avail_rxq_count(pf),
				     num_online_cpus());
	} else {
		/* logic to rebuild VSI, same like ethtool -L */
		u16 offset = 0, qcount_tx = 0, qcount_rx = 0;

		for (i = 0; i < num_tcf; i++) {
			if (!(ena_tc_qdisc & BIT(i)))
				continue;

			offset = vsi->mqprio_qopt.qopt.offset[i];
			qcount_rx = vsi->mqprio_qopt.qopt.count[i];
			qcount_tx = vsi->mqprio_qopt.qopt.count[i];
		}
		vsi->req_txq = offset + qcount_tx;
		vsi->req_rxq = offset + qcount_rx;

		/* store away original rss_size info, so that it gets reused
		 * form ice_vsi_rebuild during tc-qdisc delete stage - to
		 * determine, what should be the rss_sizefor main VSI
		 */
		vsi->orig_rss_size = vsi->rss_size;
	}

	/* save current values of Tx and Rx queues before calling VSI rebuild
	 * for fallback option
	 */
	cur_txq = vsi->num_txq;
	cur_rxq = vsi->num_rxq;

	/* proceed with rebuild main VSI using correct number of queues */
	ret = ice_vsi_rebuild(vsi, false);
	if (ret) {
		/* fallback to current number of queues */
		dev_info(dev, "Rebuild failed with new queues, try with current number of queues\n");
		vsi->req_txq = cur_txq;
		vsi->req_rxq = cur_rxq;
		clear_bit(ICE_RESET_FAILED, pf->state);
		if (ice_vsi_rebuild(vsi, false)) {
			dev_err(dev, "Rebuild of main VSI failed again\n");
			return ret;
		}
	}

	vsi->all_numtc = num_tcf;
	vsi->all_enatc = ena_tc_qdisc;
	ret = ice_vsi_cfg_tc(vsi, ena_tc_qdisc);
	if (ret) {
		netdev_err(netdev, "failed configuring TC for VSI id=%d\n",
			   vsi->vsi_num);
		goto exit;
	}

	if (test_bit(ICE_FLAG_TC_MQPRIO, pf->flags)) {
		u64 max_tx_rate = vsi->mqprio_qopt.max_rate[0];
		u64 min_tx_rate = vsi->mqprio_qopt.min_rate[0];

		/* set TC0 rate limit if specified */
		if (max_tx_rate || min_tx_rate) {
			/* convert to Kbits/s */
			if (max_tx_rate)
				max_tx_rate = div_u64(max_tx_rate, ICE_BW_KBPS_DIVISOR);
			if (min_tx_rate)
				min_tx_rate = div_u64(min_tx_rate, ICE_BW_KBPS_DIVISOR);

			ret = ice_set_bw_limit(vsi, max_tx_rate, min_tx_rate);
			if (!ret) {
				dev_dbg(dev, "set Tx rate max %llu min %llu for VSI(%u)\n",
					max_tx_rate, min_tx_rate, vsi->vsi_num);
			} else {
				dev_err(dev, "failed to set Tx rate max %llu min %llu for VSI(%u)\n",
					max_tx_rate, min_tx_rate, vsi->vsi_num);
				goto exit;
			}
		}
		ret = ice_create_q_channels(vsi);
		if (ret) {
			netdev_err(netdev, "failed configuring queue channels\n");
			goto exit;
		} else {
			netdev_dbg(netdev, "successfully configured channels\n");
		}
	}

	if (vsi->ch_rss_size)
		ice_vsi_cfg_rss_lut_key(vsi);

exit:
	/* if error, reset the all_numtc and all_enatc */
	if (ret) {
		vsi->all_numtc = 0;
		vsi->all_enatc = 0;
	}
	/* resume VSI */
	ice_ena_vsi(vsi, true);

	return ret;
}

static LIST_HEAD(ice_block_cb_list);

static int
ice_setup_tc(struct net_device *netdev, enum tc_setup_type type,
	     void *type_data)
{
	struct ice_netdev_priv *np = netdev_priv(netdev);
	struct ice_pf *pf = np->vsi->back;
	int err;

	switch (type) {
	case TC_SETUP_BLOCK:
		return flow_block_cb_setup_simple(type_data,
						  &ice_block_cb_list,
						  ice_setup_tc_block_cb,
						  np, np, true);
	case TC_SETUP_QDISC_MQPRIO:
		/* setup traffic classifier for receive side */
		mutex_lock(&pf->tc_mutex);
		err = ice_setup_tc_mqprio_qdisc(netdev, type_data);
		mutex_unlock(&pf->tc_mutex);
		return err;
	default:
		return -EOPNOTSUPP;
	}
	return -EOPNOTSUPP;
}

static struct ice_indr_block_priv *
ice_indr_block_priv_lookup(struct ice_netdev_priv *np,
			   struct net_device *netdev)
{
	struct ice_indr_block_priv *cb_priv;

	list_for_each_entry(cb_priv, &np->tc_indr_block_priv_list, list) {
		if (!cb_priv->netdev)
			return NULL;
		if (cb_priv->netdev == netdev)
			return cb_priv;
	}
	return NULL;
}

static int
ice_indr_setup_block_cb(enum tc_setup_type type, void *type_data,
			void *indr_priv)
{
	struct ice_indr_block_priv *priv = indr_priv;
	struct ice_netdev_priv *np = priv->np;

	switch (type) {
	case TC_SETUP_CLSFLOWER:
		return ice_setup_tc_cls_flower(np, priv->netdev,
					       (struct flow_cls_offload *)
					       type_data);
	default:
		return -EOPNOTSUPP;
	}
}

static int
ice_indr_setup_tc_block(struct net_device *netdev, struct Qdisc *sch,
			struct ice_netdev_priv *np,
			struct flow_block_offload *f, void *data,
			void (*cleanup)(struct flow_block_cb *block_cb))
{
	struct ice_indr_block_priv *indr_priv;
	struct flow_block_cb *block_cb;

	if (!ice_is_tunnel_supported(netdev) &&
	    !(is_vlan_dev(netdev) &&
	      vlan_dev_real_dev(netdev) == np->vsi->netdev))
		return -EOPNOTSUPP;

	if (f->binder_type != FLOW_BLOCK_BINDER_TYPE_CLSACT_INGRESS)
		return -EOPNOTSUPP;

	switch (f->command) {
	case FLOW_BLOCK_BIND:
		indr_priv = ice_indr_block_priv_lookup(np, netdev);
		if (indr_priv)
			return -EEXIST;

		indr_priv = kzalloc(sizeof(*indr_priv), GFP_KERNEL);
		if (!indr_priv)
			return -ENOMEM;

		indr_priv->netdev = netdev;
		indr_priv->np = np;
		list_add(&indr_priv->list, &np->tc_indr_block_priv_list);

		block_cb =
			flow_indr_block_cb_alloc(ice_indr_setup_block_cb,
						 indr_priv, indr_priv,
						 ice_rep_indr_tc_block_unbind,
						 f, netdev, sch, data, np,
						 cleanup);

		if (IS_ERR(block_cb)) {
			list_del(&indr_priv->list);
			kfree(indr_priv);
			return PTR_ERR(block_cb);
		}
		flow_block_cb_add(block_cb, f);
		list_add_tail(&block_cb->driver_list, &ice_block_cb_list);
		break;
	case FLOW_BLOCK_UNBIND:
		indr_priv = ice_indr_block_priv_lookup(np, netdev);
		if (!indr_priv)
			return -ENOENT;

		block_cb = flow_block_cb_lookup(f->block,
						ice_indr_setup_block_cb,
						indr_priv);
		if (!block_cb)
			return -ENOENT;

		flow_indr_block_cb_remove(block_cb, f);

		list_del(&block_cb->driver_list);
		break;
	default:
		return -EOPNOTSUPP;
	}
	return 0;
}

static int
ice_indr_setup_tc_cb(struct net_device *netdev, struct Qdisc *sch,
		     void *cb_priv, enum tc_setup_type type, void *type_data,
		     void *data,
		     void (*cleanup)(struct flow_block_cb *block_cb))
{
	switch (type) {
	case TC_SETUP_BLOCK:
		return ice_indr_setup_tc_block(netdev, sch, cb_priv, type_data,
					       data, cleanup);

	default:
		return -EOPNOTSUPP;
	}
}

/**
 * ice_open - Called when a network interface becomes active
 * @netdev: network interface device structure
 *
 * The open entry point is called when a network interface is made
 * active by the system (IFF_UP). At this point all resources needed
 * for transmit and receive operations are allocated, the interrupt
 * handler is registered with the OS, the netdev watchdog is enabled,
 * and the stack is notified that the interface is ready.
 *
 * Returns 0 on success, negative value on failure
 */
int ice_open(struct net_device *netdev)
{
	struct ice_netdev_priv *np = netdev_priv(netdev);
	struct ice_pf *pf = np->vsi->back;

	if (ice_is_reset_in_progress(pf->state)) {
		netdev_err(netdev, "can't open net device while reset is in progress");
		return -EBUSY;
	}

	return ice_open_internal(netdev);
}

/**
 * ice_open_internal - Called when a network interface becomes active
 * @netdev: network interface device structure
 *
 * Internal ice_open implementation. Should not be used directly except for ice_open and reset
 * handling routine
 *
 * Returns 0 on success, negative value on failure
 */
int ice_open_internal(struct net_device *netdev)
{
	struct ice_netdev_priv *np = netdev_priv(netdev);
	struct ice_vsi *vsi = np->vsi;
	struct ice_pf *pf = vsi->back;
	struct ice_port_info *pi;
	int err;

	if (test_bit(ICE_NEEDS_RESTART, pf->state)) {
		netdev_err(netdev, "driver needs to be unloaded and reloaded\n");
		return -EIO;
	}

	netif_carrier_off(netdev);

	pi = vsi->port_info;
	err = ice_update_link_info(pi);
	if (err) {
		netdev_err(netdev, "Failed to get link info, error %d\n", err);
		return err;
	}

	ice_check_link_cfg_err(pf, pi->phy.link_info.link_cfg_err);

	/* Set PHY if there is media, otherwise, turn off PHY */
	if (pi->phy.link_info.link_info & ICE_AQ_MEDIA_AVAILABLE) {
		clear_bit(ICE_FLAG_NO_MEDIA, pf->flags);
		if (!test_bit(ICE_PHY_INIT_COMPLETE, pf->state)) {
			err = ice_init_phy_user_cfg(pi);
			if (err) {
				netdev_err(netdev, "Failed to initialize PHY settings, error %d\n",
					   err);
				return err;
			}
		}

		err = ice_configure_phy(vsi);
		if (err) {
			netdev_err(netdev, "Failed to set physical link up, error %d\n",
				   err);
			return err;
		}
	} else {
		set_bit(ICE_FLAG_NO_MEDIA, pf->flags);
		ice_set_link(vsi, false);
	}

	err = ice_vsi_open(vsi);
	if (err)
		netdev_err(netdev, "Failed to open VSI 0x%04X on switch 0x%04X\n",
			   vsi->vsi_num, vsi->vsw->sw_id);

	/* Update existing tunnels information */
	udp_tunnel_get_rx_info(netdev);

	return err;
}

/**
 * ice_stop - Disables a network interface
 * @netdev: network interface device structure
 *
 * The stop entry point is called when an interface is de-activated by the OS,
 * and the netdevice enters the DOWN state. The hardware is still under the
 * driver's control, but the netdev interface is disabled.
 *
 * Returns success only - not allowed to fail
 */
int ice_stop(struct net_device *netdev)
{
	struct ice_netdev_priv *np = netdev_priv(netdev);
	struct ice_vsi *vsi = np->vsi;
	struct ice_pf *pf = vsi->back;

	if (ice_is_reset_in_progress(pf->state)) {
		netdev_err(netdev, "can't stop net device while reset is in progress");
		return -EBUSY;
	}

	ice_vsi_close(vsi);

	return 0;
}

/**
 * ice_features_check - Validate encapsulated packet conforms to limits
 * @skb: skb buffer
 * @netdev: This port's netdev
 * @features: Offload features that the stack believes apply
 */
static netdev_features_t
ice_features_check(struct sk_buff *skb,
		   struct net_device __always_unused *netdev,
		   netdev_features_t features)
{
	bool gso = skb_is_gso(skb);
	size_t len;

	/* No point in doing any of this if neither checksum nor GSO are
	 * being requested for this frame. We can rule out both by just
	 * checking for CHECKSUM_PARTIAL
	 */
	if (skb->ip_summed != CHECKSUM_PARTIAL)
		return features;

	/* We cannot support GSO if the MSS is going to be less than
	 * 64 bytes. If it is then we need to drop support for GSO.
	 */
	if (gso && (skb_shinfo(skb)->gso_size < ICE_TXD_CTX_MIN_MSS))
		features &= ~NETIF_F_GSO_MASK;

	len = skb_network_offset(skb);
	if (len > ICE_TXD_MACLEN_MAX || len & 0x1)
		goto out_rm_features;

	len = skb_network_header_len(skb);
	if (len > ICE_TXD_IPLEN_MAX || len & 0x1)
		goto out_rm_features;

	if (skb->encapsulation) {
		/* this must work for VXLAN frames AND IPIP/SIT frames, and in
		 * the case of IPIP frames, the transport header pointer is
		 * after the inner header! So check to make sure that this
		 * is a GRE or UDP_TUNNEL frame before doing that math.
		 */
		if (gso && (skb_shinfo(skb)->gso_type &
			    (SKB_GSO_GRE | SKB_GSO_UDP_TUNNEL))) {
			len = skb_inner_network_header(skb) -
			      skb_transport_header(skb);
			if (len > ICE_TXD_L4LEN_MAX || len & 0x1)
				goto out_rm_features;
		}

		len = skb_inner_network_header_len(skb);
		if (len > ICE_TXD_IPLEN_MAX || len & 0x1)
			goto out_rm_features;
	}

	return features;
out_rm_features:
	return features & ~(NETIF_F_CSUM_MASK | NETIF_F_GSO_MASK);
}

static const struct net_device_ops ice_netdev_safe_mode_ops = {
	.ndo_open = ice_open,
	.ndo_stop = ice_stop,
	.ndo_start_xmit = ice_start_xmit,
	.ndo_set_mac_address = ice_set_mac_address,
	.ndo_validate_addr = eth_validate_addr,
	.ndo_change_mtu = ice_change_mtu,
	.ndo_get_stats64 = ice_get_stats64,
	.ndo_tx_timeout = ice_tx_timeout,
	.ndo_bpf = ice_xdp_safe_mode,
};

static const struct net_device_ops ice_netdev_ops = {
	.ndo_open = ice_open,
	.ndo_stop = ice_stop,
	.ndo_start_xmit = ice_start_xmit,
	.ndo_select_queue = ice_select_queue,
	.ndo_features_check = ice_features_check,
	.ndo_set_rx_mode = ice_set_rx_mode,
	.ndo_set_mac_address = ice_set_mac_address,
	.ndo_validate_addr = eth_validate_addr,
	.ndo_change_mtu = ice_change_mtu,
	.ndo_get_stats64 = ice_get_stats64,
	.ndo_set_tx_maxrate = ice_set_tx_maxrate,
	.ndo_eth_ioctl = ice_eth_ioctl,
	.ndo_set_vf_spoofchk = ice_set_vf_spoofchk,
	.ndo_set_vf_mac = ice_set_vf_mac,
	.ndo_get_vf_config = ice_get_vf_cfg,
	.ndo_set_vf_trust = ice_set_vf_trust,
	.ndo_set_vf_vlan = ice_set_vf_port_vlan,
	.ndo_set_vf_link_state = ice_set_vf_link_state,
	.ndo_get_vf_stats = ice_get_vf_stats,
	.ndo_set_vf_rate = ice_set_vf_bw,
	.ndo_vlan_rx_add_vid = ice_vlan_rx_add_vid,
	.ndo_vlan_rx_kill_vid = ice_vlan_rx_kill_vid,
	.ndo_setup_tc = ice_setup_tc,
	.ndo_set_features = ice_set_features,
	.ndo_bridge_getlink = ice_bridge_getlink,
	.ndo_bridge_setlink = ice_bridge_setlink,
	.ndo_fdb_add = ice_fdb_add,
	.ndo_fdb_del = ice_fdb_del,
#ifdef CONFIG_RFS_ACCEL
	.ndo_rx_flow_steer = ice_rx_flow_steer,
#endif
	.ndo_tx_timeout = ice_tx_timeout,
	.ndo_bpf = ice_xdp,
	.ndo_xdp_xmit = ice_xdp_xmit,
	.ndo_xsk_wakeup = ice_xsk_wakeup,
};<|MERGE_RESOLUTION|>--- conflicted
+++ resolved
@@ -2255,11 +2255,6 @@
 		return;
 	}
 
-<<<<<<< HEAD
-	if (test_and_clear_bit(ICE_FLAG_PLUG_AUX_DEV, pf->flags))
-		ice_plug_aux_dev(pf);
-
-=======
 	if (test_bit(ICE_FLAG_PLUG_AUX_DEV, pf->flags)) {
 		/* Plug aux device per request */
 		ice_plug_aux_dev(pf);
@@ -2284,7 +2279,6 @@
 		}
 	}
 
->>>>>>> 09688c01
 	ice_clean_adminq_subtask(pf);
 	ice_check_media_subtask(pf);
 	ice_check_for_hang_subtask(pf);
