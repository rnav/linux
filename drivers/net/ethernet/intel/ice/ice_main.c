--- conflicted
+++ resolved
@@ -8823,14 +8823,11 @@
 						  ice_setup_tc_block_cb,
 						  np, np, true);
 	case TC_SETUP_QDISC_MQPRIO:
-<<<<<<< HEAD
-=======
 		if (ice_is_eswitch_mode_switchdev(pf)) {
 			netdev_err(netdev, "TC MQPRIO offload not supported, switchdev is enabled\n");
 			return -EOPNOTSUPP;
 		}
 
->>>>>>> 706a7415
 		if (pf->adev) {
 			mutex_lock(&pf->adev_mutex);
 			device_lock(&pf->adev->dev);
