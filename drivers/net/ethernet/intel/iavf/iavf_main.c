// SPDX-License-Identifier: GPL-2.0
/* Copyright(c) 2013 - 2018 Intel Corporation. */

#include "iavf.h"
#include "iavf_prototype.h"
#include "iavf_client.h"
/* All iavf tracepoints are defined by the include below, which must
 * be included exactly once across the whole kernel with
 * CREATE_TRACE_POINTS defined
 */
#define CREATE_TRACE_POINTS
#include "iavf_trace.h"

static int iavf_setup_all_tx_resources(struct iavf_adapter *adapter);
static int iavf_setup_all_rx_resources(struct iavf_adapter *adapter);
static int iavf_close(struct net_device *netdev);
static void iavf_init_get_resources(struct iavf_adapter *adapter);
static int iavf_check_reset_complete(struct iavf_hw *hw);

char iavf_driver_name[] = "iavf";
static const char iavf_driver_string[] =
	"Intel(R) Ethernet Adaptive Virtual Function Network Driver";

static const char iavf_copyright[] =
	"Copyright (c) 2013 - 2018 Intel Corporation.";

/* iavf_pci_tbl - PCI Device ID Table
 *
 * Wildcard entries (PCI_ANY_ID) should come last
 * Last entry must be all 0s
 *
 * { Vendor ID, Device ID, SubVendor ID, SubDevice ID,
 *   Class, Class Mask, private data (not used) }
 */
static const struct pci_device_id iavf_pci_tbl[] = {
	{PCI_VDEVICE(INTEL, IAVF_DEV_ID_VF), 0},
	{PCI_VDEVICE(INTEL, IAVF_DEV_ID_VF_HV), 0},
	{PCI_VDEVICE(INTEL, IAVF_DEV_ID_X722_VF), 0},
	{PCI_VDEVICE(INTEL, IAVF_DEV_ID_ADAPTIVE_VF), 0},
	/* required last entry */
	{0, }
};

MODULE_DEVICE_TABLE(pci, iavf_pci_tbl);

MODULE_ALIAS("i40evf");
MODULE_AUTHOR("Intel Corporation, <linux.nics@intel.com>");
MODULE_DESCRIPTION("Intel(R) Ethernet Adaptive Virtual Function Network Driver");
MODULE_LICENSE("GPL v2");

static const struct net_device_ops iavf_netdev_ops;

int iavf_status_to_errno(enum iavf_status status)
{
	switch (status) {
	case IAVF_SUCCESS:
		return 0;
	case IAVF_ERR_PARAM:
	case IAVF_ERR_MAC_TYPE:
	case IAVF_ERR_INVALID_MAC_ADDR:
	case IAVF_ERR_INVALID_LINK_SETTINGS:
	case IAVF_ERR_INVALID_PD_ID:
	case IAVF_ERR_INVALID_QP_ID:
	case IAVF_ERR_INVALID_CQ_ID:
	case IAVF_ERR_INVALID_CEQ_ID:
	case IAVF_ERR_INVALID_AEQ_ID:
	case IAVF_ERR_INVALID_SIZE:
	case IAVF_ERR_INVALID_ARP_INDEX:
	case IAVF_ERR_INVALID_FPM_FUNC_ID:
	case IAVF_ERR_QP_INVALID_MSG_SIZE:
	case IAVF_ERR_INVALID_FRAG_COUNT:
	case IAVF_ERR_INVALID_ALIGNMENT:
	case IAVF_ERR_INVALID_PUSH_PAGE_INDEX:
	case IAVF_ERR_INVALID_IMM_DATA_SIZE:
	case IAVF_ERR_INVALID_VF_ID:
	case IAVF_ERR_INVALID_HMCFN_ID:
	case IAVF_ERR_INVALID_PBLE_INDEX:
	case IAVF_ERR_INVALID_SD_INDEX:
	case IAVF_ERR_INVALID_PAGE_DESC_INDEX:
	case IAVF_ERR_INVALID_SD_TYPE:
	case IAVF_ERR_INVALID_HMC_OBJ_INDEX:
	case IAVF_ERR_INVALID_HMC_OBJ_COUNT:
	case IAVF_ERR_INVALID_SRQ_ARM_LIMIT:
		return -EINVAL;
	case IAVF_ERR_NVM:
	case IAVF_ERR_NVM_CHECKSUM:
	case IAVF_ERR_PHY:
	case IAVF_ERR_CONFIG:
	case IAVF_ERR_UNKNOWN_PHY:
	case IAVF_ERR_LINK_SETUP:
	case IAVF_ERR_ADAPTER_STOPPED:
	case IAVF_ERR_PRIMARY_REQUESTS_PENDING:
	case IAVF_ERR_AUTONEG_NOT_COMPLETE:
	case IAVF_ERR_RESET_FAILED:
	case IAVF_ERR_BAD_PTR:
	case IAVF_ERR_SWFW_SYNC:
	case IAVF_ERR_QP_TOOMANY_WRS_POSTED:
	case IAVF_ERR_QUEUE_EMPTY:
	case IAVF_ERR_FLUSHED_QUEUE:
	case IAVF_ERR_OPCODE_MISMATCH:
	case IAVF_ERR_CQP_COMPL_ERROR:
	case IAVF_ERR_BACKING_PAGE_ERROR:
	case IAVF_ERR_NO_PBLCHUNKS_AVAILABLE:
	case IAVF_ERR_MEMCPY_FAILED:
	case IAVF_ERR_SRQ_ENABLED:
	case IAVF_ERR_ADMIN_QUEUE_ERROR:
	case IAVF_ERR_ADMIN_QUEUE_FULL:
	case IAVF_ERR_BAD_RDMA_CQE:
	case IAVF_ERR_NVM_BLANK_MODE:
	case IAVF_ERR_PE_DOORBELL_NOT_ENABLED:
	case IAVF_ERR_DIAG_TEST_FAILED:
	case IAVF_ERR_FIRMWARE_API_VERSION:
	case IAVF_ERR_ADMIN_QUEUE_CRITICAL_ERROR:
		return -EIO;
	case IAVF_ERR_DEVICE_NOT_SUPPORTED:
		return -ENODEV;
	case IAVF_ERR_NO_AVAILABLE_VSI:
	case IAVF_ERR_RING_FULL:
		return -ENOSPC;
	case IAVF_ERR_NO_MEMORY:
		return -ENOMEM;
	case IAVF_ERR_TIMEOUT:
	case IAVF_ERR_ADMIN_QUEUE_TIMEOUT:
		return -ETIMEDOUT;
	case IAVF_ERR_NOT_IMPLEMENTED:
	case IAVF_NOT_SUPPORTED:
		return -EOPNOTSUPP;
	case IAVF_ERR_ADMIN_QUEUE_NO_WORK:
		return -EALREADY;
	case IAVF_ERR_NOT_READY:
		return -EBUSY;
	case IAVF_ERR_BUF_TOO_SHORT:
		return -EMSGSIZE;
	}

	return -EIO;
}

int virtchnl_status_to_errno(enum virtchnl_status_code v_status)
{
	switch (v_status) {
	case VIRTCHNL_STATUS_SUCCESS:
		return 0;
	case VIRTCHNL_STATUS_ERR_PARAM:
	case VIRTCHNL_STATUS_ERR_INVALID_VF_ID:
		return -EINVAL;
	case VIRTCHNL_STATUS_ERR_NO_MEMORY:
		return -ENOMEM;
	case VIRTCHNL_STATUS_ERR_OPCODE_MISMATCH:
	case VIRTCHNL_STATUS_ERR_CQP_COMPL_ERROR:
	case VIRTCHNL_STATUS_ERR_ADMIN_QUEUE_ERROR:
		return -EIO;
	case VIRTCHNL_STATUS_ERR_NOT_SUPPORTED:
		return -EOPNOTSUPP;
	}

	return -EIO;
}

/**
 * iavf_pdev_to_adapter - go from pci_dev to adapter
 * @pdev: pci_dev pointer
 */
static struct iavf_adapter *iavf_pdev_to_adapter(struct pci_dev *pdev)
{
	return netdev_priv(pci_get_drvdata(pdev));
}

/**
 * iavf_allocate_dma_mem_d - OS specific memory alloc for shared code
 * @hw:   pointer to the HW structure
 * @mem:  ptr to mem struct to fill out
 * @size: size of memory requested
 * @alignment: what to align the allocation to
 **/
enum iavf_status iavf_allocate_dma_mem_d(struct iavf_hw *hw,
					 struct iavf_dma_mem *mem,
					 u64 size, u32 alignment)
{
	struct iavf_adapter *adapter = (struct iavf_adapter *)hw->back;

	if (!mem)
		return IAVF_ERR_PARAM;

	mem->size = ALIGN(size, alignment);
	mem->va = dma_alloc_coherent(&adapter->pdev->dev, mem->size,
				     (dma_addr_t *)&mem->pa, GFP_KERNEL);
	if (mem->va)
		return 0;
	else
		return IAVF_ERR_NO_MEMORY;
}

/**
 * iavf_free_dma_mem_d - OS specific memory free for shared code
 * @hw:   pointer to the HW structure
 * @mem:  ptr to mem struct to free
 **/
enum iavf_status iavf_free_dma_mem_d(struct iavf_hw *hw,
				     struct iavf_dma_mem *mem)
{
	struct iavf_adapter *adapter = (struct iavf_adapter *)hw->back;

	if (!mem || !mem->va)
		return IAVF_ERR_PARAM;
	dma_free_coherent(&adapter->pdev->dev, mem->size,
			  mem->va, (dma_addr_t)mem->pa);
	return 0;
}

/**
 * iavf_allocate_virt_mem_d - OS specific memory alloc for shared code
 * @hw:   pointer to the HW structure
 * @mem:  ptr to mem struct to fill out
 * @size: size of memory requested
 **/
enum iavf_status iavf_allocate_virt_mem_d(struct iavf_hw *hw,
					  struct iavf_virt_mem *mem, u32 size)
{
	if (!mem)
		return IAVF_ERR_PARAM;

	mem->size = size;
	mem->va = kzalloc(size, GFP_KERNEL);

	if (mem->va)
		return 0;
	else
		return IAVF_ERR_NO_MEMORY;
}

/**
 * iavf_free_virt_mem_d - OS specific memory free for shared code
 * @hw:   pointer to the HW structure
 * @mem:  ptr to mem struct to free
 **/
enum iavf_status iavf_free_virt_mem_d(struct iavf_hw *hw,
				      struct iavf_virt_mem *mem)
{
	if (!mem)
		return IAVF_ERR_PARAM;

	/* it's ok to kfree a NULL pointer */
	kfree(mem->va);

	return 0;
}

/**
 * iavf_lock_timeout - try to lock mutex but give up after timeout
 * @lock: mutex that should be locked
 * @msecs: timeout in msecs
 *
 * Returns 0 on success, negative on failure
 **/
int iavf_lock_timeout(struct mutex *lock, unsigned int msecs)
{
	unsigned int wait, delay = 10;

	for (wait = 0; wait < msecs; wait += delay) {
		if (mutex_trylock(lock))
			return 0;

		msleep(delay);
	}

	return -1;
}

/**
 * iavf_schedule_reset - Set the flags and schedule a reset event
 * @adapter: board private structure
 **/
void iavf_schedule_reset(struct iavf_adapter *adapter)
{
	if (!(adapter->flags &
	      (IAVF_FLAG_RESET_PENDING | IAVF_FLAG_RESET_NEEDED))) {
		adapter->flags |= IAVF_FLAG_RESET_NEEDED;
		queue_work(adapter->wq, &adapter->reset_task);
	}
}

/**
 * iavf_schedule_request_stats - Set the flags and schedule statistics request
 * @adapter: board private structure
 *
 * Sets IAVF_FLAG_AQ_REQUEST_STATS flag so iavf_watchdog_task() will explicitly
 * request and refresh ethtool stats
 **/
void iavf_schedule_request_stats(struct iavf_adapter *adapter)
{
	adapter->aq_required |= IAVF_FLAG_AQ_REQUEST_STATS;
	mod_delayed_work(adapter->wq, &adapter->watchdog_task, 0);
}

/**
 * iavf_tx_timeout - Respond to a Tx Hang
 * @netdev: network interface device structure
 * @txqueue: queue number that is timing out
 **/
static void iavf_tx_timeout(struct net_device *netdev, unsigned int txqueue)
{
	struct iavf_adapter *adapter = netdev_priv(netdev);

	adapter->tx_timeout_count++;
	iavf_schedule_reset(adapter);
}

/**
 * iavf_misc_irq_disable - Mask off interrupt generation on the NIC
 * @adapter: board private structure
 **/
static void iavf_misc_irq_disable(struct iavf_adapter *adapter)
{
	struct iavf_hw *hw = &adapter->hw;

	if (!adapter->msix_entries)
		return;

	wr32(hw, IAVF_VFINT_DYN_CTL01, 0);

	iavf_flush(hw);

	synchronize_irq(adapter->msix_entries[0].vector);
}

/**
 * iavf_misc_irq_enable - Enable default interrupt generation settings
 * @adapter: board private structure
 **/
static void iavf_misc_irq_enable(struct iavf_adapter *adapter)
{
	struct iavf_hw *hw = &adapter->hw;

	wr32(hw, IAVF_VFINT_DYN_CTL01, IAVF_VFINT_DYN_CTL01_INTENA_MASK |
				       IAVF_VFINT_DYN_CTL01_ITR_INDX_MASK);
	wr32(hw, IAVF_VFINT_ICR0_ENA1, IAVF_VFINT_ICR0_ENA1_ADMINQ_MASK);

	iavf_flush(hw);
}

/**
 * iavf_irq_disable - Mask off interrupt generation on the NIC
 * @adapter: board private structure
 **/
static void iavf_irq_disable(struct iavf_adapter *adapter)
{
	int i;
	struct iavf_hw *hw = &adapter->hw;

	if (!adapter->msix_entries)
		return;

	for (i = 1; i < adapter->num_msix_vectors; i++) {
		wr32(hw, IAVF_VFINT_DYN_CTLN1(i - 1), 0);
		synchronize_irq(adapter->msix_entries[i].vector);
	}
	iavf_flush(hw);
}

/**
 * iavf_irq_enable_queues - Enable interrupt for specified queues
 * @adapter: board private structure
 * @mask: bitmap of queues to enable
 **/
void iavf_irq_enable_queues(struct iavf_adapter *adapter, u32 mask)
{
	struct iavf_hw *hw = &adapter->hw;
	int i;

	for (i = 1; i < adapter->num_msix_vectors; i++) {
		if (mask & BIT(i - 1)) {
			wr32(hw, IAVF_VFINT_DYN_CTLN1(i - 1),
			     IAVF_VFINT_DYN_CTLN1_INTENA_MASK |
			     IAVF_VFINT_DYN_CTLN1_ITR_INDX_MASK);
		}
	}
}

/**
 * iavf_irq_enable - Enable default interrupt generation settings
 * @adapter: board private structure
 * @flush: boolean value whether to run rd32()
 **/
void iavf_irq_enable(struct iavf_adapter *adapter, bool flush)
{
	struct iavf_hw *hw = &adapter->hw;

	iavf_misc_irq_enable(adapter);
	iavf_irq_enable_queues(adapter, ~0);

	if (flush)
		iavf_flush(hw);
}

/**
 * iavf_msix_aq - Interrupt handler for vector 0
 * @irq: interrupt number
 * @data: pointer to netdev
 **/
static irqreturn_t iavf_msix_aq(int irq, void *data)
{
	struct net_device *netdev = data;
	struct iavf_adapter *adapter = netdev_priv(netdev);
	struct iavf_hw *hw = &adapter->hw;

	/* handle non-queue interrupts, these reads clear the registers */
	rd32(hw, IAVF_VFINT_ICR01);
	rd32(hw, IAVF_VFINT_ICR0_ENA1);

	if (adapter->state != __IAVF_REMOVE)
		/* schedule work on the private workqueue */
		queue_work(adapter->wq, &adapter->adminq_task);

	return IRQ_HANDLED;
}

/**
 * iavf_msix_clean_rings - MSIX mode Interrupt Handler
 * @irq: interrupt number
 * @data: pointer to a q_vector
 **/
static irqreturn_t iavf_msix_clean_rings(int irq, void *data)
{
	struct iavf_q_vector *q_vector = data;

	if (!q_vector->tx.ring && !q_vector->rx.ring)
		return IRQ_HANDLED;

	napi_schedule_irqoff(&q_vector->napi);

	return IRQ_HANDLED;
}

/**
 * iavf_map_vector_to_rxq - associate irqs with rx queues
 * @adapter: board private structure
 * @v_idx: interrupt number
 * @r_idx: queue number
 **/
static void
iavf_map_vector_to_rxq(struct iavf_adapter *adapter, int v_idx, int r_idx)
{
	struct iavf_q_vector *q_vector = &adapter->q_vectors[v_idx];
	struct iavf_ring *rx_ring = &adapter->rx_rings[r_idx];
	struct iavf_hw *hw = &adapter->hw;

	rx_ring->q_vector = q_vector;
	rx_ring->next = q_vector->rx.ring;
	rx_ring->vsi = &adapter->vsi;
	q_vector->rx.ring = rx_ring;
	q_vector->rx.count++;
	q_vector->rx.next_update = jiffies + 1;
	q_vector->rx.target_itr = ITR_TO_REG(rx_ring->itr_setting);
	q_vector->ring_mask |= BIT(r_idx);
	wr32(hw, IAVF_VFINT_ITRN1(IAVF_RX_ITR, q_vector->reg_idx),
	     q_vector->rx.current_itr >> 1);
	q_vector->rx.current_itr = q_vector->rx.target_itr;
}

/**
 * iavf_map_vector_to_txq - associate irqs with tx queues
 * @adapter: board private structure
 * @v_idx: interrupt number
 * @t_idx: queue number
 **/
static void
iavf_map_vector_to_txq(struct iavf_adapter *adapter, int v_idx, int t_idx)
{
	struct iavf_q_vector *q_vector = &adapter->q_vectors[v_idx];
	struct iavf_ring *tx_ring = &adapter->tx_rings[t_idx];
	struct iavf_hw *hw = &adapter->hw;

	tx_ring->q_vector = q_vector;
	tx_ring->next = q_vector->tx.ring;
	tx_ring->vsi = &adapter->vsi;
	q_vector->tx.ring = tx_ring;
	q_vector->tx.count++;
	q_vector->tx.next_update = jiffies + 1;
	q_vector->tx.target_itr = ITR_TO_REG(tx_ring->itr_setting);
	q_vector->num_ringpairs++;
	wr32(hw, IAVF_VFINT_ITRN1(IAVF_TX_ITR, q_vector->reg_idx),
	     q_vector->tx.target_itr >> 1);
	q_vector->tx.current_itr = q_vector->tx.target_itr;
}

/**
 * iavf_map_rings_to_vectors - Maps descriptor rings to vectors
 * @adapter: board private structure to initialize
 *
 * This function maps descriptor rings to the queue-specific vectors
 * we were allotted through the MSI-X enabling code.  Ideally, we'd have
 * one vector per ring/queue, but on a constrained vector budget, we
 * group the rings as "efficiently" as possible.  You would add new
 * mapping configurations in here.
 **/
static void iavf_map_rings_to_vectors(struct iavf_adapter *adapter)
{
	int rings_remaining = adapter->num_active_queues;
	int ridx = 0, vidx = 0;
	int q_vectors;

	q_vectors = adapter->num_msix_vectors - NONQ_VECS;

	for (; ridx < rings_remaining; ridx++) {
		iavf_map_vector_to_rxq(adapter, vidx, ridx);
		iavf_map_vector_to_txq(adapter, vidx, ridx);

		/* In the case where we have more queues than vectors, continue
		 * round-robin on vectors until all queues are mapped.
		 */
		if (++vidx >= q_vectors)
			vidx = 0;
	}

	adapter->aq_required |= IAVF_FLAG_AQ_MAP_VECTORS;
}

/**
 * iavf_irq_affinity_notify - Callback for affinity changes
 * @notify: context as to what irq was changed
 * @mask: the new affinity mask
 *
 * This is a callback function used by the irq_set_affinity_notifier function
 * so that we may register to receive changes to the irq affinity masks.
 **/
static void iavf_irq_affinity_notify(struct irq_affinity_notify *notify,
				     const cpumask_t *mask)
{
	struct iavf_q_vector *q_vector =
		container_of(notify, struct iavf_q_vector, affinity_notify);

	cpumask_copy(&q_vector->affinity_mask, mask);
}

/**
 * iavf_irq_affinity_release - Callback for affinity notifier release
 * @ref: internal core kernel usage
 *
 * This is a callback function used by the irq_set_affinity_notifier function
 * to inform the current notification subscriber that they will no longer
 * receive notifications.
 **/
static void iavf_irq_affinity_release(struct kref *ref) {}

/**
 * iavf_request_traffic_irqs - Initialize MSI-X interrupts
 * @adapter: board private structure
 * @basename: device basename
 *
 * Allocates MSI-X vectors for tx and rx handling, and requests
 * interrupts from the kernel.
 **/
static int
iavf_request_traffic_irqs(struct iavf_adapter *adapter, char *basename)
{
	unsigned int vector, q_vectors;
	unsigned int rx_int_idx = 0, tx_int_idx = 0;
	int irq_num, err;
	int cpu;

	iavf_irq_disable(adapter);
	/* Decrement for Other and TCP Timer vectors */
	q_vectors = adapter->num_msix_vectors - NONQ_VECS;

	for (vector = 0; vector < q_vectors; vector++) {
		struct iavf_q_vector *q_vector = &adapter->q_vectors[vector];

		irq_num = adapter->msix_entries[vector + NONQ_VECS].vector;

		if (q_vector->tx.ring && q_vector->rx.ring) {
			snprintf(q_vector->name, sizeof(q_vector->name),
				 "iavf-%s-TxRx-%u", basename, rx_int_idx++);
			tx_int_idx++;
		} else if (q_vector->rx.ring) {
			snprintf(q_vector->name, sizeof(q_vector->name),
				 "iavf-%s-rx-%u", basename, rx_int_idx++);
		} else if (q_vector->tx.ring) {
			snprintf(q_vector->name, sizeof(q_vector->name),
				 "iavf-%s-tx-%u", basename, tx_int_idx++);
		} else {
			/* skip this unused q_vector */
			continue;
		}
		err = request_irq(irq_num,
				  iavf_msix_clean_rings,
				  0,
				  q_vector->name,
				  q_vector);
		if (err) {
			dev_info(&adapter->pdev->dev,
				 "Request_irq failed, error: %d\n", err);
			goto free_queue_irqs;
		}
		/* register for affinity change notifications */
		q_vector->affinity_notify.notify = iavf_irq_affinity_notify;
		q_vector->affinity_notify.release =
						   iavf_irq_affinity_release;
		irq_set_affinity_notifier(irq_num, &q_vector->affinity_notify);
		/* Spread the IRQ affinity hints across online CPUs. Note that
		 * get_cpu_mask returns a mask with a permanent lifetime so
		 * it's safe to use as a hint for irq_update_affinity_hint.
		 */
		cpu = cpumask_local_spread(q_vector->v_idx, -1);
		irq_update_affinity_hint(irq_num, get_cpu_mask(cpu));
	}

	return 0;

free_queue_irqs:
	while (vector) {
		vector--;
		irq_num = adapter->msix_entries[vector + NONQ_VECS].vector;
		irq_set_affinity_notifier(irq_num, NULL);
		irq_update_affinity_hint(irq_num, NULL);
		free_irq(irq_num, &adapter->q_vectors[vector]);
	}
	return err;
}

/**
 * iavf_request_misc_irq - Initialize MSI-X interrupts
 * @adapter: board private structure
 *
 * Allocates MSI-X vector 0 and requests interrupts from the kernel. This
 * vector is only for the admin queue, and stays active even when the netdev
 * is closed.
 **/
static int iavf_request_misc_irq(struct iavf_adapter *adapter)
{
	struct net_device *netdev = adapter->netdev;
	int err;

	snprintf(adapter->misc_vector_name,
		 sizeof(adapter->misc_vector_name) - 1, "iavf-%s:mbx",
		 dev_name(&adapter->pdev->dev));
	err = request_irq(adapter->msix_entries[0].vector,
			  &iavf_msix_aq, 0,
			  adapter->misc_vector_name, netdev);
	if (err) {
		dev_err(&adapter->pdev->dev,
			"request_irq for %s failed: %d\n",
			adapter->misc_vector_name, err);
		free_irq(adapter->msix_entries[0].vector, netdev);
	}
	return err;
}

/**
 * iavf_free_traffic_irqs - Free MSI-X interrupts
 * @adapter: board private structure
 *
 * Frees all MSI-X vectors other than 0.
 **/
static void iavf_free_traffic_irqs(struct iavf_adapter *adapter)
{
	int vector, irq_num, q_vectors;

	if (!adapter->msix_entries)
		return;

	q_vectors = adapter->num_msix_vectors - NONQ_VECS;

	for (vector = 0; vector < q_vectors; vector++) {
		irq_num = adapter->msix_entries[vector + NONQ_VECS].vector;
		irq_set_affinity_notifier(irq_num, NULL);
		irq_update_affinity_hint(irq_num, NULL);
		free_irq(irq_num, &adapter->q_vectors[vector]);
	}
}

/**
 * iavf_free_misc_irq - Free MSI-X miscellaneous vector
 * @adapter: board private structure
 *
 * Frees MSI-X vector 0.
 **/
static void iavf_free_misc_irq(struct iavf_adapter *adapter)
{
	struct net_device *netdev = adapter->netdev;

	if (!adapter->msix_entries)
		return;

	free_irq(adapter->msix_entries[0].vector, netdev);
}

/**
 * iavf_configure_tx - Configure Transmit Unit after Reset
 * @adapter: board private structure
 *
 * Configure the Tx unit of the MAC after a reset.
 **/
static void iavf_configure_tx(struct iavf_adapter *adapter)
{
	struct iavf_hw *hw = &adapter->hw;
	int i;

	for (i = 0; i < adapter->num_active_queues; i++)
		adapter->tx_rings[i].tail = hw->hw_addr + IAVF_QTX_TAIL1(i);
}

/**
 * iavf_configure_rx - Configure Receive Unit after Reset
 * @adapter: board private structure
 *
 * Configure the Rx unit of the MAC after a reset.
 **/
static void iavf_configure_rx(struct iavf_adapter *adapter)
{
	unsigned int rx_buf_len = IAVF_RXBUFFER_2048;
	struct iavf_hw *hw = &adapter->hw;
	int i;

	/* Legacy Rx will always default to a 2048 buffer size. */
#if (PAGE_SIZE < 8192)
	if (!(adapter->flags & IAVF_FLAG_LEGACY_RX)) {
		struct net_device *netdev = adapter->netdev;

		/* For jumbo frames on systems with 4K pages we have to use
		 * an order 1 page, so we might as well increase the size
		 * of our Rx buffer to make better use of the available space
		 */
		rx_buf_len = IAVF_RXBUFFER_3072;

		/* We use a 1536 buffer size for configurations with
		 * standard Ethernet mtu.  On x86 this gives us enough room
		 * for shared info and 192 bytes of padding.
		 */
		if (!IAVF_2K_TOO_SMALL_WITH_PADDING &&
		    (netdev->mtu <= ETH_DATA_LEN))
			rx_buf_len = IAVF_RXBUFFER_1536 - NET_IP_ALIGN;
	}
#endif

	for (i = 0; i < adapter->num_active_queues; i++) {
		adapter->rx_rings[i].tail = hw->hw_addr + IAVF_QRX_TAIL1(i);
		adapter->rx_rings[i].rx_buf_len = rx_buf_len;

		if (adapter->flags & IAVF_FLAG_LEGACY_RX)
			clear_ring_build_skb_enabled(&adapter->rx_rings[i]);
		else
			set_ring_build_skb_enabled(&adapter->rx_rings[i]);
	}
}

/**
 * iavf_find_vlan - Search filter list for specific vlan filter
 * @adapter: board private structure
 * @vlan: vlan tag
 *
 * Returns ptr to the filter object or NULL. Must be called while holding the
 * mac_vlan_list_lock.
 **/
static struct
iavf_vlan_filter *iavf_find_vlan(struct iavf_adapter *adapter,
				 struct iavf_vlan vlan)
{
	struct iavf_vlan_filter *f;

	list_for_each_entry(f, &adapter->vlan_filter_list, list) {
		if (f->vlan.vid == vlan.vid &&
		    f->vlan.tpid == vlan.tpid)
			return f;
	}

	return NULL;
}

/**
 * iavf_add_vlan - Add a vlan filter to the list
 * @adapter: board private structure
 * @vlan: VLAN tag
 *
 * Returns ptr to the filter object or NULL when no memory available.
 **/
static struct
iavf_vlan_filter *iavf_add_vlan(struct iavf_adapter *adapter,
				struct iavf_vlan vlan)
{
	struct iavf_vlan_filter *f = NULL;

	spin_lock_bh(&adapter->mac_vlan_list_lock);

	f = iavf_find_vlan(adapter, vlan);
	if (!f) {
		f = kzalloc(sizeof(*f), GFP_ATOMIC);
		if (!f)
			goto clearout;

		f->vlan = vlan;

		list_add_tail(&f->list, &adapter->vlan_filter_list);
		f->state = IAVF_VLAN_ADD;
		adapter->num_vlan_filters++;
		adapter->aq_required |= IAVF_FLAG_AQ_ADD_VLAN_FILTER;
	}

clearout:
	spin_unlock_bh(&adapter->mac_vlan_list_lock);
	return f;
}

/**
 * iavf_del_vlan - Remove a vlan filter from the list
 * @adapter: board private structure
 * @vlan: VLAN tag
 **/
static void iavf_del_vlan(struct iavf_adapter *adapter, struct iavf_vlan vlan)
{
	struct iavf_vlan_filter *f;

	spin_lock_bh(&adapter->mac_vlan_list_lock);

	f = iavf_find_vlan(adapter, vlan);
	if (f) {
		f->state = IAVF_VLAN_REMOVE;
		adapter->aq_required |= IAVF_FLAG_AQ_DEL_VLAN_FILTER;
	}

	spin_unlock_bh(&adapter->mac_vlan_list_lock);
}

/**
 * iavf_restore_filters
 * @adapter: board private structure
 *
 * Restore existing non MAC filters when VF netdev comes back up
 **/
static void iavf_restore_filters(struct iavf_adapter *adapter)
{
	struct iavf_vlan_filter *f;

	/* re-add all VLAN filters */
	spin_lock_bh(&adapter->mac_vlan_list_lock);

	list_for_each_entry(f, &adapter->vlan_filter_list, list) {
		if (f->state == IAVF_VLAN_INACTIVE)
			f->state = IAVF_VLAN_ADD;
	}

	spin_unlock_bh(&adapter->mac_vlan_list_lock);
	adapter->aq_required |= IAVF_FLAG_AQ_ADD_VLAN_FILTER;
}

/**
 * iavf_get_num_vlans_added - get number of VLANs added
 * @adapter: board private structure
 */
u16 iavf_get_num_vlans_added(struct iavf_adapter *adapter)
{
	return adapter->num_vlan_filters;
}

/**
 * iavf_get_max_vlans_allowed - get maximum VLANs allowed for this VF
 * @adapter: board private structure
 *
 * This depends on the negotiated VLAN capability. For VIRTCHNL_VF_OFFLOAD_VLAN,
 * do not impose a limit as that maintains current behavior and for
 * VIRTCHNL_VF_OFFLOAD_VLAN_V2, use the maximum allowed sent from the PF.
 **/
static u16 iavf_get_max_vlans_allowed(struct iavf_adapter *adapter)
{
	/* don't impose any limit for VIRTCHNL_VF_OFFLOAD_VLAN since there has
	 * never been a limit on the VF driver side
	 */
	if (VLAN_ALLOWED(adapter))
		return VLAN_N_VID;
	else if (VLAN_V2_ALLOWED(adapter))
		return adapter->vlan_v2_caps.filtering.max_filters;

	return 0;
}

/**
 * iavf_max_vlans_added - check if maximum VLANs allowed already exist
 * @adapter: board private structure
 **/
static bool iavf_max_vlans_added(struct iavf_adapter *adapter)
{
	if (iavf_get_num_vlans_added(adapter) <
	    iavf_get_max_vlans_allowed(adapter))
		return false;

	return true;
}

/**
 * iavf_vlan_rx_add_vid - Add a VLAN filter to a device
 * @netdev: network device struct
 * @proto: unused protocol data
 * @vid: VLAN tag
 **/
static int iavf_vlan_rx_add_vid(struct net_device *netdev,
				__always_unused __be16 proto, u16 vid)
{
	struct iavf_adapter *adapter = netdev_priv(netdev);

	/* Do not track VLAN 0 filter, always added by the PF on VF init */
	if (!vid)
		return 0;

	if (!VLAN_FILTERING_ALLOWED(adapter))
		return -EIO;

	if (iavf_max_vlans_added(adapter)) {
		netdev_err(netdev, "Max allowed VLAN filters %u. Remove existing VLANs or disable filtering via Ethtool if supported.\n",
			   iavf_get_max_vlans_allowed(adapter));
		return -EIO;
	}

	if (!iavf_add_vlan(adapter, IAVF_VLAN(vid, be16_to_cpu(proto))))
		return -ENOMEM;

	return 0;
}

/**
 * iavf_vlan_rx_kill_vid - Remove a VLAN filter from a device
 * @netdev: network device struct
 * @proto: unused protocol data
 * @vid: VLAN tag
 **/
static int iavf_vlan_rx_kill_vid(struct net_device *netdev,
				 __always_unused __be16 proto, u16 vid)
{
	struct iavf_adapter *adapter = netdev_priv(netdev);

	/* We do not track VLAN 0 filter */
	if (!vid)
		return 0;
<<<<<<< HEAD

	iavf_del_vlan(adapter, IAVF_VLAN(vid, be16_to_cpu(proto)));
	if (proto == cpu_to_be16(ETH_P_8021Q))
		clear_bit(vid, adapter->vsi.active_cvlans);
	else
		clear_bit(vid, adapter->vsi.active_svlans);
=======
>>>>>>> af67688d

	iavf_del_vlan(adapter, IAVF_VLAN(vid, be16_to_cpu(proto)));
	return 0;
}

/**
 * iavf_find_filter - Search filter list for specific mac filter
 * @adapter: board private structure
 * @macaddr: the MAC address
 *
 * Returns ptr to the filter object or NULL. Must be called while holding the
 * mac_vlan_list_lock.
 **/
static struct
iavf_mac_filter *iavf_find_filter(struct iavf_adapter *adapter,
				  const u8 *macaddr)
{
	struct iavf_mac_filter *f;

	if (!macaddr)
		return NULL;

	list_for_each_entry(f, &adapter->mac_filter_list, list) {
		if (ether_addr_equal(macaddr, f->macaddr))
			return f;
	}
	return NULL;
}

/**
 * iavf_add_filter - Add a mac filter to the filter list
 * @adapter: board private structure
 * @macaddr: the MAC address
 *
 * Returns ptr to the filter object or NULL when no memory available.
 **/
struct iavf_mac_filter *iavf_add_filter(struct iavf_adapter *adapter,
					const u8 *macaddr)
{
	struct iavf_mac_filter *f;

	if (!macaddr)
		return NULL;

	f = iavf_find_filter(adapter, macaddr);
	if (!f) {
		f = kzalloc(sizeof(*f), GFP_ATOMIC);
		if (!f)
			return f;

		ether_addr_copy(f->macaddr, macaddr);

		list_add_tail(&f->list, &adapter->mac_filter_list);
		f->add = true;
		f->add_handled = false;
		f->is_new_mac = true;
		f->is_primary = ether_addr_equal(macaddr, adapter->hw.mac.addr);
		adapter->aq_required |= IAVF_FLAG_AQ_ADD_MAC_FILTER;
	} else {
		f->remove = false;
	}

	return f;
}

/**
 * iavf_replace_primary_mac - Replace current primary address
 * @adapter: board private structure
 * @new_mac: new MAC address to be applied
 *
 * Replace current dev_addr and send request to PF for removal of previous
 * primary MAC address filter and addition of new primary MAC filter.
 * Return 0 for success, -ENOMEM for failure.
 *
 * Do not call this with mac_vlan_list_lock!
 **/
int iavf_replace_primary_mac(struct iavf_adapter *adapter,
			     const u8 *new_mac)
{
	struct iavf_hw *hw = &adapter->hw;
	struct iavf_mac_filter *f;

	spin_lock_bh(&adapter->mac_vlan_list_lock);

	list_for_each_entry(f, &adapter->mac_filter_list, list) {
		f->is_primary = false;
	}

	f = iavf_find_filter(adapter, hw->mac.addr);
	if (f) {
		f->remove = true;
		adapter->aq_required |= IAVF_FLAG_AQ_DEL_MAC_FILTER;
	}

	f = iavf_add_filter(adapter, new_mac);

	if (f) {
		/* Always send the request to add if changing primary MAC
		 * even if filter is already present on the list
		 */
		f->is_primary = true;
		f->add = true;
		adapter->aq_required |= IAVF_FLAG_AQ_ADD_MAC_FILTER;
		ether_addr_copy(hw->mac.addr, new_mac);
	}

	spin_unlock_bh(&adapter->mac_vlan_list_lock);

	/* schedule the watchdog task to immediately process the request */
	if (f) {
		mod_delayed_work(adapter->wq, &adapter->watchdog_task, 0);
		return 0;
	}
	return -ENOMEM;
}

/**
 * iavf_is_mac_set_handled - wait for a response to set MAC from PF
 * @netdev: network interface device structure
 * @macaddr: MAC address to set
 *
 * Returns true on success, false on failure
 */
static bool iavf_is_mac_set_handled(struct net_device *netdev,
				    const u8 *macaddr)
{
	struct iavf_adapter *adapter = netdev_priv(netdev);
	struct iavf_mac_filter *f;
	bool ret = false;

	spin_lock_bh(&adapter->mac_vlan_list_lock);

	f = iavf_find_filter(adapter, macaddr);

	if (!f || (!f->add && f->add_handled))
		ret = true;

	spin_unlock_bh(&adapter->mac_vlan_list_lock);

	return ret;
}

/**
 * iavf_set_mac - NDO callback to set port MAC address
 * @netdev: network interface device structure
 * @p: pointer to an address structure
 *
 * Returns 0 on success, negative on failure
 */
static int iavf_set_mac(struct net_device *netdev, void *p)
{
	struct iavf_adapter *adapter = netdev_priv(netdev);
	struct sockaddr *addr = p;
	int ret;

	if (!is_valid_ether_addr(addr->sa_data))
		return -EADDRNOTAVAIL;

	ret = iavf_replace_primary_mac(adapter, addr->sa_data);

	if (ret)
		return ret;

	ret = wait_event_interruptible_timeout(adapter->vc_waitqueue,
					       iavf_is_mac_set_handled(netdev, addr->sa_data),
					       msecs_to_jiffies(2500));

	/* If ret < 0 then it means wait was interrupted.
	 * If ret == 0 then it means we got a timeout.
	 * else it means we got response for set MAC from PF,
	 * check if netdev MAC was updated to requested MAC,
	 * if yes then set MAC succeeded otherwise it failed return -EACCES
	 */
	if (ret < 0)
		return ret;

	if (!ret)
		return -EAGAIN;

	if (!ether_addr_equal(netdev->dev_addr, addr->sa_data))
		return -EACCES;

	return 0;
}

/**
 * iavf_addr_sync - Callback for dev_(mc|uc)_sync to add address
 * @netdev: the netdevice
 * @addr: address to add
 *
 * Called by __dev_(mc|uc)_sync when an address needs to be added. We call
 * __dev_(uc|mc)_sync from .set_rx_mode and guarantee to hold the hash lock.
 */
static int iavf_addr_sync(struct net_device *netdev, const u8 *addr)
{
	struct iavf_adapter *adapter = netdev_priv(netdev);

	if (iavf_add_filter(adapter, addr))
		return 0;
	else
		return -ENOMEM;
}

/**
 * iavf_addr_unsync - Callback for dev_(mc|uc)_sync to remove address
 * @netdev: the netdevice
 * @addr: address to add
 *
 * Called by __dev_(mc|uc)_sync when an address needs to be removed. We call
 * __dev_(uc|mc)_sync from .set_rx_mode and guarantee to hold the hash lock.
 */
static int iavf_addr_unsync(struct net_device *netdev, const u8 *addr)
{
	struct iavf_adapter *adapter = netdev_priv(netdev);
	struct iavf_mac_filter *f;

	/* Under some circumstances, we might receive a request to delete
	 * our own device address from our uc list. Because we store the
	 * device address in the VSI's MAC/VLAN filter list, we need to ignore
	 * such requests and not delete our device address from this list.
	 */
	if (ether_addr_equal(addr, netdev->dev_addr))
		return 0;

	f = iavf_find_filter(adapter, addr);
	if (f) {
		f->remove = true;
		adapter->aq_required |= IAVF_FLAG_AQ_DEL_MAC_FILTER;
	}
	return 0;
}

/**
 * iavf_set_rx_mode - NDO callback to set the netdev filters
 * @netdev: network interface device structure
 **/
static void iavf_set_rx_mode(struct net_device *netdev)
{
	struct iavf_adapter *adapter = netdev_priv(netdev);

	spin_lock_bh(&adapter->mac_vlan_list_lock);
	__dev_uc_sync(netdev, iavf_addr_sync, iavf_addr_unsync);
	__dev_mc_sync(netdev, iavf_addr_sync, iavf_addr_unsync);
	spin_unlock_bh(&adapter->mac_vlan_list_lock);

	if (netdev->flags & IFF_PROMISC &&
	    !(adapter->flags & IAVF_FLAG_PROMISC_ON))
		adapter->aq_required |= IAVF_FLAG_AQ_REQUEST_PROMISC;
	else if (!(netdev->flags & IFF_PROMISC) &&
		 adapter->flags & IAVF_FLAG_PROMISC_ON)
		adapter->aq_required |= IAVF_FLAG_AQ_RELEASE_PROMISC;

	if (netdev->flags & IFF_ALLMULTI &&
	    !(adapter->flags & IAVF_FLAG_ALLMULTI_ON))
		adapter->aq_required |= IAVF_FLAG_AQ_REQUEST_ALLMULTI;
	else if (!(netdev->flags & IFF_ALLMULTI) &&
		 adapter->flags & IAVF_FLAG_ALLMULTI_ON)
		adapter->aq_required |= IAVF_FLAG_AQ_RELEASE_ALLMULTI;
}

/**
 * iavf_napi_enable_all - enable NAPI on all queue vectors
 * @adapter: board private structure
 **/
static void iavf_napi_enable_all(struct iavf_adapter *adapter)
{
	int q_idx;
	struct iavf_q_vector *q_vector;
	int q_vectors = adapter->num_msix_vectors - NONQ_VECS;

	for (q_idx = 0; q_idx < q_vectors; q_idx++) {
		struct napi_struct *napi;

		q_vector = &adapter->q_vectors[q_idx];
		napi = &q_vector->napi;
		napi_enable(napi);
	}
}

/**
 * iavf_napi_disable_all - disable NAPI on all queue vectors
 * @adapter: board private structure
 **/
static void iavf_napi_disable_all(struct iavf_adapter *adapter)
{
	int q_idx;
	struct iavf_q_vector *q_vector;
	int q_vectors = adapter->num_msix_vectors - NONQ_VECS;

	for (q_idx = 0; q_idx < q_vectors; q_idx++) {
		q_vector = &adapter->q_vectors[q_idx];
		napi_disable(&q_vector->napi);
	}
}

/**
 * iavf_configure - set up transmit and receive data structures
 * @adapter: board private structure
 **/
static void iavf_configure(struct iavf_adapter *adapter)
{
	struct net_device *netdev = adapter->netdev;
	int i;

	iavf_set_rx_mode(netdev);

	iavf_configure_tx(adapter);
	iavf_configure_rx(adapter);
	adapter->aq_required |= IAVF_FLAG_AQ_CONFIGURE_QUEUES;

	for (i = 0; i < adapter->num_active_queues; i++) {
		struct iavf_ring *ring = &adapter->rx_rings[i];

		iavf_alloc_rx_buffers(ring, IAVF_DESC_UNUSED(ring));
	}
}

/**
 * iavf_up_complete - Finish the last steps of bringing up a connection
 * @adapter: board private structure
 *
 * Expects to be called while holding the __IAVF_IN_CRITICAL_TASK bit lock.
 **/
static void iavf_up_complete(struct iavf_adapter *adapter)
{
	iavf_change_state(adapter, __IAVF_RUNNING);
	clear_bit(__IAVF_VSI_DOWN, adapter->vsi.state);

	iavf_napi_enable_all(adapter);

	adapter->aq_required |= IAVF_FLAG_AQ_ENABLE_QUEUES;
	if (CLIENT_ENABLED(adapter))
		adapter->flags |= IAVF_FLAG_CLIENT_NEEDS_OPEN;
	mod_delayed_work(adapter->wq, &adapter->watchdog_task, 0);
}

/**
 * iavf_clear_mac_vlan_filters - Remove mac and vlan filters not sent to PF
 * yet and mark other to be removed.
 * @adapter: board private structure
 **/
static void iavf_clear_mac_vlan_filters(struct iavf_adapter *adapter)
{
	struct iavf_vlan_filter *vlf, *vlftmp;
	struct iavf_mac_filter *f, *ftmp;

	spin_lock_bh(&adapter->mac_vlan_list_lock);
	/* clear the sync flag on all filters */
	__dev_uc_unsync(adapter->netdev, NULL);
	__dev_mc_unsync(adapter->netdev, NULL);

	/* remove all MAC filters */
	list_for_each_entry_safe(f, ftmp, &adapter->mac_filter_list,
				 list) {
		if (f->add) {
			list_del(&f->list);
			kfree(f);
		} else {
			f->remove = true;
		}
	}

	/* disable all VLAN filters */
	list_for_each_entry_safe(vlf, vlftmp, &adapter->vlan_filter_list,
				 list)
		vlf->state = IAVF_VLAN_DISABLE;

	spin_unlock_bh(&adapter->mac_vlan_list_lock);
}

/**
 * iavf_clear_cloud_filters - Remove cloud filters not sent to PF yet and
 * mark other to be removed.
 * @adapter: board private structure
 **/
static void iavf_clear_cloud_filters(struct iavf_adapter *adapter)
{
	struct iavf_cloud_filter *cf, *cftmp;

	/* remove all cloud filters */
	spin_lock_bh(&adapter->cloud_filter_list_lock);
	list_for_each_entry_safe(cf, cftmp, &adapter->cloud_filter_list,
				 list) {
		if (cf->add) {
			list_del(&cf->list);
			kfree(cf);
			adapter->num_cloud_filters--;
		} else {
			cf->del = true;
		}
	}
	spin_unlock_bh(&adapter->cloud_filter_list_lock);
}

/**
 * iavf_clear_fdir_filters - Remove fdir filters not sent to PF yet and mark
 * other to be removed.
 * @adapter: board private structure
 **/
static void iavf_clear_fdir_filters(struct iavf_adapter *adapter)
{
	struct iavf_fdir_fltr *fdir, *fdirtmp;

	/* remove all Flow Director filters */
	spin_lock_bh(&adapter->fdir_fltr_lock);
	list_for_each_entry_safe(fdir, fdirtmp, &adapter->fdir_list_head,
				 list) {
		if (fdir->state == IAVF_FDIR_FLTR_ADD_REQUEST) {
			list_del(&fdir->list);
			kfree(fdir);
			adapter->fdir_active_fltr--;
		} else {
			fdir->state = IAVF_FDIR_FLTR_DEL_REQUEST;
		}
	}
	spin_unlock_bh(&adapter->fdir_fltr_lock);
}

/**
 * iavf_clear_adv_rss_conf - Remove adv rss conf not sent to PF yet and mark
 * other to be removed.
 * @adapter: board private structure
 **/
static void iavf_clear_adv_rss_conf(struct iavf_adapter *adapter)
{
	struct iavf_adv_rss *rss, *rsstmp;

	/* remove all advance RSS configuration */
	spin_lock_bh(&adapter->adv_rss_lock);
	list_for_each_entry_safe(rss, rsstmp, &adapter->adv_rss_list_head,
				 list) {
		if (rss->state == IAVF_ADV_RSS_ADD_REQUEST) {
			list_del(&rss->list);
			kfree(rss);
		} else {
			rss->state = IAVF_ADV_RSS_DEL_REQUEST;
		}
	}
	spin_unlock_bh(&adapter->adv_rss_lock);
}

/**
 * iavf_down - Shutdown the connection processing
 * @adapter: board private structure
 *
 * Expects to be called while holding the __IAVF_IN_CRITICAL_TASK bit lock.
 **/
void iavf_down(struct iavf_adapter *adapter)
{
	struct net_device *netdev = adapter->netdev;

	if (adapter->state <= __IAVF_DOWN_PENDING)
		return;

	netif_carrier_off(netdev);
	netif_tx_disable(netdev);
	adapter->link_up = false;
	iavf_napi_disable_all(adapter);
	iavf_irq_disable(adapter);

	iavf_clear_mac_vlan_filters(adapter);
	iavf_clear_cloud_filters(adapter);
	iavf_clear_fdir_filters(adapter);
	iavf_clear_adv_rss_conf(adapter);

	if (!(adapter->flags & IAVF_FLAG_PF_COMMS_FAILED)) {
		/* cancel any current operation */
		adapter->current_op = VIRTCHNL_OP_UNKNOWN;
		/* Schedule operations to close down the HW. Don't wait
		 * here for this to complete. The watchdog is still running
		 * and it will take care of this.
		 */
		if (!list_empty(&adapter->mac_filter_list))
			adapter->aq_required |= IAVF_FLAG_AQ_DEL_MAC_FILTER;
		if (!list_empty(&adapter->vlan_filter_list))
			adapter->aq_required |= IAVF_FLAG_AQ_DEL_VLAN_FILTER;
		if (!list_empty(&adapter->cloud_filter_list))
			adapter->aq_required |= IAVF_FLAG_AQ_DEL_CLOUD_FILTER;
		if (!list_empty(&adapter->fdir_list_head))
			adapter->aq_required |= IAVF_FLAG_AQ_DEL_FDIR_FILTER;
		if (!list_empty(&adapter->adv_rss_list_head))
			adapter->aq_required |= IAVF_FLAG_AQ_DEL_ADV_RSS_CFG;
		adapter->aq_required |= IAVF_FLAG_AQ_DISABLE_QUEUES;
	}

	mod_delayed_work(adapter->wq, &adapter->watchdog_task, 0);
}

/**
 * iavf_acquire_msix_vectors - Setup the MSIX capability
 * @adapter: board private structure
 * @vectors: number of vectors to request
 *
 * Work with the OS to set up the MSIX vectors needed.
 *
 * Returns 0 on success, negative on failure
 **/
static int
iavf_acquire_msix_vectors(struct iavf_adapter *adapter, int vectors)
{
	int err, vector_threshold;

	/* We'll want at least 3 (vector_threshold):
	 * 0) Other (Admin Queue and link, mostly)
	 * 1) TxQ[0] Cleanup
	 * 2) RxQ[0] Cleanup
	 */
	vector_threshold = MIN_MSIX_COUNT;

	/* The more we get, the more we will assign to Tx/Rx Cleanup
	 * for the separate queues...where Rx Cleanup >= Tx Cleanup.
	 * Right now, we simply care about how many we'll get; we'll
	 * set them up later while requesting irq's.
	 */
	err = pci_enable_msix_range(adapter->pdev, adapter->msix_entries,
				    vector_threshold, vectors);
	if (err < 0) {
		dev_err(&adapter->pdev->dev, "Unable to allocate MSI-X interrupts\n");
		kfree(adapter->msix_entries);
		adapter->msix_entries = NULL;
		return err;
	}

	/* Adjust for only the vectors we'll use, which is minimum
	 * of max_msix_q_vectors + NONQ_VECS, or the number of
	 * vectors we were allocated.
	 */
	adapter->num_msix_vectors = err;
	return 0;
}

/**
 * iavf_free_queues - Free memory for all rings
 * @adapter: board private structure to initialize
 *
 * Free all of the memory associated with queue pairs.
 **/
static void iavf_free_queues(struct iavf_adapter *adapter)
{
	if (!adapter->vsi_res)
		return;
	adapter->num_active_queues = 0;
	kfree(adapter->tx_rings);
	adapter->tx_rings = NULL;
	kfree(adapter->rx_rings);
	adapter->rx_rings = NULL;
}

/**
 * iavf_set_queue_vlan_tag_loc - set location for VLAN tag offload
 * @adapter: board private structure
 *
 * Based on negotiated capabilities, the VLAN tag needs to be inserted and/or
 * stripped in certain descriptor fields. Instead of checking the offload
 * capability bits in the hot path, cache the location the ring specific
 * flags.
 */
void iavf_set_queue_vlan_tag_loc(struct iavf_adapter *adapter)
{
	int i;

	for (i = 0; i < adapter->num_active_queues; i++) {
		struct iavf_ring *tx_ring = &adapter->tx_rings[i];
		struct iavf_ring *rx_ring = &adapter->rx_rings[i];

		/* prevent multiple L2TAG bits being set after VFR */
		tx_ring->flags &=
			~(IAVF_TXRX_FLAGS_VLAN_TAG_LOC_L2TAG1 |
			  IAVF_TXR_FLAGS_VLAN_TAG_LOC_L2TAG2);
		rx_ring->flags &=
			~(IAVF_TXRX_FLAGS_VLAN_TAG_LOC_L2TAG1 |
			  IAVF_RXR_FLAGS_VLAN_TAG_LOC_L2TAG2_2);

		if (VLAN_ALLOWED(adapter)) {
			tx_ring->flags |= IAVF_TXRX_FLAGS_VLAN_TAG_LOC_L2TAG1;
			rx_ring->flags |= IAVF_TXRX_FLAGS_VLAN_TAG_LOC_L2TAG1;
		} else if (VLAN_V2_ALLOWED(adapter)) {
			struct virtchnl_vlan_supported_caps *stripping_support;
			struct virtchnl_vlan_supported_caps *insertion_support;

			stripping_support =
				&adapter->vlan_v2_caps.offloads.stripping_support;
			insertion_support =
				&adapter->vlan_v2_caps.offloads.insertion_support;

			if (stripping_support->outer) {
				if (stripping_support->outer &
				    VIRTCHNL_VLAN_TAG_LOCATION_L2TAG1)
					rx_ring->flags |=
						IAVF_TXRX_FLAGS_VLAN_TAG_LOC_L2TAG1;
				else if (stripping_support->outer &
					 VIRTCHNL_VLAN_TAG_LOCATION_L2TAG2_2)
					rx_ring->flags |=
						IAVF_RXR_FLAGS_VLAN_TAG_LOC_L2TAG2_2;
			} else if (stripping_support->inner) {
				if (stripping_support->inner &
				    VIRTCHNL_VLAN_TAG_LOCATION_L2TAG1)
					rx_ring->flags |=
						IAVF_TXRX_FLAGS_VLAN_TAG_LOC_L2TAG1;
				else if (stripping_support->inner &
					 VIRTCHNL_VLAN_TAG_LOCATION_L2TAG2_2)
					rx_ring->flags |=
						IAVF_RXR_FLAGS_VLAN_TAG_LOC_L2TAG2_2;
			}

			if (insertion_support->outer) {
				if (insertion_support->outer &
				    VIRTCHNL_VLAN_TAG_LOCATION_L2TAG1)
					tx_ring->flags |=
						IAVF_TXRX_FLAGS_VLAN_TAG_LOC_L2TAG1;
				else if (insertion_support->outer &
					 VIRTCHNL_VLAN_TAG_LOCATION_L2TAG2)
					tx_ring->flags |=
						IAVF_TXR_FLAGS_VLAN_TAG_LOC_L2TAG2;
			} else if (insertion_support->inner) {
				if (insertion_support->inner &
				    VIRTCHNL_VLAN_TAG_LOCATION_L2TAG1)
					tx_ring->flags |=
						IAVF_TXRX_FLAGS_VLAN_TAG_LOC_L2TAG1;
				else if (insertion_support->inner &
					 VIRTCHNL_VLAN_TAG_LOCATION_L2TAG2)
					tx_ring->flags |=
						IAVF_TXR_FLAGS_VLAN_TAG_LOC_L2TAG2;
			}
		}
	}
}

/**
 * iavf_alloc_queues - Allocate memory for all rings
 * @adapter: board private structure to initialize
 *
 * We allocate one ring per queue at run-time since we don't know the
 * number of queues at compile-time.  The polling_netdev array is
 * intended for Multiqueue, but should work fine with a single queue.
 **/
static int iavf_alloc_queues(struct iavf_adapter *adapter)
{
	int i, num_active_queues;

	/* If we're in reset reallocating queues we don't actually know yet for
	 * certain the PF gave us the number of queues we asked for but we'll
	 * assume it did.  Once basic reset is finished we'll confirm once we
	 * start negotiating config with PF.
	 */
	if (adapter->num_req_queues)
		num_active_queues = adapter->num_req_queues;
	else if ((adapter->vf_res->vf_cap_flags & VIRTCHNL_VF_OFFLOAD_ADQ) &&
		 adapter->num_tc)
		num_active_queues = adapter->ch_config.total_qps;
	else
		num_active_queues = min_t(int,
					  adapter->vsi_res->num_queue_pairs,
					  (int)(num_online_cpus()));


	adapter->tx_rings = kcalloc(num_active_queues,
				    sizeof(struct iavf_ring), GFP_KERNEL);
	if (!adapter->tx_rings)
		goto err_out;
	adapter->rx_rings = kcalloc(num_active_queues,
				    sizeof(struct iavf_ring), GFP_KERNEL);
	if (!adapter->rx_rings)
		goto err_out;

	for (i = 0; i < num_active_queues; i++) {
		struct iavf_ring *tx_ring;
		struct iavf_ring *rx_ring;

		tx_ring = &adapter->tx_rings[i];

		tx_ring->queue_index = i;
		tx_ring->netdev = adapter->netdev;
		tx_ring->dev = &adapter->pdev->dev;
		tx_ring->count = adapter->tx_desc_count;
		tx_ring->itr_setting = IAVF_ITR_TX_DEF;
		if (adapter->flags & IAVF_FLAG_WB_ON_ITR_CAPABLE)
			tx_ring->flags |= IAVF_TXR_FLAGS_WB_ON_ITR;

		rx_ring = &adapter->rx_rings[i];
		rx_ring->queue_index = i;
		rx_ring->netdev = adapter->netdev;
		rx_ring->dev = &adapter->pdev->dev;
		rx_ring->count = adapter->rx_desc_count;
		rx_ring->itr_setting = IAVF_ITR_RX_DEF;
	}

	adapter->num_active_queues = num_active_queues;

	iavf_set_queue_vlan_tag_loc(adapter);

	return 0;

err_out:
	iavf_free_queues(adapter);
	return -ENOMEM;
}

/**
 * iavf_set_interrupt_capability - set MSI-X or FAIL if not supported
 * @adapter: board private structure to initialize
 *
 * Attempt to configure the interrupts using the best available
 * capabilities of the hardware and the kernel.
 **/
static int iavf_set_interrupt_capability(struct iavf_adapter *adapter)
{
	int vector, v_budget;
	int pairs = 0;
	int err = 0;

	if (!adapter->vsi_res) {
		err = -EIO;
		goto out;
	}
	pairs = adapter->num_active_queues;

	/* It's easy to be greedy for MSI-X vectors, but it really doesn't do
	 * us much good if we have more vectors than CPUs. However, we already
	 * limit the total number of queues by the number of CPUs so we do not
	 * need any further limiting here.
	 */
	v_budget = min_t(int, pairs + NONQ_VECS,
			 (int)adapter->vf_res->max_vectors);

	adapter->msix_entries = kcalloc(v_budget,
					sizeof(struct msix_entry), GFP_KERNEL);
	if (!adapter->msix_entries) {
		err = -ENOMEM;
		goto out;
	}

	for (vector = 0; vector < v_budget; vector++)
		adapter->msix_entries[vector].entry = vector;

	err = iavf_acquire_msix_vectors(adapter, v_budget);

out:
	netif_set_real_num_rx_queues(adapter->netdev, pairs);
	netif_set_real_num_tx_queues(adapter->netdev, pairs);
	return err;
}

/**
 * iavf_config_rss_aq - Configure RSS keys and lut by using AQ commands
 * @adapter: board private structure
 *
 * Return 0 on success, negative on failure
 **/
static int iavf_config_rss_aq(struct iavf_adapter *adapter)
{
	struct iavf_aqc_get_set_rss_key_data *rss_key =
		(struct iavf_aqc_get_set_rss_key_data *)adapter->rss_key;
	struct iavf_hw *hw = &adapter->hw;
	enum iavf_status status;

	if (adapter->current_op != VIRTCHNL_OP_UNKNOWN) {
		/* bail because we already have a command pending */
		dev_err(&adapter->pdev->dev, "Cannot configure RSS, command %d pending\n",
			adapter->current_op);
		return -EBUSY;
	}

	status = iavf_aq_set_rss_key(hw, adapter->vsi.id, rss_key);
	if (status) {
		dev_err(&adapter->pdev->dev, "Cannot set RSS key, err %s aq_err %s\n",
			iavf_stat_str(hw, status),
			iavf_aq_str(hw, hw->aq.asq_last_status));
		return iavf_status_to_errno(status);

	}

	status = iavf_aq_set_rss_lut(hw, adapter->vsi.id, false,
				     adapter->rss_lut, adapter->rss_lut_size);
	if (status) {
		dev_err(&adapter->pdev->dev, "Cannot set RSS lut, err %s aq_err %s\n",
			iavf_stat_str(hw, status),
			iavf_aq_str(hw, hw->aq.asq_last_status));
		return iavf_status_to_errno(status);
	}

	return 0;

}

/**
 * iavf_config_rss_reg - Configure RSS keys and lut by writing registers
 * @adapter: board private structure
 *
 * Returns 0 on success, negative on failure
 **/
static int iavf_config_rss_reg(struct iavf_adapter *adapter)
{
	struct iavf_hw *hw = &adapter->hw;
	u32 *dw;
	u16 i;

	dw = (u32 *)adapter->rss_key;
	for (i = 0; i <= adapter->rss_key_size / 4; i++)
		wr32(hw, IAVF_VFQF_HKEY(i), dw[i]);

	dw = (u32 *)adapter->rss_lut;
	for (i = 0; i <= adapter->rss_lut_size / 4; i++)
		wr32(hw, IAVF_VFQF_HLUT(i), dw[i]);

	iavf_flush(hw);

	return 0;
}

/**
 * iavf_config_rss - Configure RSS keys and lut
 * @adapter: board private structure
 *
 * Returns 0 on success, negative on failure
 **/
int iavf_config_rss(struct iavf_adapter *adapter)
{

	if (RSS_PF(adapter)) {
		adapter->aq_required |= IAVF_FLAG_AQ_SET_RSS_LUT |
					IAVF_FLAG_AQ_SET_RSS_KEY;
		return 0;
	} else if (RSS_AQ(adapter)) {
		return iavf_config_rss_aq(adapter);
	} else {
		return iavf_config_rss_reg(adapter);
	}
}

/**
 * iavf_fill_rss_lut - Fill the lut with default values
 * @adapter: board private structure
 **/
static void iavf_fill_rss_lut(struct iavf_adapter *adapter)
{
	u16 i;

	for (i = 0; i < adapter->rss_lut_size; i++)
		adapter->rss_lut[i] = i % adapter->num_active_queues;
}

/**
 * iavf_init_rss - Prepare for RSS
 * @adapter: board private structure
 *
 * Return 0 on success, negative on failure
 **/
static int iavf_init_rss(struct iavf_adapter *adapter)
{
	struct iavf_hw *hw = &adapter->hw;

	if (!RSS_PF(adapter)) {
		/* Enable PCTYPES for RSS, TCP/UDP with IPv4/IPv6 */
		if (adapter->vf_res->vf_cap_flags &
		    VIRTCHNL_VF_OFFLOAD_RSS_PCTYPE_V2)
			adapter->hena = IAVF_DEFAULT_RSS_HENA_EXPANDED;
		else
			adapter->hena = IAVF_DEFAULT_RSS_HENA;

		wr32(hw, IAVF_VFQF_HENA(0), (u32)adapter->hena);
		wr32(hw, IAVF_VFQF_HENA(1), (u32)(adapter->hena >> 32));
	}

	iavf_fill_rss_lut(adapter);
	netdev_rss_key_fill((void *)adapter->rss_key, adapter->rss_key_size);

	return iavf_config_rss(adapter);
}

/**
 * iavf_alloc_q_vectors - Allocate memory for interrupt vectors
 * @adapter: board private structure to initialize
 *
 * We allocate one q_vector per queue interrupt.  If allocation fails we
 * return -ENOMEM.
 **/
static int iavf_alloc_q_vectors(struct iavf_adapter *adapter)
{
	int q_idx = 0, num_q_vectors;
	struct iavf_q_vector *q_vector;

	num_q_vectors = adapter->num_msix_vectors - NONQ_VECS;
	adapter->q_vectors = kcalloc(num_q_vectors, sizeof(*q_vector),
				     GFP_KERNEL);
	if (!adapter->q_vectors)
		return -ENOMEM;

	for (q_idx = 0; q_idx < num_q_vectors; q_idx++) {
		q_vector = &adapter->q_vectors[q_idx];
		q_vector->adapter = adapter;
		q_vector->vsi = &adapter->vsi;
		q_vector->v_idx = q_idx;
		q_vector->reg_idx = q_idx;
		cpumask_copy(&q_vector->affinity_mask, cpu_possible_mask);
		netif_napi_add(adapter->netdev, &q_vector->napi,
			       iavf_napi_poll);
	}

	return 0;
}

/**
 * iavf_free_q_vectors - Free memory allocated for interrupt vectors
 * @adapter: board private structure to initialize
 *
 * This function frees the memory allocated to the q_vectors.  In addition if
 * NAPI is enabled it will delete any references to the NAPI struct prior
 * to freeing the q_vector.
 **/
static void iavf_free_q_vectors(struct iavf_adapter *adapter)
{
	int q_idx, num_q_vectors;
	int napi_vectors;

	if (!adapter->q_vectors)
		return;

	num_q_vectors = adapter->num_msix_vectors - NONQ_VECS;
	napi_vectors = adapter->num_active_queues;

	for (q_idx = 0; q_idx < num_q_vectors; q_idx++) {
		struct iavf_q_vector *q_vector = &adapter->q_vectors[q_idx];

		if (q_idx < napi_vectors)
			netif_napi_del(&q_vector->napi);
	}
	kfree(adapter->q_vectors);
	adapter->q_vectors = NULL;
}

/**
 * iavf_reset_interrupt_capability - Reset MSIX setup
 * @adapter: board private structure
 *
 **/
void iavf_reset_interrupt_capability(struct iavf_adapter *adapter)
{
	if (!adapter->msix_entries)
		return;

	pci_disable_msix(adapter->pdev);
	kfree(adapter->msix_entries);
	adapter->msix_entries = NULL;
}

/**
 * iavf_init_interrupt_scheme - Determine if MSIX is supported and init
 * @adapter: board private structure to initialize
 *
 **/
int iavf_init_interrupt_scheme(struct iavf_adapter *adapter)
{
	int err;

	err = iavf_alloc_queues(adapter);
	if (err) {
		dev_err(&adapter->pdev->dev,
			"Unable to allocate memory for queues\n");
		goto err_alloc_queues;
	}

	rtnl_lock();
	err = iavf_set_interrupt_capability(adapter);
	rtnl_unlock();
	if (err) {
		dev_err(&adapter->pdev->dev,
			"Unable to setup interrupt capabilities\n");
		goto err_set_interrupt;
	}

	err = iavf_alloc_q_vectors(adapter);
	if (err) {
		dev_err(&adapter->pdev->dev,
			"Unable to allocate memory for queue vectors\n");
		goto err_alloc_q_vectors;
	}

	/* If we've made it so far while ADq flag being ON, then we haven't
	 * bailed out anywhere in middle. And ADq isn't just enabled but actual
	 * resources have been allocated in the reset path.
	 * Now we can truly claim that ADq is enabled.
	 */
	if ((adapter->vf_res->vf_cap_flags & VIRTCHNL_VF_OFFLOAD_ADQ) &&
	    adapter->num_tc)
		dev_info(&adapter->pdev->dev, "ADq Enabled, %u TCs created",
			 adapter->num_tc);

	dev_info(&adapter->pdev->dev, "Multiqueue %s: Queue pair count = %u",
		 (adapter->num_active_queues > 1) ? "Enabled" : "Disabled",
		 adapter->num_active_queues);

	return 0;
err_alloc_q_vectors:
	iavf_reset_interrupt_capability(adapter);
err_set_interrupt:
	iavf_free_queues(adapter);
err_alloc_queues:
	return err;
}

/**
 * iavf_free_rss - Free memory used by RSS structs
 * @adapter: board private structure
 **/
static void iavf_free_rss(struct iavf_adapter *adapter)
{
	kfree(adapter->rss_key);
	adapter->rss_key = NULL;

	kfree(adapter->rss_lut);
	adapter->rss_lut = NULL;
}

/**
 * iavf_reinit_interrupt_scheme - Reallocate queues and vectors
 * @adapter: board private structure
 *
 * Returns 0 on success, negative on failure
 **/
static int iavf_reinit_interrupt_scheme(struct iavf_adapter *adapter)
{
	struct net_device *netdev = adapter->netdev;
	int err;

	if (netif_running(netdev))
		iavf_free_traffic_irqs(adapter);
	iavf_free_misc_irq(adapter);
	iavf_reset_interrupt_capability(adapter);
	iavf_free_q_vectors(adapter);
	iavf_free_queues(adapter);

	err =  iavf_init_interrupt_scheme(adapter);
	if (err)
		goto err;

	netif_tx_stop_all_queues(netdev);

	err = iavf_request_misc_irq(adapter);
	if (err)
		goto err;

	set_bit(__IAVF_VSI_DOWN, adapter->vsi.state);

	iavf_map_rings_to_vectors(adapter);
err:
	return err;
}

/**
 * iavf_process_aq_command - process aq_required flags
 * and sends aq command
 * @adapter: pointer to iavf adapter structure
 *
 * Returns 0 on success
 * Returns error code if no command was sent
 * or error code if the command failed.
 **/
static int iavf_process_aq_command(struct iavf_adapter *adapter)
{
	if (adapter->aq_required & IAVF_FLAG_AQ_GET_CONFIG)
		return iavf_send_vf_config_msg(adapter);
	if (adapter->aq_required & IAVF_FLAG_AQ_GET_OFFLOAD_VLAN_V2_CAPS)
		return iavf_send_vf_offload_vlan_v2_msg(adapter);
	if (adapter->aq_required & IAVF_FLAG_AQ_DISABLE_QUEUES) {
		iavf_disable_queues(adapter);
		return 0;
	}

	if (adapter->aq_required & IAVF_FLAG_AQ_MAP_VECTORS) {
		iavf_map_queues(adapter);
		return 0;
	}

	if (adapter->aq_required & IAVF_FLAG_AQ_ADD_MAC_FILTER) {
		iavf_add_ether_addrs(adapter);
		return 0;
	}

	if (adapter->aq_required & IAVF_FLAG_AQ_ADD_VLAN_FILTER) {
		iavf_add_vlans(adapter);
		return 0;
	}

	if (adapter->aq_required & IAVF_FLAG_AQ_DEL_MAC_FILTER) {
		iavf_del_ether_addrs(adapter);
		return 0;
	}

	if (adapter->aq_required & IAVF_FLAG_AQ_DEL_VLAN_FILTER) {
		iavf_del_vlans(adapter);
		return 0;
	}

	if (adapter->aq_required & IAVF_FLAG_AQ_ENABLE_VLAN_STRIPPING) {
		iavf_enable_vlan_stripping(adapter);
		return 0;
	}

	if (adapter->aq_required & IAVF_FLAG_AQ_DISABLE_VLAN_STRIPPING) {
		iavf_disable_vlan_stripping(adapter);
		return 0;
	}

	if (adapter->aq_required & IAVF_FLAG_AQ_CONFIGURE_QUEUES) {
		iavf_configure_queues(adapter);
		return 0;
	}

	if (adapter->aq_required & IAVF_FLAG_AQ_ENABLE_QUEUES) {
		iavf_enable_queues(adapter);
		return 0;
	}

	if (adapter->aq_required & IAVF_FLAG_AQ_CONFIGURE_RSS) {
		/* This message goes straight to the firmware, not the
		 * PF, so we don't have to set current_op as we will
		 * not get a response through the ARQ.
		 */
		adapter->aq_required &= ~IAVF_FLAG_AQ_CONFIGURE_RSS;
		return 0;
	}
	if (adapter->aq_required & IAVF_FLAG_AQ_GET_HENA) {
		iavf_get_hena(adapter);
		return 0;
	}
	if (adapter->aq_required & IAVF_FLAG_AQ_SET_HENA) {
		iavf_set_hena(adapter);
		return 0;
	}
	if (adapter->aq_required & IAVF_FLAG_AQ_SET_RSS_KEY) {
		iavf_set_rss_key(adapter);
		return 0;
	}
	if (adapter->aq_required & IAVF_FLAG_AQ_SET_RSS_LUT) {
		iavf_set_rss_lut(adapter);
		return 0;
	}

	if (adapter->aq_required & IAVF_FLAG_AQ_REQUEST_PROMISC) {
		iavf_set_promiscuous(adapter, FLAG_VF_UNICAST_PROMISC |
				       FLAG_VF_MULTICAST_PROMISC);
		return 0;
	}

	if (adapter->aq_required & IAVF_FLAG_AQ_REQUEST_ALLMULTI) {
		iavf_set_promiscuous(adapter, FLAG_VF_MULTICAST_PROMISC);
		return 0;
	}
	if ((adapter->aq_required & IAVF_FLAG_AQ_RELEASE_PROMISC) ||
	    (adapter->aq_required & IAVF_FLAG_AQ_RELEASE_ALLMULTI)) {
		iavf_set_promiscuous(adapter, 0);
		return 0;
	}

	if (adapter->aq_required & IAVF_FLAG_AQ_ENABLE_CHANNELS) {
		iavf_enable_channels(adapter);
		return 0;
	}

	if (adapter->aq_required & IAVF_FLAG_AQ_DISABLE_CHANNELS) {
		iavf_disable_channels(adapter);
		return 0;
	}
	if (adapter->aq_required & IAVF_FLAG_AQ_ADD_CLOUD_FILTER) {
		iavf_add_cloud_filter(adapter);
		return 0;
	}

	if (adapter->aq_required & IAVF_FLAG_AQ_DEL_CLOUD_FILTER) {
		iavf_del_cloud_filter(adapter);
		return 0;
	}
	if (adapter->aq_required & IAVF_FLAG_AQ_DEL_CLOUD_FILTER) {
		iavf_del_cloud_filter(adapter);
		return 0;
	}
	if (adapter->aq_required & IAVF_FLAG_AQ_ADD_CLOUD_FILTER) {
		iavf_add_cloud_filter(adapter);
		return 0;
	}
	if (adapter->aq_required & IAVF_FLAG_AQ_ADD_FDIR_FILTER) {
		iavf_add_fdir_filter(adapter);
		return IAVF_SUCCESS;
	}
	if (adapter->aq_required & IAVF_FLAG_AQ_DEL_FDIR_FILTER) {
		iavf_del_fdir_filter(adapter);
		return IAVF_SUCCESS;
	}
	if (adapter->aq_required & IAVF_FLAG_AQ_ADD_ADV_RSS_CFG) {
		iavf_add_adv_rss_cfg(adapter);
		return 0;
	}
	if (adapter->aq_required & IAVF_FLAG_AQ_DEL_ADV_RSS_CFG) {
		iavf_del_adv_rss_cfg(adapter);
		return 0;
	}
	if (adapter->aq_required & IAVF_FLAG_AQ_DISABLE_CTAG_VLAN_STRIPPING) {
		iavf_disable_vlan_stripping_v2(adapter, ETH_P_8021Q);
		return 0;
	}
	if (adapter->aq_required & IAVF_FLAG_AQ_DISABLE_STAG_VLAN_STRIPPING) {
		iavf_disable_vlan_stripping_v2(adapter, ETH_P_8021AD);
		return 0;
	}
	if (adapter->aq_required & IAVF_FLAG_AQ_ENABLE_CTAG_VLAN_STRIPPING) {
		iavf_enable_vlan_stripping_v2(adapter, ETH_P_8021Q);
		return 0;
	}
	if (adapter->aq_required & IAVF_FLAG_AQ_ENABLE_STAG_VLAN_STRIPPING) {
		iavf_enable_vlan_stripping_v2(adapter, ETH_P_8021AD);
		return 0;
	}
	if (adapter->aq_required & IAVF_FLAG_AQ_DISABLE_CTAG_VLAN_INSERTION) {
		iavf_disable_vlan_insertion_v2(adapter, ETH_P_8021Q);
		return 0;
	}
	if (adapter->aq_required & IAVF_FLAG_AQ_DISABLE_STAG_VLAN_INSERTION) {
		iavf_disable_vlan_insertion_v2(adapter, ETH_P_8021AD);
		return 0;
	}
	if (adapter->aq_required & IAVF_FLAG_AQ_ENABLE_CTAG_VLAN_INSERTION) {
		iavf_enable_vlan_insertion_v2(adapter, ETH_P_8021Q);
		return 0;
	}
	if (adapter->aq_required & IAVF_FLAG_AQ_ENABLE_STAG_VLAN_INSERTION) {
		iavf_enable_vlan_insertion_v2(adapter, ETH_P_8021AD);
		return 0;
	}

	if (adapter->aq_required & IAVF_FLAG_AQ_REQUEST_STATS) {
		iavf_request_stats(adapter);
		return 0;
	}

	return -EAGAIN;
}

/**
 * iavf_set_vlan_offload_features - set VLAN offload configuration
 * @adapter: board private structure
 * @prev_features: previous features used for comparison
 * @features: updated features used for configuration
 *
 * Set the aq_required bit(s) based on the requested features passed in to
 * configure VLAN stripping and/or VLAN insertion if supported. Also, schedule
 * the watchdog if any changes are requested to expedite the request via
 * virtchnl.
 **/
void
iavf_set_vlan_offload_features(struct iavf_adapter *adapter,
			       netdev_features_t prev_features,
			       netdev_features_t features)
{
	bool enable_stripping = true, enable_insertion = true;
	u16 vlan_ethertype = 0;
	u64 aq_required = 0;

	/* keep cases separate because one ethertype for offloads can be
	 * disabled at the same time as another is disabled, so check for an
	 * enabled ethertype first, then check for disabled. Default to
	 * ETH_P_8021Q so an ethertype is specified if disabling insertion and
	 * stripping.
	 */
	if (features & (NETIF_F_HW_VLAN_STAG_RX | NETIF_F_HW_VLAN_STAG_TX))
		vlan_ethertype = ETH_P_8021AD;
	else if (features & (NETIF_F_HW_VLAN_CTAG_RX | NETIF_F_HW_VLAN_CTAG_TX))
		vlan_ethertype = ETH_P_8021Q;
	else if (prev_features & (NETIF_F_HW_VLAN_STAG_RX | NETIF_F_HW_VLAN_STAG_TX))
		vlan_ethertype = ETH_P_8021AD;
	else if (prev_features & (NETIF_F_HW_VLAN_CTAG_RX | NETIF_F_HW_VLAN_CTAG_TX))
		vlan_ethertype = ETH_P_8021Q;
	else
		vlan_ethertype = ETH_P_8021Q;

	if (!(features & (NETIF_F_HW_VLAN_STAG_RX | NETIF_F_HW_VLAN_CTAG_RX)))
		enable_stripping = false;
	if (!(features & (NETIF_F_HW_VLAN_STAG_TX | NETIF_F_HW_VLAN_CTAG_TX)))
		enable_insertion = false;

	if (VLAN_ALLOWED(adapter)) {
		/* VIRTCHNL_VF_OFFLOAD_VLAN only has support for toggling VLAN
		 * stripping via virtchnl. VLAN insertion can be toggled on the
		 * netdev, but it doesn't require a virtchnl message
		 */
		if (enable_stripping)
			aq_required |= IAVF_FLAG_AQ_ENABLE_VLAN_STRIPPING;
		else
			aq_required |= IAVF_FLAG_AQ_DISABLE_VLAN_STRIPPING;

	} else if (VLAN_V2_ALLOWED(adapter)) {
		switch (vlan_ethertype) {
		case ETH_P_8021Q:
			if (enable_stripping)
				aq_required |= IAVF_FLAG_AQ_ENABLE_CTAG_VLAN_STRIPPING;
			else
				aq_required |= IAVF_FLAG_AQ_DISABLE_CTAG_VLAN_STRIPPING;

			if (enable_insertion)
				aq_required |= IAVF_FLAG_AQ_ENABLE_CTAG_VLAN_INSERTION;
			else
				aq_required |= IAVF_FLAG_AQ_DISABLE_CTAG_VLAN_INSERTION;
			break;
		case ETH_P_8021AD:
			if (enable_stripping)
				aq_required |= IAVF_FLAG_AQ_ENABLE_STAG_VLAN_STRIPPING;
			else
				aq_required |= IAVF_FLAG_AQ_DISABLE_STAG_VLAN_STRIPPING;

			if (enable_insertion)
				aq_required |= IAVF_FLAG_AQ_ENABLE_STAG_VLAN_INSERTION;
			else
				aq_required |= IAVF_FLAG_AQ_DISABLE_STAG_VLAN_INSERTION;
			break;
		}
	}

	if (aq_required) {
		adapter->aq_required |= aq_required;
		mod_delayed_work(adapter->wq, &adapter->watchdog_task, 0);
	}
}

/**
 * iavf_startup - first step of driver startup
 * @adapter: board private structure
 *
 * Function process __IAVF_STARTUP driver state.
 * When success the state is changed to __IAVF_INIT_VERSION_CHECK
 * when fails the state is changed to __IAVF_INIT_FAILED
 **/
static void iavf_startup(struct iavf_adapter *adapter)
{
	struct pci_dev *pdev = adapter->pdev;
	struct iavf_hw *hw = &adapter->hw;
	enum iavf_status status;
	int ret;

	WARN_ON(adapter->state != __IAVF_STARTUP);

	/* driver loaded, probe complete */
	adapter->flags &= ~IAVF_FLAG_PF_COMMS_FAILED;
	adapter->flags &= ~IAVF_FLAG_RESET_PENDING;
	status = iavf_set_mac_type(hw);
	if (status) {
		dev_err(&pdev->dev, "Failed to set MAC type (%d)\n", status);
		goto err;
	}

	ret = iavf_check_reset_complete(hw);
	if (ret) {
		dev_info(&pdev->dev, "Device is still in reset (%d), retrying\n",
			 ret);
		goto err;
	}
	hw->aq.num_arq_entries = IAVF_AQ_LEN;
	hw->aq.num_asq_entries = IAVF_AQ_LEN;
	hw->aq.arq_buf_size = IAVF_MAX_AQ_BUF_SIZE;
	hw->aq.asq_buf_size = IAVF_MAX_AQ_BUF_SIZE;

	status = iavf_init_adminq(hw);
	if (status) {
		dev_err(&pdev->dev, "Failed to init Admin Queue (%d)\n",
			status);
		goto err;
	}
	ret = iavf_send_api_ver(adapter);
	if (ret) {
		dev_err(&pdev->dev, "Unable to send to PF (%d)\n", ret);
		iavf_shutdown_adminq(hw);
		goto err;
	}
	iavf_change_state(adapter, __IAVF_INIT_VERSION_CHECK);
	return;
err:
	iavf_change_state(adapter, __IAVF_INIT_FAILED);
}

/**
 * iavf_init_version_check - second step of driver startup
 * @adapter: board private structure
 *
 * Function process __IAVF_INIT_VERSION_CHECK driver state.
 * When success the state is changed to __IAVF_INIT_GET_RESOURCES
 * when fails the state is changed to __IAVF_INIT_FAILED
 **/
static void iavf_init_version_check(struct iavf_adapter *adapter)
{
	struct pci_dev *pdev = adapter->pdev;
	struct iavf_hw *hw = &adapter->hw;
	int err = -EAGAIN;

	WARN_ON(adapter->state != __IAVF_INIT_VERSION_CHECK);

	if (!iavf_asq_done(hw)) {
		dev_err(&pdev->dev, "Admin queue command never completed\n");
		iavf_shutdown_adminq(hw);
		iavf_change_state(adapter, __IAVF_STARTUP);
		goto err;
	}

	/* aq msg sent, awaiting reply */
	err = iavf_verify_api_ver(adapter);
	if (err) {
		if (err == -EALREADY)
			err = iavf_send_api_ver(adapter);
		else
			dev_err(&pdev->dev, "Unsupported PF API version %d.%d, expected %d.%d\n",
				adapter->pf_version.major,
				adapter->pf_version.minor,
				VIRTCHNL_VERSION_MAJOR,
				VIRTCHNL_VERSION_MINOR);
		goto err;
	}
	err = iavf_send_vf_config_msg(adapter);
	if (err) {
		dev_err(&pdev->dev, "Unable to send config request (%d)\n",
			err);
		goto err;
	}
	iavf_change_state(adapter, __IAVF_INIT_GET_RESOURCES);
	return;
err:
	iavf_change_state(adapter, __IAVF_INIT_FAILED);
}

/**
 * iavf_parse_vf_resource_msg - parse response from VIRTCHNL_OP_GET_VF_RESOURCES
 * @adapter: board private structure
 */
int iavf_parse_vf_resource_msg(struct iavf_adapter *adapter)
{
	int i, num_req_queues = adapter->num_req_queues;
	struct iavf_vsi *vsi = &adapter->vsi;

	for (i = 0; i < adapter->vf_res->num_vsis; i++) {
		if (adapter->vf_res->vsi_res[i].vsi_type == VIRTCHNL_VSI_SRIOV)
			adapter->vsi_res = &adapter->vf_res->vsi_res[i];
	}
	if (!adapter->vsi_res) {
		dev_err(&adapter->pdev->dev, "No LAN VSI found\n");
		return -ENODEV;
	}

	if (num_req_queues &&
	    num_req_queues > adapter->vsi_res->num_queue_pairs) {
		/* Problem.  The PF gave us fewer queues than what we had
		 * negotiated in our request.  Need a reset to see if we can't
		 * get back to a working state.
		 */
		dev_err(&adapter->pdev->dev,
			"Requested %d queues, but PF only gave us %d.\n",
			num_req_queues,
			adapter->vsi_res->num_queue_pairs);
		adapter->flags |= IAVF_FLAG_REINIT_MSIX_NEEDED;
		adapter->num_req_queues = adapter->vsi_res->num_queue_pairs;
		iavf_schedule_reset(adapter);

		return -EAGAIN;
	}
	adapter->num_req_queues = 0;
	adapter->vsi.id = adapter->vsi_res->vsi_id;

	adapter->vsi.back = adapter;
	adapter->vsi.base_vector = 1;
	vsi->netdev = adapter->netdev;
	vsi->qs_handle = adapter->vsi_res->qset_handle;
	if (adapter->vf_res->vf_cap_flags & VIRTCHNL_VF_OFFLOAD_RSS_PF) {
		adapter->rss_key_size = adapter->vf_res->rss_key_size;
		adapter->rss_lut_size = adapter->vf_res->rss_lut_size;
	} else {
		adapter->rss_key_size = IAVF_HKEY_ARRAY_SIZE;
		adapter->rss_lut_size = IAVF_HLUT_ARRAY_SIZE;
	}

	return 0;
}

/**
 * iavf_init_get_resources - third step of driver startup
 * @adapter: board private structure
 *
 * Function process __IAVF_INIT_GET_RESOURCES driver state and
 * finishes driver initialization procedure.
 * When success the state is changed to __IAVF_DOWN
 * when fails the state is changed to __IAVF_INIT_FAILED
 **/
static void iavf_init_get_resources(struct iavf_adapter *adapter)
{
	struct pci_dev *pdev = adapter->pdev;
	struct iavf_hw *hw = &adapter->hw;
	int err;

	WARN_ON(adapter->state != __IAVF_INIT_GET_RESOURCES);
	/* aq msg sent, awaiting reply */
	if (!adapter->vf_res) {
		adapter->vf_res = kzalloc(IAVF_VIRTCHNL_VF_RESOURCE_SIZE,
					  GFP_KERNEL);
		if (!adapter->vf_res) {
			err = -ENOMEM;
			goto err;
		}
	}
	err = iavf_get_vf_config(adapter);
	if (err == -EALREADY) {
		err = iavf_send_vf_config_msg(adapter);
		goto err;
	} else if (err == -EINVAL) {
		/* We only get -EINVAL if the device is in a very bad
		 * state or if we've been disabled for previous bad
		 * behavior. Either way, we're done now.
		 */
		iavf_shutdown_adminq(hw);
		dev_err(&pdev->dev, "Unable to get VF config due to PF error condition, not retrying\n");
		return;
	}
	if (err) {
		dev_err(&pdev->dev, "Unable to get VF config (%d)\n", err);
		goto err_alloc;
	}

	err = iavf_parse_vf_resource_msg(adapter);
	if (err) {
		dev_err(&pdev->dev, "Failed to parse VF resource message from PF (%d)\n",
			err);
		goto err_alloc;
	}
	/* Some features require additional messages to negotiate extended
	 * capabilities. These are processed in sequence by the
	 * __IAVF_INIT_EXTENDED_CAPS driver state.
	 */
	adapter->extended_caps = IAVF_EXTENDED_CAPS;

	iavf_change_state(adapter, __IAVF_INIT_EXTENDED_CAPS);
	return;

err_alloc:
	kfree(adapter->vf_res);
	adapter->vf_res = NULL;
err:
	iavf_change_state(adapter, __IAVF_INIT_FAILED);
}

/**
 * iavf_init_send_offload_vlan_v2_caps - part of initializing VLAN V2 caps
 * @adapter: board private structure
 *
 * Function processes send of the extended VLAN V2 capability message to the
 * PF. Must clear IAVF_EXTENDED_CAP_RECV_VLAN_V2 if the message is not sent,
 * e.g. due to PF not negotiating VIRTCHNL_VF_OFFLOAD_VLAN_V2.
 */
static void iavf_init_send_offload_vlan_v2_caps(struct iavf_adapter *adapter)
{
	int ret;

	WARN_ON(!(adapter->extended_caps & IAVF_EXTENDED_CAP_SEND_VLAN_V2));

	ret = iavf_send_vf_offload_vlan_v2_msg(adapter);
	if (ret && ret == -EOPNOTSUPP) {
		/* PF does not support VIRTCHNL_VF_OFFLOAD_V2. In this case,
		 * we did not send the capability exchange message and do not
		 * expect a response.
		 */
		adapter->extended_caps &= ~IAVF_EXTENDED_CAP_RECV_VLAN_V2;
	}

	/* We sent the message, so move on to the next step */
	adapter->extended_caps &= ~IAVF_EXTENDED_CAP_SEND_VLAN_V2;
}

/**
 * iavf_init_recv_offload_vlan_v2_caps - part of initializing VLAN V2 caps
 * @adapter: board private structure
 *
 * Function processes receipt of the extended VLAN V2 capability message from
 * the PF.
 **/
static void iavf_init_recv_offload_vlan_v2_caps(struct iavf_adapter *adapter)
{
	int ret;

	WARN_ON(!(adapter->extended_caps & IAVF_EXTENDED_CAP_RECV_VLAN_V2));

	memset(&adapter->vlan_v2_caps, 0, sizeof(adapter->vlan_v2_caps));

	ret = iavf_get_vf_vlan_v2_caps(adapter);
	if (ret)
		goto err;

	/* We've processed receipt of the VLAN V2 caps message */
	adapter->extended_caps &= ~IAVF_EXTENDED_CAP_RECV_VLAN_V2;
	return;
err:
	/* We didn't receive a reply. Make sure we try sending again when
	 * __IAVF_INIT_FAILED attempts to recover.
	 */
	adapter->extended_caps |= IAVF_EXTENDED_CAP_SEND_VLAN_V2;
	iavf_change_state(adapter, __IAVF_INIT_FAILED);
}

/**
 * iavf_init_process_extended_caps - Part of driver startup
 * @adapter: board private structure
 *
 * Function processes __IAVF_INIT_EXTENDED_CAPS driver state. This state
 * handles negotiating capabilities for features which require an additional
 * message.
 *
 * Once all extended capabilities exchanges are finished, the driver will
 * transition into __IAVF_INIT_CONFIG_ADAPTER.
 */
static void iavf_init_process_extended_caps(struct iavf_adapter *adapter)
{
	WARN_ON(adapter->state != __IAVF_INIT_EXTENDED_CAPS);

	/* Process capability exchange for VLAN V2 */
	if (adapter->extended_caps & IAVF_EXTENDED_CAP_SEND_VLAN_V2) {
		iavf_init_send_offload_vlan_v2_caps(adapter);
		return;
	} else if (adapter->extended_caps & IAVF_EXTENDED_CAP_RECV_VLAN_V2) {
		iavf_init_recv_offload_vlan_v2_caps(adapter);
		return;
	}

	/* When we reach here, no further extended capabilities exchanges are
	 * necessary, so we finally transition into __IAVF_INIT_CONFIG_ADAPTER
	 */
	iavf_change_state(adapter, __IAVF_INIT_CONFIG_ADAPTER);
}

/**
 * iavf_init_config_adapter - last part of driver startup
 * @adapter: board private structure
 *
 * After all the supported capabilities are negotiated, then the
 * __IAVF_INIT_CONFIG_ADAPTER state will finish driver initialization.
 */
static void iavf_init_config_adapter(struct iavf_adapter *adapter)
{
	struct net_device *netdev = adapter->netdev;
	struct pci_dev *pdev = adapter->pdev;
	int err;

	WARN_ON(adapter->state != __IAVF_INIT_CONFIG_ADAPTER);

	if (iavf_process_config(adapter))
		goto err;

	adapter->current_op = VIRTCHNL_OP_UNKNOWN;

	adapter->flags |= IAVF_FLAG_RX_CSUM_ENABLED;

	netdev->netdev_ops = &iavf_netdev_ops;
	iavf_set_ethtool_ops(netdev);
	netdev->watchdog_timeo = 5 * HZ;

	/* MTU range: 68 - 9710 */
	netdev->min_mtu = ETH_MIN_MTU;
	netdev->max_mtu = IAVF_MAX_RXBUFFER - IAVF_PACKET_HDR_PAD;

	if (!is_valid_ether_addr(adapter->hw.mac.addr)) {
		dev_info(&pdev->dev, "Invalid MAC address %pM, using random\n",
			 adapter->hw.mac.addr);
		eth_hw_addr_random(netdev);
		ether_addr_copy(adapter->hw.mac.addr, netdev->dev_addr);
	} else {
		eth_hw_addr_set(netdev, adapter->hw.mac.addr);
		ether_addr_copy(netdev->perm_addr, adapter->hw.mac.addr);
	}

	adapter->tx_desc_count = IAVF_DEFAULT_TXD;
	adapter->rx_desc_count = IAVF_DEFAULT_RXD;
	err = iavf_init_interrupt_scheme(adapter);
	if (err)
		goto err_sw_init;
	iavf_map_rings_to_vectors(adapter);
	if (adapter->vf_res->vf_cap_flags &
		VIRTCHNL_VF_OFFLOAD_WB_ON_ITR)
		adapter->flags |= IAVF_FLAG_WB_ON_ITR_CAPABLE;

	err = iavf_request_misc_irq(adapter);
	if (err)
		goto err_sw_init;

	netif_carrier_off(netdev);
	adapter->link_up = false;

	/* set the semaphore to prevent any callbacks after device registration
	 * up to time when state of driver will be set to __IAVF_DOWN
	 */
	rtnl_lock();
	if (!adapter->netdev_registered) {
		err = register_netdevice(netdev);
		if (err) {
			rtnl_unlock();
			goto err_register;
		}
	}

	adapter->netdev_registered = true;

	netif_tx_stop_all_queues(netdev);
	if (CLIENT_ALLOWED(adapter)) {
		err = iavf_lan_add_device(adapter);
		if (err)
			dev_info(&pdev->dev, "Failed to add VF to client API service list: %d\n",
				 err);
	}
	dev_info(&pdev->dev, "MAC address: %pM\n", adapter->hw.mac.addr);
	if (netdev->features & NETIF_F_GRO)
		dev_info(&pdev->dev, "GRO is enabled\n");

	iavf_change_state(adapter, __IAVF_DOWN);
	set_bit(__IAVF_VSI_DOWN, adapter->vsi.state);
	rtnl_unlock();

	iavf_misc_irq_enable(adapter);
	wake_up(&adapter->down_waitqueue);

	adapter->rss_key = kzalloc(adapter->rss_key_size, GFP_KERNEL);
	adapter->rss_lut = kzalloc(adapter->rss_lut_size, GFP_KERNEL);
	if (!adapter->rss_key || !adapter->rss_lut) {
		err = -ENOMEM;
		goto err_mem;
	}
	if (RSS_AQ(adapter))
		adapter->aq_required |= IAVF_FLAG_AQ_CONFIGURE_RSS;
	else
		iavf_init_rss(adapter);

	if (VLAN_V2_ALLOWED(adapter))
		/* request initial VLAN offload settings */
		iavf_set_vlan_offload_features(adapter, 0, netdev->features);

	return;
err_mem:
	iavf_free_rss(adapter);
err_register:
	iavf_free_misc_irq(adapter);
err_sw_init:
	iavf_reset_interrupt_capability(adapter);
err:
	iavf_change_state(adapter, __IAVF_INIT_FAILED);
}

/**
 * iavf_watchdog_task - Periodic call-back task
 * @work: pointer to work_struct
 **/
static void iavf_watchdog_task(struct work_struct *work)
{
	struct iavf_adapter *adapter = container_of(work,
						    struct iavf_adapter,
						    watchdog_task.work);
	struct iavf_hw *hw = &adapter->hw;
	u32 reg_val;

	if (!mutex_trylock(&adapter->crit_lock)) {
		if (adapter->state == __IAVF_REMOVE)
			return;

		goto restart_watchdog;
	}

	if ((adapter->flags & IAVF_FLAG_SETUP_NETDEV_FEATURES) &&
	    adapter->netdev_registered &&
	    !test_bit(__IAVF_IN_REMOVE_TASK, &adapter->crit_section) &&
	    rtnl_trylock()) {
		netdev_update_features(adapter->netdev);
		rtnl_unlock();
		adapter->flags &= ~IAVF_FLAG_SETUP_NETDEV_FEATURES;
	}

	if (adapter->flags & IAVF_FLAG_PF_COMMS_FAILED)
		iavf_change_state(adapter, __IAVF_COMM_FAILED);

	if (adapter->flags & IAVF_FLAG_RESET_NEEDED) {
		adapter->aq_required = 0;
		adapter->current_op = VIRTCHNL_OP_UNKNOWN;
		mutex_unlock(&adapter->crit_lock);
		queue_work(adapter->wq, &adapter->reset_task);
		return;
	}

	switch (adapter->state) {
	case __IAVF_STARTUP:
		iavf_startup(adapter);
		mutex_unlock(&adapter->crit_lock);
		queue_delayed_work(adapter->wq, &adapter->watchdog_task,
				   msecs_to_jiffies(30));
		return;
	case __IAVF_INIT_VERSION_CHECK:
		iavf_init_version_check(adapter);
		mutex_unlock(&adapter->crit_lock);
		queue_delayed_work(adapter->wq, &adapter->watchdog_task,
				   msecs_to_jiffies(30));
		return;
	case __IAVF_INIT_GET_RESOURCES:
		iavf_init_get_resources(adapter);
		mutex_unlock(&adapter->crit_lock);
		queue_delayed_work(adapter->wq, &adapter->watchdog_task,
				   msecs_to_jiffies(1));
		return;
	case __IAVF_INIT_EXTENDED_CAPS:
		iavf_init_process_extended_caps(adapter);
		mutex_unlock(&adapter->crit_lock);
		queue_delayed_work(adapter->wq, &adapter->watchdog_task,
				   msecs_to_jiffies(1));
		return;
	case __IAVF_INIT_CONFIG_ADAPTER:
		iavf_init_config_adapter(adapter);
		mutex_unlock(&adapter->crit_lock);
		queue_delayed_work(adapter->wq, &adapter->watchdog_task,
				   msecs_to_jiffies(1));
		return;
	case __IAVF_INIT_FAILED:
		if (test_bit(__IAVF_IN_REMOVE_TASK,
			     &adapter->crit_section)) {
			/* Do not update the state and do not reschedule
			 * watchdog task, iavf_remove should handle this state
			 * as it can loop forever
			 */
			mutex_unlock(&adapter->crit_lock);
			return;
		}
		if (++adapter->aq_wait_count > IAVF_AQ_MAX_ERR) {
			dev_err(&adapter->pdev->dev,
				"Failed to communicate with PF; waiting before retry\n");
			adapter->flags |= IAVF_FLAG_PF_COMMS_FAILED;
			iavf_shutdown_adminq(hw);
			mutex_unlock(&adapter->crit_lock);
			queue_delayed_work(adapter->wq,
					   &adapter->watchdog_task, (5 * HZ));
			return;
		}
		/* Try again from failed step*/
		iavf_change_state(adapter, adapter->last_state);
		mutex_unlock(&adapter->crit_lock);
		queue_delayed_work(adapter->wq, &adapter->watchdog_task, HZ);
		return;
	case __IAVF_COMM_FAILED:
		if (test_bit(__IAVF_IN_REMOVE_TASK,
			     &adapter->crit_section)) {
			/* Set state to __IAVF_INIT_FAILED and perform remove
			 * steps. Remove IAVF_FLAG_PF_COMMS_FAILED so the task
			 * doesn't bring the state back to __IAVF_COMM_FAILED.
			 */
			iavf_change_state(adapter, __IAVF_INIT_FAILED);
			adapter->flags &= ~IAVF_FLAG_PF_COMMS_FAILED;
			mutex_unlock(&adapter->crit_lock);
			return;
		}
		reg_val = rd32(hw, IAVF_VFGEN_RSTAT) &
			  IAVF_VFGEN_RSTAT_VFR_STATE_MASK;
		if (reg_val == VIRTCHNL_VFR_VFACTIVE ||
		    reg_val == VIRTCHNL_VFR_COMPLETED) {
			/* A chance for redemption! */
			dev_err(&adapter->pdev->dev,
				"Hardware came out of reset. Attempting reinit.\n");
			/* When init task contacts the PF and
			 * gets everything set up again, it'll restart the
			 * watchdog for us. Down, boy. Sit. Stay. Woof.
			 */
			iavf_change_state(adapter, __IAVF_STARTUP);
			adapter->flags &= ~IAVF_FLAG_PF_COMMS_FAILED;
		}
		adapter->aq_required = 0;
		adapter->current_op = VIRTCHNL_OP_UNKNOWN;
		mutex_unlock(&adapter->crit_lock);
		queue_delayed_work(adapter->wq,
				   &adapter->watchdog_task,
				   msecs_to_jiffies(10));
		return;
	case __IAVF_RESETTING:
		mutex_unlock(&adapter->crit_lock);
		queue_delayed_work(adapter->wq, &adapter->watchdog_task,
				   HZ * 2);
		return;
	case __IAVF_DOWN:
	case __IAVF_DOWN_PENDING:
	case __IAVF_TESTING:
	case __IAVF_RUNNING:
		if (adapter->current_op) {
			if (!iavf_asq_done(hw)) {
				dev_dbg(&adapter->pdev->dev,
					"Admin queue timeout\n");
				iavf_send_api_ver(adapter);
			}
		} else {
			int ret = iavf_process_aq_command(adapter);

			/* An error will be returned if no commands were
			 * processed; use this opportunity to update stats
			 * if the error isn't -ENOTSUPP
			 */
			if (ret && ret != -EOPNOTSUPP &&
			    adapter->state == __IAVF_RUNNING)
				iavf_request_stats(adapter);
		}
		if (adapter->state == __IAVF_RUNNING)
			iavf_detect_recover_hung(&adapter->vsi);
		break;
	case __IAVF_REMOVE:
	default:
		mutex_unlock(&adapter->crit_lock);
		return;
	}

	/* check for hw reset */
	reg_val = rd32(hw, IAVF_VF_ARQLEN1) & IAVF_VF_ARQLEN1_ARQENABLE_MASK;
	if (!reg_val) {
		adapter->flags |= IAVF_FLAG_RESET_PENDING;
		adapter->aq_required = 0;
		adapter->current_op = VIRTCHNL_OP_UNKNOWN;
		dev_err(&adapter->pdev->dev, "Hardware reset detected\n");
		queue_work(adapter->wq, &adapter->reset_task);
		mutex_unlock(&adapter->crit_lock);
		queue_delayed_work(adapter->wq,
				   &adapter->watchdog_task, HZ * 2);
		return;
	}

	schedule_delayed_work(&adapter->client_task, msecs_to_jiffies(5));
	mutex_unlock(&adapter->crit_lock);
restart_watchdog:
	if (adapter->state >= __IAVF_DOWN)
		queue_work(adapter->wq, &adapter->adminq_task);
	if (adapter->aq_required)
		queue_delayed_work(adapter->wq, &adapter->watchdog_task,
				   msecs_to_jiffies(20));
	else
		queue_delayed_work(adapter->wq, &adapter->watchdog_task,
				   HZ * 2);
}

/**
 * iavf_disable_vf - disable VF
 * @adapter: board private structure
 *
 * Set communication failed flag and free all resources.
 * NOTE: This function is expected to be called with crit_lock being held.
 **/
static void iavf_disable_vf(struct iavf_adapter *adapter)
{
	struct iavf_mac_filter *f, *ftmp;
	struct iavf_vlan_filter *fv, *fvtmp;
	struct iavf_cloud_filter *cf, *cftmp;

	adapter->flags |= IAVF_FLAG_PF_COMMS_FAILED;

	/* We don't use netif_running() because it may be true prior to
	 * ndo_open() returning, so we can't assume it means all our open
	 * tasks have finished, since we're not holding the rtnl_lock here.
	 */
	if (adapter->state == __IAVF_RUNNING) {
		set_bit(__IAVF_VSI_DOWN, adapter->vsi.state);
		netif_carrier_off(adapter->netdev);
		netif_tx_disable(adapter->netdev);
		adapter->link_up = false;
		iavf_napi_disable_all(adapter);
		iavf_irq_disable(adapter);
		iavf_free_traffic_irqs(adapter);
		iavf_free_all_tx_resources(adapter);
		iavf_free_all_rx_resources(adapter);
	}

	spin_lock_bh(&adapter->mac_vlan_list_lock);

	/* Delete all of the filters */
	list_for_each_entry_safe(f, ftmp, &adapter->mac_filter_list, list) {
		list_del(&f->list);
		kfree(f);
	}

	list_for_each_entry_safe(fv, fvtmp, &adapter->vlan_filter_list, list) {
		list_del(&fv->list);
		kfree(fv);
	}
	adapter->num_vlan_filters = 0;

	spin_unlock_bh(&adapter->mac_vlan_list_lock);

	spin_lock_bh(&adapter->cloud_filter_list_lock);
	list_for_each_entry_safe(cf, cftmp, &adapter->cloud_filter_list, list) {
		list_del(&cf->list);
		kfree(cf);
		adapter->num_cloud_filters--;
	}
	spin_unlock_bh(&adapter->cloud_filter_list_lock);

	iavf_free_misc_irq(adapter);
	iavf_reset_interrupt_capability(adapter);
	iavf_free_q_vectors(adapter);
	iavf_free_queues(adapter);
	memset(adapter->vf_res, 0, IAVF_VIRTCHNL_VF_RESOURCE_SIZE);
	iavf_shutdown_adminq(&adapter->hw);
	adapter->flags &= ~IAVF_FLAG_RESET_PENDING;
	iavf_change_state(adapter, __IAVF_DOWN);
	wake_up(&adapter->down_waitqueue);
	dev_info(&adapter->pdev->dev, "Reset task did not complete, VF disabled\n");
}

/**
 * iavf_reset_task - Call-back task to handle hardware reset
 * @work: pointer to work_struct
 *
 * During reset we need to shut down and reinitialize the admin queue
 * before we can use it to communicate with the PF again. We also clear
 * and reinit the rings because that context is lost as well.
 **/
static void iavf_reset_task(struct work_struct *work)
{
	struct iavf_adapter *adapter = container_of(work,
						      struct iavf_adapter,
						      reset_task);
	struct virtchnl_vf_resource *vfres = adapter->vf_res;
	struct net_device *netdev = adapter->netdev;
	struct iavf_hw *hw = &adapter->hw;
	struct iavf_mac_filter *f, *ftmp;
	struct iavf_cloud_filter *cf;
	enum iavf_status status;
	u32 reg_val;
	int i = 0, err;
	bool running;

	/* Detach interface to avoid subsequent NDO callbacks */
	rtnl_lock();
	netif_device_detach(netdev);
	rtnl_unlock();

	/* When device is being removed it doesn't make sense to run the reset
	 * task, just return in such a case.
	 */
	if (!mutex_trylock(&adapter->crit_lock)) {
		if (adapter->state != __IAVF_REMOVE)
			queue_work(adapter->wq, &adapter->reset_task);

		goto reset_finish;
	}

	while (!mutex_trylock(&adapter->client_lock))
		usleep_range(500, 1000);
	if (CLIENT_ENABLED(adapter)) {
		adapter->flags &= ~(IAVF_FLAG_CLIENT_NEEDS_OPEN |
				    IAVF_FLAG_CLIENT_NEEDS_CLOSE |
				    IAVF_FLAG_CLIENT_NEEDS_L2_PARAMS |
				    IAVF_FLAG_SERVICE_CLIENT_REQUESTED);
		cancel_delayed_work_sync(&adapter->client_task);
		iavf_notify_client_close(&adapter->vsi, true);
	}
	iavf_misc_irq_disable(adapter);
	if (adapter->flags & IAVF_FLAG_RESET_NEEDED) {
		adapter->flags &= ~IAVF_FLAG_RESET_NEEDED;
		/* Restart the AQ here. If we have been reset but didn't
		 * detect it, or if the PF had to reinit, our AQ will be hosed.
		 */
		iavf_shutdown_adminq(hw);
		iavf_init_adminq(hw);
		iavf_request_reset(adapter);
	}
	adapter->flags |= IAVF_FLAG_RESET_PENDING;

	/* poll until we see the reset actually happen */
	for (i = 0; i < IAVF_RESET_WAIT_DETECTED_COUNT; i++) {
		reg_val = rd32(hw, IAVF_VF_ARQLEN1) &
			  IAVF_VF_ARQLEN1_ARQENABLE_MASK;
		if (!reg_val)
			break;
		usleep_range(5000, 10000);
	}
	if (i == IAVF_RESET_WAIT_DETECTED_COUNT) {
		dev_info(&adapter->pdev->dev, "Never saw reset\n");
		goto continue_reset; /* act like the reset happened */
	}

	/* wait until the reset is complete and the PF is responding to us */
	for (i = 0; i < IAVF_RESET_WAIT_COMPLETE_COUNT; i++) {
		/* sleep first to make sure a minimum wait time is met */
		msleep(IAVF_RESET_WAIT_MS);

		reg_val = rd32(hw, IAVF_VFGEN_RSTAT) &
			  IAVF_VFGEN_RSTAT_VFR_STATE_MASK;
		if (reg_val == VIRTCHNL_VFR_VFACTIVE)
			break;
	}

	pci_set_master(adapter->pdev);
	pci_restore_msi_state(adapter->pdev);

	if (i == IAVF_RESET_WAIT_COMPLETE_COUNT) {
		dev_err(&adapter->pdev->dev, "Reset never finished (%x)\n",
			reg_val);
		iavf_disable_vf(adapter);
		mutex_unlock(&adapter->client_lock);
		mutex_unlock(&adapter->crit_lock);
		if (netif_running(netdev)) {
			rtnl_lock();
			dev_close(netdev);
			rtnl_unlock();
		}
		return; /* Do not attempt to reinit. It's dead, Jim. */
	}

continue_reset:
	/* We don't use netif_running() because it may be true prior to
	 * ndo_open() returning, so we can't assume it means all our open
	 * tasks have finished, since we're not holding the rtnl_lock here.
	 */
	running = adapter->state == __IAVF_RUNNING;

	if (running) {
		netif_carrier_off(netdev);
		netif_tx_stop_all_queues(netdev);
		adapter->link_up = false;
		iavf_napi_disable_all(adapter);
	}
	iavf_irq_disable(adapter);

	iavf_change_state(adapter, __IAVF_RESETTING);
	adapter->flags &= ~IAVF_FLAG_RESET_PENDING;

	/* free the Tx/Rx rings and descriptors, might be better to just
	 * re-use them sometime in the future
	 */
	iavf_free_all_rx_resources(adapter);
	iavf_free_all_tx_resources(adapter);

	adapter->flags |= IAVF_FLAG_QUEUES_DISABLED;
	/* kill and reinit the admin queue */
	iavf_shutdown_adminq(hw);
	adapter->current_op = VIRTCHNL_OP_UNKNOWN;
	status = iavf_init_adminq(hw);
	if (status) {
		dev_info(&adapter->pdev->dev, "Failed to init adminq: %d\n",
			 status);
		goto reset_err;
	}
	adapter->aq_required = 0;

	if ((adapter->flags & IAVF_FLAG_REINIT_MSIX_NEEDED) ||
	    (adapter->flags & IAVF_FLAG_REINIT_ITR_NEEDED)) {
		err = iavf_reinit_interrupt_scheme(adapter);
		if (err)
			goto reset_err;
	}

	if (RSS_AQ(adapter)) {
		adapter->aq_required |= IAVF_FLAG_AQ_CONFIGURE_RSS;
	} else {
		err = iavf_init_rss(adapter);
		if (err)
			goto reset_err;
	}

	adapter->aq_required |= IAVF_FLAG_AQ_GET_CONFIG;
	/* always set since VIRTCHNL_OP_GET_VF_RESOURCES has not been
	 * sent/received yet, so VLAN_V2_ALLOWED() cannot is not reliable here,
	 * however the VIRTCHNL_OP_GET_OFFLOAD_VLAN_V2_CAPS won't be sent until
	 * VIRTCHNL_OP_GET_VF_RESOURCES and VIRTCHNL_VF_OFFLOAD_VLAN_V2 have
	 * been successfully sent and negotiated
	 */
	adapter->aq_required |= IAVF_FLAG_AQ_GET_OFFLOAD_VLAN_V2_CAPS;
	adapter->aq_required |= IAVF_FLAG_AQ_MAP_VECTORS;

	spin_lock_bh(&adapter->mac_vlan_list_lock);

	/* Delete filter for the current MAC address, it could have
	 * been changed by the PF via administratively set MAC.
	 * Will be re-added via VIRTCHNL_OP_GET_VF_RESOURCES.
	 */
	list_for_each_entry_safe(f, ftmp, &adapter->mac_filter_list, list) {
		if (ether_addr_equal(f->macaddr, adapter->hw.mac.addr)) {
			list_del(&f->list);
			kfree(f);
		}
	}
	/* re-add all MAC filters */
	list_for_each_entry(f, &adapter->mac_filter_list, list) {
		f->add = true;
	}
	spin_unlock_bh(&adapter->mac_vlan_list_lock);

	/* check if TCs are running and re-add all cloud filters */
	spin_lock_bh(&adapter->cloud_filter_list_lock);
	if ((vfres->vf_cap_flags & VIRTCHNL_VF_OFFLOAD_ADQ) &&
	    adapter->num_tc) {
		list_for_each_entry(cf, &adapter->cloud_filter_list, list) {
			cf->add = true;
		}
	}
	spin_unlock_bh(&adapter->cloud_filter_list_lock);

	adapter->aq_required |= IAVF_FLAG_AQ_ADD_MAC_FILTER;
	adapter->aq_required |= IAVF_FLAG_AQ_ADD_CLOUD_FILTER;
	iavf_misc_irq_enable(adapter);

	mod_delayed_work(adapter->wq, &adapter->watchdog_task, 2);

	/* We were running when the reset started, so we need to restore some
	 * state here.
	 */
	if (running) {
		/* allocate transmit descriptors */
		err = iavf_setup_all_tx_resources(adapter);
		if (err)
			goto reset_err;

		/* allocate receive descriptors */
		err = iavf_setup_all_rx_resources(adapter);
		if (err)
			goto reset_err;

		if ((adapter->flags & IAVF_FLAG_REINIT_MSIX_NEEDED) ||
		    (adapter->flags & IAVF_FLAG_REINIT_ITR_NEEDED)) {
			err = iavf_request_traffic_irqs(adapter, netdev->name);
			if (err)
				goto reset_err;

			adapter->flags &= ~IAVF_FLAG_REINIT_MSIX_NEEDED;
		}

		iavf_configure(adapter);

		/* iavf_up_complete() will switch device back
		 * to __IAVF_RUNNING
		 */
		iavf_up_complete(adapter);

		iavf_irq_enable(adapter, true);
	} else {
		iavf_change_state(adapter, __IAVF_DOWN);
		wake_up(&adapter->down_waitqueue);
	}

	adapter->flags &= ~IAVF_FLAG_REINIT_ITR_NEEDED;

	mutex_unlock(&adapter->client_lock);
	mutex_unlock(&adapter->crit_lock);

	goto reset_finish;
reset_err:
	if (running) {
		set_bit(__IAVF_VSI_DOWN, adapter->vsi.state);
		iavf_free_traffic_irqs(adapter);
	}
	iavf_disable_vf(adapter);

	mutex_unlock(&adapter->client_lock);
	mutex_unlock(&adapter->crit_lock);

	if (netif_running(netdev)) {
		/* Close device to ensure that Tx queues will not be started
		 * during netif_device_attach() at the end of the reset task.
		 */
		rtnl_lock();
		dev_close(netdev);
		rtnl_unlock();
	}

	dev_err(&adapter->pdev->dev, "failed to allocate resources during reinit\n");
reset_finish:
	rtnl_lock();
	netif_device_attach(netdev);
	rtnl_unlock();
}

/**
 * iavf_adminq_task - worker thread to clean the admin queue
 * @work: pointer to work_struct containing our data
 **/
static void iavf_adminq_task(struct work_struct *work)
{
	struct iavf_adapter *adapter =
		container_of(work, struct iavf_adapter, adminq_task);
	struct iavf_hw *hw = &adapter->hw;
	struct iavf_arq_event_info event;
	enum virtchnl_ops v_op;
	enum iavf_status ret, v_ret;
	u32 val, oldval;
	u16 pending;

	if (adapter->flags & IAVF_FLAG_PF_COMMS_FAILED)
		goto out;

	if (!mutex_trylock(&adapter->crit_lock)) {
		if (adapter->state == __IAVF_REMOVE)
			return;

		queue_work(adapter->wq, &adapter->adminq_task);
		goto out;
	}

	event.buf_len = IAVF_MAX_AQ_BUF_SIZE;
	event.msg_buf = kzalloc(event.buf_len, GFP_KERNEL);
	if (!event.msg_buf)
		goto out;

	do {
		ret = iavf_clean_arq_element(hw, &event, &pending);
		v_op = (enum virtchnl_ops)le32_to_cpu(event.desc.cookie_high);
		v_ret = (enum iavf_status)le32_to_cpu(event.desc.cookie_low);

		if (ret || !v_op)
			break; /* No event to process or error cleaning ARQ */

		iavf_virtchnl_completion(adapter, v_op, v_ret, event.msg_buf,
					 event.msg_len);
		if (pending != 0)
			memset(event.msg_buf, 0, IAVF_MAX_AQ_BUF_SIZE);
	} while (pending);
	mutex_unlock(&adapter->crit_lock);

	if ((adapter->flags &
	     (IAVF_FLAG_RESET_PENDING | IAVF_FLAG_RESET_NEEDED)) ||
	    adapter->state == __IAVF_RESETTING)
		goto freedom;

	/* check for error indications */
	val = rd32(hw, hw->aq.arq.len);
	if (val == 0xdeadbeef || val == 0xffffffff) /* device in reset */
		goto freedom;
	oldval = val;
	if (val & IAVF_VF_ARQLEN1_ARQVFE_MASK) {
		dev_info(&adapter->pdev->dev, "ARQ VF Error detected\n");
		val &= ~IAVF_VF_ARQLEN1_ARQVFE_MASK;
	}
	if (val & IAVF_VF_ARQLEN1_ARQOVFL_MASK) {
		dev_info(&adapter->pdev->dev, "ARQ Overflow Error detected\n");
		val &= ~IAVF_VF_ARQLEN1_ARQOVFL_MASK;
	}
	if (val & IAVF_VF_ARQLEN1_ARQCRIT_MASK) {
		dev_info(&adapter->pdev->dev, "ARQ Critical Error detected\n");
		val &= ~IAVF_VF_ARQLEN1_ARQCRIT_MASK;
	}
	if (oldval != val)
		wr32(hw, hw->aq.arq.len, val);

	val = rd32(hw, hw->aq.asq.len);
	oldval = val;
	if (val & IAVF_VF_ATQLEN1_ATQVFE_MASK) {
		dev_info(&adapter->pdev->dev, "ASQ VF Error detected\n");
		val &= ~IAVF_VF_ATQLEN1_ATQVFE_MASK;
	}
	if (val & IAVF_VF_ATQLEN1_ATQOVFL_MASK) {
		dev_info(&adapter->pdev->dev, "ASQ Overflow Error detected\n");
		val &= ~IAVF_VF_ATQLEN1_ATQOVFL_MASK;
	}
	if (val & IAVF_VF_ATQLEN1_ATQCRIT_MASK) {
		dev_info(&adapter->pdev->dev, "ASQ Critical Error detected\n");
		val &= ~IAVF_VF_ATQLEN1_ATQCRIT_MASK;
	}
	if (oldval != val)
		wr32(hw, hw->aq.asq.len, val);

freedom:
	kfree(event.msg_buf);
out:
	/* re-enable Admin queue interrupt cause */
	iavf_misc_irq_enable(adapter);
}

/**
 * iavf_client_task - worker thread to perform client work
 * @work: pointer to work_struct containing our data
 *
 * This task handles client interactions. Because client calls can be
 * reentrant, we can't handle them in the watchdog.
 **/
static void iavf_client_task(struct work_struct *work)
{
	struct iavf_adapter *adapter =
		container_of(work, struct iavf_adapter, client_task.work);

	/* If we can't get the client bit, just give up. We'll be rescheduled
	 * later.
	 */

	if (!mutex_trylock(&adapter->client_lock))
		return;

	if (adapter->flags & IAVF_FLAG_SERVICE_CLIENT_REQUESTED) {
		iavf_client_subtask(adapter);
		adapter->flags &= ~IAVF_FLAG_SERVICE_CLIENT_REQUESTED;
		goto out;
	}
	if (adapter->flags & IAVF_FLAG_CLIENT_NEEDS_L2_PARAMS) {
		iavf_notify_client_l2_params(&adapter->vsi);
		adapter->flags &= ~IAVF_FLAG_CLIENT_NEEDS_L2_PARAMS;
		goto out;
	}
	if (adapter->flags & IAVF_FLAG_CLIENT_NEEDS_CLOSE) {
		iavf_notify_client_close(&adapter->vsi, false);
		adapter->flags &= ~IAVF_FLAG_CLIENT_NEEDS_CLOSE;
		goto out;
	}
	if (adapter->flags & IAVF_FLAG_CLIENT_NEEDS_OPEN) {
		iavf_notify_client_open(&adapter->vsi);
		adapter->flags &= ~IAVF_FLAG_CLIENT_NEEDS_OPEN;
	}
out:
	mutex_unlock(&adapter->client_lock);
}

/**
 * iavf_free_all_tx_resources - Free Tx Resources for All Queues
 * @adapter: board private structure
 *
 * Free all transmit software resources
 **/
void iavf_free_all_tx_resources(struct iavf_adapter *adapter)
{
	int i;

	if (!adapter->tx_rings)
		return;

	for (i = 0; i < adapter->num_active_queues; i++)
		if (adapter->tx_rings[i].desc)
			iavf_free_tx_resources(&adapter->tx_rings[i]);
}

/**
 * iavf_setup_all_tx_resources - allocate all queues Tx resources
 * @adapter: board private structure
 *
 * If this function returns with an error, then it's possible one or
 * more of the rings is populated (while the rest are not).  It is the
 * callers duty to clean those orphaned rings.
 *
 * Return 0 on success, negative on failure
 **/
static int iavf_setup_all_tx_resources(struct iavf_adapter *adapter)
{
	int i, err = 0;

	for (i = 0; i < adapter->num_active_queues; i++) {
		adapter->tx_rings[i].count = adapter->tx_desc_count;
		err = iavf_setup_tx_descriptors(&adapter->tx_rings[i]);
		if (!err)
			continue;
		dev_err(&adapter->pdev->dev,
			"Allocation for Tx Queue %u failed\n", i);
		break;
	}

	return err;
}

/**
 * iavf_setup_all_rx_resources - allocate all queues Rx resources
 * @adapter: board private structure
 *
 * If this function returns with an error, then it's possible one or
 * more of the rings is populated (while the rest are not).  It is the
 * callers duty to clean those orphaned rings.
 *
 * Return 0 on success, negative on failure
 **/
static int iavf_setup_all_rx_resources(struct iavf_adapter *adapter)
{
	int i, err = 0;

	for (i = 0; i < adapter->num_active_queues; i++) {
		adapter->rx_rings[i].count = adapter->rx_desc_count;
		err = iavf_setup_rx_descriptors(&adapter->rx_rings[i]);
		if (!err)
			continue;
		dev_err(&adapter->pdev->dev,
			"Allocation for Rx Queue %u failed\n", i);
		break;
	}
	return err;
}

/**
 * iavf_free_all_rx_resources - Free Rx Resources for All Queues
 * @adapter: board private structure
 *
 * Free all receive software resources
 **/
void iavf_free_all_rx_resources(struct iavf_adapter *adapter)
{
	int i;

	if (!adapter->rx_rings)
		return;

	for (i = 0; i < adapter->num_active_queues; i++)
		if (adapter->rx_rings[i].desc)
			iavf_free_rx_resources(&adapter->rx_rings[i]);
}

/**
 * iavf_validate_tx_bandwidth - validate the max Tx bandwidth
 * @adapter: board private structure
 * @max_tx_rate: max Tx bw for a tc
 **/
static int iavf_validate_tx_bandwidth(struct iavf_adapter *adapter,
				      u64 max_tx_rate)
{
	int speed = 0, ret = 0;

	if (ADV_LINK_SUPPORT(adapter)) {
		if (adapter->link_speed_mbps < U32_MAX) {
			speed = adapter->link_speed_mbps;
			goto validate_bw;
		} else {
			dev_err(&adapter->pdev->dev, "Unknown link speed\n");
			return -EINVAL;
		}
	}

	switch (adapter->link_speed) {
	case VIRTCHNL_LINK_SPEED_40GB:
		speed = SPEED_40000;
		break;
	case VIRTCHNL_LINK_SPEED_25GB:
		speed = SPEED_25000;
		break;
	case VIRTCHNL_LINK_SPEED_20GB:
		speed = SPEED_20000;
		break;
	case VIRTCHNL_LINK_SPEED_10GB:
		speed = SPEED_10000;
		break;
	case VIRTCHNL_LINK_SPEED_5GB:
		speed = SPEED_5000;
		break;
	case VIRTCHNL_LINK_SPEED_2_5GB:
		speed = SPEED_2500;
		break;
	case VIRTCHNL_LINK_SPEED_1GB:
		speed = SPEED_1000;
		break;
	case VIRTCHNL_LINK_SPEED_100MB:
		speed = SPEED_100;
		break;
	default:
		break;
	}

validate_bw:
	if (max_tx_rate > speed) {
		dev_err(&adapter->pdev->dev,
			"Invalid tx rate specified\n");
		ret = -EINVAL;
	}

	return ret;
}

/**
 * iavf_validate_ch_config - validate queue mapping info
 * @adapter: board private structure
 * @mqprio_qopt: queue parameters
 *
 * This function validates if the config provided by the user to
 * configure queue channels is valid or not. Returns 0 on a valid
 * config.
 **/
static int iavf_validate_ch_config(struct iavf_adapter *adapter,
				   struct tc_mqprio_qopt_offload *mqprio_qopt)
{
	u64 total_max_rate = 0;
	u32 tx_rate_rem = 0;
	int i, num_qps = 0;
	u64 tx_rate = 0;
	int ret = 0;

	if (mqprio_qopt->qopt.num_tc > IAVF_MAX_TRAFFIC_CLASS ||
	    mqprio_qopt->qopt.num_tc < 1)
		return -EINVAL;

	for (i = 0; i <= mqprio_qopt->qopt.num_tc - 1; i++) {
		if (!mqprio_qopt->qopt.count[i] ||
		    mqprio_qopt->qopt.offset[i] != num_qps)
			return -EINVAL;
		if (mqprio_qopt->min_rate[i]) {
			dev_err(&adapter->pdev->dev,
				"Invalid min tx rate (greater than 0) specified for TC%d\n",
				i);
			return -EINVAL;
		}

		/* convert to Mbps */
		tx_rate = div_u64(mqprio_qopt->max_rate[i],
				  IAVF_MBPS_DIVISOR);

		if (mqprio_qopt->max_rate[i] &&
		    tx_rate < IAVF_MBPS_QUANTA) {
			dev_err(&adapter->pdev->dev,
				"Invalid max tx rate for TC%d, minimum %dMbps\n",
				i, IAVF_MBPS_QUANTA);
			return -EINVAL;
		}

		(void)div_u64_rem(tx_rate, IAVF_MBPS_QUANTA, &tx_rate_rem);

		if (tx_rate_rem != 0) {
			dev_err(&adapter->pdev->dev,
				"Invalid max tx rate for TC%d, not divisible by %d\n",
				i, IAVF_MBPS_QUANTA);
			return -EINVAL;
		}

		total_max_rate += tx_rate;
		num_qps += mqprio_qopt->qopt.count[i];
	}
	if (num_qps > adapter->num_active_queues) {
		dev_err(&adapter->pdev->dev,
			"Cannot support requested number of queues\n");
		return -EINVAL;
	}

	ret = iavf_validate_tx_bandwidth(adapter, total_max_rate);
	return ret;
}

/**
 * iavf_del_all_cloud_filters - delete all cloud filters on the traffic classes
 * @adapter: board private structure
 **/
static void iavf_del_all_cloud_filters(struct iavf_adapter *adapter)
{
	struct iavf_cloud_filter *cf, *cftmp;

	spin_lock_bh(&adapter->cloud_filter_list_lock);
	list_for_each_entry_safe(cf, cftmp, &adapter->cloud_filter_list,
				 list) {
		list_del(&cf->list);
		kfree(cf);
		adapter->num_cloud_filters--;
	}
	spin_unlock_bh(&adapter->cloud_filter_list_lock);
}

/**
 * __iavf_setup_tc - configure multiple traffic classes
 * @netdev: network interface device structure
 * @type_data: tc offload data
 *
 * This function processes the config information provided by the
 * user to configure traffic classes/queue channels and packages the
 * information to request the PF to setup traffic classes.
 *
 * Returns 0 on success.
 **/
static int __iavf_setup_tc(struct net_device *netdev, void *type_data)
{
	struct tc_mqprio_qopt_offload *mqprio_qopt = type_data;
	struct iavf_adapter *adapter = netdev_priv(netdev);
	struct virtchnl_vf_resource *vfres = adapter->vf_res;
	u8 num_tc = 0, total_qps = 0;
	int ret = 0, netdev_tc = 0;
	u64 max_tx_rate;
	u16 mode;
	int i;

	num_tc = mqprio_qopt->qopt.num_tc;
	mode = mqprio_qopt->mode;

	/* delete queue_channel */
	if (!mqprio_qopt->qopt.hw) {
		if (adapter->ch_config.state == __IAVF_TC_RUNNING) {
			/* reset the tc configuration */
			netdev_reset_tc(netdev);
			adapter->num_tc = 0;
			netif_tx_stop_all_queues(netdev);
			netif_tx_disable(netdev);
			iavf_del_all_cloud_filters(adapter);
			adapter->aq_required = IAVF_FLAG_AQ_DISABLE_CHANNELS;
			total_qps = adapter->orig_num_active_queues;
			goto exit;
		} else {
			return -EINVAL;
		}
	}

	/* add queue channel */
	if (mode == TC_MQPRIO_MODE_CHANNEL) {
		if (!(vfres->vf_cap_flags & VIRTCHNL_VF_OFFLOAD_ADQ)) {
			dev_err(&adapter->pdev->dev, "ADq not supported\n");
			return -EOPNOTSUPP;
		}
		if (adapter->ch_config.state != __IAVF_TC_INVALID) {
			dev_err(&adapter->pdev->dev, "TC configuration already exists\n");
			return -EINVAL;
		}

		ret = iavf_validate_ch_config(adapter, mqprio_qopt);
		if (ret)
			return ret;
		/* Return if same TC config is requested */
		if (adapter->num_tc == num_tc)
			return 0;
		adapter->num_tc = num_tc;

		for (i = 0; i < IAVF_MAX_TRAFFIC_CLASS; i++) {
			if (i < num_tc) {
				adapter->ch_config.ch_info[i].count =
					mqprio_qopt->qopt.count[i];
				adapter->ch_config.ch_info[i].offset =
					mqprio_qopt->qopt.offset[i];
				total_qps += mqprio_qopt->qopt.count[i];
				max_tx_rate = mqprio_qopt->max_rate[i];
				/* convert to Mbps */
				max_tx_rate = div_u64(max_tx_rate,
						      IAVF_MBPS_DIVISOR);
				adapter->ch_config.ch_info[i].max_tx_rate =
					max_tx_rate;
			} else {
				adapter->ch_config.ch_info[i].count = 1;
				adapter->ch_config.ch_info[i].offset = 0;
			}
		}

		/* Take snapshot of original config such as "num_active_queues"
		 * It is used later when delete ADQ flow is exercised, so that
		 * once delete ADQ flow completes, VF shall go back to its
		 * original queue configuration
		 */

		adapter->orig_num_active_queues = adapter->num_active_queues;

		/* Store queue info based on TC so that VF gets configured
		 * with correct number of queues when VF completes ADQ config
		 * flow
		 */
		adapter->ch_config.total_qps = total_qps;

		netif_tx_stop_all_queues(netdev);
		netif_tx_disable(netdev);
		adapter->aq_required |= IAVF_FLAG_AQ_ENABLE_CHANNELS;
		netdev_reset_tc(netdev);
		/* Report the tc mapping up the stack */
		netdev_set_num_tc(adapter->netdev, num_tc);
		for (i = 0; i < IAVF_MAX_TRAFFIC_CLASS; i++) {
			u16 qcount = mqprio_qopt->qopt.count[i];
			u16 qoffset = mqprio_qopt->qopt.offset[i];

			if (i < num_tc)
				netdev_set_tc_queue(netdev, netdev_tc++, qcount,
						    qoffset);
		}
	}
exit:
	if (test_bit(__IAVF_IN_REMOVE_TASK, &adapter->crit_section))
		return 0;

	netif_set_real_num_rx_queues(netdev, total_qps);
	netif_set_real_num_tx_queues(netdev, total_qps);

	return ret;
}

/**
 * iavf_parse_cls_flower - Parse tc flower filters provided by kernel
 * @adapter: board private structure
 * @f: pointer to struct flow_cls_offload
 * @filter: pointer to cloud filter structure
 */
static int iavf_parse_cls_flower(struct iavf_adapter *adapter,
				 struct flow_cls_offload *f,
				 struct iavf_cloud_filter *filter)
{
	struct flow_rule *rule = flow_cls_offload_flow_rule(f);
	struct flow_dissector *dissector = rule->match.dissector;
	u16 n_proto_mask = 0;
	u16 n_proto_key = 0;
	u8 field_flags = 0;
	u16 addr_type = 0;
	u16 n_proto = 0;
	int i = 0;
	struct virtchnl_filter *vf = &filter->f;

	if (dissector->used_keys &
	    ~(BIT(FLOW_DISSECTOR_KEY_CONTROL) |
	      BIT(FLOW_DISSECTOR_KEY_BASIC) |
	      BIT(FLOW_DISSECTOR_KEY_ETH_ADDRS) |
	      BIT(FLOW_DISSECTOR_KEY_VLAN) |
	      BIT(FLOW_DISSECTOR_KEY_IPV4_ADDRS) |
	      BIT(FLOW_DISSECTOR_KEY_IPV6_ADDRS) |
	      BIT(FLOW_DISSECTOR_KEY_PORTS) |
	      BIT(FLOW_DISSECTOR_KEY_ENC_KEYID))) {
		dev_err(&adapter->pdev->dev, "Unsupported key used: 0x%x\n",
			dissector->used_keys);
		return -EOPNOTSUPP;
	}

	if (flow_rule_match_key(rule, FLOW_DISSECTOR_KEY_ENC_KEYID)) {
		struct flow_match_enc_keyid match;

		flow_rule_match_enc_keyid(rule, &match);
		if (match.mask->keyid != 0)
			field_flags |= IAVF_CLOUD_FIELD_TEN_ID;
	}

	if (flow_rule_match_key(rule, FLOW_DISSECTOR_KEY_BASIC)) {
		struct flow_match_basic match;

		flow_rule_match_basic(rule, &match);
		n_proto_key = ntohs(match.key->n_proto);
		n_proto_mask = ntohs(match.mask->n_proto);

		if (n_proto_key == ETH_P_ALL) {
			n_proto_key = 0;
			n_proto_mask = 0;
		}
		n_proto = n_proto_key & n_proto_mask;
		if (n_proto != ETH_P_IP && n_proto != ETH_P_IPV6)
			return -EINVAL;
		if (n_proto == ETH_P_IPV6) {
			/* specify flow type as TCP IPv6 */
			vf->flow_type = VIRTCHNL_TCP_V6_FLOW;
		}

		if (match.key->ip_proto != IPPROTO_TCP) {
			dev_info(&adapter->pdev->dev, "Only TCP transport is supported\n");
			return -EINVAL;
		}
	}

	if (flow_rule_match_key(rule, FLOW_DISSECTOR_KEY_ETH_ADDRS)) {
		struct flow_match_eth_addrs match;

		flow_rule_match_eth_addrs(rule, &match);

		/* use is_broadcast and is_zero to check for all 0xf or 0 */
		if (!is_zero_ether_addr(match.mask->dst)) {
			if (is_broadcast_ether_addr(match.mask->dst)) {
				field_flags |= IAVF_CLOUD_FIELD_OMAC;
			} else {
				dev_err(&adapter->pdev->dev, "Bad ether dest mask %pM\n",
					match.mask->dst);
				return -EINVAL;
			}
		}

		if (!is_zero_ether_addr(match.mask->src)) {
			if (is_broadcast_ether_addr(match.mask->src)) {
				field_flags |= IAVF_CLOUD_FIELD_IMAC;
			} else {
				dev_err(&adapter->pdev->dev, "Bad ether src mask %pM\n",
					match.mask->src);
				return -EINVAL;
			}
		}

		if (!is_zero_ether_addr(match.key->dst))
			if (is_valid_ether_addr(match.key->dst) ||
			    is_multicast_ether_addr(match.key->dst)) {
				/* set the mask if a valid dst_mac address */
				for (i = 0; i < ETH_ALEN; i++)
					vf->mask.tcp_spec.dst_mac[i] |= 0xff;
				ether_addr_copy(vf->data.tcp_spec.dst_mac,
						match.key->dst);
			}

		if (!is_zero_ether_addr(match.key->src))
			if (is_valid_ether_addr(match.key->src) ||
			    is_multicast_ether_addr(match.key->src)) {
				/* set the mask if a valid dst_mac address */
				for (i = 0; i < ETH_ALEN; i++)
					vf->mask.tcp_spec.src_mac[i] |= 0xff;
				ether_addr_copy(vf->data.tcp_spec.src_mac,
						match.key->src);
		}
	}

	if (flow_rule_match_key(rule, FLOW_DISSECTOR_KEY_VLAN)) {
		struct flow_match_vlan match;

		flow_rule_match_vlan(rule, &match);
		if (match.mask->vlan_id) {
			if (match.mask->vlan_id == VLAN_VID_MASK) {
				field_flags |= IAVF_CLOUD_FIELD_IVLAN;
			} else {
				dev_err(&adapter->pdev->dev, "Bad vlan mask %u\n",
					match.mask->vlan_id);
				return -EINVAL;
			}
		}
		vf->mask.tcp_spec.vlan_id |= cpu_to_be16(0xffff);
		vf->data.tcp_spec.vlan_id = cpu_to_be16(match.key->vlan_id);
	}

	if (flow_rule_match_key(rule, FLOW_DISSECTOR_KEY_CONTROL)) {
		struct flow_match_control match;

		flow_rule_match_control(rule, &match);
		addr_type = match.key->addr_type;
	}

	if (addr_type == FLOW_DISSECTOR_KEY_IPV4_ADDRS) {
		struct flow_match_ipv4_addrs match;

		flow_rule_match_ipv4_addrs(rule, &match);
		if (match.mask->dst) {
			if (match.mask->dst == cpu_to_be32(0xffffffff)) {
				field_flags |= IAVF_CLOUD_FIELD_IIP;
			} else {
				dev_err(&adapter->pdev->dev, "Bad ip dst mask 0x%08x\n",
					be32_to_cpu(match.mask->dst));
				return -EINVAL;
			}
		}

		if (match.mask->src) {
			if (match.mask->src == cpu_to_be32(0xffffffff)) {
				field_flags |= IAVF_CLOUD_FIELD_IIP;
			} else {
				dev_err(&adapter->pdev->dev, "Bad ip src mask 0x%08x\n",
					be32_to_cpu(match.mask->src));
				return -EINVAL;
			}
		}

		if (field_flags & IAVF_CLOUD_FIELD_TEN_ID) {
			dev_info(&adapter->pdev->dev, "Tenant id not allowed for ip filter\n");
			return -EINVAL;
		}
		if (match.key->dst) {
			vf->mask.tcp_spec.dst_ip[0] |= cpu_to_be32(0xffffffff);
			vf->data.tcp_spec.dst_ip[0] = match.key->dst;
		}
		if (match.key->src) {
			vf->mask.tcp_spec.src_ip[0] |= cpu_to_be32(0xffffffff);
			vf->data.tcp_spec.src_ip[0] = match.key->src;
		}
	}

	if (addr_type == FLOW_DISSECTOR_KEY_IPV6_ADDRS) {
		struct flow_match_ipv6_addrs match;

		flow_rule_match_ipv6_addrs(rule, &match);

		/* validate mask, make sure it is not IPV6_ADDR_ANY */
		if (ipv6_addr_any(&match.mask->dst)) {
			dev_err(&adapter->pdev->dev, "Bad ipv6 dst mask 0x%02x\n",
				IPV6_ADDR_ANY);
			return -EINVAL;
		}

		/* src and dest IPv6 address should not be LOOPBACK
		 * (0:0:0:0:0:0:0:1) which can be represented as ::1
		 */
		if (ipv6_addr_loopback(&match.key->dst) ||
		    ipv6_addr_loopback(&match.key->src)) {
			dev_err(&adapter->pdev->dev,
				"ipv6 addr should not be loopback\n");
			return -EINVAL;
		}
		if (!ipv6_addr_any(&match.mask->dst) ||
		    !ipv6_addr_any(&match.mask->src))
			field_flags |= IAVF_CLOUD_FIELD_IIP;

		for (i = 0; i < 4; i++)
			vf->mask.tcp_spec.dst_ip[i] |= cpu_to_be32(0xffffffff);
		memcpy(&vf->data.tcp_spec.dst_ip, &match.key->dst.s6_addr32,
		       sizeof(vf->data.tcp_spec.dst_ip));
		for (i = 0; i < 4; i++)
			vf->mask.tcp_spec.src_ip[i] |= cpu_to_be32(0xffffffff);
		memcpy(&vf->data.tcp_spec.src_ip, &match.key->src.s6_addr32,
		       sizeof(vf->data.tcp_spec.src_ip));
	}
	if (flow_rule_match_key(rule, FLOW_DISSECTOR_KEY_PORTS)) {
		struct flow_match_ports match;

		flow_rule_match_ports(rule, &match);
		if (match.mask->src) {
			if (match.mask->src == cpu_to_be16(0xffff)) {
				field_flags |= IAVF_CLOUD_FIELD_IIP;
			} else {
				dev_err(&adapter->pdev->dev, "Bad src port mask %u\n",
					be16_to_cpu(match.mask->src));
				return -EINVAL;
			}
		}

		if (match.mask->dst) {
			if (match.mask->dst == cpu_to_be16(0xffff)) {
				field_flags |= IAVF_CLOUD_FIELD_IIP;
			} else {
				dev_err(&adapter->pdev->dev, "Bad dst port mask %u\n",
					be16_to_cpu(match.mask->dst));
				return -EINVAL;
			}
		}
		if (match.key->dst) {
			vf->mask.tcp_spec.dst_port |= cpu_to_be16(0xffff);
			vf->data.tcp_spec.dst_port = match.key->dst;
		}

		if (match.key->src) {
			vf->mask.tcp_spec.src_port |= cpu_to_be16(0xffff);
			vf->data.tcp_spec.src_port = match.key->src;
		}
	}
	vf->field_flags = field_flags;

	return 0;
}

/**
 * iavf_handle_tclass - Forward to a traffic class on the device
 * @adapter: board private structure
 * @tc: traffic class index on the device
 * @filter: pointer to cloud filter structure
 */
static int iavf_handle_tclass(struct iavf_adapter *adapter, u32 tc,
			      struct iavf_cloud_filter *filter)
{
	if (tc == 0)
		return 0;
	if (tc < adapter->num_tc) {
		if (!filter->f.data.tcp_spec.dst_port) {
			dev_err(&adapter->pdev->dev,
				"Specify destination port to redirect to traffic class other than TC0\n");
			return -EINVAL;
		}
	}
	/* redirect to a traffic class on the same device */
	filter->f.action = VIRTCHNL_ACTION_TC_REDIRECT;
	filter->f.action_meta = tc;
	return 0;
}

/**
 * iavf_find_cf - Find the cloud filter in the list
 * @adapter: Board private structure
 * @cookie: filter specific cookie
 *
 * Returns ptr to the filter object or NULL. Must be called while holding the
 * cloud_filter_list_lock.
 */
static struct iavf_cloud_filter *iavf_find_cf(struct iavf_adapter *adapter,
					      unsigned long *cookie)
{
	struct iavf_cloud_filter *filter = NULL;

	if (!cookie)
		return NULL;

	list_for_each_entry(filter, &adapter->cloud_filter_list, list) {
		if (!memcmp(cookie, &filter->cookie, sizeof(filter->cookie)))
			return filter;
	}
	return NULL;
}

/**
 * iavf_configure_clsflower - Add tc flower filters
 * @adapter: board private structure
 * @cls_flower: Pointer to struct flow_cls_offload
 */
static int iavf_configure_clsflower(struct iavf_adapter *adapter,
				    struct flow_cls_offload *cls_flower)
{
	int tc = tc_classid_to_hwtc(adapter->netdev, cls_flower->classid);
	struct iavf_cloud_filter *filter = NULL;
	int err = -EINVAL, count = 50;

	if (tc < 0) {
		dev_err(&adapter->pdev->dev, "Invalid traffic class\n");
		return -EINVAL;
	}

	filter = kzalloc(sizeof(*filter), GFP_KERNEL);
	if (!filter)
		return -ENOMEM;

	while (!mutex_trylock(&adapter->crit_lock)) {
		if (--count == 0) {
			kfree(filter);
			return err;
		}
		udelay(1);
	}

	filter->cookie = cls_flower->cookie;

	/* bail out here if filter already exists */
	spin_lock_bh(&adapter->cloud_filter_list_lock);
	if (iavf_find_cf(adapter, &cls_flower->cookie)) {
		dev_err(&adapter->pdev->dev, "Failed to add TC Flower filter, it already exists\n");
		err = -EEXIST;
		goto spin_unlock;
	}
	spin_unlock_bh(&adapter->cloud_filter_list_lock);

	/* set the mask to all zeroes to begin with */
	memset(&filter->f.mask.tcp_spec, 0, sizeof(struct virtchnl_l4_spec));
	/* start out with flow type and eth type IPv4 to begin with */
	filter->f.flow_type = VIRTCHNL_TCP_V4_FLOW;
	err = iavf_parse_cls_flower(adapter, cls_flower, filter);
	if (err)
		goto err;

	err = iavf_handle_tclass(adapter, tc, filter);
	if (err)
		goto err;

	/* add filter to the list */
	spin_lock_bh(&adapter->cloud_filter_list_lock);
	list_add_tail(&filter->list, &adapter->cloud_filter_list);
	adapter->num_cloud_filters++;
	filter->add = true;
	adapter->aq_required |= IAVF_FLAG_AQ_ADD_CLOUD_FILTER;
spin_unlock:
	spin_unlock_bh(&adapter->cloud_filter_list_lock);
err:
	if (err)
		kfree(filter);

	mutex_unlock(&adapter->crit_lock);
	return err;
}

/**
 * iavf_delete_clsflower - Remove tc flower filters
 * @adapter: board private structure
 * @cls_flower: Pointer to struct flow_cls_offload
 */
static int iavf_delete_clsflower(struct iavf_adapter *adapter,
				 struct flow_cls_offload *cls_flower)
{
	struct iavf_cloud_filter *filter = NULL;
	int err = 0;

	spin_lock_bh(&adapter->cloud_filter_list_lock);
	filter = iavf_find_cf(adapter, &cls_flower->cookie);
	if (filter) {
		filter->del = true;
		adapter->aq_required |= IAVF_FLAG_AQ_DEL_CLOUD_FILTER;
	} else {
		err = -EINVAL;
	}
	spin_unlock_bh(&adapter->cloud_filter_list_lock);

	return err;
}

/**
 * iavf_setup_tc_cls_flower - flower classifier offloads
 * @adapter: board private structure
 * @cls_flower: pointer to flow_cls_offload struct with flow info
 */
static int iavf_setup_tc_cls_flower(struct iavf_adapter *adapter,
				    struct flow_cls_offload *cls_flower)
{
	switch (cls_flower->command) {
	case FLOW_CLS_REPLACE:
		return iavf_configure_clsflower(adapter, cls_flower);
	case FLOW_CLS_DESTROY:
		return iavf_delete_clsflower(adapter, cls_flower);
	case FLOW_CLS_STATS:
		return -EOPNOTSUPP;
	default:
		return -EOPNOTSUPP;
	}
}

/**
 * iavf_setup_tc_block_cb - block callback for tc
 * @type: type of offload
 * @type_data: offload data
 * @cb_priv:
 *
 * This function is the block callback for traffic classes
 **/
static int iavf_setup_tc_block_cb(enum tc_setup_type type, void *type_data,
				  void *cb_priv)
{
	struct iavf_adapter *adapter = cb_priv;

	if (!tc_cls_can_offload_and_chain0(adapter->netdev, type_data))
		return -EOPNOTSUPP;

	switch (type) {
	case TC_SETUP_CLSFLOWER:
		return iavf_setup_tc_cls_flower(cb_priv, type_data);
	default:
		return -EOPNOTSUPP;
	}
}

static LIST_HEAD(iavf_block_cb_list);

/**
 * iavf_setup_tc - configure multiple traffic classes
 * @netdev: network interface device structure
 * @type: type of offload
 * @type_data: tc offload data
 *
 * This function is the callback to ndo_setup_tc in the
 * netdev_ops.
 *
 * Returns 0 on success
 **/
static int iavf_setup_tc(struct net_device *netdev, enum tc_setup_type type,
			 void *type_data)
{
	struct iavf_adapter *adapter = netdev_priv(netdev);

	switch (type) {
	case TC_SETUP_QDISC_MQPRIO:
		return __iavf_setup_tc(netdev, type_data);
	case TC_SETUP_BLOCK:
		return flow_block_cb_setup_simple(type_data,
						  &iavf_block_cb_list,
						  iavf_setup_tc_block_cb,
						  adapter, adapter, true);
	default:
		return -EOPNOTSUPP;
	}
}

/**
 * iavf_open - Called when a network interface is made active
 * @netdev: network interface device structure
 *
 * Returns 0 on success, negative value on failure
 *
 * The open entry point is called when a network interface is made
 * active by the system (IFF_UP).  At this point all resources needed
 * for transmit and receive operations are allocated, the interrupt
 * handler is registered with the OS, the watchdog is started,
 * and the stack is notified that the interface is ready.
 **/
static int iavf_open(struct net_device *netdev)
{
	struct iavf_adapter *adapter = netdev_priv(netdev);
	int err;

	if (adapter->flags & IAVF_FLAG_PF_COMMS_FAILED) {
		dev_err(&adapter->pdev->dev, "Unable to open device due to PF driver failure.\n");
		return -EIO;
	}

	while (!mutex_trylock(&adapter->crit_lock)) {
		/* If we are in __IAVF_INIT_CONFIG_ADAPTER state the crit_lock
		 * is already taken and iavf_open is called from an upper
		 * device's notifier reacting on NETDEV_REGISTER event.
		 * We have to leave here to avoid dead lock.
		 */
		if (adapter->state == __IAVF_INIT_CONFIG_ADAPTER)
			return -EBUSY;

		usleep_range(500, 1000);
	}

	if (adapter->state != __IAVF_DOWN) {
		err = -EBUSY;
		goto err_unlock;
	}

	if (adapter->state == __IAVF_RUNNING &&
	    !test_bit(__IAVF_VSI_DOWN, adapter->vsi.state)) {
		dev_dbg(&adapter->pdev->dev, "VF is already open.\n");
		err = 0;
		goto err_unlock;
	}

	/* allocate transmit descriptors */
	err = iavf_setup_all_tx_resources(adapter);
	if (err)
		goto err_setup_tx;

	/* allocate receive descriptors */
	err = iavf_setup_all_rx_resources(adapter);
	if (err)
		goto err_setup_rx;

	/* clear any pending interrupts, may auto mask */
	err = iavf_request_traffic_irqs(adapter, netdev->name);
	if (err)
		goto err_req_irq;

	spin_lock_bh(&adapter->mac_vlan_list_lock);

	iavf_add_filter(adapter, adapter->hw.mac.addr);

	spin_unlock_bh(&adapter->mac_vlan_list_lock);

	/* Restore VLAN filters that were removed with IFF_DOWN */
	iavf_restore_filters(adapter);

	iavf_configure(adapter);

	iavf_up_complete(adapter);

	iavf_irq_enable(adapter, true);

	mutex_unlock(&adapter->crit_lock);

	return 0;

err_req_irq:
	iavf_down(adapter);
	iavf_free_traffic_irqs(adapter);
err_setup_rx:
	iavf_free_all_rx_resources(adapter);
err_setup_tx:
	iavf_free_all_tx_resources(adapter);
err_unlock:
	mutex_unlock(&adapter->crit_lock);

	return err;
}

/**
 * iavf_close - Disables a network interface
 * @netdev: network interface device structure
 *
 * Returns 0, this is not allowed to fail
 *
 * The close entry point is called when an interface is de-activated
 * by the OS.  The hardware is still under the drivers control, but
 * needs to be disabled. All IRQs except vector 0 (reserved for admin queue)
 * are freed, along with all transmit and receive resources.
 **/
static int iavf_close(struct net_device *netdev)
{
	struct iavf_adapter *adapter = netdev_priv(netdev);
	u64 aq_to_restore;
	int status;

	mutex_lock(&adapter->crit_lock);

	if (adapter->state <= __IAVF_DOWN_PENDING) {
		mutex_unlock(&adapter->crit_lock);
		return 0;
	}

	set_bit(__IAVF_VSI_DOWN, adapter->vsi.state);
	if (CLIENT_ENABLED(adapter))
		adapter->flags |= IAVF_FLAG_CLIENT_NEEDS_CLOSE;
	/* We cannot send IAVF_FLAG_AQ_GET_OFFLOAD_VLAN_V2_CAPS before
	 * IAVF_FLAG_AQ_DISABLE_QUEUES because in such case there is rtnl
	 * deadlock with adminq_task() until iavf_close timeouts. We must send
	 * IAVF_FLAG_AQ_GET_CONFIG before IAVF_FLAG_AQ_DISABLE_QUEUES to make
	 * disable queues possible for vf. Give only necessary flags to
	 * iavf_down and save other to set them right before iavf_close()
	 * returns, when IAVF_FLAG_AQ_DISABLE_QUEUES will be already sent and
	 * iavf will be in DOWN state.
	 */
	aq_to_restore = adapter->aq_required;
	adapter->aq_required &= IAVF_FLAG_AQ_GET_CONFIG;

	/* Remove flags which we do not want to send after close or we want to
	 * send before disable queues.
	 */
	aq_to_restore &= ~(IAVF_FLAG_AQ_GET_CONFIG		|
			   IAVF_FLAG_AQ_ENABLE_QUEUES		|
			   IAVF_FLAG_AQ_CONFIGURE_QUEUES	|
			   IAVF_FLAG_AQ_ADD_VLAN_FILTER		|
			   IAVF_FLAG_AQ_ADD_MAC_FILTER		|
			   IAVF_FLAG_AQ_ADD_CLOUD_FILTER	|
			   IAVF_FLAG_AQ_ADD_FDIR_FILTER		|
			   IAVF_FLAG_AQ_ADD_ADV_RSS_CFG);

	iavf_down(adapter);
	iavf_change_state(adapter, __IAVF_DOWN_PENDING);
	iavf_free_traffic_irqs(adapter);

	mutex_unlock(&adapter->crit_lock);

	/* We explicitly don't free resources here because the hardware is
	 * still active and can DMA into memory. Resources are cleared in
	 * iavf_virtchnl_completion() after we get confirmation from the PF
	 * driver that the rings have been stopped.
	 *
	 * Also, we wait for state to transition to __IAVF_DOWN before
	 * returning. State change occurs in iavf_virtchnl_completion() after
	 * VF resources are released (which occurs after PF driver processes and
	 * responds to admin queue commands).
	 */

	status = wait_event_timeout(adapter->down_waitqueue,
				    adapter->state == __IAVF_DOWN,
				    msecs_to_jiffies(500));
	if (!status)
		netdev_warn(netdev, "Device resources not yet released\n");

	mutex_lock(&adapter->crit_lock);
	adapter->aq_required |= aq_to_restore;
	mutex_unlock(&adapter->crit_lock);
	return 0;
}

/**
 * iavf_change_mtu - Change the Maximum Transfer Unit
 * @netdev: network interface device structure
 * @new_mtu: new value for maximum frame size
 *
 * Returns 0 on success, negative on failure
 **/
static int iavf_change_mtu(struct net_device *netdev, int new_mtu)
{
	struct iavf_adapter *adapter = netdev_priv(netdev);

	netdev_dbg(netdev, "changing MTU from %d to %d\n",
		   netdev->mtu, new_mtu);
	netdev->mtu = new_mtu;
	if (CLIENT_ENABLED(adapter)) {
		iavf_notify_client_l2_params(&adapter->vsi);
		adapter->flags |= IAVF_FLAG_SERVICE_CLIENT_REQUESTED;
	}

	if (netif_running(netdev)) {
		adapter->flags |= IAVF_FLAG_RESET_NEEDED;
		queue_work(adapter->wq, &adapter->reset_task);
	}

	return 0;
}

#define NETIF_VLAN_OFFLOAD_FEATURES	(NETIF_F_HW_VLAN_CTAG_RX | \
					 NETIF_F_HW_VLAN_CTAG_TX | \
					 NETIF_F_HW_VLAN_STAG_RX | \
					 NETIF_F_HW_VLAN_STAG_TX)

/**
 * iavf_set_features - set the netdev feature flags
 * @netdev: ptr to the netdev being adjusted
 * @features: the feature set that the stack is suggesting
 * Note: expects to be called while under rtnl_lock()
 **/
static int iavf_set_features(struct net_device *netdev,
			     netdev_features_t features)
{
	struct iavf_adapter *adapter = netdev_priv(netdev);

	/* trigger update on any VLAN feature change */
	if ((netdev->features & NETIF_VLAN_OFFLOAD_FEATURES) ^
	    (features & NETIF_VLAN_OFFLOAD_FEATURES))
		iavf_set_vlan_offload_features(adapter, netdev->features,
					       features);

	return 0;
}

/**
 * iavf_features_check - Validate encapsulated packet conforms to limits
 * @skb: skb buff
 * @dev: This physical port's netdev
 * @features: Offload features that the stack believes apply
 **/
static netdev_features_t iavf_features_check(struct sk_buff *skb,
					     struct net_device *dev,
					     netdev_features_t features)
{
	size_t len;

	/* No point in doing any of this if neither checksum nor GSO are
	 * being requested for this frame.  We can rule out both by just
	 * checking for CHECKSUM_PARTIAL
	 */
	if (skb->ip_summed != CHECKSUM_PARTIAL)
		return features;

	/* We cannot support GSO if the MSS is going to be less than
	 * 64 bytes.  If it is then we need to drop support for GSO.
	 */
	if (skb_is_gso(skb) && (skb_shinfo(skb)->gso_size < 64))
		features &= ~NETIF_F_GSO_MASK;

	/* MACLEN can support at most 63 words */
	len = skb_network_header(skb) - skb->data;
	if (len & ~(63 * 2))
		goto out_err;

	/* IPLEN and EIPLEN can support at most 127 dwords */
	len = skb_transport_header(skb) - skb_network_header(skb);
	if (len & ~(127 * 4))
		goto out_err;

	if (skb->encapsulation) {
		/* L4TUNLEN can support 127 words */
		len = skb_inner_network_header(skb) - skb_transport_header(skb);
		if (len & ~(127 * 2))
			goto out_err;

		/* IPLEN can support at most 127 dwords */
		len = skb_inner_transport_header(skb) -
		      skb_inner_network_header(skb);
		if (len & ~(127 * 4))
			goto out_err;
	}

	/* No need to validate L4LEN as TCP is the only protocol with a
	 * flexible value and we support all possible values supported
	 * by TCP, which is at most 15 dwords
	 */

	return features;
out_err:
	return features & ~(NETIF_F_CSUM_MASK | NETIF_F_GSO_MASK);
}

/**
 * iavf_get_netdev_vlan_hw_features - get NETDEV VLAN features that can toggle on/off
 * @adapter: board private structure
 *
 * Depending on whether VIRTHCNL_VF_OFFLOAD_VLAN or VIRTCHNL_VF_OFFLOAD_VLAN_V2
 * were negotiated determine the VLAN features that can be toggled on and off.
 **/
static netdev_features_t
iavf_get_netdev_vlan_hw_features(struct iavf_adapter *adapter)
{
	netdev_features_t hw_features = 0;

	if (!adapter->vf_res || !adapter->vf_res->vf_cap_flags)
		return hw_features;

	/* Enable VLAN features if supported */
	if (VLAN_ALLOWED(adapter)) {
		hw_features |= (NETIF_F_HW_VLAN_CTAG_TX |
				NETIF_F_HW_VLAN_CTAG_RX);
	} else if (VLAN_V2_ALLOWED(adapter)) {
		struct virtchnl_vlan_caps *vlan_v2_caps =
			&adapter->vlan_v2_caps;
		struct virtchnl_vlan_supported_caps *stripping_support =
			&vlan_v2_caps->offloads.stripping_support;
		struct virtchnl_vlan_supported_caps *insertion_support =
			&vlan_v2_caps->offloads.insertion_support;

		if (stripping_support->outer != VIRTCHNL_VLAN_UNSUPPORTED &&
		    stripping_support->outer & VIRTCHNL_VLAN_TOGGLE) {
			if (stripping_support->outer &
			    VIRTCHNL_VLAN_ETHERTYPE_8100)
				hw_features |= NETIF_F_HW_VLAN_CTAG_RX;
			if (stripping_support->outer &
			    VIRTCHNL_VLAN_ETHERTYPE_88A8)
				hw_features |= NETIF_F_HW_VLAN_STAG_RX;
		} else if (stripping_support->inner !=
			   VIRTCHNL_VLAN_UNSUPPORTED &&
			   stripping_support->inner & VIRTCHNL_VLAN_TOGGLE) {
			if (stripping_support->inner &
			    VIRTCHNL_VLAN_ETHERTYPE_8100)
				hw_features |= NETIF_F_HW_VLAN_CTAG_RX;
		}

		if (insertion_support->outer != VIRTCHNL_VLAN_UNSUPPORTED &&
		    insertion_support->outer & VIRTCHNL_VLAN_TOGGLE) {
			if (insertion_support->outer &
			    VIRTCHNL_VLAN_ETHERTYPE_8100)
				hw_features |= NETIF_F_HW_VLAN_CTAG_TX;
			if (insertion_support->outer &
			    VIRTCHNL_VLAN_ETHERTYPE_88A8)
				hw_features |= NETIF_F_HW_VLAN_STAG_TX;
		} else if (insertion_support->inner &&
			   insertion_support->inner & VIRTCHNL_VLAN_TOGGLE) {
			if (insertion_support->inner &
			    VIRTCHNL_VLAN_ETHERTYPE_8100)
				hw_features |= NETIF_F_HW_VLAN_CTAG_TX;
		}
	}

	return hw_features;
}

/**
 * iavf_get_netdev_vlan_features - get the enabled NETDEV VLAN fetures
 * @adapter: board private structure
 *
 * Depending on whether VIRTHCNL_VF_OFFLOAD_VLAN or VIRTCHNL_VF_OFFLOAD_VLAN_V2
 * were negotiated determine the VLAN features that are enabled by default.
 **/
static netdev_features_t
iavf_get_netdev_vlan_features(struct iavf_adapter *adapter)
{
	netdev_features_t features = 0;

	if (!adapter->vf_res || !adapter->vf_res->vf_cap_flags)
		return features;

	if (VLAN_ALLOWED(adapter)) {
		features |= NETIF_F_HW_VLAN_CTAG_FILTER |
			NETIF_F_HW_VLAN_CTAG_RX | NETIF_F_HW_VLAN_CTAG_TX;
	} else if (VLAN_V2_ALLOWED(adapter)) {
		struct virtchnl_vlan_caps *vlan_v2_caps =
			&adapter->vlan_v2_caps;
		struct virtchnl_vlan_supported_caps *filtering_support =
			&vlan_v2_caps->filtering.filtering_support;
		struct virtchnl_vlan_supported_caps *stripping_support =
			&vlan_v2_caps->offloads.stripping_support;
		struct virtchnl_vlan_supported_caps *insertion_support =
			&vlan_v2_caps->offloads.insertion_support;
		u32 ethertype_init;

		/* give priority to outer stripping and don't support both outer
		 * and inner stripping
		 */
		ethertype_init = vlan_v2_caps->offloads.ethertype_init;
		if (stripping_support->outer != VIRTCHNL_VLAN_UNSUPPORTED) {
			if (stripping_support->outer &
			    VIRTCHNL_VLAN_ETHERTYPE_8100 &&
			    ethertype_init & VIRTCHNL_VLAN_ETHERTYPE_8100)
				features |= NETIF_F_HW_VLAN_CTAG_RX;
			else if (stripping_support->outer &
				 VIRTCHNL_VLAN_ETHERTYPE_88A8 &&
				 ethertype_init & VIRTCHNL_VLAN_ETHERTYPE_88A8)
				features |= NETIF_F_HW_VLAN_STAG_RX;
		} else if (stripping_support->inner !=
			   VIRTCHNL_VLAN_UNSUPPORTED) {
			if (stripping_support->inner &
			    VIRTCHNL_VLAN_ETHERTYPE_8100 &&
			    ethertype_init & VIRTCHNL_VLAN_ETHERTYPE_8100)
				features |= NETIF_F_HW_VLAN_CTAG_RX;
		}

		/* give priority to outer insertion and don't support both outer
		 * and inner insertion
		 */
		if (insertion_support->outer != VIRTCHNL_VLAN_UNSUPPORTED) {
			if (insertion_support->outer &
			    VIRTCHNL_VLAN_ETHERTYPE_8100 &&
			    ethertype_init & VIRTCHNL_VLAN_ETHERTYPE_8100)
				features |= NETIF_F_HW_VLAN_CTAG_TX;
			else if (insertion_support->outer &
				 VIRTCHNL_VLAN_ETHERTYPE_88A8 &&
				 ethertype_init & VIRTCHNL_VLAN_ETHERTYPE_88A8)
				features |= NETIF_F_HW_VLAN_STAG_TX;
		} else if (insertion_support->inner !=
			   VIRTCHNL_VLAN_UNSUPPORTED) {
			if (insertion_support->inner &
			    VIRTCHNL_VLAN_ETHERTYPE_8100 &&
			    ethertype_init & VIRTCHNL_VLAN_ETHERTYPE_8100)
				features |= NETIF_F_HW_VLAN_CTAG_TX;
		}

		/* give priority to outer filtering and don't bother if both
		 * outer and inner filtering are enabled
		 */
		ethertype_init = vlan_v2_caps->filtering.ethertype_init;
		if (filtering_support->outer != VIRTCHNL_VLAN_UNSUPPORTED) {
			if (filtering_support->outer &
			    VIRTCHNL_VLAN_ETHERTYPE_8100 &&
			    ethertype_init & VIRTCHNL_VLAN_ETHERTYPE_8100)
				features |= NETIF_F_HW_VLAN_CTAG_FILTER;
			if (filtering_support->outer &
			    VIRTCHNL_VLAN_ETHERTYPE_88A8 &&
			    ethertype_init & VIRTCHNL_VLAN_ETHERTYPE_88A8)
				features |= NETIF_F_HW_VLAN_STAG_FILTER;
		} else if (filtering_support->inner !=
			   VIRTCHNL_VLAN_UNSUPPORTED) {
			if (filtering_support->inner &
			    VIRTCHNL_VLAN_ETHERTYPE_8100 &&
			    ethertype_init & VIRTCHNL_VLAN_ETHERTYPE_8100)
				features |= NETIF_F_HW_VLAN_CTAG_FILTER;
			if (filtering_support->inner &
			    VIRTCHNL_VLAN_ETHERTYPE_88A8 &&
			    ethertype_init & VIRTCHNL_VLAN_ETHERTYPE_88A8)
				features |= NETIF_F_HW_VLAN_STAG_FILTER;
		}
	}

	return features;
}

#define IAVF_NETDEV_VLAN_FEATURE_ALLOWED(requested, allowed, feature_bit) \
	(!(((requested) & (feature_bit)) && \
	   !((allowed) & (feature_bit))))

/**
 * iavf_fix_netdev_vlan_features - fix NETDEV VLAN features based on support
 * @adapter: board private structure
 * @requested_features: stack requested NETDEV features
 **/
static netdev_features_t
iavf_fix_netdev_vlan_features(struct iavf_adapter *adapter,
			      netdev_features_t requested_features)
{
	netdev_features_t allowed_features;

	allowed_features = iavf_get_netdev_vlan_hw_features(adapter) |
		iavf_get_netdev_vlan_features(adapter);

	if (!IAVF_NETDEV_VLAN_FEATURE_ALLOWED(requested_features,
					      allowed_features,
					      NETIF_F_HW_VLAN_CTAG_TX))
		requested_features &= ~NETIF_F_HW_VLAN_CTAG_TX;

	if (!IAVF_NETDEV_VLAN_FEATURE_ALLOWED(requested_features,
					      allowed_features,
					      NETIF_F_HW_VLAN_CTAG_RX))
		requested_features &= ~NETIF_F_HW_VLAN_CTAG_RX;

	if (!IAVF_NETDEV_VLAN_FEATURE_ALLOWED(requested_features,
					      allowed_features,
					      NETIF_F_HW_VLAN_STAG_TX))
		requested_features &= ~NETIF_F_HW_VLAN_STAG_TX;
	if (!IAVF_NETDEV_VLAN_FEATURE_ALLOWED(requested_features,
					      allowed_features,
					      NETIF_F_HW_VLAN_STAG_RX))
		requested_features &= ~NETIF_F_HW_VLAN_STAG_RX;

	if (!IAVF_NETDEV_VLAN_FEATURE_ALLOWED(requested_features,
					      allowed_features,
					      NETIF_F_HW_VLAN_CTAG_FILTER))
		requested_features &= ~NETIF_F_HW_VLAN_CTAG_FILTER;

	if (!IAVF_NETDEV_VLAN_FEATURE_ALLOWED(requested_features,
					      allowed_features,
					      NETIF_F_HW_VLAN_STAG_FILTER))
		requested_features &= ~NETIF_F_HW_VLAN_STAG_FILTER;

	if ((requested_features &
	     (NETIF_F_HW_VLAN_CTAG_RX | NETIF_F_HW_VLAN_CTAG_TX)) &&
	    (requested_features &
	     (NETIF_F_HW_VLAN_STAG_RX | NETIF_F_HW_VLAN_STAG_TX)) &&
	    adapter->vlan_v2_caps.offloads.ethertype_match ==
	    VIRTCHNL_ETHERTYPE_STRIPPING_MATCHES_INSERTION) {
		netdev_warn(adapter->netdev, "cannot support CTAG and STAG VLAN stripping and/or insertion simultaneously since CTAG and STAG offloads are mutually exclusive, clearing STAG offload settings\n");
		requested_features &= ~(NETIF_F_HW_VLAN_STAG_RX |
					NETIF_F_HW_VLAN_STAG_TX);
	}

	return requested_features;
}

/**
 * iavf_fix_features - fix up the netdev feature bits
 * @netdev: our net device
 * @features: desired feature bits
 *
 * Returns fixed-up features bits
 **/
static netdev_features_t iavf_fix_features(struct net_device *netdev,
					   netdev_features_t features)
{
	struct iavf_adapter *adapter = netdev_priv(netdev);

	return iavf_fix_netdev_vlan_features(adapter, features);
}

static const struct net_device_ops iavf_netdev_ops = {
	.ndo_open		= iavf_open,
	.ndo_stop		= iavf_close,
	.ndo_start_xmit		= iavf_xmit_frame,
	.ndo_set_rx_mode	= iavf_set_rx_mode,
	.ndo_validate_addr	= eth_validate_addr,
	.ndo_set_mac_address	= iavf_set_mac,
	.ndo_change_mtu		= iavf_change_mtu,
	.ndo_tx_timeout		= iavf_tx_timeout,
	.ndo_vlan_rx_add_vid	= iavf_vlan_rx_add_vid,
	.ndo_vlan_rx_kill_vid	= iavf_vlan_rx_kill_vid,
	.ndo_features_check	= iavf_features_check,
	.ndo_fix_features	= iavf_fix_features,
	.ndo_set_features	= iavf_set_features,
	.ndo_setup_tc		= iavf_setup_tc,
};

/**
 * iavf_check_reset_complete - check that VF reset is complete
 * @hw: pointer to hw struct
 *
 * Returns 0 if device is ready to use, or -EBUSY if it's in reset.
 **/
static int iavf_check_reset_complete(struct iavf_hw *hw)
{
	u32 rstat;
	int i;

	for (i = 0; i < IAVF_RESET_WAIT_COMPLETE_COUNT; i++) {
		rstat = rd32(hw, IAVF_VFGEN_RSTAT) &
			     IAVF_VFGEN_RSTAT_VFR_STATE_MASK;
		if ((rstat == VIRTCHNL_VFR_VFACTIVE) ||
		    (rstat == VIRTCHNL_VFR_COMPLETED))
			return 0;
		usleep_range(10, 20);
	}
	return -EBUSY;
}

/**
 * iavf_process_config - Process the config information we got from the PF
 * @adapter: board private structure
 *
 * Verify that we have a valid config struct, and set up our netdev features
 * and our VSI struct.
 **/
int iavf_process_config(struct iavf_adapter *adapter)
{
	struct virtchnl_vf_resource *vfres = adapter->vf_res;
	netdev_features_t hw_vlan_features, vlan_features;
	struct net_device *netdev = adapter->netdev;
	netdev_features_t hw_enc_features;
	netdev_features_t hw_features;

	hw_enc_features = NETIF_F_SG			|
			  NETIF_F_IP_CSUM		|
			  NETIF_F_IPV6_CSUM		|
			  NETIF_F_HIGHDMA		|
			  NETIF_F_SOFT_FEATURES	|
			  NETIF_F_TSO			|
			  NETIF_F_TSO_ECN		|
			  NETIF_F_TSO6			|
			  NETIF_F_SCTP_CRC		|
			  NETIF_F_RXHASH		|
			  NETIF_F_RXCSUM		|
			  0;

	/* advertise to stack only if offloads for encapsulated packets is
	 * supported
	 */
	if (vfres->vf_cap_flags & VIRTCHNL_VF_OFFLOAD_ENCAP) {
		hw_enc_features |= NETIF_F_GSO_UDP_TUNNEL	|
				   NETIF_F_GSO_GRE		|
				   NETIF_F_GSO_GRE_CSUM		|
				   NETIF_F_GSO_IPXIP4		|
				   NETIF_F_GSO_IPXIP6		|
				   NETIF_F_GSO_UDP_TUNNEL_CSUM	|
				   NETIF_F_GSO_PARTIAL		|
				   0;

		if (!(vfres->vf_cap_flags &
		      VIRTCHNL_VF_OFFLOAD_ENCAP_CSUM))
			netdev->gso_partial_features |=
				NETIF_F_GSO_UDP_TUNNEL_CSUM;

		netdev->gso_partial_features |= NETIF_F_GSO_GRE_CSUM;
		netdev->hw_enc_features |= NETIF_F_TSO_MANGLEID;
		netdev->hw_enc_features |= hw_enc_features;
	}
	/* record features VLANs can make use of */
	netdev->vlan_features |= hw_enc_features | NETIF_F_TSO_MANGLEID;

	/* Write features and hw_features separately to avoid polluting
	 * with, or dropping, features that are set when we registered.
	 */
	hw_features = hw_enc_features;

	/* get HW VLAN features that can be toggled */
	hw_vlan_features = iavf_get_netdev_vlan_hw_features(adapter);

	/* Enable cloud filter if ADQ is supported */
	if (vfres->vf_cap_flags & VIRTCHNL_VF_OFFLOAD_ADQ)
		hw_features |= NETIF_F_HW_TC;
	if (vfres->vf_cap_flags & VIRTCHNL_VF_OFFLOAD_USO)
		hw_features |= NETIF_F_GSO_UDP_L4;

	netdev->hw_features |= hw_features | hw_vlan_features;
	vlan_features = iavf_get_netdev_vlan_features(adapter);

	netdev->features |= hw_features | vlan_features;

	if (vfres->vf_cap_flags & VIRTCHNL_VF_OFFLOAD_VLAN)
		netdev->features |= NETIF_F_HW_VLAN_CTAG_FILTER;

	netdev->priv_flags |= IFF_UNICAST_FLT;

	/* Do not turn on offloads when they are requested to be turned off.
	 * TSO needs minimum 576 bytes to work correctly.
	 */
	if (netdev->wanted_features) {
		if (!(netdev->wanted_features & NETIF_F_TSO) ||
		    netdev->mtu < 576)
			netdev->features &= ~NETIF_F_TSO;
		if (!(netdev->wanted_features & NETIF_F_TSO6) ||
		    netdev->mtu < 576)
			netdev->features &= ~NETIF_F_TSO6;
		if (!(netdev->wanted_features & NETIF_F_TSO_ECN))
			netdev->features &= ~NETIF_F_TSO_ECN;
		if (!(netdev->wanted_features & NETIF_F_GRO))
			netdev->features &= ~NETIF_F_GRO;
		if (!(netdev->wanted_features & NETIF_F_GSO))
			netdev->features &= ~NETIF_F_GSO;
	}

	return 0;
}

/**
 * iavf_shutdown - Shutdown the device in preparation for a reboot
 * @pdev: pci device structure
 **/
static void iavf_shutdown(struct pci_dev *pdev)
{
	struct iavf_adapter *adapter = iavf_pdev_to_adapter(pdev);
	struct net_device *netdev = adapter->netdev;

	netif_device_detach(netdev);

	if (netif_running(netdev))
		iavf_close(netdev);

	if (iavf_lock_timeout(&adapter->crit_lock, 5000))
		dev_warn(&adapter->pdev->dev, "%s: failed to acquire crit_lock\n", __func__);
	/* Prevent the watchdog from running. */
	iavf_change_state(adapter, __IAVF_REMOVE);
	adapter->aq_required = 0;
	mutex_unlock(&adapter->crit_lock);

#ifdef CONFIG_PM
	pci_save_state(pdev);

#endif
	pci_disable_device(pdev);
}

/**
 * iavf_probe - Device Initialization Routine
 * @pdev: PCI device information struct
 * @ent: entry in iavf_pci_tbl
 *
 * Returns 0 on success, negative on failure
 *
 * iavf_probe initializes an adapter identified by a pci_dev structure.
 * The OS initialization, configuring of the adapter private structure,
 * and a hardware reset occur.
 **/
static int iavf_probe(struct pci_dev *pdev, const struct pci_device_id *ent)
{
	struct net_device *netdev;
	struct iavf_adapter *adapter = NULL;
	struct iavf_hw *hw = NULL;
	int err;

	err = pci_enable_device(pdev);
	if (err)
		return err;

	err = dma_set_mask_and_coherent(&pdev->dev, DMA_BIT_MASK(64));
	if (err) {
		dev_err(&pdev->dev,
			"DMA configuration failed: 0x%x\n", err);
		goto err_dma;
	}

	err = pci_request_regions(pdev, iavf_driver_name);
	if (err) {
		dev_err(&pdev->dev,
			"pci_request_regions failed 0x%x\n", err);
		goto err_pci_reg;
	}

	pci_set_master(pdev);

	netdev = alloc_etherdev_mq(sizeof(struct iavf_adapter),
				   IAVF_MAX_REQ_QUEUES);
	if (!netdev) {
		err = -ENOMEM;
		goto err_alloc_etherdev;
	}

	SET_NETDEV_DEV(netdev, &pdev->dev);

	pci_set_drvdata(pdev, netdev);
	adapter = netdev_priv(netdev);

	adapter->netdev = netdev;
	adapter->pdev = pdev;

	hw = &adapter->hw;
	hw->back = adapter;

	adapter->wq = alloc_ordered_workqueue("%s", WQ_MEM_RECLAIM,
					      iavf_driver_name);
	if (!adapter->wq) {
		err = -ENOMEM;
		goto err_alloc_wq;
	}

	adapter->msg_enable = BIT(DEFAULT_DEBUG_LEVEL_SHIFT) - 1;
	iavf_change_state(adapter, __IAVF_STARTUP);

	/* Call save state here because it relies on the adapter struct. */
	pci_save_state(pdev);

	hw->hw_addr = ioremap(pci_resource_start(pdev, 0),
			      pci_resource_len(pdev, 0));
	if (!hw->hw_addr) {
		err = -EIO;
		goto err_ioremap;
	}
	hw->vendor_id = pdev->vendor;
	hw->device_id = pdev->device;
	pci_read_config_byte(pdev, PCI_REVISION_ID, &hw->revision_id);
	hw->subsystem_vendor_id = pdev->subsystem_vendor;
	hw->subsystem_device_id = pdev->subsystem_device;
	hw->bus.device = PCI_SLOT(pdev->devfn);
	hw->bus.func = PCI_FUNC(pdev->devfn);
	hw->bus.bus_id = pdev->bus->number;

	/* set up the locks for the AQ, do this only once in probe
	 * and destroy them only once in remove
	 */
	mutex_init(&adapter->crit_lock);
	mutex_init(&adapter->client_lock);
	mutex_init(&hw->aq.asq_mutex);
	mutex_init(&hw->aq.arq_mutex);

	spin_lock_init(&adapter->mac_vlan_list_lock);
	spin_lock_init(&adapter->cloud_filter_list_lock);
	spin_lock_init(&adapter->fdir_fltr_lock);
	spin_lock_init(&adapter->adv_rss_lock);

	INIT_LIST_HEAD(&adapter->mac_filter_list);
	INIT_LIST_HEAD(&adapter->vlan_filter_list);
	INIT_LIST_HEAD(&adapter->cloud_filter_list);
	INIT_LIST_HEAD(&adapter->fdir_list_head);
	INIT_LIST_HEAD(&adapter->adv_rss_list_head);

	INIT_WORK(&adapter->reset_task, iavf_reset_task);
	INIT_WORK(&adapter->adminq_task, iavf_adminq_task);
	INIT_DELAYED_WORK(&adapter->watchdog_task, iavf_watchdog_task);
	INIT_DELAYED_WORK(&adapter->client_task, iavf_client_task);
	queue_delayed_work(adapter->wq, &adapter->watchdog_task,
			   msecs_to_jiffies(5 * (pdev->devfn & 0x07)));

	/* Setup the wait queue for indicating transition to down status */
	init_waitqueue_head(&adapter->down_waitqueue);

	/* Setup the wait queue for indicating virtchannel events */
	init_waitqueue_head(&adapter->vc_waitqueue);

	return 0;

err_ioremap:
	destroy_workqueue(adapter->wq);
err_alloc_wq:
	free_netdev(netdev);
err_alloc_etherdev:
	pci_release_regions(pdev);
err_pci_reg:
err_dma:
	pci_disable_device(pdev);
	return err;
}

/**
 * iavf_suspend - Power management suspend routine
 * @dev_d: device info pointer
 *
 * Called when the system (VM) is entering sleep/suspend.
 **/
static int __maybe_unused iavf_suspend(struct device *dev_d)
{
	struct net_device *netdev = dev_get_drvdata(dev_d);
	struct iavf_adapter *adapter = netdev_priv(netdev);

	netif_device_detach(netdev);

	while (!mutex_trylock(&adapter->crit_lock))
		usleep_range(500, 1000);

	if (netif_running(netdev)) {
		rtnl_lock();
		iavf_down(adapter);
		rtnl_unlock();
	}
	iavf_free_misc_irq(adapter);
	iavf_reset_interrupt_capability(adapter);

	mutex_unlock(&adapter->crit_lock);

	return 0;
}

/**
 * iavf_resume - Power management resume routine
 * @dev_d: device info pointer
 *
 * Called when the system (VM) is resumed from sleep/suspend.
 **/
static int __maybe_unused iavf_resume(struct device *dev_d)
{
	struct pci_dev *pdev = to_pci_dev(dev_d);
	struct iavf_adapter *adapter;
	u32 err;

	adapter = iavf_pdev_to_adapter(pdev);

	pci_set_master(pdev);

	rtnl_lock();
	err = iavf_set_interrupt_capability(adapter);
	if (err) {
		rtnl_unlock();
		dev_err(&pdev->dev, "Cannot enable MSI-X interrupts.\n");
		return err;
	}
	err = iavf_request_misc_irq(adapter);
	rtnl_unlock();
	if (err) {
		dev_err(&pdev->dev, "Cannot get interrupt vector.\n");
		return err;
	}

	queue_work(adapter->wq, &adapter->reset_task);

	netif_device_attach(adapter->netdev);

	return err;
}

/**
 * iavf_remove - Device Removal Routine
 * @pdev: PCI device information struct
 *
 * iavf_remove is called by the PCI subsystem to alert the driver
 * that it should release a PCI device.  The could be caused by a
 * Hot-Plug event, or because the driver is going to be removed from
 * memory.
 **/
static void iavf_remove(struct pci_dev *pdev)
{
	struct iavf_adapter *adapter = iavf_pdev_to_adapter(pdev);
	struct iavf_fdir_fltr *fdir, *fdirtmp;
	struct iavf_vlan_filter *vlf, *vlftmp;
	struct iavf_cloud_filter *cf, *cftmp;
	struct iavf_adv_rss *rss, *rsstmp;
	struct iavf_mac_filter *f, *ftmp;
	struct net_device *netdev;
	struct iavf_hw *hw;
	int err;

	netdev = adapter->netdev;
	hw = &adapter->hw;

	if (test_and_set_bit(__IAVF_IN_REMOVE_TASK, &adapter->crit_section))
		return;

	/* Wait until port initialization is complete.
	 * There are flows where register/unregister netdev may race.
	 */
	while (1) {
		mutex_lock(&adapter->crit_lock);
		if (adapter->state == __IAVF_RUNNING ||
		    adapter->state == __IAVF_DOWN ||
		    adapter->state == __IAVF_INIT_FAILED) {
			mutex_unlock(&adapter->crit_lock);
			break;
		}
		/* Simply return if we already went through iavf_shutdown */
		if (adapter->state == __IAVF_REMOVE) {
			mutex_unlock(&adapter->crit_lock);
			return;
		}

		mutex_unlock(&adapter->crit_lock);
		usleep_range(500, 1000);
	}
	cancel_delayed_work_sync(&adapter->watchdog_task);

	if (adapter->netdev_registered) {
		rtnl_lock();
		unregister_netdevice(netdev);
		adapter->netdev_registered = false;
		rtnl_unlock();
	}
	if (CLIENT_ALLOWED(adapter)) {
		err = iavf_lan_del_device(adapter);
		if (err)
			dev_warn(&pdev->dev, "Failed to delete client device: %d\n",
				 err);
	}

	mutex_lock(&adapter->crit_lock);
	dev_info(&adapter->pdev->dev, "Removing device\n");
	iavf_change_state(adapter, __IAVF_REMOVE);

	iavf_request_reset(adapter);
	msleep(50);
	/* If the FW isn't responding, kick it once, but only once. */
	if (!iavf_asq_done(hw)) {
		iavf_request_reset(adapter);
		msleep(50);
	}

	iavf_misc_irq_disable(adapter);
	/* Shut down all the garbage mashers on the detention level */
	cancel_work_sync(&adapter->reset_task);
	cancel_delayed_work_sync(&adapter->watchdog_task);
	cancel_work_sync(&adapter->adminq_task);
	cancel_delayed_work_sync(&adapter->client_task);

	adapter->aq_required = 0;
	adapter->flags &= ~IAVF_FLAG_REINIT_ITR_NEEDED;

	iavf_free_all_tx_resources(adapter);
	iavf_free_all_rx_resources(adapter);
	iavf_free_misc_irq(adapter);

	iavf_reset_interrupt_capability(adapter);
	iavf_free_q_vectors(adapter);

	iavf_free_rss(adapter);

	if (hw->aq.asq.count)
		iavf_shutdown_adminq(hw);

	/* destroy the locks only once, here */
	mutex_destroy(&hw->aq.arq_mutex);
	mutex_destroy(&hw->aq.asq_mutex);
	mutex_destroy(&adapter->client_lock);
	mutex_unlock(&adapter->crit_lock);
	mutex_destroy(&adapter->crit_lock);

	iounmap(hw->hw_addr);
	pci_release_regions(pdev);
	iavf_free_queues(adapter);
	kfree(adapter->vf_res);
	spin_lock_bh(&adapter->mac_vlan_list_lock);
	/* If we got removed before an up/down sequence, we've got a filter
	 * hanging out there that we need to get rid of.
	 */
	list_for_each_entry_safe(f, ftmp, &adapter->mac_filter_list, list) {
		list_del(&f->list);
		kfree(f);
	}
	list_for_each_entry_safe(vlf, vlftmp, &adapter->vlan_filter_list,
				 list) {
		list_del(&vlf->list);
		kfree(vlf);
	}

	spin_unlock_bh(&adapter->mac_vlan_list_lock);

	spin_lock_bh(&adapter->cloud_filter_list_lock);
	list_for_each_entry_safe(cf, cftmp, &adapter->cloud_filter_list, list) {
		list_del(&cf->list);
		kfree(cf);
	}
	spin_unlock_bh(&adapter->cloud_filter_list_lock);

	spin_lock_bh(&adapter->fdir_fltr_lock);
	list_for_each_entry_safe(fdir, fdirtmp, &adapter->fdir_list_head, list) {
		list_del(&fdir->list);
		kfree(fdir);
	}
	spin_unlock_bh(&adapter->fdir_fltr_lock);

	spin_lock_bh(&adapter->adv_rss_lock);
	list_for_each_entry_safe(rss, rsstmp, &adapter->adv_rss_list_head,
				 list) {
		list_del(&rss->list);
		kfree(rss);
	}
	spin_unlock_bh(&adapter->adv_rss_lock);

	destroy_workqueue(adapter->wq);

	free_netdev(netdev);

	pci_disable_device(pdev);
}

static SIMPLE_DEV_PM_OPS(iavf_pm_ops, iavf_suspend, iavf_resume);

static struct pci_driver iavf_driver = {
	.name      = iavf_driver_name,
	.id_table  = iavf_pci_tbl,
	.probe     = iavf_probe,
	.remove    = iavf_remove,
	.driver.pm = &iavf_pm_ops,
	.shutdown  = iavf_shutdown,
};

/**
 * iavf_init_module - Driver Registration Routine
 *
 * iavf_init_module is the first routine called when the driver is
 * loaded. All it does is register with the PCI subsystem.
 **/
static int __init iavf_init_module(void)
{
	pr_info("iavf: %s\n", iavf_driver_string);

	pr_info("%s\n", iavf_copyright);

	return pci_register_driver(&iavf_driver);
}

module_init(iavf_init_module);

/**
 * iavf_exit_module - Driver Exit Cleanup Routine
 *
 * iavf_exit_module is called just before the driver is removed
 * from memory.
 **/
static void __exit iavf_exit_module(void)
{
	pci_unregister_driver(&iavf_driver);
}

module_exit(iavf_exit_module);

/* iavf_main.c */<|MERGE_RESOLUTION|>--- conflicted
+++ resolved
@@ -930,15 +930,6 @@
 	/* We do not track VLAN 0 filter */
 	if (!vid)
 		return 0;
-<<<<<<< HEAD
-
-	iavf_del_vlan(adapter, IAVF_VLAN(vid, be16_to_cpu(proto)));
-	if (proto == cpu_to_be16(ETH_P_8021Q))
-		clear_bit(vid, adapter->vsi.active_cvlans);
-	else
-		clear_bit(vid, adapter->vsi.active_svlans);
-=======
->>>>>>> af67688d
 
 	iavf_del_vlan(adapter, IAVF_VLAN(vid, be16_to_cpu(proto)));
 	return 0;
