--- conflicted
+++ resolved
@@ -258,8 +258,6 @@
 	cfg = cgx_read(cgx_dev, lmac_id, CGXX_CMRX_RX_DMAC_CTL0);
 	cfg |= (CGX_DMAC_CTL0_CAM_ENABLE | CGX_DMAC_BCAST_MODE |
 		CGX_DMAC_MCAST_MODE);
-<<<<<<< HEAD
-=======
 	cgx_write(cgx_dev, lmac_id, CGXX_CMRX_RX_DMAC_CTL0, cfg);
 
 	return 0;
@@ -362,117 +360,11 @@
 	cfg = cgx_read(cgx_dev, lmac_id, CGXX_CMRX_RX_DMAC_CTL0);
 	cfg &= ~CGX_DMAC_CAM_ACCEPT;
 	cfg |= (CGX_DMAC_BCAST_MODE | CGX_DMAC_MCAST_MODE);
->>>>>>> df0cc57e
 	cgx_write(cgx_dev, lmac_id, CGXX_CMRX_RX_DMAC_CTL0, cfg);
 
 	return 0;
 }
 
-<<<<<<< HEAD
-u64 cgx_read_dmac_ctrl(void *cgxd, int lmac_id)
-{
-	struct mac_ops *mac_ops;
-	struct cgx *cgx = cgxd;
-
-	if (!cgxd || !is_lmac_valid(cgxd, lmac_id))
-		return 0;
-
-	cgx = cgxd;
-	/* Get mac_ops to know csr offset */
-	mac_ops = cgx->mac_ops;
-
-	return cgx_read(cgxd, lmac_id, CGXX_CMRX_RX_DMAC_CTL0);
-}
-
-u64 cgx_read_dmac_entry(void *cgxd, int index)
-{
-	struct mac_ops *mac_ops;
-	struct cgx *cgx;
-
-	if (!cgxd)
-		return 0;
-
-	cgx = cgxd;
-	mac_ops = cgx->mac_ops;
-	return cgx_read(cgx, 0, (CGXX_CMRX_RX_DMAC_CAM0 + (index * 8)));
-}
-
-int cgx_lmac_addr_add(u8 cgx_id, u8 lmac_id, u8 *mac_addr)
-{
-	struct cgx *cgx_dev = cgx_get_pdata(cgx_id);
-	struct lmac *lmac = lmac_pdata(lmac_id, cgx_dev);
-	struct mac_ops *mac_ops;
-	int index, idx;
-	u64 cfg = 0;
-	int id;
-
-	if (!lmac)
-		return -ENODEV;
-
-	mac_ops = cgx_dev->mac_ops;
-	/* Get available index where entry is to be installed */
-	idx = rvu_alloc_rsrc(&lmac->mac_to_index_bmap);
-	if (idx < 0)
-		return idx;
-
-	id = get_sequence_id_of_lmac(cgx_dev, lmac_id);
-
-	index = id * lmac->mac_to_index_bmap.max + idx;
-
-	cfg = mac2u64 (mac_addr);
-	cfg |= CGX_DMAC_CAM_ADDR_ENABLE;
-	cfg |= ((u64)lmac_id << 49);
-	cgx_write(cgx_dev, 0, (CGXX_CMRX_RX_DMAC_CAM0 + (index * 0x8)), cfg);
-
-	cfg = cgx_read(cgx_dev, lmac_id, CGXX_CMRX_RX_DMAC_CTL0);
-	cfg |= (CGX_DMAC_BCAST_MODE | CGX_DMAC_CAM_ACCEPT);
-
-	if (is_multicast_ether_addr(mac_addr)) {
-		cfg &= ~GENMASK_ULL(2, 1);
-		cfg |= CGX_DMAC_MCAST_MODE_CAM;
-		lmac->mcast_filters_count++;
-	} else if (!lmac->mcast_filters_count) {
-		cfg |= CGX_DMAC_MCAST_MODE;
-	}
-
-	cgx_write(cgx_dev, lmac_id, CGXX_CMRX_RX_DMAC_CTL0, cfg);
-
-	return idx;
-}
-
-int cgx_lmac_addr_reset(u8 cgx_id, u8 lmac_id)
-{
-	struct cgx *cgx_dev = cgx_get_pdata(cgx_id);
-	struct lmac *lmac = lmac_pdata(lmac_id, cgx_dev);
-	struct mac_ops *mac_ops;
-	u8 index = 0, id;
-	u64 cfg;
-
-	if (!lmac)
-		return -ENODEV;
-
-	mac_ops = cgx_dev->mac_ops;
-	/* Restore index 0 to its default init value as done during
-	 * cgx_lmac_init
-	 */
-	set_bit(0, lmac->mac_to_index_bmap.bmap);
-
-	id = get_sequence_id_of_lmac(cgx_dev, lmac_id);
-
-	index = id * lmac->mac_to_index_bmap.max + index;
-	cgx_write(cgx_dev, 0, (CGXX_CMRX_RX_DMAC_CAM0 + (index * 0x8)), 0);
-
-	/* Reset CGXX_CMRX_RX_DMAC_CTL0 register to default state */
-	cfg = cgx_read(cgx_dev, lmac_id, CGXX_CMRX_RX_DMAC_CTL0);
-	cfg &= ~CGX_DMAC_CAM_ACCEPT;
-	cfg |= (CGX_DMAC_BCAST_MODE | CGX_DMAC_MCAST_MODE);
-	cgx_write(cgx_dev, lmac_id, CGXX_CMRX_RX_DMAC_CTL0, cfg);
-
-	return 0;
-}
-
-=======
->>>>>>> df0cc57e
 /* Allows caller to change macaddress associated with index
  * in dmac filter table including index 0 reserved for
  * interface mac address
