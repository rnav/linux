--- conflicted
+++ resolved
@@ -166,11 +166,7 @@
 
 	flow_rule_match_control(st->frule, &mt);
 
-<<<<<<< HEAD
-	if (mt.mask->flags) {
-=======
 	if (mt.mask->flags & (FLOW_DIS_IS_FRAGMENT | FLOW_DIS_FIRST_FRAG)) {
->>>>>>> ff2632d7
 		u8 is_frag_key = !!(mt.key->flags & FLOW_DIS_IS_FRAGMENT);
 		u8 is_frag_mask = !!(mt.mask->flags & FLOW_DIS_IS_FRAGMENT);
 		u8 is_frag_idx = (is_frag_key << 1) | is_frag_mask;
@@ -183,11 +179,7 @@
 		u8 vdt = sparx5_vcap_frag_map[is_frag_idx][first_frag_idx];
 
 		if (vdt == FRAG_INVAL) {
-<<<<<<< HEAD
-			NL_SET_ERR_MSG_MOD(st->fco->common.extack,
-=======
 			NL_SET_ERR_MSG_MOD(extack,
->>>>>>> ff2632d7
 					   "Match on invalid fragment flag combination");
 			return -EINVAL;
 		}
