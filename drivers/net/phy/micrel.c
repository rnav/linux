// SPDX-License-Identifier: GPL-2.0+
/*
 * drivers/net/phy/micrel.c
 *
 * Driver for Micrel PHYs
 *
 * Author: David J. Choi
 *
 * Copyright (c) 2010-2013 Micrel, Inc.
 * Copyright (c) 2014 Johan Hovold <johan@kernel.org>
 *
 * Support : Micrel Phys:
 *		Giga phys: ksz9021, ksz9031, ksz9131, lan8841, lan8814
 *		100/10 Phys : ksz8001, ksz8721, ksz8737, ksz8041
 *			   ksz8021, ksz8031, ksz8051,
 *			   ksz8081, ksz8091,
 *			   ksz8061,
 *		Switch : ksz8873, ksz886x
 *			 ksz9477, lan8804
 */

#include <linux/bitfield.h>
#include <linux/ethtool_netlink.h>
#include <linux/kernel.h>
#include <linux/module.h>
#include <linux/phy.h>
#include <linux/micrel_phy.h>
#include <linux/of.h>
#include <linux/clk.h>
#include <linux/delay.h>
#include <linux/ptp_clock_kernel.h>
#include <linux/ptp_clock.h>
#include <linux/ptp_classify.h>
#include <linux/net_tstamp.h>
#include <linux/gpio/consumer.h>

/* Operation Mode Strap Override */
#define MII_KSZPHY_OMSO				0x16
#define KSZPHY_OMSO_FACTORY_TEST		BIT(15)
#define KSZPHY_OMSO_B_CAST_OFF			BIT(9)
#define KSZPHY_OMSO_NAND_TREE_ON		BIT(5)
#define KSZPHY_OMSO_RMII_OVERRIDE		BIT(1)
#define KSZPHY_OMSO_MII_OVERRIDE		BIT(0)

/* general Interrupt control/status reg in vendor specific block. */
#define MII_KSZPHY_INTCS			0x1B
#define KSZPHY_INTCS_JABBER			BIT(15)
#define KSZPHY_INTCS_RECEIVE_ERR		BIT(14)
#define KSZPHY_INTCS_PAGE_RECEIVE		BIT(13)
#define KSZPHY_INTCS_PARELLEL			BIT(12)
#define KSZPHY_INTCS_LINK_PARTNER_ACK		BIT(11)
#define KSZPHY_INTCS_LINK_DOWN			BIT(10)
#define KSZPHY_INTCS_REMOTE_FAULT		BIT(9)
#define KSZPHY_INTCS_LINK_UP			BIT(8)
#define KSZPHY_INTCS_ALL			(KSZPHY_INTCS_LINK_UP |\
						KSZPHY_INTCS_LINK_DOWN)
#define KSZPHY_INTCS_LINK_DOWN_STATUS		BIT(2)
#define KSZPHY_INTCS_LINK_UP_STATUS		BIT(0)
#define KSZPHY_INTCS_STATUS			(KSZPHY_INTCS_LINK_DOWN_STATUS |\
						 KSZPHY_INTCS_LINK_UP_STATUS)

/* LinkMD Control/Status */
#define KSZ8081_LMD				0x1d
#define KSZ8081_LMD_ENABLE_TEST			BIT(15)
#define KSZ8081_LMD_STAT_NORMAL			0
#define KSZ8081_LMD_STAT_OPEN			1
#define KSZ8081_LMD_STAT_SHORT			2
#define KSZ8081_LMD_STAT_FAIL			3
#define KSZ8081_LMD_STAT_MASK			GENMASK(14, 13)
/* Short cable (<10 meter) has been detected by LinkMD */
#define KSZ8081_LMD_SHORT_INDICATOR		BIT(12)
#define KSZ8081_LMD_DELTA_TIME_MASK		GENMASK(8, 0)

#define KSZ9x31_LMD				0x12
#define KSZ9x31_LMD_VCT_EN			BIT(15)
#define KSZ9x31_LMD_VCT_DIS_TX			BIT(14)
#define KSZ9x31_LMD_VCT_PAIR(n)			(((n) & 0x3) << 12)
#define KSZ9x31_LMD_VCT_SEL_RESULT		0
#define KSZ9x31_LMD_VCT_SEL_THRES_HI		BIT(10)
#define KSZ9x31_LMD_VCT_SEL_THRES_LO		BIT(11)
#define KSZ9x31_LMD_VCT_SEL_MASK		GENMASK(11, 10)
#define KSZ9x31_LMD_VCT_ST_NORMAL		0
#define KSZ9x31_LMD_VCT_ST_OPEN			1
#define KSZ9x31_LMD_VCT_ST_SHORT		2
#define KSZ9x31_LMD_VCT_ST_FAIL			3
#define KSZ9x31_LMD_VCT_ST_MASK			GENMASK(9, 8)
#define KSZ9x31_LMD_VCT_DATA_REFLECTED_INVALID	BIT(7)
#define KSZ9x31_LMD_VCT_DATA_SIG_WAIT_TOO_LONG	BIT(6)
#define KSZ9x31_LMD_VCT_DATA_MASK100		BIT(5)
#define KSZ9x31_LMD_VCT_DATA_NLP_FLP		BIT(4)
#define KSZ9x31_LMD_VCT_DATA_LO_PULSE_MASK	GENMASK(3, 2)
#define KSZ9x31_LMD_VCT_DATA_HI_PULSE_MASK	GENMASK(1, 0)
#define KSZ9x31_LMD_VCT_DATA_MASK		GENMASK(7, 0)

#define KSZPHY_WIRE_PAIR_MASK			0x3

#define LAN8814_CABLE_DIAG			0x12
#define LAN8814_CABLE_DIAG_STAT_MASK		GENMASK(9, 8)
#define LAN8814_CABLE_DIAG_VCT_DATA_MASK	GENMASK(7, 0)
#define LAN8814_PAIR_BIT_SHIFT			12

#define LAN8814_WIRE_PAIR_MASK			0xF

/* Lan8814 general Interrupt control/status reg in GPHY specific block. */
#define LAN8814_INTC				0x18
#define LAN8814_INTS				0x1B

#define LAN8814_INT_LINK_DOWN			BIT(2)
#define LAN8814_INT_LINK_UP			BIT(0)
#define LAN8814_INT_LINK			(LAN8814_INT_LINK_UP |\
						 LAN8814_INT_LINK_DOWN)

#define LAN8814_INTR_CTRL_REG			0x34
#define LAN8814_INTR_CTRL_REG_POLARITY		BIT(1)
#define LAN8814_INTR_CTRL_REG_INTR_ENABLE	BIT(0)

#define LAN8814_EEE_STATE			0x38
#define LAN8814_EEE_STATE_MASK2P5P		BIT(10)

#define LAN8814_PD_CONTROLS			0x9d
#define LAN8814_PD_CONTROLS_PD_MEAS_TIME_MASK	GENMASK(3, 0)
#define LAN8814_PD_CONTROLS_PD_MEAS_TIME_VAL	0xb

/* Represents 1ppm adjustment in 2^32 format with
 * each nsec contains 4 clock cycles.
 * The value is calculated as following: (1/1000000)/((2^-32)/4)
 */
#define LAN8814_1PPM_FORMAT			17179

/* Represents 1ppm adjustment in 2^32 format with
 * each nsec contains 8 clock cycles.
 * The value is calculated as following: (1/1000000)/((2^-32)/8)
 */
#define LAN8841_1PPM_FORMAT			34360

#define PTP_RX_VERSION				0x0248
#define PTP_TX_VERSION				0x0288
#define PTP_MAX_VERSION(x)			(((x) & GENMASK(7, 0)) << 8)
#define PTP_MIN_VERSION(x)			((x) & GENMASK(7, 0))

#define PTP_RX_MOD				0x024F
#define PTP_RX_MOD_BAD_UDPV4_CHKSUM_FORCE_FCS_DIS_ BIT(3)
#define PTP_RX_TIMESTAMP_EN			0x024D
#define PTP_TX_TIMESTAMP_EN			0x028D

#define PTP_TIMESTAMP_EN_SYNC_			BIT(0)
#define PTP_TIMESTAMP_EN_DREQ_			BIT(1)
#define PTP_TIMESTAMP_EN_PDREQ_			BIT(2)
#define PTP_TIMESTAMP_EN_PDRES_			BIT(3)

#define PTP_TX_PARSE_L2_ADDR_EN			0x0284
#define PTP_RX_PARSE_L2_ADDR_EN			0x0244

#define PTP_TX_PARSE_IP_ADDR_EN			0x0285
#define PTP_RX_PARSE_IP_ADDR_EN			0x0245
#define LTC_HARD_RESET				0x023F
#define LTC_HARD_RESET_				BIT(0)

#define TSU_HARD_RESET				0x02C1
#define TSU_HARD_RESET_				BIT(0)

#define PTP_CMD_CTL				0x0200
#define PTP_CMD_CTL_PTP_DISABLE_		BIT(0)
#define PTP_CMD_CTL_PTP_ENABLE_			BIT(1)
#define PTP_CMD_CTL_PTP_CLOCK_READ_		BIT(3)
#define PTP_CMD_CTL_PTP_CLOCK_LOAD_		BIT(4)
#define PTP_CMD_CTL_PTP_LTC_STEP_SEC_		BIT(5)
#define PTP_CMD_CTL_PTP_LTC_STEP_NSEC_		BIT(6)

#define PTP_COMMON_INT_ENA			0x0204
#define PTP_COMMON_INT_ENA_GPIO_CAP_EN		BIT(2)

#define PTP_CLOCK_SET_SEC_HI			0x0205
#define PTP_CLOCK_SET_SEC_MID			0x0206
#define PTP_CLOCK_SET_SEC_LO			0x0207
#define PTP_CLOCK_SET_NS_HI			0x0208
#define PTP_CLOCK_SET_NS_LO			0x0209

#define PTP_CLOCK_READ_SEC_HI			0x0229
#define PTP_CLOCK_READ_SEC_MID			0x022A
#define PTP_CLOCK_READ_SEC_LO			0x022B
#define PTP_CLOCK_READ_NS_HI			0x022C
#define PTP_CLOCK_READ_NS_LO			0x022D

#define PTP_GPIO_SEL				0x0230
#define PTP_GPIO_SEL_GPIO_SEL(pin)		((pin) << 8)
#define PTP_GPIO_CAP_MAP_LO			0x0232

#define PTP_GPIO_CAP_EN				0x0233
#define PTP_GPIO_CAP_EN_GPIO_RE_CAPTURE_ENABLE(gpio)	BIT(gpio)
#define PTP_GPIO_CAP_EN_GPIO_FE_CAPTURE_ENABLE(gpio)	(BIT(gpio) << 8)

#define PTP_GPIO_RE_LTC_SEC_HI_CAP		0x0235
#define PTP_GPIO_RE_LTC_SEC_LO_CAP		0x0236
#define PTP_GPIO_RE_LTC_NS_HI_CAP		0x0237
#define PTP_GPIO_RE_LTC_NS_LO_CAP		0x0238
#define PTP_GPIO_FE_LTC_SEC_HI_CAP		0x0239
#define PTP_GPIO_FE_LTC_SEC_LO_CAP		0x023A
#define PTP_GPIO_FE_LTC_NS_HI_CAP		0x023B
#define PTP_GPIO_FE_LTC_NS_LO_CAP		0x023C

#define PTP_GPIO_CAP_STS			0x023D
#define PTP_GPIO_CAP_STS_PTP_GPIO_RE_STS(gpio)	BIT(gpio)
#define PTP_GPIO_CAP_STS_PTP_GPIO_FE_STS(gpio)	(BIT(gpio) << 8)

#define PTP_OPERATING_MODE			0x0241
#define PTP_OPERATING_MODE_STANDALONE_		BIT(0)

#define PTP_TX_MOD				0x028F
#define PTP_TX_MOD_TX_PTP_SYNC_TS_INSERT_	BIT(12)
#define PTP_TX_MOD_BAD_UDPV4_CHKSUM_FORCE_FCS_DIS_ BIT(3)

#define PTP_RX_PARSE_CONFIG			0x0242
#define PTP_RX_PARSE_CONFIG_LAYER2_EN_		BIT(0)
#define PTP_RX_PARSE_CONFIG_IPV4_EN_		BIT(1)
#define PTP_RX_PARSE_CONFIG_IPV6_EN_		BIT(2)

#define PTP_TX_PARSE_CONFIG			0x0282
#define PTP_TX_PARSE_CONFIG_LAYER2_EN_		BIT(0)
#define PTP_TX_PARSE_CONFIG_IPV4_EN_		BIT(1)
#define PTP_TX_PARSE_CONFIG_IPV6_EN_		BIT(2)

#define PTP_CLOCK_RATE_ADJ_HI			0x020C
#define PTP_CLOCK_RATE_ADJ_LO			0x020D
#define PTP_CLOCK_RATE_ADJ_DIR_			BIT(15)

#define PTP_LTC_STEP_ADJ_HI			0x0212
#define PTP_LTC_STEP_ADJ_LO			0x0213
#define PTP_LTC_STEP_ADJ_DIR_			BIT(15)

#define LAN8814_INTR_STS_REG			0x0033
#define LAN8814_INTR_STS_REG_1588_TSU0_		BIT(0)
#define LAN8814_INTR_STS_REG_1588_TSU1_		BIT(1)
#define LAN8814_INTR_STS_REG_1588_TSU2_		BIT(2)
#define LAN8814_INTR_STS_REG_1588_TSU3_		BIT(3)

#define PTP_CAP_INFO				0x022A
#define PTP_CAP_INFO_TX_TS_CNT_GET_(reg_val)	(((reg_val) & 0x0f00) >> 8)
#define PTP_CAP_INFO_RX_TS_CNT_GET_(reg_val)	((reg_val) & 0x000f)

#define PTP_TX_EGRESS_SEC_HI			0x0296
#define PTP_TX_EGRESS_SEC_LO			0x0297
#define PTP_TX_EGRESS_NS_HI			0x0294
#define PTP_TX_EGRESS_NS_LO			0x0295
#define PTP_TX_MSG_HEADER2			0x0299

#define PTP_RX_INGRESS_SEC_HI			0x0256
#define PTP_RX_INGRESS_SEC_LO			0x0257
#define PTP_RX_INGRESS_NS_HI			0x0254
#define PTP_RX_INGRESS_NS_LO			0x0255
#define PTP_RX_MSG_HEADER2			0x0259

#define PTP_TSU_INT_EN				0x0200
#define PTP_TSU_INT_EN_PTP_TX_TS_OVRFL_EN_	BIT(3)
#define PTP_TSU_INT_EN_PTP_TX_TS_EN_		BIT(2)
#define PTP_TSU_INT_EN_PTP_RX_TS_OVRFL_EN_	BIT(1)
#define PTP_TSU_INT_EN_PTP_RX_TS_EN_		BIT(0)

#define PTP_TSU_INT_STS				0x0201
#define PTP_TSU_INT_STS_PTP_TX_TS_OVRFL_INT_	BIT(3)
#define PTP_TSU_INT_STS_PTP_TX_TS_EN_		BIT(2)
#define PTP_TSU_INT_STS_PTP_RX_TS_OVRFL_INT_	BIT(1)
#define PTP_TSU_INT_STS_PTP_RX_TS_EN_		BIT(0)

#define LAN8814_LED_CTRL_1			0x0
#define LAN8814_LED_CTRL_1_KSZ9031_LED_MODE_	BIT(6)

/* PHY Control 1 */
#define MII_KSZPHY_CTRL_1			0x1e
#define KSZ8081_CTRL1_MDIX_STAT			BIT(4)

/* PHY Control 2 / PHY Control (if no PHY Control 1) */
#define MII_KSZPHY_CTRL_2			0x1f
#define MII_KSZPHY_CTRL				MII_KSZPHY_CTRL_2
/* bitmap of PHY register to set interrupt mode */
#define KSZ8081_CTRL2_HP_MDIX			BIT(15)
#define KSZ8081_CTRL2_MDI_MDI_X_SELECT		BIT(14)
#define KSZ8081_CTRL2_DISABLE_AUTO_MDIX		BIT(13)
#define KSZ8081_CTRL2_FORCE_LINK		BIT(11)
#define KSZ8081_CTRL2_POWER_SAVING		BIT(10)
#define KSZPHY_CTRL_INT_ACTIVE_HIGH		BIT(9)
#define KSZPHY_RMII_REF_CLK_SEL			BIT(7)

/* Write/read to/from extended registers */
#define MII_KSZPHY_EXTREG			0x0b
#define KSZPHY_EXTREG_WRITE			0x8000

#define MII_KSZPHY_EXTREG_WRITE			0x0c
#define MII_KSZPHY_EXTREG_READ			0x0d

/* Extended registers */
#define MII_KSZPHY_CLK_CONTROL_PAD_SKEW		0x104
#define MII_KSZPHY_RX_DATA_PAD_SKEW		0x105
#define MII_KSZPHY_TX_DATA_PAD_SKEW		0x106

#define PS_TO_REG				200
#define FIFO_SIZE				8

#define LAN8814_PTP_GPIO_NUM			24
#define LAN8814_PTP_PEROUT_NUM			2
#define LAN8814_PTP_EXTTS_NUM			3

#define LAN8814_BUFFER_TIME			2

#define LAN8841_PTP_GENERAL_CONFIG_LTC_EVENT_200MS	13
#define LAN8841_PTP_GENERAL_CONFIG_LTC_EVENT_100MS	12
#define LAN8841_PTP_GENERAL_CONFIG_LTC_EVENT_50MS	11
#define LAN8841_PTP_GENERAL_CONFIG_LTC_EVENT_10MS	10
#define LAN8841_PTP_GENERAL_CONFIG_LTC_EVENT_5MS	9
#define LAN8841_PTP_GENERAL_CONFIG_LTC_EVENT_1MS	8
#define LAN8841_PTP_GENERAL_CONFIG_LTC_EVENT_500US	7
#define LAN8841_PTP_GENERAL_CONFIG_LTC_EVENT_100US	6
#define LAN8841_PTP_GENERAL_CONFIG_LTC_EVENT_50US	5
#define LAN8841_PTP_GENERAL_CONFIG_LTC_EVENT_10US	4
#define LAN8841_PTP_GENERAL_CONFIG_LTC_EVENT_5US	3
#define LAN8841_PTP_GENERAL_CONFIG_LTC_EVENT_1US	2
#define LAN8841_PTP_GENERAL_CONFIG_LTC_EVENT_500NS	1
#define LAN8841_PTP_GENERAL_CONFIG_LTC_EVENT_100NS	0

#define LAN8814_GPIO_EN1			0x20
#define LAN8814_GPIO_EN2			0x21
#define LAN8814_GPIO_DIR1			0x22
#define LAN8814_GPIO_DIR2			0x23
#define LAN8814_GPIO_BUF1			0x24
#define LAN8814_GPIO_BUF2			0x25

#define LAN8814_GPIO_EN_ADDR(pin) \
	((pin) > 15 ? LAN8814_GPIO_EN1 : LAN8814_GPIO_EN2)
#define LAN8814_GPIO_EN_BIT(pin)		BIT(pin)
#define LAN8814_GPIO_DIR_ADDR(pin) \
	((pin) > 15 ? LAN8814_GPIO_DIR1 : LAN8814_GPIO_DIR2)
#define LAN8814_GPIO_DIR_BIT(pin)		BIT(pin)
#define LAN8814_GPIO_BUF_ADDR(pin) \
	((pin) > 15 ? LAN8814_GPIO_BUF1 : LAN8814_GPIO_BUF2)
#define LAN8814_GPIO_BUF_BIT(pin)		BIT(pin)

#define LAN8814_EVENT_A				0
#define LAN8814_EVENT_B				1

#define LAN8814_PTP_GENERAL_CONFIG		0x0201
#define LAN8814_PTP_GENERAL_CONFIG_LTC_EVENT_MASK(event) \
	((event) ? GENMASK(11, 8) : GENMASK(7, 4))
#define LAN8814_PTP_GENERAL_CONFIG_LTC_EVENT_SET(event, value) \
	(((value) & GENMASK(3, 0)) << (4 + ((event) << 2)))
#define LAN8814_PTP_GENERAL_CONFIG_RELOAD_ADD_X(event) \
	((event) ? BIT(2) : BIT(0))
#define LAN8814_PTP_GENERAL_CONFIG_POLARITY_X(event) \
	((event) ? BIT(3) : BIT(1))

#define LAN8814_PTP_CLOCK_TARGET_SEC_HI(event)	((event) ? 0x21F : 0x215)
#define LAN8814_PTP_CLOCK_TARGET_SEC_LO(event)	((event) ? 0x220 : 0x216)
#define LAN8814_PTP_CLOCK_TARGET_NS_HI(event)	((event) ? 0x221 : 0x217)
#define LAN8814_PTP_CLOCK_TARGET_NS_LO(event)	((event) ? 0x222 : 0x218)

#define LAN8814_PTP_CLOCK_TARGET_RELOAD_SEC_HI(event)	((event) ? 0x223 : 0x219)
#define LAN8814_PTP_CLOCK_TARGET_RELOAD_SEC_LO(event)	((event) ? 0x224 : 0x21A)
#define LAN8814_PTP_CLOCK_TARGET_RELOAD_NS_HI(event)	((event) ? 0x225 : 0x21B)
#define LAN8814_PTP_CLOCK_TARGET_RELOAD_NS_LO(event)	((event) ? 0x226 : 0x21C)

/* Delay used to get the second part from the LTC */
#define LAN8841_GET_SEC_LTC_DELAY		(500 * NSEC_PER_MSEC)

struct kszphy_hw_stat {
	const char *string;
	u8 reg;
	u8 bits;
};

static struct kszphy_hw_stat kszphy_hw_stats[] = {
	{ "phy_receive_errors", 21, 16},
	{ "phy_idle_errors", 10, 8 },
};

struct kszphy_type {
	u32 led_mode_reg;
	u16 interrupt_level_mask;
	u16 cable_diag_reg;
	unsigned long pair_mask;
	u16 disable_dll_tx_bit;
	u16 disable_dll_rx_bit;
	u16 disable_dll_mask;
	bool has_broadcast_disable;
	bool has_nand_tree_disable;
	bool has_rmii_ref_clk_sel;
};

/* Shared structure between the PHYs of the same package. */
struct lan8814_shared_priv {
	struct phy_device *phydev;
	struct ptp_clock *ptp_clock;
	struct ptp_clock_info ptp_clock_info;
	struct ptp_pin_desc *pin_config;

	/* Lock for ptp_clock */
	struct mutex shared_lock;
};

struct lan8814_ptp_rx_ts {
	struct list_head list;
	u32 seconds;
	u32 nsec;
	u16 seq_id;
};

struct kszphy_ptp_priv {
	struct mii_timestamper mii_ts;
	struct phy_device *phydev;

	struct sk_buff_head tx_queue;
	struct sk_buff_head rx_queue;

	struct list_head rx_ts_list;
	/* Lock for Rx ts fifo */
	spinlock_t rx_ts_lock;

	int hwts_tx_type;
	enum hwtstamp_rx_filters rx_filter;
	int layer;
	int version;

	struct ptp_clock *ptp_clock;
	struct ptp_clock_info ptp_clock_info;
	/* Lock for ptp_clock */
	struct mutex ptp_lock;
	struct ptp_pin_desc *pin_config;

	s64 seconds;
	/* Lock for accessing seconds */
	spinlock_t seconds_lock;
};

struct kszphy_priv {
	struct kszphy_ptp_priv ptp_priv;
	const struct kszphy_type *type;
	int led_mode;
	u16 vct_ctrl1000;
	bool rmii_ref_clk_sel;
	bool rmii_ref_clk_sel_val;
	u64 stats[ARRAY_SIZE(kszphy_hw_stats)];
};

static const struct kszphy_type lan8814_type = {
	.led_mode_reg		= ~LAN8814_LED_CTRL_1,
	.cable_diag_reg		= LAN8814_CABLE_DIAG,
	.pair_mask		= LAN8814_WIRE_PAIR_MASK,
};

static const struct kszphy_type ksz886x_type = {
	.cable_diag_reg		= KSZ8081_LMD,
	.pair_mask		= KSZPHY_WIRE_PAIR_MASK,
};

static const struct kszphy_type ksz8021_type = {
	.led_mode_reg		= MII_KSZPHY_CTRL_2,
	.has_broadcast_disable	= true,
	.has_nand_tree_disable	= true,
	.has_rmii_ref_clk_sel	= true,
};

static const struct kszphy_type ksz8041_type = {
	.led_mode_reg		= MII_KSZPHY_CTRL_1,
};

static const struct kszphy_type ksz8051_type = {
	.led_mode_reg		= MII_KSZPHY_CTRL_2,
	.has_nand_tree_disable	= true,
};

static const struct kszphy_type ksz8081_type = {
	.led_mode_reg		= MII_KSZPHY_CTRL_2,
	.has_broadcast_disable	= true,
	.has_nand_tree_disable	= true,
	.has_rmii_ref_clk_sel	= true,
};

static const struct kszphy_type ks8737_type = {
	.interrupt_level_mask	= BIT(14),
};

static const struct kszphy_type ksz9021_type = {
	.interrupt_level_mask	= BIT(14),
};

static const struct kszphy_type ksz9131_type = {
	.interrupt_level_mask	= BIT(14),
	.disable_dll_tx_bit	= BIT(12),
	.disable_dll_rx_bit	= BIT(12),
	.disable_dll_mask	= BIT_MASK(12),
};

static const struct kszphy_type lan8841_type = {
	.disable_dll_tx_bit	= BIT(14),
	.disable_dll_rx_bit	= BIT(14),
	.disable_dll_mask	= BIT_MASK(14),
	.cable_diag_reg		= LAN8814_CABLE_DIAG,
	.pair_mask		= LAN8814_WIRE_PAIR_MASK,
};

static int kszphy_extended_write(struct phy_device *phydev,
				u32 regnum, u16 val)
{
	phy_write(phydev, MII_KSZPHY_EXTREG, KSZPHY_EXTREG_WRITE | regnum);
	return phy_write(phydev, MII_KSZPHY_EXTREG_WRITE, val);
}

static int kszphy_extended_read(struct phy_device *phydev,
				u32 regnum)
{
	phy_write(phydev, MII_KSZPHY_EXTREG, regnum);
	return phy_read(phydev, MII_KSZPHY_EXTREG_READ);
}

static int kszphy_ack_interrupt(struct phy_device *phydev)
{
	/* bit[7..0] int status, which is a read and clear register. */
	int rc;

	rc = phy_read(phydev, MII_KSZPHY_INTCS);

	return (rc < 0) ? rc : 0;
}

static int kszphy_config_intr(struct phy_device *phydev)
{
	const struct kszphy_type *type = phydev->drv->driver_data;
	int temp, err;
	u16 mask;

	if (type && type->interrupt_level_mask)
		mask = type->interrupt_level_mask;
	else
		mask = KSZPHY_CTRL_INT_ACTIVE_HIGH;

	/* set the interrupt pin active low */
	temp = phy_read(phydev, MII_KSZPHY_CTRL);
	if (temp < 0)
		return temp;
	temp &= ~mask;
	phy_write(phydev, MII_KSZPHY_CTRL, temp);

	/* enable / disable interrupts */
	if (phydev->interrupts == PHY_INTERRUPT_ENABLED) {
		err = kszphy_ack_interrupt(phydev);
		if (err)
			return err;

		err = phy_write(phydev, MII_KSZPHY_INTCS, KSZPHY_INTCS_ALL);
	} else {
		err = phy_write(phydev, MII_KSZPHY_INTCS, 0);
		if (err)
			return err;

		err = kszphy_ack_interrupt(phydev);
	}

	return err;
}

static irqreturn_t kszphy_handle_interrupt(struct phy_device *phydev)
{
	int irq_status;

	irq_status = phy_read(phydev, MII_KSZPHY_INTCS);
	if (irq_status < 0) {
		phy_error(phydev);
		return IRQ_NONE;
	}

	if (!(irq_status & KSZPHY_INTCS_STATUS))
		return IRQ_NONE;

	phy_trigger_machine(phydev);

	return IRQ_HANDLED;
}

static int kszphy_rmii_clk_sel(struct phy_device *phydev, bool val)
{
	int ctrl;

	ctrl = phy_read(phydev, MII_KSZPHY_CTRL);
	if (ctrl < 0)
		return ctrl;

	if (val)
		ctrl |= KSZPHY_RMII_REF_CLK_SEL;
	else
		ctrl &= ~KSZPHY_RMII_REF_CLK_SEL;

	return phy_write(phydev, MII_KSZPHY_CTRL, ctrl);
}

static int kszphy_setup_led(struct phy_device *phydev, u32 reg, int val)
{
	int rc, temp, shift;

	switch (reg) {
	case MII_KSZPHY_CTRL_1:
		shift = 14;
		break;
	case MII_KSZPHY_CTRL_2:
		shift = 4;
		break;
	default:
		return -EINVAL;
	}

	temp = phy_read(phydev, reg);
	if (temp < 0) {
		rc = temp;
		goto out;
	}

	temp &= ~(3 << shift);
	temp |= val << shift;
	rc = phy_write(phydev, reg, temp);
out:
	if (rc < 0)
		phydev_err(phydev, "failed to set led mode\n");

	return rc;
}

/* Disable PHY address 0 as the broadcast address, so that it can be used as a
 * unique (non-broadcast) address on a shared bus.
 */
static int kszphy_broadcast_disable(struct phy_device *phydev)
{
	int ret;

	ret = phy_read(phydev, MII_KSZPHY_OMSO);
	if (ret < 0)
		goto out;

	ret = phy_write(phydev, MII_KSZPHY_OMSO, ret | KSZPHY_OMSO_B_CAST_OFF);
out:
	if (ret)
		phydev_err(phydev, "failed to disable broadcast address\n");

	return ret;
}

static int kszphy_nand_tree_disable(struct phy_device *phydev)
{
	int ret;

	ret = phy_read(phydev, MII_KSZPHY_OMSO);
	if (ret < 0)
		goto out;

	if (!(ret & KSZPHY_OMSO_NAND_TREE_ON))
		return 0;

	ret = phy_write(phydev, MII_KSZPHY_OMSO,
			ret & ~KSZPHY_OMSO_NAND_TREE_ON);
out:
	if (ret)
		phydev_err(phydev, "failed to disable NAND tree mode\n");

	return ret;
}

/* Some config bits need to be set again on resume, handle them here. */
static int kszphy_config_reset(struct phy_device *phydev)
{
	struct kszphy_priv *priv = phydev->priv;
	int ret;

	if (priv->rmii_ref_clk_sel) {
		ret = kszphy_rmii_clk_sel(phydev, priv->rmii_ref_clk_sel_val);
		if (ret) {
			phydev_err(phydev,
				   "failed to set rmii reference clock\n");
			return ret;
		}
	}

	if (priv->type && priv->led_mode >= 0)
		kszphy_setup_led(phydev, priv->type->led_mode_reg, priv->led_mode);

	return 0;
}

static int kszphy_config_init(struct phy_device *phydev)
{
	struct kszphy_priv *priv = phydev->priv;
	const struct kszphy_type *type;

	if (!priv)
		return 0;

	type = priv->type;

	if (type && type->has_broadcast_disable)
		kszphy_broadcast_disable(phydev);

	if (type && type->has_nand_tree_disable)
		kszphy_nand_tree_disable(phydev);

	return kszphy_config_reset(phydev);
}

static int ksz8041_fiber_mode(struct phy_device *phydev)
{
	struct device_node *of_node = phydev->mdio.dev.of_node;

	return of_property_read_bool(of_node, "micrel,fiber-mode");
}

static int ksz8041_config_init(struct phy_device *phydev)
{
	__ETHTOOL_DECLARE_LINK_MODE_MASK(mask) = { 0, };

	/* Limit supported and advertised modes in fiber mode */
	if (ksz8041_fiber_mode(phydev)) {
		phydev->dev_flags |= MICREL_PHY_FXEN;
		linkmode_set_bit(ETHTOOL_LINK_MODE_100baseT_Full_BIT, mask);
		linkmode_set_bit(ETHTOOL_LINK_MODE_100baseT_Half_BIT, mask);

		linkmode_and(phydev->supported, phydev->supported, mask);
		linkmode_set_bit(ETHTOOL_LINK_MODE_FIBRE_BIT,
				 phydev->supported);
		linkmode_and(phydev->advertising, phydev->advertising, mask);
		linkmode_set_bit(ETHTOOL_LINK_MODE_FIBRE_BIT,
				 phydev->advertising);
		phydev->autoneg = AUTONEG_DISABLE;
	}

	return kszphy_config_init(phydev);
}

static int ksz8041_config_aneg(struct phy_device *phydev)
{
	/* Skip auto-negotiation in fiber mode */
	if (phydev->dev_flags & MICREL_PHY_FXEN) {
		phydev->speed = SPEED_100;
		return 0;
	}

	return genphy_config_aneg(phydev);
}

static int ksz8051_ksz8795_match_phy_device(struct phy_device *phydev,
					    const bool ksz_8051)
{
	int ret;

	if (!phy_id_compare(phydev->phy_id, PHY_ID_KSZ8051, MICREL_PHY_ID_MASK))
		return 0;

	ret = phy_read(phydev, MII_BMSR);
	if (ret < 0)
		return ret;

	/* KSZ8051 PHY and KSZ8794/KSZ8795/KSZ8765 switch share the same
	 * exact PHY ID. However, they can be told apart by the extended
	 * capability registers presence. The KSZ8051 PHY has them while
	 * the switch does not.
	 */
	ret &= BMSR_ERCAP;
	if (ksz_8051)
		return ret;
	else
		return !ret;
}

static int ksz8051_match_phy_device(struct phy_device *phydev)
{
	return ksz8051_ksz8795_match_phy_device(phydev, true);
}

static int ksz8081_config_init(struct phy_device *phydev)
{
	/* KSZPHY_OMSO_FACTORY_TEST is set at de-assertion of the reset line
	 * based on the RXER (KSZ8081RNA/RND) or TXC (KSZ8081MNX/RNB) pin. If a
	 * pull-down is missing, the factory test mode should be cleared by
	 * manually writing a 0.
	 */
	phy_clear_bits(phydev, MII_KSZPHY_OMSO, KSZPHY_OMSO_FACTORY_TEST);

	return kszphy_config_init(phydev);
}

static int ksz8081_config_mdix(struct phy_device *phydev, u8 ctrl)
{
	u16 val;

	switch (ctrl) {
	case ETH_TP_MDI:
		val = KSZ8081_CTRL2_DISABLE_AUTO_MDIX;
		break;
	case ETH_TP_MDI_X:
		val = KSZ8081_CTRL2_DISABLE_AUTO_MDIX |
			KSZ8081_CTRL2_MDI_MDI_X_SELECT;
		break;
	case ETH_TP_MDI_AUTO:
		val = 0;
		break;
	default:
		return 0;
	}

	return phy_modify(phydev, MII_KSZPHY_CTRL_2,
			  KSZ8081_CTRL2_HP_MDIX |
			  KSZ8081_CTRL2_MDI_MDI_X_SELECT |
			  KSZ8081_CTRL2_DISABLE_AUTO_MDIX,
			  KSZ8081_CTRL2_HP_MDIX | val);
}

static int ksz8081_config_aneg(struct phy_device *phydev)
{
	int ret;

	ret = genphy_config_aneg(phydev);
	if (ret)
		return ret;

	/* The MDI-X configuration is automatically changed by the PHY after
	 * switching from autoneg off to on. So, take MDI-X configuration under
	 * own control and set it after autoneg configuration was done.
	 */
	return ksz8081_config_mdix(phydev, phydev->mdix_ctrl);
}

static int ksz8081_mdix_update(struct phy_device *phydev)
{
	int ret;

	ret = phy_read(phydev, MII_KSZPHY_CTRL_2);
	if (ret < 0)
		return ret;

	if (ret & KSZ8081_CTRL2_DISABLE_AUTO_MDIX) {
		if (ret & KSZ8081_CTRL2_MDI_MDI_X_SELECT)
			phydev->mdix_ctrl = ETH_TP_MDI_X;
		else
			phydev->mdix_ctrl = ETH_TP_MDI;
	} else {
		phydev->mdix_ctrl = ETH_TP_MDI_AUTO;
	}

	ret = phy_read(phydev, MII_KSZPHY_CTRL_1);
	if (ret < 0)
		return ret;

	if (ret & KSZ8081_CTRL1_MDIX_STAT)
		phydev->mdix = ETH_TP_MDI;
	else
		phydev->mdix = ETH_TP_MDI_X;

	return 0;
}

static int ksz8081_read_status(struct phy_device *phydev)
{
	int ret;

	ret = ksz8081_mdix_update(phydev);
	if (ret < 0)
		return ret;

	return genphy_read_status(phydev);
}

static int ksz8061_config_init(struct phy_device *phydev)
{
	int ret;

	ret = phy_write_mmd(phydev, MDIO_MMD_PMAPMD, MDIO_DEVID1, 0xB61A);
	if (ret)
		return ret;

	return kszphy_config_init(phydev);
}

static int ksz8795_match_phy_device(struct phy_device *phydev)
{
	return ksz8051_ksz8795_match_phy_device(phydev, false);
}

static int ksz9021_load_values_from_of(struct phy_device *phydev,
				       const struct device_node *of_node,
				       u16 reg,
				       const char *field1, const char *field2,
				       const char *field3, const char *field4)
{
	int val1 = -1;
	int val2 = -2;
	int val3 = -3;
	int val4 = -4;
	int newval;
	int matches = 0;

	if (!of_property_read_u32(of_node, field1, &val1))
		matches++;

	if (!of_property_read_u32(of_node, field2, &val2))
		matches++;

	if (!of_property_read_u32(of_node, field3, &val3))
		matches++;

	if (!of_property_read_u32(of_node, field4, &val4))
		matches++;

	if (!matches)
		return 0;

	if (matches < 4)
		newval = kszphy_extended_read(phydev, reg);
	else
		newval = 0;

	if (val1 != -1)
		newval = ((newval & 0xfff0) | ((val1 / PS_TO_REG) & 0xf) << 0);

	if (val2 != -2)
		newval = ((newval & 0xff0f) | ((val2 / PS_TO_REG) & 0xf) << 4);

	if (val3 != -3)
		newval = ((newval & 0xf0ff) | ((val3 / PS_TO_REG) & 0xf) << 8);

	if (val4 != -4)
		newval = ((newval & 0x0fff) | ((val4 / PS_TO_REG) & 0xf) << 12);

	return kszphy_extended_write(phydev, reg, newval);
}

static int ksz9021_config_init(struct phy_device *phydev)
{
	const struct device_node *of_node;
	const struct device *dev_walker;

	/* The Micrel driver has a deprecated option to place phy OF
	 * properties in the MAC node. Walk up the tree of devices to
	 * find a device with an OF node.
	 */
	dev_walker = &phydev->mdio.dev;
	do {
		of_node = dev_walker->of_node;
		dev_walker = dev_walker->parent;

	} while (!of_node && dev_walker);

	if (of_node) {
		ksz9021_load_values_from_of(phydev, of_node,
				    MII_KSZPHY_CLK_CONTROL_PAD_SKEW,
				    "txen-skew-ps", "txc-skew-ps",
				    "rxdv-skew-ps", "rxc-skew-ps");
		ksz9021_load_values_from_of(phydev, of_node,
				    MII_KSZPHY_RX_DATA_PAD_SKEW,
				    "rxd0-skew-ps", "rxd1-skew-ps",
				    "rxd2-skew-ps", "rxd3-skew-ps");
		ksz9021_load_values_from_of(phydev, of_node,
				    MII_KSZPHY_TX_DATA_PAD_SKEW,
				    "txd0-skew-ps", "txd1-skew-ps",
				    "txd2-skew-ps", "txd3-skew-ps");
	}
	return 0;
}

#define KSZ9031_PS_TO_REG		60

/* Extended registers */
/* MMD Address 0x0 */
#define MII_KSZ9031RN_FLP_BURST_TX_LO	3
#define MII_KSZ9031RN_FLP_BURST_TX_HI	4

/* MMD Address 0x2 */
#define MII_KSZ9031RN_CONTROL_PAD_SKEW	4
#define MII_KSZ9031RN_RX_CTL_M		GENMASK(7, 4)
#define MII_KSZ9031RN_TX_CTL_M		GENMASK(3, 0)

#define MII_KSZ9031RN_RX_DATA_PAD_SKEW	5
#define MII_KSZ9031RN_RXD3		GENMASK(15, 12)
#define MII_KSZ9031RN_RXD2		GENMASK(11, 8)
#define MII_KSZ9031RN_RXD1		GENMASK(7, 4)
#define MII_KSZ9031RN_RXD0		GENMASK(3, 0)

#define MII_KSZ9031RN_TX_DATA_PAD_SKEW	6
#define MII_KSZ9031RN_TXD3		GENMASK(15, 12)
#define MII_KSZ9031RN_TXD2		GENMASK(11, 8)
#define MII_KSZ9031RN_TXD1		GENMASK(7, 4)
#define MII_KSZ9031RN_TXD0		GENMASK(3, 0)

#define MII_KSZ9031RN_CLK_PAD_SKEW	8
#define MII_KSZ9031RN_GTX_CLK		GENMASK(9, 5)
#define MII_KSZ9031RN_RX_CLK		GENMASK(4, 0)

/* KSZ9031 has internal RGMII_IDRX = 1.2ns and RGMII_IDTX = 0ns. To
 * provide different RGMII options we need to configure delay offset
 * for each pad relative to build in delay.
 */
/* keep rx as "No delay adjustment" and set rx_clk to +0.60ns to get delays of
 * 1.80ns
 */
#define RX_ID				0x7
#define RX_CLK_ID			0x19

/* set rx to +0.30ns and rx_clk to -0.90ns to compensate the
 * internal 1.2ns delay.
 */
#define RX_ND				0xc
#define RX_CLK_ND			0x0

/* set tx to -0.42ns and tx_clk to +0.96ns to get 1.38ns delay */
#define TX_ID				0x0
#define TX_CLK_ID			0x1f

/* set tx and tx_clk to "No delay adjustment" to keep 0ns
 * dealy
 */
#define TX_ND				0x7
#define TX_CLK_ND			0xf

/* MMD Address 0x1C */
#define MII_KSZ9031RN_EDPD		0x23
#define MII_KSZ9031RN_EDPD_ENABLE	BIT(0)

static int ksz9031_of_load_skew_values(struct phy_device *phydev,
				       const struct device_node *of_node,
				       u16 reg, size_t field_sz,
				       const char *field[], u8 numfields,
				       bool *update)
{
	int val[4] = {-1, -2, -3, -4};
	int matches = 0;
	u16 mask;
	u16 maxval;
	u16 newval;
	int i;

	for (i = 0; i < numfields; i++)
		if (!of_property_read_u32(of_node, field[i], val + i))
			matches++;

	if (!matches)
		return 0;

	*update |= true;

	if (matches < numfields)
		newval = phy_read_mmd(phydev, 2, reg);
	else
		newval = 0;

	maxval = (field_sz == 4) ? 0xf : 0x1f;
	for (i = 0; i < numfields; i++)
		if (val[i] != -(i + 1)) {
			mask = 0xffff;
			mask ^= maxval << (field_sz * i);
			newval = (newval & mask) |
				(((val[i] / KSZ9031_PS_TO_REG) & maxval)
					<< (field_sz * i));
		}

	return phy_write_mmd(phydev, 2, reg, newval);
}

/* Center KSZ9031RNX FLP timing at 16ms. */
static int ksz9031_center_flp_timing(struct phy_device *phydev)
{
	int result;

	result = phy_write_mmd(phydev, 0, MII_KSZ9031RN_FLP_BURST_TX_HI,
			       0x0006);
	if (result)
		return result;

	result = phy_write_mmd(phydev, 0, MII_KSZ9031RN_FLP_BURST_TX_LO,
			       0x1A80);
	if (result)
		return result;

	return genphy_restart_aneg(phydev);
}

/* Enable energy-detect power-down mode */
static int ksz9031_enable_edpd(struct phy_device *phydev)
{
	int reg;

	reg = phy_read_mmd(phydev, 0x1C, MII_KSZ9031RN_EDPD);
	if (reg < 0)
		return reg;
	return phy_write_mmd(phydev, 0x1C, MII_KSZ9031RN_EDPD,
			     reg | MII_KSZ9031RN_EDPD_ENABLE);
}

static int ksz9031_config_rgmii_delay(struct phy_device *phydev)
{
	u16 rx, tx, rx_clk, tx_clk;
	int ret;

	switch (phydev->interface) {
	case PHY_INTERFACE_MODE_RGMII:
		tx = TX_ND;
		tx_clk = TX_CLK_ND;
		rx = RX_ND;
		rx_clk = RX_CLK_ND;
		break;
	case PHY_INTERFACE_MODE_RGMII_ID:
		tx = TX_ID;
		tx_clk = TX_CLK_ID;
		rx = RX_ID;
		rx_clk = RX_CLK_ID;
		break;
	case PHY_INTERFACE_MODE_RGMII_RXID:
		tx = TX_ND;
		tx_clk = TX_CLK_ND;
		rx = RX_ID;
		rx_clk = RX_CLK_ID;
		break;
	case PHY_INTERFACE_MODE_RGMII_TXID:
		tx = TX_ID;
		tx_clk = TX_CLK_ID;
		rx = RX_ND;
		rx_clk = RX_CLK_ND;
		break;
	default:
		return 0;
	}

	ret = phy_write_mmd(phydev, 2, MII_KSZ9031RN_CONTROL_PAD_SKEW,
			    FIELD_PREP(MII_KSZ9031RN_RX_CTL_M, rx) |
			    FIELD_PREP(MII_KSZ9031RN_TX_CTL_M, tx));
	if (ret < 0)
		return ret;

	ret = phy_write_mmd(phydev, 2, MII_KSZ9031RN_RX_DATA_PAD_SKEW,
			    FIELD_PREP(MII_KSZ9031RN_RXD3, rx) |
			    FIELD_PREP(MII_KSZ9031RN_RXD2, rx) |
			    FIELD_PREP(MII_KSZ9031RN_RXD1, rx) |
			    FIELD_PREP(MII_KSZ9031RN_RXD0, rx));
	if (ret < 0)
		return ret;

	ret = phy_write_mmd(phydev, 2, MII_KSZ9031RN_TX_DATA_PAD_SKEW,
			    FIELD_PREP(MII_KSZ9031RN_TXD3, tx) |
			    FIELD_PREP(MII_KSZ9031RN_TXD2, tx) |
			    FIELD_PREP(MII_KSZ9031RN_TXD1, tx) |
			    FIELD_PREP(MII_KSZ9031RN_TXD0, tx));
	if (ret < 0)
		return ret;

	return phy_write_mmd(phydev, 2, MII_KSZ9031RN_CLK_PAD_SKEW,
			     FIELD_PREP(MII_KSZ9031RN_GTX_CLK, tx_clk) |
			     FIELD_PREP(MII_KSZ9031RN_RX_CLK, rx_clk));
}

static int ksz9031_config_init(struct phy_device *phydev)
{
	const struct device_node *of_node;
	static const char *clk_skews[2] = {"rxc-skew-ps", "txc-skew-ps"};
	static const char *rx_data_skews[4] = {
		"rxd0-skew-ps", "rxd1-skew-ps",
		"rxd2-skew-ps", "rxd3-skew-ps"
	};
	static const char *tx_data_skews[4] = {
		"txd0-skew-ps", "txd1-skew-ps",
		"txd2-skew-ps", "txd3-skew-ps"
	};
	static const char *control_skews[2] = {"txen-skew-ps", "rxdv-skew-ps"};
	const struct device *dev_walker;
	int result;

	result = ksz9031_enable_edpd(phydev);
	if (result < 0)
		return result;

	/* The Micrel driver has a deprecated option to place phy OF
	 * properties in the MAC node. Walk up the tree of devices to
	 * find a device with an OF node.
	 */
	dev_walker = &phydev->mdio.dev;
	do {
		of_node = dev_walker->of_node;
		dev_walker = dev_walker->parent;
	} while (!of_node && dev_walker);

	if (of_node) {
		bool update = false;

		if (phy_interface_is_rgmii(phydev)) {
			result = ksz9031_config_rgmii_delay(phydev);
			if (result < 0)
				return result;
		}

		ksz9031_of_load_skew_values(phydev, of_node,
				MII_KSZ9031RN_CLK_PAD_SKEW, 5,
				clk_skews, 2, &update);

		ksz9031_of_load_skew_values(phydev, of_node,
				MII_KSZ9031RN_CONTROL_PAD_SKEW, 4,
				control_skews, 2, &update);

		ksz9031_of_load_skew_values(phydev, of_node,
				MII_KSZ9031RN_RX_DATA_PAD_SKEW, 4,
				rx_data_skews, 4, &update);

		ksz9031_of_load_skew_values(phydev, of_node,
				MII_KSZ9031RN_TX_DATA_PAD_SKEW, 4,
				tx_data_skews, 4, &update);

		if (update && !phy_interface_is_rgmii(phydev))
			phydev_warn(phydev,
				    "*-skew-ps values should be used only with RGMII PHY modes\n");

		/* Silicon Errata Sheet (DS80000691D or DS80000692D):
		 * When the device links in the 1000BASE-T slave mode only,
		 * the optional 125MHz reference output clock (CLK125_NDO)
		 * has wide duty cycle variation.
		 *
		 * The optional CLK125_NDO clock does not meet the RGMII
		 * 45/55 percent (min/max) duty cycle requirement and therefore
		 * cannot be used directly by the MAC side for clocking
		 * applications that have setup/hold time requirements on
		 * rising and falling clock edges.
		 *
		 * Workaround:
		 * Force the phy to be the master to receive a stable clock
		 * which meets the duty cycle requirement.
		 */
		if (of_property_read_bool(of_node, "micrel,force-master")) {
			result = phy_read(phydev, MII_CTRL1000);
			if (result < 0)
				goto err_force_master;

			/* enable master mode, config & prefer master */
			result |= CTL1000_ENABLE_MASTER | CTL1000_AS_MASTER;
			result = phy_write(phydev, MII_CTRL1000, result);
			if (result < 0)
				goto err_force_master;
		}
	}

	return ksz9031_center_flp_timing(phydev);

err_force_master:
	phydev_err(phydev, "failed to force the phy to master mode\n");
	return result;
}

#define KSZ9131_SKEW_5BIT_MAX	2400
#define KSZ9131_SKEW_4BIT_MAX	800
#define KSZ9131_OFFSET		700
#define KSZ9131_STEP		100

static int ksz9131_of_load_skew_values(struct phy_device *phydev,
				       struct device_node *of_node,
				       u16 reg, size_t field_sz,
				       char *field[], u8 numfields)
{
	int val[4] = {-(1 + KSZ9131_OFFSET), -(2 + KSZ9131_OFFSET),
		      -(3 + KSZ9131_OFFSET), -(4 + KSZ9131_OFFSET)};
	int skewval, skewmax = 0;
	int matches = 0;
	u16 maxval;
	u16 newval;
	u16 mask;
	int i;

	/* psec properties in dts should mean x pico seconds */
	if (field_sz == 5)
		skewmax = KSZ9131_SKEW_5BIT_MAX;
	else
		skewmax = KSZ9131_SKEW_4BIT_MAX;

	for (i = 0; i < numfields; i++)
		if (!of_property_read_s32(of_node, field[i], &skewval)) {
			if (skewval < -KSZ9131_OFFSET)
				skewval = -KSZ9131_OFFSET;
			else if (skewval > skewmax)
				skewval = skewmax;

			val[i] = skewval + KSZ9131_OFFSET;
			matches++;
		}

	if (!matches)
		return 0;

	if (matches < numfields)
		newval = phy_read_mmd(phydev, 2, reg);
	else
		newval = 0;

	maxval = (field_sz == 4) ? 0xf : 0x1f;
	for (i = 0; i < numfields; i++)
		if (val[i] != -(i + 1 + KSZ9131_OFFSET)) {
			mask = 0xffff;
			mask ^= maxval << (field_sz * i);
			newval = (newval & mask) |
				(((val[i] / KSZ9131_STEP) & maxval)
					<< (field_sz * i));
		}

	return phy_write_mmd(phydev, 2, reg, newval);
}

#define KSZ9131RN_MMD_COMMON_CTRL_REG	2
#define KSZ9131RN_RXC_DLL_CTRL		76
#define KSZ9131RN_TXC_DLL_CTRL		77
#define KSZ9131RN_DLL_ENABLE_DELAY	0

static int ksz9131_config_rgmii_delay(struct phy_device *phydev)
{
	const struct kszphy_type *type = phydev->drv->driver_data;
	u16 rxcdll_val, txcdll_val;
	int ret;

	switch (phydev->interface) {
	case PHY_INTERFACE_MODE_RGMII:
		rxcdll_val = type->disable_dll_rx_bit;
		txcdll_val = type->disable_dll_tx_bit;
		break;
	case PHY_INTERFACE_MODE_RGMII_ID:
		rxcdll_val = KSZ9131RN_DLL_ENABLE_DELAY;
		txcdll_val = KSZ9131RN_DLL_ENABLE_DELAY;
		break;
	case PHY_INTERFACE_MODE_RGMII_RXID:
		rxcdll_val = KSZ9131RN_DLL_ENABLE_DELAY;
		txcdll_val = type->disable_dll_tx_bit;
		break;
	case PHY_INTERFACE_MODE_RGMII_TXID:
		rxcdll_val = type->disable_dll_rx_bit;
		txcdll_val = KSZ9131RN_DLL_ENABLE_DELAY;
		break;
	default:
		return 0;
	}

	ret = phy_modify_mmd(phydev, KSZ9131RN_MMD_COMMON_CTRL_REG,
			     KSZ9131RN_RXC_DLL_CTRL, type->disable_dll_mask,
			     rxcdll_val);
	if (ret < 0)
		return ret;

	return phy_modify_mmd(phydev, KSZ9131RN_MMD_COMMON_CTRL_REG,
			      KSZ9131RN_TXC_DLL_CTRL, type->disable_dll_mask,
			      txcdll_val);
}

/* Silicon Errata DS80000693B
 *
 * When LEDs are configured in Individual Mode, LED1 is ON in a no-link
 * condition. Workaround is to set register 0x1e, bit 9, this way LED1 behaves
 * according to the datasheet (off if there is no link).
 */
static int ksz9131_led_errata(struct phy_device *phydev)
{
	int reg;

	reg = phy_read_mmd(phydev, 2, 0);
	if (reg < 0)
		return reg;

	if (!(reg & BIT(4)))
		return 0;

	return phy_set_bits(phydev, 0x1e, BIT(9));
}

static int ksz9131_config_init(struct phy_device *phydev)
{
	struct device_node *of_node;
	char *clk_skews[2] = {"rxc-skew-psec", "txc-skew-psec"};
	char *rx_data_skews[4] = {
		"rxd0-skew-psec", "rxd1-skew-psec",
		"rxd2-skew-psec", "rxd3-skew-psec"
	};
	char *tx_data_skews[4] = {
		"txd0-skew-psec", "txd1-skew-psec",
		"txd2-skew-psec", "txd3-skew-psec"
	};
	char *control_skews[2] = {"txen-skew-psec", "rxdv-skew-psec"};
	const struct device *dev_walker;
	int ret;

	dev_walker = &phydev->mdio.dev;
	do {
		of_node = dev_walker->of_node;
		dev_walker = dev_walker->parent;
	} while (!of_node && dev_walker);

	if (!of_node)
		return 0;

	if (phy_interface_is_rgmii(phydev)) {
		ret = ksz9131_config_rgmii_delay(phydev);
		if (ret < 0)
			return ret;
	}

	ret = ksz9131_of_load_skew_values(phydev, of_node,
					  MII_KSZ9031RN_CLK_PAD_SKEW, 5,
					  clk_skews, 2);
	if (ret < 0)
		return ret;

	ret = ksz9131_of_load_skew_values(phydev, of_node,
					  MII_KSZ9031RN_CONTROL_PAD_SKEW, 4,
					  control_skews, 2);
	if (ret < 0)
		return ret;

	ret = ksz9131_of_load_skew_values(phydev, of_node,
					  MII_KSZ9031RN_RX_DATA_PAD_SKEW, 4,
					  rx_data_skews, 4);
	if (ret < 0)
		return ret;

	ret = ksz9131_of_load_skew_values(phydev, of_node,
					  MII_KSZ9031RN_TX_DATA_PAD_SKEW, 4,
					  tx_data_skews, 4);
	if (ret < 0)
		return ret;

	ret = ksz9131_led_errata(phydev);
	if (ret < 0)
		return ret;

	return 0;
}

#define MII_KSZ9131_AUTO_MDIX		0x1C
#define MII_KSZ9131_AUTO_MDI_SET	BIT(7)
#define MII_KSZ9131_AUTO_MDIX_SWAP_OFF	BIT(6)

static int ksz9131_mdix_update(struct phy_device *phydev)
{
	int ret;

	ret = phy_read(phydev, MII_KSZ9131_AUTO_MDIX);
	if (ret < 0)
		return ret;

	if (ret & MII_KSZ9131_AUTO_MDIX_SWAP_OFF) {
		if (ret & MII_KSZ9131_AUTO_MDI_SET)
			phydev->mdix_ctrl = ETH_TP_MDI;
		else
			phydev->mdix_ctrl = ETH_TP_MDI_X;
	} else {
		phydev->mdix_ctrl = ETH_TP_MDI_AUTO;
	}

	if (ret & MII_KSZ9131_AUTO_MDI_SET)
		phydev->mdix = ETH_TP_MDI;
	else
		phydev->mdix = ETH_TP_MDI_X;

	return 0;
}

static int ksz9131_config_mdix(struct phy_device *phydev, u8 ctrl)
{
	u16 val;

	switch (ctrl) {
	case ETH_TP_MDI:
		val = MII_KSZ9131_AUTO_MDIX_SWAP_OFF |
		      MII_KSZ9131_AUTO_MDI_SET;
		break;
	case ETH_TP_MDI_X:
		val = MII_KSZ9131_AUTO_MDIX_SWAP_OFF;
		break;
	case ETH_TP_MDI_AUTO:
		val = 0;
		break;
	default:
		return 0;
	}

	return phy_modify(phydev, MII_KSZ9131_AUTO_MDIX,
			  MII_KSZ9131_AUTO_MDIX_SWAP_OFF |
			  MII_KSZ9131_AUTO_MDI_SET, val);
}

static int ksz9131_read_status(struct phy_device *phydev)
{
	int ret;

	ret = ksz9131_mdix_update(phydev);
	if (ret < 0)
		return ret;

	return genphy_read_status(phydev);
}

static int ksz9131_config_aneg(struct phy_device *phydev)
{
	int ret;

	ret = ksz9131_config_mdix(phydev, phydev->mdix_ctrl);
	if (ret)
		return ret;

	return genphy_config_aneg(phydev);
}

static int ksz9477_get_features(struct phy_device *phydev)
{
	int ret;

	ret = genphy_read_abilities(phydev);
	if (ret)
		return ret;

	/* The "EEE control and capability 1" (Register 3.20) seems to be
	 * influenced by the "EEE advertisement 1" (Register 7.60). Changes
	 * on the 7.60 will affect 3.20. So, we need to construct our own list
	 * of caps.
	 * KSZ8563R should have 100BaseTX/Full only.
	 */
	linkmode_and(phydev->supported_eee, phydev->supported,
		     PHY_EEE_CAP1_FEATURES);

	return 0;
}

#define KSZ8873MLL_GLOBAL_CONTROL_4	0x06
#define KSZ8873MLL_GLOBAL_CONTROL_4_DUPLEX	BIT(6)
#define KSZ8873MLL_GLOBAL_CONTROL_4_SPEED	BIT(4)
static int ksz8873mll_read_status(struct phy_device *phydev)
{
	int regval;

	/* dummy read */
	regval = phy_read(phydev, KSZ8873MLL_GLOBAL_CONTROL_4);

	regval = phy_read(phydev, KSZ8873MLL_GLOBAL_CONTROL_4);

	if (regval & KSZ8873MLL_GLOBAL_CONTROL_4_DUPLEX)
		phydev->duplex = DUPLEX_HALF;
	else
		phydev->duplex = DUPLEX_FULL;

	if (regval & KSZ8873MLL_GLOBAL_CONTROL_4_SPEED)
		phydev->speed = SPEED_10;
	else
		phydev->speed = SPEED_100;

	phydev->link = 1;
	phydev->pause = phydev->asym_pause = 0;

	return 0;
}

static int ksz9031_get_features(struct phy_device *phydev)
{
	int ret;

	ret = genphy_read_abilities(phydev);
	if (ret < 0)
		return ret;

	/* Silicon Errata Sheet (DS80000691D or DS80000692D):
	 * Whenever the device's Asymmetric Pause capability is set to 1,
	 * link-up may fail after a link-up to link-down transition.
	 *
	 * The Errata Sheet is for ksz9031, but ksz9021 has the same issue
	 *
	 * Workaround:
	 * Do not enable the Asymmetric Pause capability bit.
	 */
	linkmode_clear_bit(ETHTOOL_LINK_MODE_Asym_Pause_BIT, phydev->supported);

	/* We force setting the Pause capability as the core will force the
	 * Asymmetric Pause capability to 1 otherwise.
	 */
	linkmode_set_bit(ETHTOOL_LINK_MODE_Pause_BIT, phydev->supported);

	return 0;
}

static int ksz9031_read_status(struct phy_device *phydev)
{
	int err;
	int regval;

	err = genphy_read_status(phydev);
	if (err)
		return err;

	/* Make sure the PHY is not broken. Read idle error count,
	 * and reset the PHY if it is maxed out.
	 */
	regval = phy_read(phydev, MII_STAT1000);
	if ((regval & 0xFF) == 0xFF) {
		phy_init_hw(phydev);
		phydev->link = 0;
		if (phydev->drv->config_intr && phy_interrupt_is_valid(phydev))
			phydev->drv->config_intr(phydev);
		return genphy_config_aneg(phydev);
	}

	return 0;
}

static int ksz9x31_cable_test_start(struct phy_device *phydev)
{
	struct kszphy_priv *priv = phydev->priv;
	int ret;

	/* KSZ9131RNX, DS00002841B-page 38, 4.14 LinkMD (R) Cable Diagnostic
	 * Prior to running the cable diagnostics, Auto-negotiation should
	 * be disabled, full duplex set and the link speed set to 1000Mbps
	 * via the Basic Control Register.
	 */
	ret = phy_modify(phydev, MII_BMCR,
			 BMCR_SPEED1000 | BMCR_FULLDPLX |
			 BMCR_ANENABLE | BMCR_SPEED100,
			 BMCR_SPEED1000 | BMCR_FULLDPLX);
	if (ret)
		return ret;

	/* KSZ9131RNX, DS00002841B-page 38, 4.14 LinkMD (R) Cable Diagnostic
	 * The Master-Slave configuration should be set to Slave by writing
	 * a value of 0x1000 to the Auto-Negotiation Master Slave Control
	 * Register.
	 */
	ret = phy_read(phydev, MII_CTRL1000);
	if (ret < 0)
		return ret;

	/* Cache these bits, they need to be restored once LinkMD finishes. */
	priv->vct_ctrl1000 = ret & (CTL1000_ENABLE_MASTER | CTL1000_AS_MASTER);
	ret &= ~(CTL1000_ENABLE_MASTER | CTL1000_AS_MASTER);
	ret |= CTL1000_ENABLE_MASTER;

	return phy_write(phydev, MII_CTRL1000, ret);
}

static int ksz9x31_cable_test_result_trans(u16 status)
{
	switch (FIELD_GET(KSZ9x31_LMD_VCT_ST_MASK, status)) {
	case KSZ9x31_LMD_VCT_ST_NORMAL:
		return ETHTOOL_A_CABLE_RESULT_CODE_OK;
	case KSZ9x31_LMD_VCT_ST_OPEN:
		return ETHTOOL_A_CABLE_RESULT_CODE_OPEN;
	case KSZ9x31_LMD_VCT_ST_SHORT:
		return ETHTOOL_A_CABLE_RESULT_CODE_SAME_SHORT;
	case KSZ9x31_LMD_VCT_ST_FAIL:
		fallthrough;
	default:
		return ETHTOOL_A_CABLE_RESULT_CODE_UNSPEC;
	}
}

static bool ksz9x31_cable_test_failed(u16 status)
{
	int stat = FIELD_GET(KSZ9x31_LMD_VCT_ST_MASK, status);

	return stat == KSZ9x31_LMD_VCT_ST_FAIL;
}

static bool ksz9x31_cable_test_fault_length_valid(u16 status)
{
	switch (FIELD_GET(KSZ9x31_LMD_VCT_ST_MASK, status)) {
	case KSZ9x31_LMD_VCT_ST_OPEN:
		fallthrough;
	case KSZ9x31_LMD_VCT_ST_SHORT:
		return true;
	}
	return false;
}

static int ksz9x31_cable_test_fault_length(struct phy_device *phydev, u16 stat)
{
	int dt = FIELD_GET(KSZ9x31_LMD_VCT_DATA_MASK, stat);

	/* KSZ9131RNX, DS00002841B-page 38, 4.14 LinkMD (R) Cable Diagnostic
	 *
	 * distance to fault = (VCT_DATA - 22) * 4 / cable propagation velocity
	 */
	if (phydev_id_compare(phydev, PHY_ID_KSZ9131))
		dt = clamp(dt - 22, 0, 255);

	return (dt * 400) / 10;
}

static int ksz9x31_cable_test_wait_for_completion(struct phy_device *phydev)
{
	int val, ret;

	ret = phy_read_poll_timeout(phydev, KSZ9x31_LMD, val,
				    !(val & KSZ9x31_LMD_VCT_EN),
				    30000, 100000, true);

	return ret < 0 ? ret : 0;
}

static int ksz9x31_cable_test_get_pair(int pair)
{
	static const int ethtool_pair[] = {
		ETHTOOL_A_CABLE_PAIR_A,
		ETHTOOL_A_CABLE_PAIR_B,
		ETHTOOL_A_CABLE_PAIR_C,
		ETHTOOL_A_CABLE_PAIR_D,
	};

	return ethtool_pair[pair];
}

static int ksz9x31_cable_test_one_pair(struct phy_device *phydev, int pair)
{
	int ret, val;

	/* KSZ9131RNX, DS00002841B-page 38, 4.14 LinkMD (R) Cable Diagnostic
	 * To test each individual cable pair, set the cable pair in the Cable
	 * Diagnostics Test Pair (VCT_PAIR[1:0]) field of the LinkMD Cable
	 * Diagnostic Register, along with setting the Cable Diagnostics Test
	 * Enable (VCT_EN) bit. The Cable Diagnostics Test Enable (VCT_EN) bit
	 * will self clear when the test is concluded.
	 */
	ret = phy_write(phydev, KSZ9x31_LMD,
			KSZ9x31_LMD_VCT_EN | KSZ9x31_LMD_VCT_PAIR(pair));
	if (ret)
		return ret;

	ret = ksz9x31_cable_test_wait_for_completion(phydev);
	if (ret)
		return ret;

	val = phy_read(phydev, KSZ9x31_LMD);
	if (val < 0)
		return val;

	if (ksz9x31_cable_test_failed(val))
		return -EAGAIN;

	ret = ethnl_cable_test_result(phydev,
				      ksz9x31_cable_test_get_pair(pair),
				      ksz9x31_cable_test_result_trans(val));
	if (ret)
		return ret;

	if (!ksz9x31_cable_test_fault_length_valid(val))
		return 0;

	return ethnl_cable_test_fault_length(phydev,
					     ksz9x31_cable_test_get_pair(pair),
					     ksz9x31_cable_test_fault_length(phydev, val));
}

static int ksz9x31_cable_test_get_status(struct phy_device *phydev,
					 bool *finished)
{
	struct kszphy_priv *priv = phydev->priv;
	unsigned long pair_mask = 0xf;
	int retries = 20;
	int pair, ret, rv;

	*finished = false;

	/* Try harder if link partner is active */
	while (pair_mask && retries--) {
		for_each_set_bit(pair, &pair_mask, 4) {
			ret = ksz9x31_cable_test_one_pair(phydev, pair);
			if (ret == -EAGAIN)
				continue;
			if (ret < 0)
				return ret;
			clear_bit(pair, &pair_mask);
		}
		/* If link partner is in autonegotiation mode it will send 2ms
		 * of FLPs with at least 6ms of silence.
		 * Add 2ms sleep to have better chances to hit this silence.
		 */
		if (pair_mask)
			usleep_range(2000, 3000);
	}

	/* Report remaining unfinished pair result as unknown. */
	for_each_set_bit(pair, &pair_mask, 4) {
		ret = ethnl_cable_test_result(phydev,
					      ksz9x31_cable_test_get_pair(pair),
					      ETHTOOL_A_CABLE_RESULT_CODE_UNSPEC);
	}

	*finished = true;

	/* Restore cached bits from before LinkMD got started. */
	rv = phy_modify(phydev, MII_CTRL1000,
			CTL1000_ENABLE_MASTER | CTL1000_AS_MASTER,
			priv->vct_ctrl1000);
	if (rv)
		return rv;

	return ret;
}

static int ksz8873mll_config_aneg(struct phy_device *phydev)
{
	return 0;
}

static int ksz886x_config_mdix(struct phy_device *phydev, u8 ctrl)
{
	u16 val;

	switch (ctrl) {
	case ETH_TP_MDI:
		val = KSZ886X_BMCR_DISABLE_AUTO_MDIX;
		break;
	case ETH_TP_MDI_X:
		/* Note: The naming of the bit KSZ886X_BMCR_FORCE_MDI is bit
		 * counter intuitive, the "-X" in "1 = Force MDI" in the data
		 * sheet seems to be missing:
		 * 1 = Force MDI (sic!) (transmit on RX+/RX- pins)
		 * 0 = Normal operation (transmit on TX+/TX- pins)
		 */
		val = KSZ886X_BMCR_DISABLE_AUTO_MDIX | KSZ886X_BMCR_FORCE_MDI;
		break;
	case ETH_TP_MDI_AUTO:
		val = 0;
		break;
	default:
		return 0;
	}

	return phy_modify(phydev, MII_BMCR,
			  KSZ886X_BMCR_HP_MDIX | KSZ886X_BMCR_FORCE_MDI |
			  KSZ886X_BMCR_DISABLE_AUTO_MDIX,
			  KSZ886X_BMCR_HP_MDIX | val);
}

static int ksz886x_config_aneg(struct phy_device *phydev)
{
	int ret;

	ret = genphy_config_aneg(phydev);
	if (ret)
		return ret;

	if (phydev->autoneg != AUTONEG_ENABLE) {
		/* When autonegotation is disabled, we need to manually force
		 * the link state. If we don't do this, the PHY will keep
		 * sending Fast Link Pulses (FLPs) which are part of the
		 * autonegotiation process. This is not desired when
		 * autonegotiation is off.
		 */
		ret = phy_set_bits(phydev, MII_KSZPHY_CTRL,
				   KSZ886X_CTRL_FORCE_LINK);
		if (ret)
			return ret;
	} else {
		/* If we had previously forced the link state, we need to
		 * clear KSZ886X_CTRL_FORCE_LINK bit now. Otherwise, the PHY
		 * will not perform autonegotiation.
		 */
		ret = phy_clear_bits(phydev, MII_KSZPHY_CTRL,
				     KSZ886X_CTRL_FORCE_LINK);
		if (ret)
			return ret;
	}

	/* The MDI-X configuration is automatically changed by the PHY after
	 * switching from autoneg off to on. So, take MDI-X configuration under
	 * own control and set it after autoneg configuration was done.
	 */
	return ksz886x_config_mdix(phydev, phydev->mdix_ctrl);
}

static int ksz886x_mdix_update(struct phy_device *phydev)
{
	int ret;

	ret = phy_read(phydev, MII_BMCR);
	if (ret < 0)
		return ret;

	if (ret & KSZ886X_BMCR_DISABLE_AUTO_MDIX) {
		if (ret & KSZ886X_BMCR_FORCE_MDI)
			phydev->mdix_ctrl = ETH_TP_MDI_X;
		else
			phydev->mdix_ctrl = ETH_TP_MDI;
	} else {
		phydev->mdix_ctrl = ETH_TP_MDI_AUTO;
	}

	ret = phy_read(phydev, MII_KSZPHY_CTRL);
	if (ret < 0)
		return ret;

	/* Same reverse logic as KSZ886X_BMCR_FORCE_MDI */
	if (ret & KSZ886X_CTRL_MDIX_STAT)
		phydev->mdix = ETH_TP_MDI_X;
	else
		phydev->mdix = ETH_TP_MDI;

	return 0;
}

static int ksz886x_read_status(struct phy_device *phydev)
{
	int ret;

	ret = ksz886x_mdix_update(phydev);
	if (ret < 0)
		return ret;

	return genphy_read_status(phydev);
}

struct ksz9477_errata_write {
	u8 dev_addr;
	u8 reg_addr;
	u16 val;
};

static const struct ksz9477_errata_write ksz9477_errata_writes[] = {
	 /* Register settings are needed to improve PHY receive performance */
	{0x01, 0x6f, 0xdd0b},
	{0x01, 0x8f, 0x6032},
	{0x01, 0x9d, 0x248c},
	{0x01, 0x75, 0x0060},
	{0x01, 0xd3, 0x7777},
	{0x1c, 0x06, 0x3008},
	{0x1c, 0x08, 0x2000},

	/* Transmit waveform amplitude can be improved (1000BASE-T, 100BASE-TX, 10BASE-Te) */
	{0x1c, 0x04, 0x00d0},

	/* Register settings are required to meet data sheet supply current specifications */
	{0x1c, 0x13, 0x6eff},
	{0x1c, 0x14, 0xe6ff},
	{0x1c, 0x15, 0x6eff},
	{0x1c, 0x16, 0xe6ff},
	{0x1c, 0x17, 0x00ff},
	{0x1c, 0x18, 0x43ff},
	{0x1c, 0x19, 0xc3ff},
	{0x1c, 0x1a, 0x6fff},
	{0x1c, 0x1b, 0x07ff},
	{0x1c, 0x1c, 0x0fff},
	{0x1c, 0x1d, 0xe7ff},
	{0x1c, 0x1e, 0xefff},
	{0x1c, 0x20, 0xeeee},
};

static int ksz9477_config_init(struct phy_device *phydev)
{
	int err;
	int i;

	/* Apply PHY settings to address errata listed in
	 * KSZ9477, KSZ9897, KSZ9896, KSZ9567, KSZ8565
	 * Silicon Errata and Data Sheet Clarification documents.
	 *
	 * Document notes: Before configuring the PHY MMD registers, it is
	 * necessary to set the PHY to 100 Mbps speed with auto-negotiation
	 * disabled by writing to register 0xN100-0xN101. After writing the
	 * MMD registers, and after all errata workarounds that involve PHY
	 * register settings, write register 0xN100-0xN101 again to enable
	 * and restart auto-negotiation.
	 */
	err = phy_write(phydev, MII_BMCR, BMCR_SPEED100 | BMCR_FULLDPLX);
	if (err)
		return err;

	for (i = 0; i < ARRAY_SIZE(ksz9477_errata_writes); ++i) {
		const struct ksz9477_errata_write *errata = &ksz9477_errata_writes[i];

		err = phy_write_mmd(phydev, errata->dev_addr, errata->reg_addr, errata->val);
		if (err)
			return err;
	}

	/* According to KSZ9477 Errata DS80000754C (Module 4) all EEE modes
	 * in this switch shall be regarded as broken.
	 */
	if (phydev->dev_flags & MICREL_NO_EEE)
		phydev->eee_broken_modes = -1;

	err = genphy_restart_aneg(phydev);
	if (err)
		return err;

	return kszphy_config_init(phydev);
}

static int kszphy_get_sset_count(struct phy_device *phydev)
{
	return ARRAY_SIZE(kszphy_hw_stats);
}

static void kszphy_get_strings(struct phy_device *phydev, u8 *data)
{
	int i;

	for (i = 0; i < ARRAY_SIZE(kszphy_hw_stats); i++) {
		strscpy(data + i * ETH_GSTRING_LEN,
			kszphy_hw_stats[i].string, ETH_GSTRING_LEN);
	}
}

static u64 kszphy_get_stat(struct phy_device *phydev, int i)
{
	struct kszphy_hw_stat stat = kszphy_hw_stats[i];
	struct kszphy_priv *priv = phydev->priv;
	int val;
	u64 ret;

	val = phy_read(phydev, stat.reg);
	if (val < 0) {
		ret = U64_MAX;
	} else {
		val = val & ((1 << stat.bits) - 1);
		priv->stats[i] += val;
		ret = priv->stats[i];
	}

	return ret;
}

static void kszphy_get_stats(struct phy_device *phydev,
			     struct ethtool_stats *stats, u64 *data)
{
	int i;

	for (i = 0; i < ARRAY_SIZE(kszphy_hw_stats); i++)
		data[i] = kszphy_get_stat(phydev, i);
}

static int kszphy_suspend(struct phy_device *phydev)
{
	/* Disable PHY Interrupts */
	if (phy_interrupt_is_valid(phydev)) {
		phydev->interrupts = PHY_INTERRUPT_DISABLED;
		if (phydev->drv->config_intr)
			phydev->drv->config_intr(phydev);
	}

	return genphy_suspend(phydev);
}

static void kszphy_parse_led_mode(struct phy_device *phydev)
{
	const struct kszphy_type *type = phydev->drv->driver_data;
	const struct device_node *np = phydev->mdio.dev.of_node;
	struct kszphy_priv *priv = phydev->priv;
	int ret;

	if (type && type->led_mode_reg) {
		ret = of_property_read_u32(np, "micrel,led-mode",
					   &priv->led_mode);

		if (ret)
			priv->led_mode = -1;

		if (priv->led_mode > 3) {
			phydev_err(phydev, "invalid led mode: 0x%02x\n",
				   priv->led_mode);
			priv->led_mode = -1;
		}
	} else {
		priv->led_mode = -1;
	}
}

static int kszphy_resume(struct phy_device *phydev)
{
	int ret;

	genphy_resume(phydev);

	/* After switching from power-down to normal mode, an internal global
	 * reset is automatically generated. Wait a minimum of 1 ms before
	 * read/write access to the PHY registers.
	 */
	usleep_range(1000, 2000);

	ret = kszphy_config_reset(phydev);
	if (ret)
		return ret;

	/* Enable PHY Interrupts */
	if (phy_interrupt_is_valid(phydev)) {
		phydev->interrupts = PHY_INTERRUPT_ENABLED;
		if (phydev->drv->config_intr)
			phydev->drv->config_intr(phydev);
	}

	return 0;
}

static int kszphy_probe(struct phy_device *phydev)
{
	const struct kszphy_type *type = phydev->drv->driver_data;
	const struct device_node *np = phydev->mdio.dev.of_node;
	struct kszphy_priv *priv;
	struct clk *clk;

	priv = devm_kzalloc(&phydev->mdio.dev, sizeof(*priv), GFP_KERNEL);
	if (!priv)
		return -ENOMEM;

	phydev->priv = priv;

	priv->type = type;

	kszphy_parse_led_mode(phydev);

	clk = devm_clk_get_optional_enabled(&phydev->mdio.dev, "rmii-ref");
	/* NOTE: clk may be NULL if building without CONFIG_HAVE_CLK */
	if (!IS_ERR_OR_NULL(clk)) {
		unsigned long rate = clk_get_rate(clk);
		bool rmii_ref_clk_sel_25_mhz;

		if (type)
			priv->rmii_ref_clk_sel = type->has_rmii_ref_clk_sel;
		rmii_ref_clk_sel_25_mhz = of_property_read_bool(np,
				"micrel,rmii-reference-clock-select-25-mhz");

		if (rate > 24500000 && rate < 25500000) {
			priv->rmii_ref_clk_sel_val = rmii_ref_clk_sel_25_mhz;
		} else if (rate > 49500000 && rate < 50500000) {
			priv->rmii_ref_clk_sel_val = !rmii_ref_clk_sel_25_mhz;
		} else {
			phydev_err(phydev, "Clock rate out of range: %ld\n",
				   rate);
			return -EINVAL;
		}
	} else if (!clk) {
		/* unnamed clock from the generic ethernet-phy binding */
		clk = devm_clk_get_optional_enabled(&phydev->mdio.dev, NULL);
		if (IS_ERR(clk))
			return PTR_ERR(clk);
	}

	if (ksz8041_fiber_mode(phydev))
		phydev->port = PORT_FIBRE;

	/* Support legacy board-file configuration */
	if (phydev->dev_flags & MICREL_PHY_50MHZ_CLK) {
		priv->rmii_ref_clk_sel = true;
		priv->rmii_ref_clk_sel_val = true;
	}

	return 0;
}

static int lan8814_cable_test_start(struct phy_device *phydev)
{
	/* If autoneg is enabled, we won't be able to test cross pair
	 * short. In this case, the PHY will "detect" a link and
	 * confuse the internal state machine - disable auto neg here.
	 * Set the speed to 1000mbit and full duplex.
	 */
	return phy_modify(phydev, MII_BMCR, BMCR_ANENABLE | BMCR_SPEED100,
			  BMCR_SPEED1000 | BMCR_FULLDPLX);
}

static int ksz886x_cable_test_start(struct phy_device *phydev)
{
	if (phydev->dev_flags & MICREL_KSZ8_P1_ERRATA)
		return -EOPNOTSUPP;

	/* If autoneg is enabled, we won't be able to test cross pair
	 * short. In this case, the PHY will "detect" a link and
	 * confuse the internal state machine - disable auto neg here.
	 * If autoneg is disabled, we should set the speed to 10mbit.
	 */
	return phy_clear_bits(phydev, MII_BMCR, BMCR_ANENABLE | BMCR_SPEED100);
}

static __always_inline int ksz886x_cable_test_result_trans(u16 status, u16 mask)
{
	switch (FIELD_GET(mask, status)) {
	case KSZ8081_LMD_STAT_NORMAL:
		return ETHTOOL_A_CABLE_RESULT_CODE_OK;
	case KSZ8081_LMD_STAT_SHORT:
		return ETHTOOL_A_CABLE_RESULT_CODE_SAME_SHORT;
	case KSZ8081_LMD_STAT_OPEN:
		return ETHTOOL_A_CABLE_RESULT_CODE_OPEN;
	case KSZ8081_LMD_STAT_FAIL:
		fallthrough;
	default:
		return ETHTOOL_A_CABLE_RESULT_CODE_UNSPEC;
	}
}

static __always_inline bool ksz886x_cable_test_failed(u16 status, u16 mask)
{
	return FIELD_GET(mask, status) ==
		KSZ8081_LMD_STAT_FAIL;
}

static __always_inline bool ksz886x_cable_test_fault_length_valid(u16 status, u16 mask)
{
	switch (FIELD_GET(mask, status)) {
	case KSZ8081_LMD_STAT_OPEN:
		fallthrough;
	case KSZ8081_LMD_STAT_SHORT:
		return true;
	}
	return false;
}

static __always_inline int ksz886x_cable_test_fault_length(struct phy_device *phydev,
							   u16 status, u16 data_mask)
{
	int dt;

	/* According to the data sheet the distance to the fault is
	 * DELTA_TIME * 0.4 meters for ksz phys.
	 * (DELTA_TIME - 22) * 0.8 for lan8814 phy.
	 */
	dt = FIELD_GET(data_mask, status);

	if (phydev_id_compare(phydev, PHY_ID_LAN8814))
		return ((dt - 22) * 800) / 10;
	else
		return (dt * 400) / 10;
}

static int ksz886x_cable_test_wait_for_completion(struct phy_device *phydev)
{
	const struct kszphy_type *type = phydev->drv->driver_data;
	int val, ret;

	ret = phy_read_poll_timeout(phydev, type->cable_diag_reg, val,
				    !(val & KSZ8081_LMD_ENABLE_TEST),
				    30000, 100000, true);

	return ret < 0 ? ret : 0;
}

static int lan8814_cable_test_one_pair(struct phy_device *phydev, int pair)
{
	static const int ethtool_pair[] = { ETHTOOL_A_CABLE_PAIR_A,
					    ETHTOOL_A_CABLE_PAIR_B,
					    ETHTOOL_A_CABLE_PAIR_C,
					    ETHTOOL_A_CABLE_PAIR_D,
					  };
	u32 fault_length;
	int ret;
	int val;

	val = KSZ8081_LMD_ENABLE_TEST;
	val = val | (pair << LAN8814_PAIR_BIT_SHIFT);

	ret = phy_write(phydev, LAN8814_CABLE_DIAG, val);
	if (ret < 0)
		return ret;

	ret = ksz886x_cable_test_wait_for_completion(phydev);
	if (ret)
		return ret;

	val = phy_read(phydev, LAN8814_CABLE_DIAG);
	if (val < 0)
		return val;

	if (ksz886x_cable_test_failed(val, LAN8814_CABLE_DIAG_STAT_MASK))
		return -EAGAIN;

	ret = ethnl_cable_test_result(phydev, ethtool_pair[pair],
				      ksz886x_cable_test_result_trans(val,
								      LAN8814_CABLE_DIAG_STAT_MASK
								      ));
	if (ret)
		return ret;

	if (!ksz886x_cable_test_fault_length_valid(val, LAN8814_CABLE_DIAG_STAT_MASK))
		return 0;

	fault_length = ksz886x_cable_test_fault_length(phydev, val,
						       LAN8814_CABLE_DIAG_VCT_DATA_MASK);

	return ethnl_cable_test_fault_length(phydev, ethtool_pair[pair], fault_length);
}

static int ksz886x_cable_test_one_pair(struct phy_device *phydev, int pair)
{
	static const int ethtool_pair[] = {
		ETHTOOL_A_CABLE_PAIR_A,
		ETHTOOL_A_CABLE_PAIR_B,
	};
	int ret, val, mdix;
	u32 fault_length;

	/* There is no way to choice the pair, like we do one ksz9031.
	 * We can workaround this limitation by using the MDI-X functionality.
	 */
	if (pair == 0)
		mdix = ETH_TP_MDI;
	else
		mdix = ETH_TP_MDI_X;

	switch (phydev->phy_id & MICREL_PHY_ID_MASK) {
	case PHY_ID_KSZ8081:
		ret = ksz8081_config_mdix(phydev, mdix);
		break;
	case PHY_ID_KSZ886X:
		ret = ksz886x_config_mdix(phydev, mdix);
		break;
	default:
		ret = -ENODEV;
	}

	if (ret)
		return ret;

	/* Now we are ready to fire. This command will send a 100ns pulse
	 * to the pair.
	 */
	ret = phy_write(phydev, KSZ8081_LMD, KSZ8081_LMD_ENABLE_TEST);
	if (ret)
		return ret;

	ret = ksz886x_cable_test_wait_for_completion(phydev);
	if (ret)
		return ret;

	val = phy_read(phydev, KSZ8081_LMD);
	if (val < 0)
		return val;

	if (ksz886x_cable_test_failed(val, KSZ8081_LMD_STAT_MASK))
		return -EAGAIN;

	ret = ethnl_cable_test_result(phydev, ethtool_pair[pair],
				      ksz886x_cable_test_result_trans(val, KSZ8081_LMD_STAT_MASK));
	if (ret)
		return ret;

	if (!ksz886x_cable_test_fault_length_valid(val, KSZ8081_LMD_STAT_MASK))
		return 0;

	fault_length = ksz886x_cable_test_fault_length(phydev, val, KSZ8081_LMD_DELTA_TIME_MASK);

	return ethnl_cable_test_fault_length(phydev, ethtool_pair[pair], fault_length);
}

static int ksz886x_cable_test_get_status(struct phy_device *phydev,
					 bool *finished)
{
	const struct kszphy_type *type = phydev->drv->driver_data;
	unsigned long pair_mask = type->pair_mask;
	int retries = 20;
	int ret = 0;
	int pair;

	*finished = false;

	/* Try harder if link partner is active */
	while (pair_mask && retries--) {
		for_each_set_bit(pair, &pair_mask, 4) {
			if (type->cable_diag_reg == LAN8814_CABLE_DIAG)
				ret = lan8814_cable_test_one_pair(phydev, pair);
			else
				ret = ksz886x_cable_test_one_pair(phydev, pair);
			if (ret == -EAGAIN)
				continue;
			if (ret < 0)
				return ret;
			clear_bit(pair, &pair_mask);
		}
		/* If link partner is in autonegotiation mode it will send 2ms
		 * of FLPs with at least 6ms of silence.
		 * Add 2ms sleep to have better chances to hit this silence.
		 */
		if (pair_mask)
			msleep(2);
	}

	*finished = true;

	return ret;
}

#define LAN_EXT_PAGE_ACCESS_CONTROL			0x16
#define LAN_EXT_PAGE_ACCESS_ADDRESS_DATA		0x17
#define LAN_EXT_PAGE_ACCESS_CTRL_EP_FUNC		0x4000

#define LAN8814_QSGMII_SOFT_RESET			0x43
#define LAN8814_QSGMII_SOFT_RESET_BIT			BIT(0)
#define LAN8814_QSGMII_PCS1G_ANEG_CONFIG		0x13
#define LAN8814_QSGMII_PCS1G_ANEG_CONFIG_ANEG_ENA	BIT(3)
#define LAN8814_ALIGN_SWAP				0x4a
#define LAN8814_ALIGN_TX_A_B_SWAP			0x1
#define LAN8814_ALIGN_TX_A_B_SWAP_MASK			GENMASK(2, 0)

#define LAN8804_ALIGN_SWAP				0x4a
#define LAN8804_ALIGN_TX_A_B_SWAP			0x1
#define LAN8804_ALIGN_TX_A_B_SWAP_MASK			GENMASK(2, 0)
#define LAN8814_CLOCK_MANAGEMENT			0xd
#define LAN8814_LINK_QUALITY				0x8e

static int lanphy_read_page_reg(struct phy_device *phydev, int page, u32 addr)
{
	int data;

	phy_lock_mdio_bus(phydev);
	__phy_write(phydev, LAN_EXT_PAGE_ACCESS_CONTROL, page);
	__phy_write(phydev, LAN_EXT_PAGE_ACCESS_ADDRESS_DATA, addr);
	__phy_write(phydev, LAN_EXT_PAGE_ACCESS_CONTROL,
		    (page | LAN_EXT_PAGE_ACCESS_CTRL_EP_FUNC));
	data = __phy_read(phydev, LAN_EXT_PAGE_ACCESS_ADDRESS_DATA);
	phy_unlock_mdio_bus(phydev);

	return data;
}

static int lanphy_write_page_reg(struct phy_device *phydev, int page, u16 addr,
				 u16 val)
{
	phy_lock_mdio_bus(phydev);
	__phy_write(phydev, LAN_EXT_PAGE_ACCESS_CONTROL, page);
	__phy_write(phydev, LAN_EXT_PAGE_ACCESS_ADDRESS_DATA, addr);
	__phy_write(phydev, LAN_EXT_PAGE_ACCESS_CONTROL,
		    page | LAN_EXT_PAGE_ACCESS_CTRL_EP_FUNC);

	val = __phy_write(phydev, LAN_EXT_PAGE_ACCESS_ADDRESS_DATA, val);
	if (val != 0)
		phydev_err(phydev, "Error: phy_write has returned error %d\n",
			   val);
	phy_unlock_mdio_bus(phydev);
	return val;
}

static int lan8814_config_ts_intr(struct phy_device *phydev, bool enable)
{
	u16 val = 0;

	if (enable)
		val = PTP_TSU_INT_EN_PTP_TX_TS_EN_ |
		      PTP_TSU_INT_EN_PTP_TX_TS_OVRFL_EN_ |
		      PTP_TSU_INT_EN_PTP_RX_TS_EN_ |
		      PTP_TSU_INT_EN_PTP_RX_TS_OVRFL_EN_;

	return lanphy_write_page_reg(phydev, 5, PTP_TSU_INT_EN, val);
}

static void lan8814_ptp_rx_ts_get(struct phy_device *phydev,
				  u32 *seconds, u32 *nano_seconds, u16 *seq_id)
{
	*seconds = lanphy_read_page_reg(phydev, 5, PTP_RX_INGRESS_SEC_HI);
	*seconds = (*seconds << 16) |
		   lanphy_read_page_reg(phydev, 5, PTP_RX_INGRESS_SEC_LO);

	*nano_seconds = lanphy_read_page_reg(phydev, 5, PTP_RX_INGRESS_NS_HI);
	*nano_seconds = ((*nano_seconds & 0x3fff) << 16) |
			lanphy_read_page_reg(phydev, 5, PTP_RX_INGRESS_NS_LO);

	*seq_id = lanphy_read_page_reg(phydev, 5, PTP_RX_MSG_HEADER2);
}

static void lan8814_ptp_tx_ts_get(struct phy_device *phydev,
				  u32 *seconds, u32 *nano_seconds, u16 *seq_id)
{
	*seconds = lanphy_read_page_reg(phydev, 5, PTP_TX_EGRESS_SEC_HI);
	*seconds = *seconds << 16 |
		   lanphy_read_page_reg(phydev, 5, PTP_TX_EGRESS_SEC_LO);

	*nano_seconds = lanphy_read_page_reg(phydev, 5, PTP_TX_EGRESS_NS_HI);
	*nano_seconds = ((*nano_seconds & 0x3fff) << 16) |
			lanphy_read_page_reg(phydev, 5, PTP_TX_EGRESS_NS_LO);

	*seq_id = lanphy_read_page_reg(phydev, 5, PTP_TX_MSG_HEADER2);
}

static int lan8814_ts_info(struct mii_timestamper *mii_ts, struct ethtool_ts_info *info)
{
	struct kszphy_ptp_priv *ptp_priv = container_of(mii_ts, struct kszphy_ptp_priv, mii_ts);
	struct phy_device *phydev = ptp_priv->phydev;
	struct lan8814_shared_priv *shared = phydev->shared->priv;

	info->so_timestamping = SOF_TIMESTAMPING_TX_HARDWARE |
				SOF_TIMESTAMPING_RX_HARDWARE |
				SOF_TIMESTAMPING_RAW_HARDWARE;

	info->phc_index = ptp_clock_index(shared->ptp_clock);

	info->tx_types =
		(1 << HWTSTAMP_TX_OFF) |
		(1 << HWTSTAMP_TX_ON) |
		(1 << HWTSTAMP_TX_ONESTEP_SYNC);

	info->rx_filters =
		(1 << HWTSTAMP_FILTER_NONE) |
		(1 << HWTSTAMP_FILTER_PTP_V1_L4_EVENT) |
		(1 << HWTSTAMP_FILTER_PTP_V2_L4_EVENT) |
		(1 << HWTSTAMP_FILTER_PTP_V2_L2_EVENT) |
		(1 << HWTSTAMP_FILTER_PTP_V2_EVENT);

	return 0;
}

static void lan8814_flush_fifo(struct phy_device *phydev, bool egress)
{
	int i;

	for (i = 0; i < FIFO_SIZE; ++i)
		lanphy_read_page_reg(phydev, 5,
				     egress ? PTP_TX_MSG_HEADER2 : PTP_RX_MSG_HEADER2);

	/* Read to clear overflow status bit */
	lanphy_read_page_reg(phydev, 5, PTP_TSU_INT_STS);
}

static int lan8814_hwtstamp(struct mii_timestamper *mii_ts,
			    struct kernel_hwtstamp_config *config,
			    struct netlink_ext_ack *extack)
{
	struct kszphy_ptp_priv *ptp_priv =
			  container_of(mii_ts, struct kszphy_ptp_priv, mii_ts);
	struct lan8814_ptp_rx_ts *rx_ts, *tmp;
	int txcfg = 0, rxcfg = 0;
	int pkt_ts_enable;
	int tx_mod;

	ptp_priv->hwts_tx_type = config->tx_type;
	ptp_priv->rx_filter = config->rx_filter;

	switch (config->rx_filter) {
	case HWTSTAMP_FILTER_NONE:
		ptp_priv->layer = 0;
		ptp_priv->version = 0;
		break;
	case HWTSTAMP_FILTER_PTP_V2_L4_EVENT:
	case HWTSTAMP_FILTER_PTP_V2_L4_SYNC:
	case HWTSTAMP_FILTER_PTP_V2_L4_DELAY_REQ:
		ptp_priv->layer = PTP_CLASS_L4;
		ptp_priv->version = PTP_CLASS_V2;
		break;
	case HWTSTAMP_FILTER_PTP_V2_L2_EVENT:
	case HWTSTAMP_FILTER_PTP_V2_L2_SYNC:
	case HWTSTAMP_FILTER_PTP_V2_L2_DELAY_REQ:
		ptp_priv->layer = PTP_CLASS_L2;
		ptp_priv->version = PTP_CLASS_V2;
		break;
	case HWTSTAMP_FILTER_PTP_V2_EVENT:
	case HWTSTAMP_FILTER_PTP_V2_SYNC:
	case HWTSTAMP_FILTER_PTP_V2_DELAY_REQ:
		ptp_priv->layer = PTP_CLASS_L4 | PTP_CLASS_L2;
		ptp_priv->version = PTP_CLASS_V2;
		break;
	default:
		return -ERANGE;
	}

	if (ptp_priv->layer & PTP_CLASS_L2) {
		rxcfg = PTP_RX_PARSE_CONFIG_LAYER2_EN_;
		txcfg = PTP_TX_PARSE_CONFIG_LAYER2_EN_;
	} else if (ptp_priv->layer & PTP_CLASS_L4) {
		rxcfg |= PTP_RX_PARSE_CONFIG_IPV4_EN_ | PTP_RX_PARSE_CONFIG_IPV6_EN_;
		txcfg |= PTP_TX_PARSE_CONFIG_IPV4_EN_ | PTP_TX_PARSE_CONFIG_IPV6_EN_;
	}
	lanphy_write_page_reg(ptp_priv->phydev, 5, PTP_RX_PARSE_CONFIG, rxcfg);
	lanphy_write_page_reg(ptp_priv->phydev, 5, PTP_TX_PARSE_CONFIG, txcfg);

	pkt_ts_enable = PTP_TIMESTAMP_EN_SYNC_ | PTP_TIMESTAMP_EN_DREQ_ |
			PTP_TIMESTAMP_EN_PDREQ_ | PTP_TIMESTAMP_EN_PDRES_;
	lanphy_write_page_reg(ptp_priv->phydev, 5, PTP_RX_TIMESTAMP_EN, pkt_ts_enable);
	lanphy_write_page_reg(ptp_priv->phydev, 5, PTP_TX_TIMESTAMP_EN, pkt_ts_enable);

	tx_mod = lanphy_read_page_reg(ptp_priv->phydev, 5, PTP_TX_MOD);
	if (ptp_priv->hwts_tx_type == HWTSTAMP_TX_ONESTEP_SYNC) {
<<<<<<< HEAD
		lanphy_write_page_reg(ptp_priv->phydev, 5, PTP_TX_MOD,
				      tx_mod | PTP_TX_MOD_TX_PTP_SYNC_TS_INSERT_);
	} else if (ptp_priv->hwts_tx_type == HWTSTAMP_TX_ON) {
		lanphy_write_page_reg(ptp_priv->phydev, 5, PTP_TX_MOD,
=======
		lanphy_write_page_reg(ptp_priv->phydev, 5, PTP_TX_MOD,
				      tx_mod | PTP_TX_MOD_TX_PTP_SYNC_TS_INSERT_);
	} else if (ptp_priv->hwts_tx_type == HWTSTAMP_TX_ON) {
		lanphy_write_page_reg(ptp_priv->phydev, 5, PTP_TX_MOD,
>>>>>>> ff2632d7
				      tx_mod & ~PTP_TX_MOD_TX_PTP_SYNC_TS_INSERT_);
	}

	if (config->rx_filter != HWTSTAMP_FILTER_NONE)
		lan8814_config_ts_intr(ptp_priv->phydev, true);
	else
		lan8814_config_ts_intr(ptp_priv->phydev, false);

	/* In case of multiple starts and stops, these needs to be cleared */
	list_for_each_entry_safe(rx_ts, tmp, &ptp_priv->rx_ts_list, list) {
		list_del(&rx_ts->list);
		kfree(rx_ts);
	}
	skb_queue_purge(&ptp_priv->rx_queue);
	skb_queue_purge(&ptp_priv->tx_queue);

	lan8814_flush_fifo(ptp_priv->phydev, false);
	lan8814_flush_fifo(ptp_priv->phydev, true);

	return 0;
}

static void lan8814_txtstamp(struct mii_timestamper *mii_ts,
			     struct sk_buff *skb, int type)
{
	struct kszphy_ptp_priv *ptp_priv = container_of(mii_ts, struct kszphy_ptp_priv, mii_ts);

	switch (ptp_priv->hwts_tx_type) {
	case HWTSTAMP_TX_ONESTEP_SYNC:
		if (ptp_msg_is_sync(skb, type)) {
			kfree_skb(skb);
			return;
		}
		fallthrough;
	case HWTSTAMP_TX_ON:
		skb_shinfo(skb)->tx_flags |= SKBTX_IN_PROGRESS;
		skb_queue_tail(&ptp_priv->tx_queue, skb);
		break;
	case HWTSTAMP_TX_OFF:
	default:
		kfree_skb(skb);
		break;
	}
}

static bool lan8814_get_sig_rx(struct sk_buff *skb, u16 *sig)
{
	struct ptp_header *ptp_header;
	u32 type;

	skb_push(skb, ETH_HLEN);
	type = ptp_classify_raw(skb);
	ptp_header = ptp_parse_header(skb, type);
	skb_pull_inline(skb, ETH_HLEN);

	if (!ptp_header)
		return false;

	*sig = (__force u16)(ntohs(ptp_header->sequence_id));
	return true;
}

static bool lan8814_match_rx_skb(struct kszphy_ptp_priv *ptp_priv,
				 struct sk_buff *skb)
{
	struct skb_shared_hwtstamps *shhwtstamps;
	struct lan8814_ptp_rx_ts *rx_ts, *tmp;
	unsigned long flags;
	bool ret = false;
	u16 skb_sig;

	if (!lan8814_get_sig_rx(skb, &skb_sig))
		return ret;

	/* Iterate over all RX timestamps and match it with the received skbs */
	spin_lock_irqsave(&ptp_priv->rx_ts_lock, flags);
	list_for_each_entry_safe(rx_ts, tmp, &ptp_priv->rx_ts_list, list) {
		/* Check if we found the signature we were looking for. */
		if (memcmp(&skb_sig, &rx_ts->seq_id, sizeof(rx_ts->seq_id)))
			continue;

		shhwtstamps = skb_hwtstamps(skb);
		memset(shhwtstamps, 0, sizeof(*shhwtstamps));
		shhwtstamps->hwtstamp = ktime_set(rx_ts->seconds,
						  rx_ts->nsec);
		list_del(&rx_ts->list);
		kfree(rx_ts);

		ret = true;
		break;
	}
	spin_unlock_irqrestore(&ptp_priv->rx_ts_lock, flags);

	if (ret)
		netif_rx(skb);
	return ret;
}

static bool lan8814_rxtstamp(struct mii_timestamper *mii_ts, struct sk_buff *skb, int type)
{
	struct kszphy_ptp_priv *ptp_priv =
			container_of(mii_ts, struct kszphy_ptp_priv, mii_ts);

	if (ptp_priv->rx_filter == HWTSTAMP_FILTER_NONE ||
	    type == PTP_CLASS_NONE)
		return false;

	if ((type & ptp_priv->version) == 0 || (type & ptp_priv->layer) == 0)
		return false;

	/* If we failed to match then add it to the queue for when the timestamp
	 * will come
	 */
	if (!lan8814_match_rx_skb(ptp_priv, skb))
		skb_queue_tail(&ptp_priv->rx_queue, skb);

	return true;
}

static void lan8814_ptp_clock_set(struct phy_device *phydev,
				  time64_t sec, u32 nsec)
{
	lanphy_write_page_reg(phydev, 4, PTP_CLOCK_SET_SEC_LO, lower_16_bits(sec));
	lanphy_write_page_reg(phydev, 4, PTP_CLOCK_SET_SEC_MID, upper_16_bits(sec));
	lanphy_write_page_reg(phydev, 4, PTP_CLOCK_SET_SEC_HI, upper_32_bits(sec));
	lanphy_write_page_reg(phydev, 4, PTP_CLOCK_SET_NS_LO, lower_16_bits(nsec));
	lanphy_write_page_reg(phydev, 4, PTP_CLOCK_SET_NS_HI, upper_16_bits(nsec));

	lanphy_write_page_reg(phydev, 4, PTP_CMD_CTL, PTP_CMD_CTL_PTP_CLOCK_LOAD_);
}

static void lan8814_ptp_clock_get(struct phy_device *phydev,
				  time64_t *sec, u32 *nsec)
{
	lanphy_write_page_reg(phydev, 4, PTP_CMD_CTL, PTP_CMD_CTL_PTP_CLOCK_READ_);

	*sec = lanphy_read_page_reg(phydev, 4, PTP_CLOCK_READ_SEC_HI);
	*sec <<= 16;
	*sec |= lanphy_read_page_reg(phydev, 4, PTP_CLOCK_READ_SEC_MID);
	*sec <<= 16;
	*sec |= lanphy_read_page_reg(phydev, 4, PTP_CLOCK_READ_SEC_LO);

	*nsec = lanphy_read_page_reg(phydev, 4, PTP_CLOCK_READ_NS_HI);
	*nsec <<= 16;
	*nsec |= lanphy_read_page_reg(phydev, 4, PTP_CLOCK_READ_NS_LO);
}

static int lan8814_ptpci_gettime64(struct ptp_clock_info *ptpci,
				   struct timespec64 *ts)
{
	struct lan8814_shared_priv *shared = container_of(ptpci, struct lan8814_shared_priv,
							  ptp_clock_info);
	struct phy_device *phydev = shared->phydev;
	u32 nano_seconds;
	time64_t seconds;

	mutex_lock(&shared->shared_lock);
	lan8814_ptp_clock_get(phydev, &seconds, &nano_seconds);
	mutex_unlock(&shared->shared_lock);
	ts->tv_sec = seconds;
	ts->tv_nsec = nano_seconds;

	return 0;
}

static int lan8814_ptpci_settime64(struct ptp_clock_info *ptpci,
				   const struct timespec64 *ts)
{
	struct lan8814_shared_priv *shared = container_of(ptpci, struct lan8814_shared_priv,
							  ptp_clock_info);
	struct phy_device *phydev = shared->phydev;

	mutex_lock(&shared->shared_lock);
	lan8814_ptp_clock_set(phydev, ts->tv_sec, ts->tv_nsec);
	mutex_unlock(&shared->shared_lock);

	return 0;
}

static void lan8814_ptp_set_target(struct phy_device *phydev, int event,
				   s64 start_sec, u32 start_nsec)
{
	/* Set the start time */
	lanphy_write_page_reg(phydev, 4, LAN8814_PTP_CLOCK_TARGET_SEC_LO(event),
			      lower_16_bits(start_sec));
	lanphy_write_page_reg(phydev, 4, LAN8814_PTP_CLOCK_TARGET_SEC_HI(event),
			      upper_16_bits(start_sec));

	lanphy_write_page_reg(phydev, 4, LAN8814_PTP_CLOCK_TARGET_NS_LO(event),
			      lower_16_bits(start_nsec));
	lanphy_write_page_reg(phydev, 4, LAN8814_PTP_CLOCK_TARGET_NS_HI(event),
			      upper_16_bits(start_nsec) & 0x3fff);
}

static void lan8814_ptp_update_target(struct phy_device *phydev, time64_t sec)
{
	lan8814_ptp_set_target(phydev, LAN8814_EVENT_A,
			       sec + LAN8814_BUFFER_TIME, 0);
	lan8814_ptp_set_target(phydev, LAN8814_EVENT_B,
			       sec + LAN8814_BUFFER_TIME, 0);
}

static void lan8814_ptp_clock_step(struct phy_device *phydev,
				   s64 time_step_ns)
{
	u32 nano_seconds_step;
	u64 abs_time_step_ns;
	time64_t set_seconds;
	u32 nano_seconds;
	u32 remainder;
	s32 seconds;

	if (time_step_ns >  15000000000LL) {
		/* convert to clock set */
		lan8814_ptp_clock_get(phydev, &set_seconds, &nano_seconds);
		set_seconds += div_u64_rem(time_step_ns, 1000000000LL,
					   &remainder);
		nano_seconds += remainder;
		if (nano_seconds >= 1000000000) {
			set_seconds++;
			nano_seconds -= 1000000000;
		}
		lan8814_ptp_clock_set(phydev, set_seconds, nano_seconds);
		lan8814_ptp_update_target(phydev, set_seconds);
		return;
	} else if (time_step_ns < -15000000000LL) {
		/* convert to clock set */
		time_step_ns = -time_step_ns;

		lan8814_ptp_clock_get(phydev, &set_seconds, &nano_seconds);
		set_seconds -= div_u64_rem(time_step_ns, 1000000000LL,
					   &remainder);
		nano_seconds_step = remainder;
		if (nano_seconds < nano_seconds_step) {
			set_seconds--;
			nano_seconds += 1000000000;
		}
		nano_seconds -= nano_seconds_step;
		lan8814_ptp_clock_set(phydev, set_seconds, nano_seconds);
		lan8814_ptp_update_target(phydev, set_seconds);
		return;
	}

	/* do clock step */
	if (time_step_ns >= 0) {
		abs_time_step_ns = (u64)time_step_ns;
		seconds = (s32)div_u64_rem(abs_time_step_ns, 1000000000,
					   &remainder);
		nano_seconds = remainder;
	} else {
		abs_time_step_ns = (u64)(-time_step_ns);
		seconds = -((s32)div_u64_rem(abs_time_step_ns, 1000000000,
			    &remainder));
		nano_seconds = remainder;
		if (nano_seconds > 0) {
			/* subtracting nano seconds is not allowed
			 * convert to subtracting from seconds,
			 * and adding to nanoseconds
			 */
			seconds--;
			nano_seconds = (1000000000 - nano_seconds);
		}
	}

	if (nano_seconds > 0) {
		/* add 8 ns to cover the likely normal increment */
		nano_seconds += 8;
	}

	if (nano_seconds >= 1000000000) {
		/* carry into seconds */
		seconds++;
		nano_seconds -= 1000000000;
	}

	while (seconds) {
		u32 nsec;

		if (seconds > 0) {
			u32 adjustment_value = (u32)seconds;
			u16 adjustment_value_lo, adjustment_value_hi;

			if (adjustment_value > 0xF)
				adjustment_value = 0xF;

			adjustment_value_lo = adjustment_value & 0xffff;
			adjustment_value_hi = (adjustment_value >> 16) & 0x3fff;

			lanphy_write_page_reg(phydev, 4, PTP_LTC_STEP_ADJ_LO,
					      adjustment_value_lo);
			lanphy_write_page_reg(phydev, 4, PTP_LTC_STEP_ADJ_HI,
					      PTP_LTC_STEP_ADJ_DIR_ |
					      adjustment_value_hi);
			seconds -= ((s32)adjustment_value);

			lan8814_ptp_clock_get(phydev, &set_seconds, &nsec);
			set_seconds -= adjustment_value;
			lan8814_ptp_update_target(phydev, set_seconds);
		} else {
			u32 adjustment_value = (u32)(-seconds);
			u16 adjustment_value_lo, adjustment_value_hi;

			if (adjustment_value > 0xF)
				adjustment_value = 0xF;

			adjustment_value_lo = adjustment_value & 0xffff;
			adjustment_value_hi = (adjustment_value >> 16) & 0x3fff;

			lanphy_write_page_reg(phydev, 4, PTP_LTC_STEP_ADJ_LO,
					      adjustment_value_lo);
			lanphy_write_page_reg(phydev, 4, PTP_LTC_STEP_ADJ_HI,
					      adjustment_value_hi);
			seconds += ((s32)adjustment_value);

			lan8814_ptp_clock_get(phydev, &set_seconds, &nsec);
			set_seconds += adjustment_value;
			lan8814_ptp_update_target(phydev, set_seconds);
		}
		lanphy_write_page_reg(phydev, 4, PTP_CMD_CTL,
				      PTP_CMD_CTL_PTP_LTC_STEP_SEC_);
	}
	if (nano_seconds) {
		u16 nano_seconds_lo;
		u16 nano_seconds_hi;

		nano_seconds_lo = nano_seconds & 0xffff;
		nano_seconds_hi = (nano_seconds >> 16) & 0x3fff;

		lanphy_write_page_reg(phydev, 4, PTP_LTC_STEP_ADJ_LO,
				      nano_seconds_lo);
		lanphy_write_page_reg(phydev, 4, PTP_LTC_STEP_ADJ_HI,
				      PTP_LTC_STEP_ADJ_DIR_ |
				      nano_seconds_hi);
		lanphy_write_page_reg(phydev, 4, PTP_CMD_CTL,
				      PTP_CMD_CTL_PTP_LTC_STEP_NSEC_);
	}
}

static int lan8814_ptpci_adjtime(struct ptp_clock_info *ptpci, s64 delta)
{
	struct lan8814_shared_priv *shared = container_of(ptpci, struct lan8814_shared_priv,
							  ptp_clock_info);
	struct phy_device *phydev = shared->phydev;

	mutex_lock(&shared->shared_lock);
	lan8814_ptp_clock_step(phydev, delta);
	mutex_unlock(&shared->shared_lock);

	return 0;
}

static int lan8814_ptpci_adjfine(struct ptp_clock_info *ptpci, long scaled_ppm)
{
	struct lan8814_shared_priv *shared = container_of(ptpci, struct lan8814_shared_priv,
							  ptp_clock_info);
	struct phy_device *phydev = shared->phydev;
	u16 kszphy_rate_adj_lo, kszphy_rate_adj_hi;
	bool positive = true;
	u32 kszphy_rate_adj;

	if (scaled_ppm < 0) {
		scaled_ppm = -scaled_ppm;
		positive = false;
	}

	kszphy_rate_adj = LAN8814_1PPM_FORMAT * (scaled_ppm >> 16);
	kszphy_rate_adj += (LAN8814_1PPM_FORMAT * (0xffff & scaled_ppm)) >> 16;

	kszphy_rate_adj_lo = kszphy_rate_adj & 0xffff;
	kszphy_rate_adj_hi = (kszphy_rate_adj >> 16) & 0x3fff;

	if (positive)
		kszphy_rate_adj_hi |= PTP_CLOCK_RATE_ADJ_DIR_;

	mutex_lock(&shared->shared_lock);
	lanphy_write_page_reg(phydev, 4, PTP_CLOCK_RATE_ADJ_HI, kszphy_rate_adj_hi);
	lanphy_write_page_reg(phydev, 4, PTP_CLOCK_RATE_ADJ_LO, kszphy_rate_adj_lo);
	mutex_unlock(&shared->shared_lock);

	return 0;
}

<<<<<<< HEAD
=======
static void lan8814_ptp_set_reload(struct phy_device *phydev, int event,
				   s64 period_sec, u32 period_nsec)
{
	lanphy_write_page_reg(phydev, 4,
			      LAN8814_PTP_CLOCK_TARGET_RELOAD_SEC_LO(event),
			      lower_16_bits(period_sec));
	lanphy_write_page_reg(phydev, 4,
			      LAN8814_PTP_CLOCK_TARGET_RELOAD_SEC_HI(event),
			      upper_16_bits(period_sec));

	lanphy_write_page_reg(phydev, 4,
			      LAN8814_PTP_CLOCK_TARGET_RELOAD_NS_LO(event),
			      lower_16_bits(period_nsec));
	lanphy_write_page_reg(phydev, 4,
			      LAN8814_PTP_CLOCK_TARGET_RELOAD_NS_HI(event),
			      upper_16_bits(period_nsec) & 0x3fff);
}

static void lan8814_ptp_enable_event(struct phy_device *phydev, int event,
				     int pulse_width)
{
	u16 val;

	val = lanphy_read_page_reg(phydev, 4, LAN8814_PTP_GENERAL_CONFIG);
	/* Set the pulse width of the event */
	val &= ~(LAN8814_PTP_GENERAL_CONFIG_LTC_EVENT_MASK(event));
	/* Make sure that the target clock will be incremented each time when
	 * local time reaches or pass it
	 */
	val |= LAN8814_PTP_GENERAL_CONFIG_LTC_EVENT_SET(event, pulse_width);
	val &= ~(LAN8814_PTP_GENERAL_CONFIG_RELOAD_ADD_X(event));
	/* Set the polarity high */
	val |= LAN8814_PTP_GENERAL_CONFIG_POLARITY_X(event);
	lanphy_write_page_reg(phydev, 4, LAN8814_PTP_GENERAL_CONFIG, val);
}

static void lan8814_ptp_disable_event(struct phy_device *phydev, int event)
{
	u16 val;

	/* Set target to too far in the future, effectively disabling it */
	lan8814_ptp_set_target(phydev, event, 0xFFFFFFFF, 0);

	/* And then reload once it recheas the target */
	val = lanphy_read_page_reg(phydev, 4, LAN8814_PTP_GENERAL_CONFIG);
	val |= LAN8814_PTP_GENERAL_CONFIG_RELOAD_ADD_X(event);
	lanphy_write_page_reg(phydev, 4, LAN8814_PTP_GENERAL_CONFIG, val);
}

static void lan8814_ptp_perout_off(struct phy_device *phydev, int pin)
{
	u16 val;

	/* Disable gpio alternate function,
	 * 1: select as gpio,
	 * 0: select alt func
	 */
	val = lanphy_read_page_reg(phydev, 4, LAN8814_GPIO_EN_ADDR(pin));
	val |= LAN8814_GPIO_EN_BIT(pin);
	lanphy_write_page_reg(phydev, 4, LAN8814_GPIO_EN_ADDR(pin), val);

	val = lanphy_read_page_reg(phydev, 4, LAN8814_GPIO_DIR_ADDR(pin));
	val &= ~LAN8814_GPIO_DIR_BIT(pin);
	lanphy_write_page_reg(phydev, 4, LAN8814_GPIO_DIR_ADDR(pin), val);

	val = lanphy_read_page_reg(phydev, 4, LAN8814_GPIO_BUF_ADDR(pin));
	val &= ~LAN8814_GPIO_BUF_BIT(pin);
	lanphy_write_page_reg(phydev, 4, LAN8814_GPIO_BUF_ADDR(pin), val);
}

static void lan8814_ptp_perout_on(struct phy_device *phydev, int pin)
{
	int val;

	/* Set as gpio output */
	val = lanphy_read_page_reg(phydev, 4, LAN8814_GPIO_DIR_ADDR(pin));
	val |= LAN8814_GPIO_DIR_BIT(pin);
	lanphy_write_page_reg(phydev, 4, LAN8814_GPIO_DIR_ADDR(pin), val);

	/* Enable gpio 0:for alternate function, 1:gpio */
	val = lanphy_read_page_reg(phydev, 4, LAN8814_GPIO_EN_ADDR(pin));
	val &= ~LAN8814_GPIO_EN_BIT(pin);
	lanphy_write_page_reg(phydev, 4, LAN8814_GPIO_EN_ADDR(pin), val);

	/* Set buffer type to push pull */
	val = lanphy_read_page_reg(phydev, 4, LAN8814_GPIO_BUF_ADDR(pin));
	val |= LAN8814_GPIO_BUF_BIT(pin);
	lanphy_write_page_reg(phydev, 4, LAN8814_GPIO_BUF_ADDR(pin), val);
}

static int lan8814_ptp_perout(struct ptp_clock_info *ptpci,
			      struct ptp_clock_request *rq, int on)
{
	struct lan8814_shared_priv *shared = container_of(ptpci, struct lan8814_shared_priv,
							  ptp_clock_info);
	struct phy_device *phydev = shared->phydev;
	struct timespec64 ts_on, ts_period;
	s64 on_nsec, period_nsec;
	int pulse_width;
	int pin, event;

	/* Reject requests with unsupported flags */
	if (rq->perout.flags & ~PTP_PEROUT_DUTY_CYCLE)
		return -EOPNOTSUPP;

	mutex_lock(&shared->shared_lock);
	event = rq->perout.index;
	pin = ptp_find_pin(shared->ptp_clock, PTP_PF_PEROUT, event);
	if (pin < 0 || pin >= LAN8814_PTP_PEROUT_NUM) {
		mutex_unlock(&shared->shared_lock);
		return -EBUSY;
	}

	if (!on) {
		lan8814_ptp_perout_off(phydev, pin);
		lan8814_ptp_disable_event(phydev, event);
		mutex_unlock(&shared->shared_lock);
		return 0;
	}

	ts_on.tv_sec = rq->perout.on.sec;
	ts_on.tv_nsec = rq->perout.on.nsec;
	on_nsec = timespec64_to_ns(&ts_on);

	ts_period.tv_sec = rq->perout.period.sec;
	ts_period.tv_nsec = rq->perout.period.nsec;
	period_nsec = timespec64_to_ns(&ts_period);

	if (period_nsec < 200) {
		pr_warn_ratelimited("%s: perout period too small, minimum is 200 nsec\n",
				    phydev_name(phydev));
		mutex_unlock(&shared->shared_lock);
		return -EOPNOTSUPP;
	}

	if (on_nsec >= period_nsec) {
		pr_warn_ratelimited("%s: pulse width must be smaller than period\n",
				    phydev_name(phydev));
		mutex_unlock(&shared->shared_lock);
		return -EINVAL;
	}

	switch (on_nsec) {
	case 200000000:
		pulse_width = LAN8841_PTP_GENERAL_CONFIG_LTC_EVENT_200MS;
		break;
	case 100000000:
		pulse_width = LAN8841_PTP_GENERAL_CONFIG_LTC_EVENT_100MS;
		break;
	case 50000000:
		pulse_width = LAN8841_PTP_GENERAL_CONFIG_LTC_EVENT_50MS;
		break;
	case 10000000:
		pulse_width = LAN8841_PTP_GENERAL_CONFIG_LTC_EVENT_10MS;
		break;
	case 5000000:
		pulse_width = LAN8841_PTP_GENERAL_CONFIG_LTC_EVENT_5MS;
		break;
	case 1000000:
		pulse_width = LAN8841_PTP_GENERAL_CONFIG_LTC_EVENT_1MS;
		break;
	case 500000:
		pulse_width = LAN8841_PTP_GENERAL_CONFIG_LTC_EVENT_500US;
		break;
	case 100000:
		pulse_width = LAN8841_PTP_GENERAL_CONFIG_LTC_EVENT_100US;
		break;
	case 50000:
		pulse_width = LAN8841_PTP_GENERAL_CONFIG_LTC_EVENT_50US;
		break;
	case 10000:
		pulse_width = LAN8841_PTP_GENERAL_CONFIG_LTC_EVENT_10US;
		break;
	case 5000:
		pulse_width = LAN8841_PTP_GENERAL_CONFIG_LTC_EVENT_5US;
		break;
	case 1000:
		pulse_width = LAN8841_PTP_GENERAL_CONFIG_LTC_EVENT_1US;
		break;
	case 500:
		pulse_width = LAN8841_PTP_GENERAL_CONFIG_LTC_EVENT_500NS;
		break;
	case 100:
		pulse_width = LAN8841_PTP_GENERAL_CONFIG_LTC_EVENT_100NS;
		break;
	default:
		pr_warn_ratelimited("%s: Use default duty cycle of 100ns\n",
				    phydev_name(phydev));
		pulse_width = LAN8841_PTP_GENERAL_CONFIG_LTC_EVENT_100NS;
		break;
	}

	/* Configure to pulse every period */
	lan8814_ptp_enable_event(phydev, event, pulse_width);
	lan8814_ptp_set_target(phydev, event, rq->perout.start.sec,
			       rq->perout.start.nsec);
	lan8814_ptp_set_reload(phydev, event, rq->perout.period.sec,
			       rq->perout.period.nsec);
	lan8814_ptp_perout_on(phydev, pin);
	mutex_unlock(&shared->shared_lock);

	return 0;
}

static void lan8814_ptp_extts_on(struct phy_device *phydev, int pin, u32 flags)
{
	u16 tmp;

	/* Set as gpio input */
	tmp = lanphy_read_page_reg(phydev, 4, LAN8814_GPIO_DIR_ADDR(pin));
	tmp &= ~LAN8814_GPIO_DIR_BIT(pin);
	lanphy_write_page_reg(phydev, 4, LAN8814_GPIO_DIR_ADDR(pin), tmp);

	/* Map the pin to ltc pin 0 of the capture map registers */
	tmp = lanphy_read_page_reg(phydev, 4, PTP_GPIO_CAP_MAP_LO);
	tmp |= pin;
	lanphy_write_page_reg(phydev, 4, PTP_GPIO_CAP_MAP_LO, tmp);

	/* Enable capture on the edges of the ltc pin */
	tmp = lanphy_read_page_reg(phydev, 4, PTP_GPIO_CAP_EN);
	if (flags & PTP_RISING_EDGE)
		tmp |= PTP_GPIO_CAP_EN_GPIO_RE_CAPTURE_ENABLE(0);
	if (flags & PTP_FALLING_EDGE)
		tmp |= PTP_GPIO_CAP_EN_GPIO_FE_CAPTURE_ENABLE(0);
	lanphy_write_page_reg(phydev, 4, PTP_GPIO_CAP_EN, tmp);

	/* Enable interrupt top interrupt */
	tmp = lanphy_read_page_reg(phydev, 4, PTP_COMMON_INT_ENA);
	tmp |= PTP_COMMON_INT_ENA_GPIO_CAP_EN;
	lanphy_write_page_reg(phydev, 4, PTP_COMMON_INT_ENA, tmp);
}

static void lan8814_ptp_extts_off(struct phy_device *phydev, int pin)
{
	u16 tmp;

	/* Set as gpio out */
	tmp = lanphy_read_page_reg(phydev, 4, LAN8814_GPIO_DIR_ADDR(pin));
	tmp |= LAN8814_GPIO_DIR_BIT(pin);
	lanphy_write_page_reg(phydev, 4, LAN8814_GPIO_DIR_ADDR(pin), tmp);

	/* Enable alternate, 0:for alternate function, 1:gpio */
	tmp = lanphy_read_page_reg(phydev, 4, LAN8814_GPIO_EN_ADDR(pin));
	tmp &= ~LAN8814_GPIO_EN_BIT(pin);
	lanphy_write_page_reg(phydev, 4, LAN8814_GPIO_EN_ADDR(pin), tmp);

	/* Clear the mapping of pin to registers 0 of the capture registers */
	tmp = lanphy_read_page_reg(phydev, 4, PTP_GPIO_CAP_MAP_LO);
	tmp &= ~GENMASK(3, 0);
	lanphy_write_page_reg(phydev, 4, PTP_GPIO_CAP_MAP_LO, tmp);

	/* Disable capture on both of the edges */
	tmp = lanphy_read_page_reg(phydev, 4, PTP_GPIO_CAP_EN);
	tmp &= ~PTP_GPIO_CAP_EN_GPIO_RE_CAPTURE_ENABLE(pin);
	tmp &= ~PTP_GPIO_CAP_EN_GPIO_FE_CAPTURE_ENABLE(pin);
	lanphy_write_page_reg(phydev, 4, PTP_GPIO_CAP_EN, tmp);

	/* Disable interrupt top interrupt */
	tmp = lanphy_read_page_reg(phydev, 4, PTP_COMMON_INT_ENA);
	tmp &= ~PTP_COMMON_INT_ENA_GPIO_CAP_EN;
	lanphy_write_page_reg(phydev, 4, PTP_COMMON_INT_ENA, tmp);
}

static int lan8814_ptp_extts(struct ptp_clock_info *ptpci,
			     struct ptp_clock_request *rq, int on)
{
	struct lan8814_shared_priv *shared = container_of(ptpci, struct lan8814_shared_priv,
							  ptp_clock_info);
	struct phy_device *phydev = shared->phydev;
	int pin;

	if (rq->extts.flags & ~(PTP_ENABLE_FEATURE |
				PTP_EXTTS_EDGES |
				PTP_STRICT_FLAGS))
		return -EOPNOTSUPP;

	pin = ptp_find_pin(shared->ptp_clock, PTP_PF_EXTTS,
			   rq->extts.index);
	if (pin == -1 || pin != LAN8814_PTP_EXTTS_NUM)
		return -EINVAL;

	mutex_lock(&shared->shared_lock);
	if (on)
		lan8814_ptp_extts_on(phydev, pin, rq->extts.flags);
	else
		lan8814_ptp_extts_off(phydev, pin);

	mutex_unlock(&shared->shared_lock);

	return 0;
}

static int lan8814_ptpci_enable(struct ptp_clock_info *ptpci,
				struct ptp_clock_request *rq, int on)
{
	switch (rq->type) {
	case PTP_CLK_REQ_PEROUT:
		return lan8814_ptp_perout(ptpci, rq, on);
	case PTP_CLK_REQ_EXTTS:
		return lan8814_ptp_extts(ptpci, rq, on);
	default:
		return -EINVAL;
	}
}

static int lan8814_ptpci_verify(struct ptp_clock_info *ptp, unsigned int pin,
				enum ptp_pin_function func, unsigned int chan)
{
	switch (func) {
	case PTP_PF_NONE:
	case PTP_PF_PEROUT:
		/* Only pins 0 and 1 can generate perout signals. And for pin 0
		 * there is only chan 0 (event A) and for pin 1 there is only
		 * chan 1 (event B)
		 */
		if (pin >= LAN8814_PTP_PEROUT_NUM || pin != chan)
			return -1;
		break;
	case PTP_PF_EXTTS:
		if (pin != LAN8814_PTP_EXTTS_NUM)
			return -1;
		break;
	default:
		return -1;
	}

	return 0;
}

>>>>>>> ff2632d7
static bool lan8814_get_sig_tx(struct sk_buff *skb, u16 *sig)
{
	struct ptp_header *ptp_header;
	u32 type;

	type = ptp_classify_raw(skb);
	ptp_header = ptp_parse_header(skb, type);

	if (!ptp_header)
		return false;

	*sig = (__force u16)(ntohs(ptp_header->sequence_id));
	return true;
}

static void lan8814_match_tx_skb(struct kszphy_ptp_priv *ptp_priv,
				 u32 seconds, u32 nsec, u16 seq_id)
{
	struct skb_shared_hwtstamps shhwtstamps;
	struct sk_buff *skb, *skb_tmp;
	unsigned long flags;
	bool ret = false;
	u16 skb_sig;

	spin_lock_irqsave(&ptp_priv->tx_queue.lock, flags);
	skb_queue_walk_safe(&ptp_priv->tx_queue, skb, skb_tmp) {
		if (!lan8814_get_sig_tx(skb, &skb_sig))
			continue;

		if (memcmp(&skb_sig, &seq_id, sizeof(seq_id)))
			continue;

		__skb_unlink(skb, &ptp_priv->tx_queue);
		ret = true;
		break;
	}
	spin_unlock_irqrestore(&ptp_priv->tx_queue.lock, flags);

	if (ret) {
		memset(&shhwtstamps, 0, sizeof(shhwtstamps));
		shhwtstamps.hwtstamp = ktime_set(seconds, nsec);
		skb_complete_tx_timestamp(skb, &shhwtstamps);
	}
}

static void lan8814_dequeue_tx_skb(struct kszphy_ptp_priv *ptp_priv)
{
	struct phy_device *phydev = ptp_priv->phydev;
	u32 seconds, nsec;
	u16 seq_id;

	lan8814_ptp_tx_ts_get(phydev, &seconds, &nsec, &seq_id);
	lan8814_match_tx_skb(ptp_priv, seconds, nsec, seq_id);
}

static void lan8814_get_tx_ts(struct kszphy_ptp_priv *ptp_priv)
{
	struct phy_device *phydev = ptp_priv->phydev;
	u32 reg;

	do {
		lan8814_dequeue_tx_skb(ptp_priv);

		/* If other timestamps are available in the FIFO,
		 * process them.
		 */
		reg = lanphy_read_page_reg(phydev, 5, PTP_CAP_INFO);
	} while (PTP_CAP_INFO_TX_TS_CNT_GET_(reg) > 0);
}

static bool lan8814_match_skb(struct kszphy_ptp_priv *ptp_priv,
			      struct lan8814_ptp_rx_ts *rx_ts)
{
	struct skb_shared_hwtstamps *shhwtstamps;
	struct sk_buff *skb, *skb_tmp;
	unsigned long flags;
	bool ret = false;
	u16 skb_sig;

	spin_lock_irqsave(&ptp_priv->rx_queue.lock, flags);
	skb_queue_walk_safe(&ptp_priv->rx_queue, skb, skb_tmp) {
		if (!lan8814_get_sig_rx(skb, &skb_sig))
			continue;

		if (memcmp(&skb_sig, &rx_ts->seq_id, sizeof(rx_ts->seq_id)))
			continue;

		__skb_unlink(skb, &ptp_priv->rx_queue);

		ret = true;
		break;
	}
	spin_unlock_irqrestore(&ptp_priv->rx_queue.lock, flags);

	if (ret) {
		shhwtstamps = skb_hwtstamps(skb);
		memset(shhwtstamps, 0, sizeof(*shhwtstamps));
		shhwtstamps->hwtstamp = ktime_set(rx_ts->seconds, rx_ts->nsec);
		netif_rx(skb);
	}

	return ret;
}

static void lan8814_match_rx_ts(struct kszphy_ptp_priv *ptp_priv,
				struct lan8814_ptp_rx_ts *rx_ts)
{
	unsigned long flags;

	/* If we failed to match the skb add it to the queue for when
	 * the frame will come
	 */
	if (!lan8814_match_skb(ptp_priv, rx_ts)) {
		spin_lock_irqsave(&ptp_priv->rx_ts_lock, flags);
		list_add(&rx_ts->list, &ptp_priv->rx_ts_list);
		spin_unlock_irqrestore(&ptp_priv->rx_ts_lock, flags);
	} else {
		kfree(rx_ts);
	}
}

static void lan8814_get_rx_ts(struct kszphy_ptp_priv *ptp_priv)
{
	struct phy_device *phydev = ptp_priv->phydev;
	struct lan8814_ptp_rx_ts *rx_ts;
	u32 reg;

	do {
		rx_ts = kzalloc(sizeof(*rx_ts), GFP_KERNEL);
		if (!rx_ts)
			return;

		lan8814_ptp_rx_ts_get(phydev, &rx_ts->seconds, &rx_ts->nsec,
				      &rx_ts->seq_id);
		lan8814_match_rx_ts(ptp_priv, rx_ts);

		/* If other timestamps are available in the FIFO,
		 * process them.
		 */
		reg = lanphy_read_page_reg(phydev, 5, PTP_CAP_INFO);
	} while (PTP_CAP_INFO_RX_TS_CNT_GET_(reg) > 0);
}

static void lan8814_handle_ptp_interrupt(struct phy_device *phydev, u16 status)
{
	struct kszphy_priv *priv = phydev->priv;
	struct kszphy_ptp_priv *ptp_priv = &priv->ptp_priv;

	if (status & PTP_TSU_INT_STS_PTP_TX_TS_EN_)
		lan8814_get_tx_ts(ptp_priv);

	if (status & PTP_TSU_INT_STS_PTP_RX_TS_EN_)
		lan8814_get_rx_ts(ptp_priv);

	if (status & PTP_TSU_INT_STS_PTP_TX_TS_OVRFL_INT_) {
		lan8814_flush_fifo(phydev, true);
		skb_queue_purge(&ptp_priv->tx_queue);
	}

	if (status & PTP_TSU_INT_STS_PTP_RX_TS_OVRFL_INT_) {
		lan8814_flush_fifo(phydev, false);
		skb_queue_purge(&ptp_priv->rx_queue);
	}
}

static int lan8814_gpio_process_cap(struct lan8814_shared_priv *shared)
{
	struct phy_device *phydev = shared->phydev;
	struct ptp_clock_event ptp_event = {0};
	unsigned long nsec;
	s64 sec;
	u16 tmp;

	/* This is 0 because whatever was the input pin it was mapped it to
	 * ltc gpio pin 0
	 */
	tmp = lanphy_read_page_reg(phydev, 4, PTP_GPIO_SEL);
	tmp |= PTP_GPIO_SEL_GPIO_SEL(0);
	lanphy_write_page_reg(phydev, 4, PTP_GPIO_SEL, tmp);

	tmp = lanphy_read_page_reg(phydev, 4, PTP_GPIO_CAP_STS);
	if (!(tmp & PTP_GPIO_CAP_STS_PTP_GPIO_RE_STS(0)) &&
	    !(tmp & PTP_GPIO_CAP_STS_PTP_GPIO_FE_STS(0)))
		return -1;

	if (tmp & BIT(0)) {
		sec = lanphy_read_page_reg(phydev, 4, PTP_GPIO_RE_LTC_SEC_HI_CAP);
		sec <<= 16;
		sec |= lanphy_read_page_reg(phydev, 4, PTP_GPIO_RE_LTC_SEC_LO_CAP);

		nsec = lanphy_read_page_reg(phydev, 4, PTP_GPIO_RE_LTC_NS_HI_CAP) & 0x3fff;
		nsec <<= 16;
		nsec |= lanphy_read_page_reg(phydev, 4, PTP_GPIO_RE_LTC_NS_LO_CAP);
	} else {
		sec = lanphy_read_page_reg(phydev, 4, PTP_GPIO_FE_LTC_SEC_HI_CAP);
		sec <<= 16;
		sec |= lanphy_read_page_reg(phydev, 4, PTP_GPIO_FE_LTC_SEC_LO_CAP);

		nsec = lanphy_read_page_reg(phydev, 4, PTP_GPIO_FE_LTC_NS_HI_CAP) & 0x3fff;
		nsec <<= 16;
		nsec |= lanphy_read_page_reg(phydev, 4, PTP_GPIO_RE_LTC_NS_LO_CAP);
	}

	ptp_event.index = 0;
	ptp_event.timestamp = ktime_set(sec, nsec);
	ptp_event.type = PTP_CLOCK_EXTTS;
	ptp_clock_event(shared->ptp_clock, &ptp_event);

	return 0;
}

static int lan8814_handle_gpio_interrupt(struct phy_device *phydev, u16 status)
{
	struct lan8814_shared_priv *shared = phydev->shared->priv;
	int ret;

	mutex_lock(&shared->shared_lock);
	ret = lan8814_gpio_process_cap(shared);
	mutex_unlock(&shared->shared_lock);

	return ret;
}

static int lan8804_config_init(struct phy_device *phydev)
{
	int val;

	/* MDI-X setting for swap A,B transmit */
	val = lanphy_read_page_reg(phydev, 2, LAN8804_ALIGN_SWAP);
	val &= ~LAN8804_ALIGN_TX_A_B_SWAP_MASK;
	val |= LAN8804_ALIGN_TX_A_B_SWAP;
	lanphy_write_page_reg(phydev, 2, LAN8804_ALIGN_SWAP, val);

	/* Make sure that the PHY will not stop generating the clock when the
	 * link partner goes down
	 */
	lanphy_write_page_reg(phydev, 31, LAN8814_CLOCK_MANAGEMENT, 0x27e);
	lanphy_read_page_reg(phydev, 1, LAN8814_LINK_QUALITY);

	return 0;
}

static irqreturn_t lan8804_handle_interrupt(struct phy_device *phydev)
{
	int status;

	status = phy_read(phydev, LAN8814_INTS);
	if (status < 0) {
		phy_error(phydev);
		return IRQ_NONE;
	}

	if (status > 0)
		phy_trigger_machine(phydev);

	return IRQ_HANDLED;
}

#define LAN8804_OUTPUT_CONTROL			25
#define LAN8804_OUTPUT_CONTROL_INTR_BUFFER	BIT(14)
#define LAN8804_CONTROL				31
#define LAN8804_CONTROL_INTR_POLARITY		BIT(14)

static int lan8804_config_intr(struct phy_device *phydev)
{
	int err;

	/* This is an internal PHY of lan966x and is not possible to change the
	 * polarity on the GIC found in lan966x, therefore change the polarity
	 * of the interrupt in the PHY from being active low instead of active
	 * high.
	 */
	phy_write(phydev, LAN8804_CONTROL, LAN8804_CONTROL_INTR_POLARITY);

	/* By default interrupt buffer is open-drain in which case the interrupt
	 * can be active only low. Therefore change the interrupt buffer to be
	 * push-pull to be able to change interrupt polarity
	 */
	phy_write(phydev, LAN8804_OUTPUT_CONTROL,
		  LAN8804_OUTPUT_CONTROL_INTR_BUFFER);

	if (phydev->interrupts == PHY_INTERRUPT_ENABLED) {
		err = phy_read(phydev, LAN8814_INTS);
		if (err < 0)
			return err;

		err = phy_write(phydev, LAN8814_INTC, LAN8814_INT_LINK);
		if (err)
			return err;
	} else {
		err = phy_write(phydev, LAN8814_INTC, 0);
		if (err)
			return err;

		err = phy_read(phydev, LAN8814_INTS);
		if (err < 0)
			return err;
	}

	return 0;
}

static irqreturn_t lan8814_handle_interrupt(struct phy_device *phydev)
{
	int ret = IRQ_NONE;
	int irq_status;

	irq_status = phy_read(phydev, LAN8814_INTS);
	if (irq_status < 0) {
		phy_error(phydev);
		return IRQ_NONE;
	}

	if (irq_status & LAN8814_INT_LINK) {
		phy_trigger_machine(phydev);
		ret = IRQ_HANDLED;
	}

	while (true) {
		irq_status = lanphy_read_page_reg(phydev, 5, PTP_TSU_INT_STS);
		if (!irq_status)
			break;

		lan8814_handle_ptp_interrupt(phydev, irq_status);
		ret = IRQ_HANDLED;
	}

	if (!lan8814_handle_gpio_interrupt(phydev, irq_status))
		ret = IRQ_HANDLED;

	return ret;
}

static int lan8814_ack_interrupt(struct phy_device *phydev)
{
	/* bit[12..0] int status, which is a read and clear register. */
	int rc;

	rc = phy_read(phydev, LAN8814_INTS);

	return (rc < 0) ? rc : 0;
}

static int lan8814_config_intr(struct phy_device *phydev)
{
	int err;

	lanphy_write_page_reg(phydev, 4, LAN8814_INTR_CTRL_REG,
			      LAN8814_INTR_CTRL_REG_POLARITY |
			      LAN8814_INTR_CTRL_REG_INTR_ENABLE);

	/* enable / disable interrupts */
	if (phydev->interrupts == PHY_INTERRUPT_ENABLED) {
		err = lan8814_ack_interrupt(phydev);
		if (err)
			return err;

		err = phy_write(phydev, LAN8814_INTC, LAN8814_INT_LINK);
	} else {
		err = phy_write(phydev, LAN8814_INTC, 0);
		if (err)
			return err;

		err = lan8814_ack_interrupt(phydev);
	}

	return err;
}

static void lan8814_ptp_init(struct phy_device *phydev)
{
	struct kszphy_priv *priv = phydev->priv;
	struct kszphy_ptp_priv *ptp_priv = &priv->ptp_priv;
	u32 temp;

	if (!IS_ENABLED(CONFIG_PTP_1588_CLOCK) ||
	    !IS_ENABLED(CONFIG_NETWORK_PHY_TIMESTAMPING))
		return;

	lanphy_write_page_reg(phydev, 5, TSU_HARD_RESET, TSU_HARD_RESET_);

	temp = lanphy_read_page_reg(phydev, 5, PTP_TX_MOD);
	temp |= PTP_TX_MOD_BAD_UDPV4_CHKSUM_FORCE_FCS_DIS_;
	lanphy_write_page_reg(phydev, 5, PTP_TX_MOD, temp);

	temp = lanphy_read_page_reg(phydev, 5, PTP_RX_MOD);
	temp |= PTP_RX_MOD_BAD_UDPV4_CHKSUM_FORCE_FCS_DIS_;
	lanphy_write_page_reg(phydev, 5, PTP_RX_MOD, temp);

	lanphy_write_page_reg(phydev, 5, PTP_RX_PARSE_CONFIG, 0);
	lanphy_write_page_reg(phydev, 5, PTP_TX_PARSE_CONFIG, 0);

	/* Removing default registers configs related to L2 and IP */
	lanphy_write_page_reg(phydev, 5, PTP_TX_PARSE_L2_ADDR_EN, 0);
	lanphy_write_page_reg(phydev, 5, PTP_RX_PARSE_L2_ADDR_EN, 0);
	lanphy_write_page_reg(phydev, 5, PTP_TX_PARSE_IP_ADDR_EN, 0);
	lanphy_write_page_reg(phydev, 5, PTP_RX_PARSE_IP_ADDR_EN, 0);

	/* Disable checking for minorVersionPTP field */
	lanphy_write_page_reg(phydev, 5, PTP_RX_VERSION,
			      PTP_MAX_VERSION(0xff) | PTP_MIN_VERSION(0x0));
	lanphy_write_page_reg(phydev, 5, PTP_TX_VERSION,
			      PTP_MAX_VERSION(0xff) | PTP_MIN_VERSION(0x0));

	skb_queue_head_init(&ptp_priv->tx_queue);
	skb_queue_head_init(&ptp_priv->rx_queue);
	INIT_LIST_HEAD(&ptp_priv->rx_ts_list);
	spin_lock_init(&ptp_priv->rx_ts_lock);

	ptp_priv->phydev = phydev;

	ptp_priv->mii_ts.rxtstamp = lan8814_rxtstamp;
	ptp_priv->mii_ts.txtstamp = lan8814_txtstamp;
	ptp_priv->mii_ts.hwtstamp = lan8814_hwtstamp;
	ptp_priv->mii_ts.ts_info  = lan8814_ts_info;

	phydev->mii_ts = &ptp_priv->mii_ts;
}

static int lan8814_ptp_probe_once(struct phy_device *phydev)
{
	struct lan8814_shared_priv *shared = phydev->shared->priv;

	/* Initialise shared lock for clock*/
	mutex_init(&shared->shared_lock);

	shared->pin_config = devm_kmalloc_array(&phydev->mdio.dev,
						LAN8814_PTP_GPIO_NUM,
						sizeof(*shared->pin_config),
						GFP_KERNEL);
	if (!shared->pin_config)
		return -ENOMEM;

	for (int i = 0; i < LAN8814_PTP_GPIO_NUM; i++) {
		struct ptp_pin_desc *ptp_pin = &shared->pin_config[i];

		memset(ptp_pin, 0, sizeof(*ptp_pin));
		snprintf(ptp_pin->name,
			 sizeof(ptp_pin->name), "lan8814_ptp_pin_%02d", i);
		ptp_pin->index = i;
		ptp_pin->func =  PTP_PF_NONE;
	}

	shared->ptp_clock_info.owner = THIS_MODULE;
	snprintf(shared->ptp_clock_info.name, 30, "%s", phydev->drv->name);
	shared->ptp_clock_info.max_adj = 31249999;
	shared->ptp_clock_info.n_alarm = 0;
	shared->ptp_clock_info.n_ext_ts = LAN8814_PTP_EXTTS_NUM;
	shared->ptp_clock_info.n_pins = LAN8814_PTP_GPIO_NUM;
	shared->ptp_clock_info.pps = 0;
	shared->ptp_clock_info.pin_config = shared->pin_config;
	shared->ptp_clock_info.n_per_out = LAN8814_PTP_PEROUT_NUM;
	shared->ptp_clock_info.adjfine = lan8814_ptpci_adjfine;
	shared->ptp_clock_info.adjtime = lan8814_ptpci_adjtime;
	shared->ptp_clock_info.gettime64 = lan8814_ptpci_gettime64;
	shared->ptp_clock_info.settime64 = lan8814_ptpci_settime64;
	shared->ptp_clock_info.getcrosststamp = NULL;
	shared->ptp_clock_info.enable = lan8814_ptpci_enable;
	shared->ptp_clock_info.verify = lan8814_ptpci_verify;

	shared->ptp_clock = ptp_clock_register(&shared->ptp_clock_info,
					       &phydev->mdio.dev);
	if (IS_ERR(shared->ptp_clock)) {
		phydev_err(phydev, "ptp_clock_register failed %lu\n",
			   PTR_ERR(shared->ptp_clock));
		return -EINVAL;
	}

	/* Check if PHC support is missing at the configuration level */
	if (!shared->ptp_clock)
		return 0;

	phydev_dbg(phydev, "successfully registered ptp clock\n");

	shared->phydev = phydev;

	/* The EP.4 is shared between all the PHYs in the package and also it
	 * can be accessed by any of the PHYs
	 */
	lanphy_write_page_reg(phydev, 4, LTC_HARD_RESET, LTC_HARD_RESET_);
	lanphy_write_page_reg(phydev, 4, PTP_OPERATING_MODE,
			      PTP_OPERATING_MODE_STANDALONE_);

	/* Enable ptp to run LTC clock for ptp and gpio 1PPS operation */
	lanphy_write_page_reg(phydev, 4, PTP_CMD_CTL, PTP_CMD_CTL_PTP_ENABLE_);

	return 0;
}

static void lan8814_setup_led(struct phy_device *phydev, int val)
{
	int temp;

	temp = lanphy_read_page_reg(phydev, 5, LAN8814_LED_CTRL_1);

	if (val)
		temp |= LAN8814_LED_CTRL_1_KSZ9031_LED_MODE_;
	else
		temp &= ~LAN8814_LED_CTRL_1_KSZ9031_LED_MODE_;

	lanphy_write_page_reg(phydev, 5, LAN8814_LED_CTRL_1, temp);
}

static int lan8814_config_init(struct phy_device *phydev)
{
	struct kszphy_priv *lan8814 = phydev->priv;
	int val;

	/* Reset the PHY */
	val = lanphy_read_page_reg(phydev, 4, LAN8814_QSGMII_SOFT_RESET);
	val |= LAN8814_QSGMII_SOFT_RESET_BIT;
	lanphy_write_page_reg(phydev, 4, LAN8814_QSGMII_SOFT_RESET, val);

	/* Disable ANEG with QSGMII PCS Host side */
	val = lanphy_read_page_reg(phydev, 5, LAN8814_QSGMII_PCS1G_ANEG_CONFIG);
	val &= ~LAN8814_QSGMII_PCS1G_ANEG_CONFIG_ANEG_ENA;
	lanphy_write_page_reg(phydev, 5, LAN8814_QSGMII_PCS1G_ANEG_CONFIG, val);

	/* MDI-X setting for swap A,B transmit */
	val = lanphy_read_page_reg(phydev, 2, LAN8814_ALIGN_SWAP);
	val &= ~LAN8814_ALIGN_TX_A_B_SWAP_MASK;
	val |= LAN8814_ALIGN_TX_A_B_SWAP;
	lanphy_write_page_reg(phydev, 2, LAN8814_ALIGN_SWAP, val);

	if (lan8814->led_mode >= 0)
		lan8814_setup_led(phydev, lan8814->led_mode);

	return 0;
}

/* It is expected that there will not be any 'lan8814_take_coma_mode'
 * function called in suspend. Because the GPIO line can be shared, so if one of
 * the phys goes back in coma mode, then all the other PHYs will go, which is
 * wrong.
 */
static int lan8814_release_coma_mode(struct phy_device *phydev)
{
	struct gpio_desc *gpiod;

	gpiod = devm_gpiod_get_optional(&phydev->mdio.dev, "coma-mode",
					GPIOD_OUT_HIGH_OPEN_DRAIN |
					GPIOD_FLAGS_BIT_NONEXCLUSIVE);
	if (IS_ERR(gpiod))
		return PTR_ERR(gpiod);

	gpiod_set_consumer_name(gpiod, "LAN8814 coma mode");
	gpiod_set_value_cansleep(gpiod, 0);

	return 0;
}

static void lan8814_clear_2psp_bit(struct phy_device *phydev)
{
	u16 val;

	/* It was noticed that when traffic is passing through the PHY and the
	 * cable is removed then the LED was still one even though there is no
	 * link
	 */
	val = lanphy_read_page_reg(phydev, 2, LAN8814_EEE_STATE);
	val &= ~LAN8814_EEE_STATE_MASK2P5P;
	lanphy_write_page_reg(phydev, 2, LAN8814_EEE_STATE, val);
}

static void lan8814_update_meas_time(struct phy_device *phydev)
{
	u16 val;

	/* By setting the measure time to a value of 0xb this will allow cables
	 * longer than 100m to be used. This configuration can be used
	 * regardless of the mode of operation of the PHY
	 */
	val = lanphy_read_page_reg(phydev, 1, LAN8814_PD_CONTROLS);
	val &= ~LAN8814_PD_CONTROLS_PD_MEAS_TIME_MASK;
	val |= LAN8814_PD_CONTROLS_PD_MEAS_TIME_VAL;
	lanphy_write_page_reg(phydev, 1, LAN8814_PD_CONTROLS, val);
}

static int lan8814_probe(struct phy_device *phydev)
{
	const struct kszphy_type *type = phydev->drv->driver_data;
	struct kszphy_priv *priv;
	u16 addr;
	int err;

	priv = devm_kzalloc(&phydev->mdio.dev, sizeof(*priv), GFP_KERNEL);
	if (!priv)
		return -ENOMEM;

	phydev->priv = priv;

	priv->type = type;

	kszphy_parse_led_mode(phydev);

	/* Strap-in value for PHY address, below register read gives starting
	 * phy address value
	 */
	addr = lanphy_read_page_reg(phydev, 4, 0) & 0x1F;
	devm_phy_package_join(&phydev->mdio.dev, phydev,
			      addr, sizeof(struct lan8814_shared_priv));

	if (phy_package_init_once(phydev)) {
		err = lan8814_release_coma_mode(phydev);
		if (err)
			return err;

		err = lan8814_ptp_probe_once(phydev);
		if (err)
			return err;
	}

	lan8814_ptp_init(phydev);

	/* Errata workarounds */
	lan8814_clear_2psp_bit(phydev);
	lan8814_update_meas_time(phydev);

	return 0;
}

#define LAN8841_MMD_TIMER_REG			0
#define LAN8841_MMD0_REGISTER_17		17
#define LAN8841_MMD0_REGISTER_17_DROP_OPT(x)	((x) & 0x3)
#define LAN8841_MMD0_REGISTER_17_XMIT_TOG_TX_DIS	BIT(3)
#define LAN8841_OPERATION_MODE_STRAP_OVERRIDE_LOW_REG	2
#define LAN8841_OPERATION_MODE_STRAP_OVERRIDE_LOW_REG_MAGJACK	BIT(14)
#define LAN8841_MMD_ANALOG_REG			28
#define LAN8841_ANALOG_CONTROL_1		1
#define LAN8841_ANALOG_CONTROL_1_PLL_TRIM(x)	(((x) & 0x3) << 5)
#define LAN8841_ANALOG_CONTROL_10		13
#define LAN8841_ANALOG_CONTROL_10_PLL_DIV(x)	((x) & 0x3)
#define LAN8841_ANALOG_CONTROL_11		14
#define LAN8841_ANALOG_CONTROL_11_LDO_REF(x)	(((x) & 0x7) << 12)
#define LAN8841_TX_LOW_I_CH_C_D_POWER_MANAGMENT	69
#define LAN8841_TX_LOW_I_CH_C_D_POWER_MANAGMENT_VAL 0xbffc
#define LAN8841_BTRX_POWER_DOWN			70
#define LAN8841_BTRX_POWER_DOWN_QBIAS_CH_A	BIT(0)
#define LAN8841_BTRX_POWER_DOWN_BTRX_CH_A	BIT(1)
#define LAN8841_BTRX_POWER_DOWN_QBIAS_CH_B	BIT(2)
#define LAN8841_BTRX_POWER_DOWN_BTRX_CH_B	BIT(3)
#define LAN8841_BTRX_POWER_DOWN_BTRX_CH_C	BIT(5)
#define LAN8841_BTRX_POWER_DOWN_BTRX_CH_D	BIT(7)
#define LAN8841_ADC_CHANNEL_MASK		198
#define LAN8841_PTP_RX_PARSE_L2_ADDR_EN		370
#define LAN8841_PTP_RX_PARSE_IP_ADDR_EN		371
#define LAN8841_PTP_RX_VERSION			374
#define LAN8841_PTP_TX_PARSE_L2_ADDR_EN		434
#define LAN8841_PTP_TX_PARSE_IP_ADDR_EN		435
#define LAN8841_PTP_TX_VERSION			438
#define LAN8841_PTP_CMD_CTL			256
#define LAN8841_PTP_CMD_CTL_PTP_ENABLE		BIT(2)
#define LAN8841_PTP_CMD_CTL_PTP_DISABLE		BIT(1)
#define LAN8841_PTP_CMD_CTL_PTP_RESET		BIT(0)
#define LAN8841_PTP_RX_PARSE_CONFIG		368
#define LAN8841_PTP_TX_PARSE_CONFIG		432
#define LAN8841_PTP_RX_MODE			381
#define LAN8841_PTP_INSERT_TS_EN		BIT(0)
#define LAN8841_PTP_INSERT_TS_32BIT		BIT(1)

static int lan8841_config_init(struct phy_device *phydev)
{
	int ret;

	ret = ksz9131_config_init(phydev);
	if (ret)
		return ret;

	/* Initialize the HW by resetting everything */
	phy_modify_mmd(phydev, KSZ9131RN_MMD_COMMON_CTRL_REG,
		       LAN8841_PTP_CMD_CTL,
		       LAN8841_PTP_CMD_CTL_PTP_RESET,
		       LAN8841_PTP_CMD_CTL_PTP_RESET);

	phy_modify_mmd(phydev, KSZ9131RN_MMD_COMMON_CTRL_REG,
		       LAN8841_PTP_CMD_CTL,
		       LAN8841_PTP_CMD_CTL_PTP_ENABLE,
		       LAN8841_PTP_CMD_CTL_PTP_ENABLE);

	/* Don't process any frames */
	phy_write_mmd(phydev, KSZ9131RN_MMD_COMMON_CTRL_REG,
		      LAN8841_PTP_RX_PARSE_CONFIG, 0);
	phy_write_mmd(phydev, KSZ9131RN_MMD_COMMON_CTRL_REG,
		      LAN8841_PTP_TX_PARSE_CONFIG, 0);
	phy_write_mmd(phydev, KSZ9131RN_MMD_COMMON_CTRL_REG,
		      LAN8841_PTP_TX_PARSE_L2_ADDR_EN, 0);
	phy_write_mmd(phydev, KSZ9131RN_MMD_COMMON_CTRL_REG,
		      LAN8841_PTP_RX_PARSE_L2_ADDR_EN, 0);
	phy_write_mmd(phydev, KSZ9131RN_MMD_COMMON_CTRL_REG,
		      LAN8841_PTP_TX_PARSE_IP_ADDR_EN, 0);
	phy_write_mmd(phydev, KSZ9131RN_MMD_COMMON_CTRL_REG,
		      LAN8841_PTP_RX_PARSE_IP_ADDR_EN, 0);

	/* Disable checking for minorVersionPTP field */
	phy_write_mmd(phydev, KSZ9131RN_MMD_COMMON_CTRL_REG,
		      LAN8841_PTP_RX_VERSION, 0xff00);
	phy_write_mmd(phydev, KSZ9131RN_MMD_COMMON_CTRL_REG,
		      LAN8841_PTP_TX_VERSION, 0xff00);

	/* 100BT Clause 40 improvenent errata */
	phy_write_mmd(phydev, LAN8841_MMD_ANALOG_REG,
		      LAN8841_ANALOG_CONTROL_1,
		      LAN8841_ANALOG_CONTROL_1_PLL_TRIM(0x2));
	phy_write_mmd(phydev, LAN8841_MMD_ANALOG_REG,
		      LAN8841_ANALOG_CONTROL_10,
		      LAN8841_ANALOG_CONTROL_10_PLL_DIV(0x1));

	/* 10M/100M Ethernet Signal Tuning Errata for Shorted-Center Tap
	 * Magnetics
	 */
	ret = phy_read_mmd(phydev, KSZ9131RN_MMD_COMMON_CTRL_REG,
			   LAN8841_OPERATION_MODE_STRAP_OVERRIDE_LOW_REG);
	if (ret & LAN8841_OPERATION_MODE_STRAP_OVERRIDE_LOW_REG_MAGJACK) {
		phy_write_mmd(phydev, LAN8841_MMD_ANALOG_REG,
			      LAN8841_TX_LOW_I_CH_C_D_POWER_MANAGMENT,
			      LAN8841_TX_LOW_I_CH_C_D_POWER_MANAGMENT_VAL);
		phy_write_mmd(phydev, LAN8841_MMD_ANALOG_REG,
			      LAN8841_BTRX_POWER_DOWN,
			      LAN8841_BTRX_POWER_DOWN_QBIAS_CH_A |
			      LAN8841_BTRX_POWER_DOWN_BTRX_CH_A |
			      LAN8841_BTRX_POWER_DOWN_QBIAS_CH_B |
			      LAN8841_BTRX_POWER_DOWN_BTRX_CH_B |
			      LAN8841_BTRX_POWER_DOWN_BTRX_CH_C |
			      LAN8841_BTRX_POWER_DOWN_BTRX_CH_D);
	}

	/* LDO Adjustment errata */
	phy_write_mmd(phydev, LAN8841_MMD_ANALOG_REG,
		      LAN8841_ANALOG_CONTROL_11,
		      LAN8841_ANALOG_CONTROL_11_LDO_REF(1));

	/* 100BT RGMII latency tuning errata */
	phy_write_mmd(phydev, MDIO_MMD_PMAPMD,
		      LAN8841_ADC_CHANNEL_MASK, 0x0);
	phy_write_mmd(phydev, LAN8841_MMD_TIMER_REG,
		      LAN8841_MMD0_REGISTER_17,
		      LAN8841_MMD0_REGISTER_17_DROP_OPT(2) |
		      LAN8841_MMD0_REGISTER_17_XMIT_TOG_TX_DIS);

	return 0;
}

#define LAN8841_OUTPUT_CTRL			25
#define LAN8841_OUTPUT_CTRL_INT_BUFFER		BIT(14)
#define LAN8841_INT_PTP				BIT(9)

static int lan8841_config_intr(struct phy_device *phydev)
{
	int err;

	phy_modify(phydev, LAN8841_OUTPUT_CTRL,
		   LAN8841_OUTPUT_CTRL_INT_BUFFER, 0);

	if (phydev->interrupts == PHY_INTERRUPT_ENABLED) {
		err = phy_read(phydev, LAN8814_INTS);
		if (err)
			return err;

		/* Enable / disable interrupts. It is OK to enable PTP interrupt
		 * even if it PTP is not enabled. Because the underneath blocks
		 * will not enable the PTP so we will never get the PTP
		 * interrupt.
		 */
		err = phy_write(phydev, LAN8814_INTC,
				LAN8814_INT_LINK | LAN8841_INT_PTP);
	} else {
		err = phy_write(phydev, LAN8814_INTC, 0);
		if (err)
			return err;

		err = phy_read(phydev, LAN8814_INTS);
	}

	return err;
}

#define LAN8841_PTP_TX_EGRESS_SEC_LO			453
#define LAN8841_PTP_TX_EGRESS_SEC_HI			452
#define LAN8841_PTP_TX_EGRESS_NS_LO			451
#define LAN8841_PTP_TX_EGRESS_NS_HI			450
#define LAN8841_PTP_TX_EGRESS_NSEC_HI_VALID		BIT(15)
#define LAN8841_PTP_TX_MSG_HEADER2			455

static bool lan8841_ptp_get_tx_ts(struct kszphy_ptp_priv *ptp_priv,
				  u32 *sec, u32 *nsec, u16 *seq)
{
	struct phy_device *phydev = ptp_priv->phydev;

	*nsec = phy_read_mmd(phydev, 2, LAN8841_PTP_TX_EGRESS_NS_HI);
	if (!(*nsec & LAN8841_PTP_TX_EGRESS_NSEC_HI_VALID))
		return false;

	*nsec = ((*nsec & 0x3fff) << 16);
	*nsec = *nsec | phy_read_mmd(phydev, 2, LAN8841_PTP_TX_EGRESS_NS_LO);

	*sec = phy_read_mmd(phydev, 2, LAN8841_PTP_TX_EGRESS_SEC_HI);
	*sec = *sec << 16;
	*sec = *sec | phy_read_mmd(phydev, 2, LAN8841_PTP_TX_EGRESS_SEC_LO);

	*seq = phy_read_mmd(phydev, 2, LAN8841_PTP_TX_MSG_HEADER2);

	return true;
}

static void lan8841_ptp_process_tx_ts(struct kszphy_ptp_priv *ptp_priv)
{
	u32 sec, nsec;
	u16 seq;

	while (lan8841_ptp_get_tx_ts(ptp_priv, &sec, &nsec, &seq))
		lan8814_match_tx_skb(ptp_priv, sec, nsec, seq);
}

#define LAN8841_PTP_INT_STS			259
#define LAN8841_PTP_INT_STS_PTP_TX_TS_OVRFL_INT	BIT(13)
#define LAN8841_PTP_INT_STS_PTP_TX_TS_INT	BIT(12)
#define LAN8841_PTP_INT_STS_PTP_GPIO_CAP_INT	BIT(2)

static void lan8841_ptp_flush_fifo(struct kszphy_ptp_priv *ptp_priv)
{
	struct phy_device *phydev = ptp_priv->phydev;
	int i;

	for (i = 0; i < FIFO_SIZE; ++i)
		phy_read_mmd(phydev, 2, LAN8841_PTP_TX_MSG_HEADER2);

	phy_read_mmd(phydev, 2, LAN8841_PTP_INT_STS);
}

#define LAN8841_PTP_GPIO_CAP_STS			506
#define LAN8841_PTP_GPIO_SEL				327
#define LAN8841_PTP_GPIO_SEL_GPIO_SEL(gpio)		((gpio) << 8)
#define LAN8841_PTP_GPIO_RE_LTC_SEC_HI_CAP		498
#define LAN8841_PTP_GPIO_RE_LTC_SEC_LO_CAP		499
#define LAN8841_PTP_GPIO_RE_LTC_NS_HI_CAP		500
#define LAN8841_PTP_GPIO_RE_LTC_NS_LO_CAP		501
#define LAN8841_PTP_GPIO_FE_LTC_SEC_HI_CAP		502
#define LAN8841_PTP_GPIO_FE_LTC_SEC_LO_CAP		503
#define LAN8841_PTP_GPIO_FE_LTC_NS_HI_CAP		504
#define LAN8841_PTP_GPIO_FE_LTC_NS_LO_CAP		505

static void lan8841_gpio_process_cap(struct kszphy_ptp_priv *ptp_priv)
{
	struct phy_device *phydev = ptp_priv->phydev;
	struct ptp_clock_event ptp_event = {0};
	int pin, ret, tmp;
	s32 sec, nsec;

	pin = ptp_find_pin_unlocked(ptp_priv->ptp_clock, PTP_PF_EXTTS, 0);
	if (pin == -1)
		return;

	tmp = phy_read_mmd(phydev, 2, LAN8841_PTP_GPIO_CAP_STS);
	if (tmp < 0)
		return;

	ret = phy_write_mmd(phydev, 2, LAN8841_PTP_GPIO_SEL,
			    LAN8841_PTP_GPIO_SEL_GPIO_SEL(pin));
	if (ret)
		return;

	mutex_lock(&ptp_priv->ptp_lock);
	if (tmp & BIT(pin)) {
		sec = phy_read_mmd(phydev, 2, LAN8841_PTP_GPIO_RE_LTC_SEC_HI_CAP);
		sec <<= 16;
		sec |= phy_read_mmd(phydev, 2, LAN8841_PTP_GPIO_RE_LTC_SEC_LO_CAP);

		nsec = phy_read_mmd(phydev, 2, LAN8841_PTP_GPIO_RE_LTC_NS_HI_CAP) & 0x3fff;
		nsec <<= 16;
		nsec |= phy_read_mmd(phydev, 2, LAN8841_PTP_GPIO_RE_LTC_NS_LO_CAP);
	} else {
		sec = phy_read_mmd(phydev, 2, LAN8841_PTP_GPIO_FE_LTC_SEC_HI_CAP);
		sec <<= 16;
		sec |= phy_read_mmd(phydev, 2, LAN8841_PTP_GPIO_FE_LTC_SEC_LO_CAP);

		nsec = phy_read_mmd(phydev, 2, LAN8841_PTP_GPIO_FE_LTC_NS_HI_CAP) & 0x3fff;
		nsec <<= 16;
		nsec |= phy_read_mmd(phydev, 2, LAN8841_PTP_GPIO_FE_LTC_NS_LO_CAP);
	}
	mutex_unlock(&ptp_priv->ptp_lock);
	ret = phy_write_mmd(phydev, 2, LAN8841_PTP_GPIO_SEL, 0);
	if (ret)
		return;

	ptp_event.index = 0;
	ptp_event.timestamp = ktime_set(sec, nsec);
	ptp_event.type = PTP_CLOCK_EXTTS;
	ptp_clock_event(ptp_priv->ptp_clock, &ptp_event);
}

static void lan8841_handle_ptp_interrupt(struct phy_device *phydev)
{
	struct kszphy_priv *priv = phydev->priv;
	struct kszphy_ptp_priv *ptp_priv = &priv->ptp_priv;
	u16 status;

	do {
		status = phy_read_mmd(phydev, 2, LAN8841_PTP_INT_STS);

		if (status & LAN8841_PTP_INT_STS_PTP_TX_TS_INT)
			lan8841_ptp_process_tx_ts(ptp_priv);

		if (status & LAN8841_PTP_INT_STS_PTP_GPIO_CAP_INT)
			lan8841_gpio_process_cap(ptp_priv);

		if (status & LAN8841_PTP_INT_STS_PTP_TX_TS_OVRFL_INT) {
			lan8841_ptp_flush_fifo(ptp_priv);
			skb_queue_purge(&ptp_priv->tx_queue);
		}

	} while (status & (LAN8841_PTP_INT_STS_PTP_TX_TS_INT |
			   LAN8841_PTP_INT_STS_PTP_GPIO_CAP_INT |
			   LAN8841_PTP_INT_STS_PTP_TX_TS_OVRFL_INT));
}

#define LAN8841_INTS_PTP		BIT(9)

static irqreturn_t lan8841_handle_interrupt(struct phy_device *phydev)
{
	irqreturn_t ret = IRQ_NONE;
	int irq_status;

	irq_status = phy_read(phydev, LAN8814_INTS);
	if (irq_status < 0) {
		phy_error(phydev);
		return IRQ_NONE;
	}

	if (irq_status & LAN8814_INT_LINK) {
		phy_trigger_machine(phydev);
		ret = IRQ_HANDLED;
	}

	if (irq_status & LAN8841_INTS_PTP) {
		lan8841_handle_ptp_interrupt(phydev);
		ret = IRQ_HANDLED;
	}

	return ret;
}

static int lan8841_ts_info(struct mii_timestamper *mii_ts,
			   struct ethtool_ts_info *info)
{
	struct kszphy_ptp_priv *ptp_priv;

	ptp_priv = container_of(mii_ts, struct kszphy_ptp_priv, mii_ts);

	info->phc_index = ptp_priv->ptp_clock ?
				ptp_clock_index(ptp_priv->ptp_clock) : -1;
	if (info->phc_index == -1)
		return 0;

	info->so_timestamping = SOF_TIMESTAMPING_TX_HARDWARE |
				SOF_TIMESTAMPING_RX_HARDWARE |
				SOF_TIMESTAMPING_RAW_HARDWARE;

	info->tx_types = (1 << HWTSTAMP_TX_OFF) |
			 (1 << HWTSTAMP_TX_ON) |
			 (1 << HWTSTAMP_TX_ONESTEP_SYNC);

	info->rx_filters = (1 << HWTSTAMP_FILTER_NONE) |
			   (1 << HWTSTAMP_FILTER_PTP_V2_L4_EVENT) |
			   (1 << HWTSTAMP_FILTER_PTP_V2_L2_EVENT) |
			   (1 << HWTSTAMP_FILTER_PTP_V2_EVENT);

	return 0;
}

#define LAN8841_PTP_INT_EN			260
#define LAN8841_PTP_INT_EN_PTP_TX_TS_OVRFL_EN	BIT(13)
#define LAN8841_PTP_INT_EN_PTP_TX_TS_EN		BIT(12)

static void lan8841_ptp_enable_processing(struct kszphy_ptp_priv *ptp_priv,
					  bool enable)
{
	struct phy_device *phydev = ptp_priv->phydev;

	if (enable) {
		/* Enable interrupts on the TX side */
		phy_modify_mmd(phydev, 2, LAN8841_PTP_INT_EN,
			       LAN8841_PTP_INT_EN_PTP_TX_TS_OVRFL_EN |
			       LAN8841_PTP_INT_EN_PTP_TX_TS_EN,
			       LAN8841_PTP_INT_EN_PTP_TX_TS_OVRFL_EN |
			       LAN8841_PTP_INT_EN_PTP_TX_TS_EN);

		/* Enable the modification of the frame on RX side,
		 * this will add the ns and 2 bits of sec in the reserved field
		 * of the PTP header
		 */
		phy_modify_mmd(phydev, KSZ9131RN_MMD_COMMON_CTRL_REG,
			       LAN8841_PTP_RX_MODE,
			       LAN8841_PTP_INSERT_TS_EN |
			       LAN8841_PTP_INSERT_TS_32BIT,
			       LAN8841_PTP_INSERT_TS_EN |
			       LAN8841_PTP_INSERT_TS_32BIT);

		ptp_schedule_worker(ptp_priv->ptp_clock, 0);
	} else {
		/* Disable interrupts on the TX side */
		phy_modify_mmd(phydev, 2, LAN8841_PTP_INT_EN,
			       LAN8841_PTP_INT_EN_PTP_TX_TS_OVRFL_EN |
			       LAN8841_PTP_INT_EN_PTP_TX_TS_EN, 0);

		/* Disable modification of the RX frames */
		phy_modify_mmd(phydev, KSZ9131RN_MMD_COMMON_CTRL_REG,
			       LAN8841_PTP_RX_MODE,
			       LAN8841_PTP_INSERT_TS_EN |
			       LAN8841_PTP_INSERT_TS_32BIT, 0);

		ptp_cancel_worker_sync(ptp_priv->ptp_clock);
	}
}

#define LAN8841_PTP_RX_TIMESTAMP_EN		379
#define LAN8841_PTP_TX_TIMESTAMP_EN		443
#define LAN8841_PTP_TX_MOD			445

static int lan8841_hwtstamp(struct mii_timestamper *mii_ts,
			    struct kernel_hwtstamp_config *config,
			    struct netlink_ext_ack *extack)
{
	struct kszphy_ptp_priv *ptp_priv = container_of(mii_ts, struct kszphy_ptp_priv, mii_ts);
	struct phy_device *phydev = ptp_priv->phydev;
	int txcfg = 0, rxcfg = 0;
	int pkt_ts_enable;

	ptp_priv->hwts_tx_type = config->tx_type;
	ptp_priv->rx_filter = config->rx_filter;

	switch (config->rx_filter) {
	case HWTSTAMP_FILTER_NONE:
		ptp_priv->layer = 0;
		ptp_priv->version = 0;
		break;
	case HWTSTAMP_FILTER_PTP_V2_L4_EVENT:
	case HWTSTAMP_FILTER_PTP_V2_L4_SYNC:
	case HWTSTAMP_FILTER_PTP_V2_L4_DELAY_REQ:
		ptp_priv->layer = PTP_CLASS_L4;
		ptp_priv->version = PTP_CLASS_V2;
		break;
	case HWTSTAMP_FILTER_PTP_V2_L2_EVENT:
	case HWTSTAMP_FILTER_PTP_V2_L2_SYNC:
	case HWTSTAMP_FILTER_PTP_V2_L2_DELAY_REQ:
		ptp_priv->layer = PTP_CLASS_L2;
		ptp_priv->version = PTP_CLASS_V2;
		break;
	case HWTSTAMP_FILTER_PTP_V2_EVENT:
	case HWTSTAMP_FILTER_PTP_V2_SYNC:
	case HWTSTAMP_FILTER_PTP_V2_DELAY_REQ:
		ptp_priv->layer = PTP_CLASS_L4 | PTP_CLASS_L2;
		ptp_priv->version = PTP_CLASS_V2;
		break;
	default:
		return -ERANGE;
	}

	/* Setup parsing of the frames and enable the timestamping for ptp
	 * frames
	 */
	if (ptp_priv->layer & PTP_CLASS_L2) {
		rxcfg |= PTP_RX_PARSE_CONFIG_LAYER2_EN_;
		txcfg |= PTP_TX_PARSE_CONFIG_LAYER2_EN_;
	} else if (ptp_priv->layer & PTP_CLASS_L4) {
		rxcfg |= PTP_RX_PARSE_CONFIG_IPV4_EN_ | PTP_RX_PARSE_CONFIG_IPV6_EN_;
		txcfg |= PTP_TX_PARSE_CONFIG_IPV4_EN_ | PTP_TX_PARSE_CONFIG_IPV6_EN_;
	}

	phy_write_mmd(phydev, 2, LAN8841_PTP_RX_PARSE_CONFIG, rxcfg);
	phy_write_mmd(phydev, 2, LAN8841_PTP_TX_PARSE_CONFIG, txcfg);

	pkt_ts_enable = PTP_TIMESTAMP_EN_SYNC_ | PTP_TIMESTAMP_EN_DREQ_ |
			PTP_TIMESTAMP_EN_PDREQ_ | PTP_TIMESTAMP_EN_PDRES_;
	phy_write_mmd(phydev, 2, LAN8841_PTP_RX_TIMESTAMP_EN, pkt_ts_enable);
	phy_write_mmd(phydev, 2, LAN8841_PTP_TX_TIMESTAMP_EN, pkt_ts_enable);

	/* Enable / disable of the TX timestamp in the SYNC frames */
	phy_modify_mmd(phydev, 2, LAN8841_PTP_TX_MOD,
		       PTP_TX_MOD_TX_PTP_SYNC_TS_INSERT_,
		       ptp_priv->hwts_tx_type == HWTSTAMP_TX_ONESTEP_SYNC ?
				PTP_TX_MOD_TX_PTP_SYNC_TS_INSERT_ : 0);

	/* Now enable/disable the timestamping */
	lan8841_ptp_enable_processing(ptp_priv,
				      config->rx_filter != HWTSTAMP_FILTER_NONE);

	skb_queue_purge(&ptp_priv->tx_queue);

	lan8841_ptp_flush_fifo(ptp_priv);

	return 0;
}

static bool lan8841_rxtstamp(struct mii_timestamper *mii_ts,
			     struct sk_buff *skb, int type)
{
	struct kszphy_ptp_priv *ptp_priv =
			container_of(mii_ts, struct kszphy_ptp_priv, mii_ts);
	struct ptp_header *header = ptp_parse_header(skb, type);
	struct skb_shared_hwtstamps *shhwtstamps;
	struct timespec64 ts;
	unsigned long flags;
	u32 ts_header;

	if (!header)
		return false;

	if (ptp_priv->rx_filter == HWTSTAMP_FILTER_NONE ||
	    type == PTP_CLASS_NONE)
		return false;

	if ((type & ptp_priv->version) == 0 || (type & ptp_priv->layer) == 0)
		return false;

	spin_lock_irqsave(&ptp_priv->seconds_lock, flags);
	ts.tv_sec = ptp_priv->seconds;
	spin_unlock_irqrestore(&ptp_priv->seconds_lock, flags);
	ts_header = __be32_to_cpu(header->reserved2);

	shhwtstamps = skb_hwtstamps(skb);
	memset(shhwtstamps, 0, sizeof(*shhwtstamps));

	/* Check for any wrap arounds for the second part */
	if ((ts.tv_sec & GENMASK(1, 0)) == 0 && (ts_header >> 30) == 3)
		ts.tv_sec -= GENMASK(1, 0) + 1;
	else if ((ts.tv_sec & GENMASK(1, 0)) == 3 && (ts_header >> 30) == 0)
		ts.tv_sec += 1;

	shhwtstamps->hwtstamp =
		ktime_set((ts.tv_sec & ~(GENMASK(1, 0))) | ts_header >> 30,
			  ts_header & GENMASK(29, 0));
	header->reserved2 = 0;

	netif_rx(skb);

	return true;
}

#define LAN8841_EVENT_A		0
#define LAN8841_EVENT_B		1
#define LAN8841_PTP_LTC_TARGET_SEC_HI(event)	((event) == LAN8841_EVENT_A ? 278 : 288)
#define LAN8841_PTP_LTC_TARGET_SEC_LO(event)	((event) == LAN8841_EVENT_A ? 279 : 289)
#define LAN8841_PTP_LTC_TARGET_NS_HI(event)	((event) == LAN8841_EVENT_A ? 280 : 290)
#define LAN8841_PTP_LTC_TARGET_NS_LO(event)	((event) == LAN8841_EVENT_A ? 281 : 291)

static int lan8841_ptp_set_target(struct kszphy_ptp_priv *ptp_priv, u8 event,
				  s64 sec, u32 nsec)
{
	struct phy_device *phydev = ptp_priv->phydev;
	int ret;

	ret = phy_write_mmd(phydev, 2, LAN8841_PTP_LTC_TARGET_SEC_HI(event),
			    upper_16_bits(sec));
	if (ret)
		return ret;

	ret = phy_write_mmd(phydev, 2, LAN8841_PTP_LTC_TARGET_SEC_LO(event),
			    lower_16_bits(sec));
	if (ret)
		return ret;

	ret = phy_write_mmd(phydev, 2, LAN8841_PTP_LTC_TARGET_NS_HI(event) & 0x3fff,
			    upper_16_bits(nsec));
	if (ret)
		return ret;

	return phy_write_mmd(phydev, 2, LAN8841_PTP_LTC_TARGET_NS_LO(event),
			    lower_16_bits(nsec));
}

#define LAN8841_BUFFER_TIME	2

static int lan8841_ptp_update_target(struct kszphy_ptp_priv *ptp_priv,
				     const struct timespec64 *ts)
{
	return lan8841_ptp_set_target(ptp_priv, LAN8841_EVENT_A,
				      ts->tv_sec + LAN8841_BUFFER_TIME, 0);
}

#define LAN8841_PTP_LTC_TARGET_RELOAD_SEC_HI(event)	((event) == LAN8841_EVENT_A ? 282 : 292)
#define LAN8841_PTP_LTC_TARGET_RELOAD_SEC_LO(event)	((event) == LAN8841_EVENT_A ? 283 : 293)
#define LAN8841_PTP_LTC_TARGET_RELOAD_NS_HI(event)	((event) == LAN8841_EVENT_A ? 284 : 294)
#define LAN8841_PTP_LTC_TARGET_RELOAD_NS_LO(event)	((event) == LAN8841_EVENT_A ? 285 : 295)

static int lan8841_ptp_set_reload(struct kszphy_ptp_priv *ptp_priv, u8 event,
				  s64 sec, u32 nsec)
{
	struct phy_device *phydev = ptp_priv->phydev;
	int ret;

	ret = phy_write_mmd(phydev, 2, LAN8841_PTP_LTC_TARGET_RELOAD_SEC_HI(event),
			    upper_16_bits(sec));
	if (ret)
		return ret;

	ret = phy_write_mmd(phydev, 2, LAN8841_PTP_LTC_TARGET_RELOAD_SEC_LO(event),
			    lower_16_bits(sec));
	if (ret)
		return ret;

	ret = phy_write_mmd(phydev, 2, LAN8841_PTP_LTC_TARGET_RELOAD_NS_HI(event) & 0x3fff,
			    upper_16_bits(nsec));
	if (ret)
		return ret;

	return phy_write_mmd(phydev, 2, LAN8841_PTP_LTC_TARGET_RELOAD_NS_LO(event),
			     lower_16_bits(nsec));
}

#define LAN8841_PTP_LTC_SET_SEC_HI	262
#define LAN8841_PTP_LTC_SET_SEC_MID	263
#define LAN8841_PTP_LTC_SET_SEC_LO	264
#define LAN8841_PTP_LTC_SET_NS_HI	265
#define LAN8841_PTP_LTC_SET_NS_LO	266
#define LAN8841_PTP_CMD_CTL_PTP_LTC_LOAD	BIT(4)

static int lan8841_ptp_settime64(struct ptp_clock_info *ptp,
				 const struct timespec64 *ts)
{
	struct kszphy_ptp_priv *ptp_priv = container_of(ptp, struct kszphy_ptp_priv,
							ptp_clock_info);
	struct phy_device *phydev = ptp_priv->phydev;
	unsigned long flags;
	int ret;

	/* Set the value to be stored */
	mutex_lock(&ptp_priv->ptp_lock);
	phy_write_mmd(phydev, 2, LAN8841_PTP_LTC_SET_SEC_LO, lower_16_bits(ts->tv_sec));
	phy_write_mmd(phydev, 2, LAN8841_PTP_LTC_SET_SEC_MID, upper_16_bits(ts->tv_sec));
	phy_write_mmd(phydev, 2, LAN8841_PTP_LTC_SET_SEC_HI, upper_32_bits(ts->tv_sec) & 0xffff);
	phy_write_mmd(phydev, 2, LAN8841_PTP_LTC_SET_NS_LO, lower_16_bits(ts->tv_nsec));
	phy_write_mmd(phydev, 2, LAN8841_PTP_LTC_SET_NS_HI, upper_16_bits(ts->tv_nsec) & 0x3fff);

	/* Set the command to load the LTC */
	phy_write_mmd(phydev, 2, LAN8841_PTP_CMD_CTL,
		      LAN8841_PTP_CMD_CTL_PTP_LTC_LOAD);
	ret = lan8841_ptp_update_target(ptp_priv, ts);
	mutex_unlock(&ptp_priv->ptp_lock);

	spin_lock_irqsave(&ptp_priv->seconds_lock, flags);
	ptp_priv->seconds = ts->tv_sec;
	spin_unlock_irqrestore(&ptp_priv->seconds_lock, flags);

	return ret;
}

#define LAN8841_PTP_LTC_RD_SEC_HI	358
#define LAN8841_PTP_LTC_RD_SEC_MID	359
#define LAN8841_PTP_LTC_RD_SEC_LO	360
#define LAN8841_PTP_LTC_RD_NS_HI	361
#define LAN8841_PTP_LTC_RD_NS_LO	362
#define LAN8841_PTP_CMD_CTL_PTP_LTC_READ	BIT(3)

static int lan8841_ptp_gettime64(struct ptp_clock_info *ptp,
				 struct timespec64 *ts)
{
	struct kszphy_ptp_priv *ptp_priv = container_of(ptp, struct kszphy_ptp_priv,
							ptp_clock_info);
	struct phy_device *phydev = ptp_priv->phydev;
	time64_t s;
	s64 ns;

	mutex_lock(&ptp_priv->ptp_lock);
	/* Issue the command to read the LTC */
	phy_write_mmd(phydev, 2, LAN8841_PTP_CMD_CTL,
		      LAN8841_PTP_CMD_CTL_PTP_LTC_READ);

	/* Read the LTC */
	s = phy_read_mmd(phydev, 2, LAN8841_PTP_LTC_RD_SEC_HI);
	s <<= 16;
	s |= phy_read_mmd(phydev, 2, LAN8841_PTP_LTC_RD_SEC_MID);
	s <<= 16;
	s |= phy_read_mmd(phydev, 2, LAN8841_PTP_LTC_RD_SEC_LO);

	ns = phy_read_mmd(phydev, 2, LAN8841_PTP_LTC_RD_NS_HI) & 0x3fff;
	ns <<= 16;
	ns |= phy_read_mmd(phydev, 2, LAN8841_PTP_LTC_RD_NS_LO);
	mutex_unlock(&ptp_priv->ptp_lock);

	set_normalized_timespec64(ts, s, ns);
	return 0;
}

static void lan8841_ptp_getseconds(struct ptp_clock_info *ptp,
				   struct timespec64 *ts)
{
	struct kszphy_ptp_priv *ptp_priv = container_of(ptp, struct kszphy_ptp_priv,
							ptp_clock_info);
	struct phy_device *phydev = ptp_priv->phydev;
	time64_t s;

	mutex_lock(&ptp_priv->ptp_lock);
	/* Issue the command to read the LTC */
	phy_write_mmd(phydev, 2, LAN8841_PTP_CMD_CTL,
		      LAN8841_PTP_CMD_CTL_PTP_LTC_READ);

	/* Read the LTC */
	s = phy_read_mmd(phydev, 2, LAN8841_PTP_LTC_RD_SEC_HI);
	s <<= 16;
	s |= phy_read_mmd(phydev, 2, LAN8841_PTP_LTC_RD_SEC_MID);
	s <<= 16;
	s |= phy_read_mmd(phydev, 2, LAN8841_PTP_LTC_RD_SEC_LO);
	mutex_unlock(&ptp_priv->ptp_lock);

	set_normalized_timespec64(ts, s, 0);
}

#define LAN8841_PTP_LTC_STEP_ADJ_LO			276
#define LAN8841_PTP_LTC_STEP_ADJ_HI			275
#define LAN8841_PTP_LTC_STEP_ADJ_DIR			BIT(15)
#define LAN8841_PTP_CMD_CTL_PTP_LTC_STEP_SECONDS	BIT(5)
#define LAN8841_PTP_CMD_CTL_PTP_LTC_STEP_NANOSECONDS	BIT(6)

static int lan8841_ptp_adjtime(struct ptp_clock_info *ptp, s64 delta)
{
	struct kszphy_ptp_priv *ptp_priv = container_of(ptp, struct kszphy_ptp_priv,
							ptp_clock_info);
	struct phy_device *phydev = ptp_priv->phydev;
	struct timespec64 ts;
	bool add = true;
	u32 nsec;
	s32 sec;
	int ret;

	/* The HW allows up to 15 sec to adjust the time, but here we limit to
	 * 10 sec the adjustment. The reason is, in case the adjustment is 14
	 * sec and 999999999 nsec, then we add 8ns to compansate the actual
	 * increment so the value can be bigger than 15 sec. Therefore limit the
	 * possible adjustments so we will not have these corner cases
	 */
	if (delta > 10000000000LL || delta < -10000000000LL) {
		/* The timeadjustment is too big, so fall back using set time */
		u64 now;

		ptp->gettime64(ptp, &ts);

		now = ktime_to_ns(timespec64_to_ktime(ts));
		ts = ns_to_timespec64(now + delta);

		ptp->settime64(ptp, &ts);
		return 0;
	}

	sec = div_u64_rem(delta < 0 ? -delta : delta, NSEC_PER_SEC, &nsec);
	if (delta < 0 && nsec != 0) {
		/* It is not allowed to adjust low the nsec part, therefore
		 * subtract more from second part and add to nanosecond such
		 * that would roll over, so the second part will increase
		 */
		sec--;
		nsec = NSEC_PER_SEC - nsec;
	}

	/* Calculate the adjustments and the direction */
	if (delta < 0)
		add = false;

	if (nsec > 0)
		/* add 8 ns to cover the likely normal increment */
		nsec += 8;

	if (nsec >= NSEC_PER_SEC) {
		/* carry into seconds */
		sec++;
		nsec -= NSEC_PER_SEC;
	}

	mutex_lock(&ptp_priv->ptp_lock);
	if (sec) {
		phy_write_mmd(phydev, 2, LAN8841_PTP_LTC_STEP_ADJ_LO, sec);
		phy_write_mmd(phydev, 2, LAN8841_PTP_LTC_STEP_ADJ_HI,
			      add ? LAN8841_PTP_LTC_STEP_ADJ_DIR : 0);
		phy_write_mmd(phydev, 2, LAN8841_PTP_CMD_CTL,
			      LAN8841_PTP_CMD_CTL_PTP_LTC_STEP_SECONDS);
	}

	if (nsec) {
		phy_write_mmd(phydev, 2, LAN8841_PTP_LTC_STEP_ADJ_LO,
			      nsec & 0xffff);
		phy_write_mmd(phydev, 2, LAN8841_PTP_LTC_STEP_ADJ_HI,
			      (nsec >> 16) & 0x3fff);
		phy_write_mmd(phydev, 2, LAN8841_PTP_CMD_CTL,
			      LAN8841_PTP_CMD_CTL_PTP_LTC_STEP_NANOSECONDS);
	}
	mutex_unlock(&ptp_priv->ptp_lock);

	/* Update the target clock */
	ptp->gettime64(ptp, &ts);
	mutex_lock(&ptp_priv->ptp_lock);
	ret = lan8841_ptp_update_target(ptp_priv, &ts);
	mutex_unlock(&ptp_priv->ptp_lock);

	return ret;
}

#define LAN8841_PTP_LTC_RATE_ADJ_HI		269
#define LAN8841_PTP_LTC_RATE_ADJ_HI_DIR		BIT(15)
#define LAN8841_PTP_LTC_RATE_ADJ_LO		270

static int lan8841_ptp_adjfine(struct ptp_clock_info *ptp, long scaled_ppm)
{
	struct kszphy_ptp_priv *ptp_priv = container_of(ptp, struct kszphy_ptp_priv,
							ptp_clock_info);
	struct phy_device *phydev = ptp_priv->phydev;
	bool faster = true;
	u32 rate;

	if (!scaled_ppm)
		return 0;

	if (scaled_ppm < 0) {
		scaled_ppm = -scaled_ppm;
		faster = false;
	}

	rate = LAN8841_1PPM_FORMAT * (upper_16_bits(scaled_ppm));
	rate += (LAN8841_1PPM_FORMAT * (lower_16_bits(scaled_ppm))) >> 16;

	mutex_lock(&ptp_priv->ptp_lock);
	phy_write_mmd(phydev, 2, LAN8841_PTP_LTC_RATE_ADJ_HI,
		      faster ? LAN8841_PTP_LTC_RATE_ADJ_HI_DIR | (upper_16_bits(rate) & 0x3fff)
			     : upper_16_bits(rate) & 0x3fff);
	phy_write_mmd(phydev, 2, LAN8841_PTP_LTC_RATE_ADJ_LO, lower_16_bits(rate));
	mutex_unlock(&ptp_priv->ptp_lock);

	return 0;
}

static int lan8841_ptp_verify(struct ptp_clock_info *ptp, unsigned int pin,
			      enum ptp_pin_function func, unsigned int chan)
{
	switch (func) {
	case PTP_PF_NONE:
	case PTP_PF_PEROUT:
	case PTP_PF_EXTTS:
		break;
	default:
		return -1;
	}

	return 0;
}

#define LAN8841_PTP_GPIO_NUM	10
#define LAN8841_GPIO_EN		128
#define LAN8841_GPIO_DIR	129
#define LAN8841_GPIO_BUF	130

static int lan8841_ptp_perout_off(struct kszphy_ptp_priv *ptp_priv, int pin)
{
	struct phy_device *phydev = ptp_priv->phydev;
	int ret;

	ret = phy_clear_bits_mmd(phydev, 2, LAN8841_GPIO_EN, BIT(pin));
	if (ret)
		return ret;

	ret = phy_clear_bits_mmd(phydev, 2, LAN8841_GPIO_DIR, BIT(pin));
	if (ret)
		return ret;

	return phy_clear_bits_mmd(phydev, 2, LAN8841_GPIO_BUF, BIT(pin));
}

static int lan8841_ptp_perout_on(struct kszphy_ptp_priv *ptp_priv, int pin)
{
	struct phy_device *phydev = ptp_priv->phydev;
	int ret;

	ret = phy_set_bits_mmd(phydev, 2, LAN8841_GPIO_EN, BIT(pin));
	if (ret)
		return ret;

	ret = phy_set_bits_mmd(phydev, 2, LAN8841_GPIO_DIR, BIT(pin));
	if (ret)
		return ret;

	return phy_set_bits_mmd(phydev, 2, LAN8841_GPIO_BUF, BIT(pin));
}

#define LAN8841_GPIO_DATA_SEL1				131
#define LAN8841_GPIO_DATA_SEL2				132
#define LAN8841_GPIO_DATA_SEL_GPIO_DATA_SEL_EVENT_MASK	GENMASK(2, 0)
#define LAN8841_GPIO_DATA_SEL_GPIO_DATA_SEL_EVENT_A	1
#define LAN8841_GPIO_DATA_SEL_GPIO_DATA_SEL_EVENT_B	2
#define LAN8841_PTP_GENERAL_CONFIG			257
#define LAN8841_PTP_GENERAL_CONFIG_LTC_EVENT_POL_A	BIT(1)
#define LAN8841_PTP_GENERAL_CONFIG_LTC_EVENT_POL_B	BIT(3)
#define LAN8841_PTP_GENERAL_CONFIG_LTC_EVENT_A_MASK	GENMASK(7, 4)
#define LAN8841_PTP_GENERAL_CONFIG_LTC_EVENT_B_MASK	GENMASK(11, 8)
#define LAN8841_PTP_GENERAL_CONFIG_LTC_EVENT_A		4
#define LAN8841_PTP_GENERAL_CONFIG_LTC_EVENT_B		7

static int lan8841_ptp_remove_event(struct kszphy_ptp_priv *ptp_priv, int pin,
				    u8 event)
{
	struct phy_device *phydev = ptp_priv->phydev;
	u16 tmp;
	int ret;

	/* Now remove pin from the event. GPIO_DATA_SEL1 contains the GPIO
	 * pins 0-4 while GPIO_DATA_SEL2 contains GPIO pins 5-9, therefore
	 * depending on the pin, it requires to read a different register
	 */
	if (pin < 5) {
		tmp = LAN8841_GPIO_DATA_SEL_GPIO_DATA_SEL_EVENT_MASK << (3 * pin);
		ret = phy_clear_bits_mmd(phydev, 2, LAN8841_GPIO_DATA_SEL1, tmp);
	} else {
		tmp = LAN8841_GPIO_DATA_SEL_GPIO_DATA_SEL_EVENT_MASK << (3 * (pin - 5));
		ret = phy_clear_bits_mmd(phydev, 2, LAN8841_GPIO_DATA_SEL2, tmp);
	}
	if (ret)
		return ret;

	/* Disable the event */
	if (event == LAN8841_EVENT_A)
		tmp = LAN8841_PTP_GENERAL_CONFIG_LTC_EVENT_POL_A |
		      LAN8841_PTP_GENERAL_CONFIG_LTC_EVENT_A_MASK;
	else
		tmp = LAN8841_PTP_GENERAL_CONFIG_LTC_EVENT_POL_B |
		      LAN8841_PTP_GENERAL_CONFIG_LTC_EVENT_B_MASK;
	return phy_clear_bits_mmd(phydev, 2, LAN8841_GPIO_EN, tmp);
}

static int lan8841_ptp_enable_event(struct kszphy_ptp_priv *ptp_priv, int pin,
				    u8 event, int pulse_width)
{
	struct phy_device *phydev = ptp_priv->phydev;
	u16 tmp;
	int ret;

	/* Enable the event */
	if (event == LAN8841_EVENT_A)
		ret = phy_modify_mmd(phydev, 2, LAN8841_PTP_GENERAL_CONFIG,
				     LAN8841_PTP_GENERAL_CONFIG_LTC_EVENT_POL_A |
				     LAN8841_PTP_GENERAL_CONFIG_LTC_EVENT_A_MASK,
				     LAN8841_PTP_GENERAL_CONFIG_LTC_EVENT_POL_A |
				     pulse_width << LAN8841_PTP_GENERAL_CONFIG_LTC_EVENT_A);
	else
		ret = phy_modify_mmd(phydev, 2, LAN8841_PTP_GENERAL_CONFIG,
				     LAN8841_PTP_GENERAL_CONFIG_LTC_EVENT_POL_B |
				     LAN8841_PTP_GENERAL_CONFIG_LTC_EVENT_B_MASK,
				     LAN8841_PTP_GENERAL_CONFIG_LTC_EVENT_POL_B |
				     pulse_width << LAN8841_PTP_GENERAL_CONFIG_LTC_EVENT_B);
	if (ret)
		return ret;

	/* Now connect the pin to the event. GPIO_DATA_SEL1 contains the GPIO
	 * pins 0-4 while GPIO_DATA_SEL2 contains GPIO pins 5-9, therefore
	 * depending on the pin, it requires to read a different register
	 */
	if (event == LAN8841_EVENT_A)
		tmp = LAN8841_GPIO_DATA_SEL_GPIO_DATA_SEL_EVENT_A;
	else
		tmp = LAN8841_GPIO_DATA_SEL_GPIO_DATA_SEL_EVENT_B;

	if (pin < 5)
		ret = phy_set_bits_mmd(phydev, 2, LAN8841_GPIO_DATA_SEL1,
				       tmp << (3 * pin));
	else
		ret = phy_set_bits_mmd(phydev, 2, LAN8841_GPIO_DATA_SEL2,
				       tmp << (3 * (pin - 5)));

	return ret;
}

#define LAN8841_PTP_GENERAL_CONFIG_LTC_EVENT_200MS	13
#define LAN8841_PTP_GENERAL_CONFIG_LTC_EVENT_100MS	12
#define LAN8841_PTP_GENERAL_CONFIG_LTC_EVENT_50MS	11
#define LAN8841_PTP_GENERAL_CONFIG_LTC_EVENT_10MS	10
#define LAN8841_PTP_GENERAL_CONFIG_LTC_EVENT_5MS	9
#define LAN8841_PTP_GENERAL_CONFIG_LTC_EVENT_1MS	8
#define LAN8841_PTP_GENERAL_CONFIG_LTC_EVENT_500US	7
#define LAN8841_PTP_GENERAL_CONFIG_LTC_EVENT_100US	6
#define LAN8841_PTP_GENERAL_CONFIG_LTC_EVENT_50US	5
#define LAN8841_PTP_GENERAL_CONFIG_LTC_EVENT_10US	4
#define LAN8841_PTP_GENERAL_CONFIG_LTC_EVENT_5US	3
#define LAN8841_PTP_GENERAL_CONFIG_LTC_EVENT_1US	2
#define LAN8841_PTP_GENERAL_CONFIG_LTC_EVENT_500NS	1
#define LAN8841_PTP_GENERAL_CONFIG_LTC_EVENT_100NS	0

static int lan8841_ptp_perout(struct ptp_clock_info *ptp,
			      struct ptp_clock_request *rq, int on)
{
	struct kszphy_ptp_priv *ptp_priv = container_of(ptp, struct kszphy_ptp_priv,
							ptp_clock_info);
	struct phy_device *phydev = ptp_priv->phydev;
	struct timespec64 ts_on, ts_period;
	s64 on_nsec, period_nsec;
	int pulse_width;
	int pin;
	int ret;

	if (rq->perout.flags & ~PTP_PEROUT_DUTY_CYCLE)
		return -EOPNOTSUPP;

	pin = ptp_find_pin(ptp_priv->ptp_clock, PTP_PF_PEROUT, rq->perout.index);
	if (pin == -1 || pin >= LAN8841_PTP_GPIO_NUM)
		return -EINVAL;

	if (!on) {
		ret = lan8841_ptp_perout_off(ptp_priv, pin);
		if (ret)
			return ret;

		return lan8841_ptp_remove_event(ptp_priv, LAN8841_EVENT_A, pin);
	}

	ts_on.tv_sec = rq->perout.on.sec;
	ts_on.tv_nsec = rq->perout.on.nsec;
	on_nsec = timespec64_to_ns(&ts_on);

	ts_period.tv_sec = rq->perout.period.sec;
	ts_period.tv_nsec = rq->perout.period.nsec;
	period_nsec = timespec64_to_ns(&ts_period);

	if (period_nsec < 200) {
		pr_warn_ratelimited("%s: perout period too small, minimum is 200 nsec\n",
				    phydev_name(phydev));
		return -EOPNOTSUPP;
	}

	if (on_nsec >= period_nsec) {
		pr_warn_ratelimited("%s: pulse width must be smaller than period\n",
				    phydev_name(phydev));
		return -EINVAL;
	}

	switch (on_nsec) {
	case 200000000:
		pulse_width = LAN8841_PTP_GENERAL_CONFIG_LTC_EVENT_200MS;
		break;
	case 100000000:
		pulse_width = LAN8841_PTP_GENERAL_CONFIG_LTC_EVENT_100MS;
		break;
	case 50000000:
		pulse_width = LAN8841_PTP_GENERAL_CONFIG_LTC_EVENT_50MS;
		break;
	case 10000000:
		pulse_width = LAN8841_PTP_GENERAL_CONFIG_LTC_EVENT_10MS;
		break;
	case 5000000:
		pulse_width = LAN8841_PTP_GENERAL_CONFIG_LTC_EVENT_5MS;
		break;
	case 1000000:
		pulse_width = LAN8841_PTP_GENERAL_CONFIG_LTC_EVENT_1MS;
		break;
	case 500000:
		pulse_width = LAN8841_PTP_GENERAL_CONFIG_LTC_EVENT_500US;
		break;
	case 100000:
		pulse_width = LAN8841_PTP_GENERAL_CONFIG_LTC_EVENT_100US;
		break;
	case 50000:
		pulse_width = LAN8841_PTP_GENERAL_CONFIG_LTC_EVENT_50US;
		break;
	case 10000:
		pulse_width = LAN8841_PTP_GENERAL_CONFIG_LTC_EVENT_10US;
		break;
	case 5000:
		pulse_width = LAN8841_PTP_GENERAL_CONFIG_LTC_EVENT_5US;
		break;
	case 1000:
		pulse_width = LAN8841_PTP_GENERAL_CONFIG_LTC_EVENT_1US;
		break;
	case 500:
		pulse_width = LAN8841_PTP_GENERAL_CONFIG_LTC_EVENT_500NS;
		break;
	case 100:
		pulse_width = LAN8841_PTP_GENERAL_CONFIG_LTC_EVENT_100NS;
		break;
	default:
		pr_warn_ratelimited("%s: Use default duty cycle of 100ns\n",
				    phydev_name(phydev));
		pulse_width = LAN8841_PTP_GENERAL_CONFIG_LTC_EVENT_100NS;
		break;
	}

	mutex_lock(&ptp_priv->ptp_lock);
	ret = lan8841_ptp_set_target(ptp_priv, LAN8841_EVENT_A, rq->perout.start.sec,
				     rq->perout.start.nsec);
	mutex_unlock(&ptp_priv->ptp_lock);
	if (ret)
		return ret;

	ret = lan8841_ptp_set_reload(ptp_priv, LAN8841_EVENT_A, rq->perout.period.sec,
				     rq->perout.period.nsec);
	if (ret)
		return ret;

	ret = lan8841_ptp_enable_event(ptp_priv, pin, LAN8841_EVENT_A,
				       pulse_width);
	if (ret)
		return ret;

	ret = lan8841_ptp_perout_on(ptp_priv, pin);
	if (ret)
		lan8841_ptp_remove_event(ptp_priv, pin, LAN8841_EVENT_A);

	return ret;
}

#define LAN8841_PTP_GPIO_CAP_EN			496
#define LAN8841_PTP_GPIO_CAP_EN_GPIO_RE_CAPTURE_ENABLE(gpio)	(BIT(gpio))
#define LAN8841_PTP_GPIO_CAP_EN_GPIO_FE_CAPTURE_ENABLE(gpio)	(BIT(gpio) << 8)
#define LAN8841_PTP_INT_EN_PTP_GPIO_CAP_EN	BIT(2)

static int lan8841_ptp_extts_on(struct kszphy_ptp_priv *ptp_priv, int pin,
				u32 flags)
{
	struct phy_device *phydev = ptp_priv->phydev;
	u16 tmp = 0;
	int ret;

	/* Set GPIO to be intput */
	ret = phy_set_bits_mmd(phydev, 2, LAN8841_GPIO_EN, BIT(pin));
	if (ret)
		return ret;

	ret = phy_clear_bits_mmd(phydev, 2, LAN8841_GPIO_BUF, BIT(pin));
	if (ret)
		return ret;

	/* Enable capture on the edges of the pin */
	if (flags & PTP_RISING_EDGE)
		tmp |= LAN8841_PTP_GPIO_CAP_EN_GPIO_RE_CAPTURE_ENABLE(pin);
	if (flags & PTP_FALLING_EDGE)
		tmp |= LAN8841_PTP_GPIO_CAP_EN_GPIO_FE_CAPTURE_ENABLE(pin);
	ret = phy_write_mmd(phydev, 2, LAN8841_PTP_GPIO_CAP_EN, tmp);
	if (ret)
		return ret;

	/* Enable interrupt */
	return phy_modify_mmd(phydev, 2, LAN8841_PTP_INT_EN,
			      LAN8841_PTP_INT_EN_PTP_GPIO_CAP_EN,
			      LAN8841_PTP_INT_EN_PTP_GPIO_CAP_EN);
}

static int lan8841_ptp_extts_off(struct kszphy_ptp_priv *ptp_priv, int pin)
{
	struct phy_device *phydev = ptp_priv->phydev;
	int ret;

	/* Set GPIO to be output */
	ret = phy_clear_bits_mmd(phydev, 2, LAN8841_GPIO_EN, BIT(pin));
	if (ret)
		return ret;

	ret = phy_clear_bits_mmd(phydev, 2, LAN8841_GPIO_BUF, BIT(pin));
	if (ret)
		return ret;

	/* Disable capture on both of the edges */
	ret = phy_modify_mmd(phydev, 2, LAN8841_PTP_GPIO_CAP_EN,
			     LAN8841_PTP_GPIO_CAP_EN_GPIO_RE_CAPTURE_ENABLE(pin) |
			     LAN8841_PTP_GPIO_CAP_EN_GPIO_FE_CAPTURE_ENABLE(pin),
			     0);
	if (ret)
		return ret;

	/* Disable interrupt */
	return phy_modify_mmd(phydev, 2, LAN8841_PTP_INT_EN,
			      LAN8841_PTP_INT_EN_PTP_GPIO_CAP_EN,
			      0);
}

static int lan8841_ptp_extts(struct ptp_clock_info *ptp,
			     struct ptp_clock_request *rq, int on)
{
	struct kszphy_ptp_priv *ptp_priv = container_of(ptp, struct kszphy_ptp_priv,
							ptp_clock_info);
	int pin;
	int ret;

	/* Reject requests with unsupported flags */
	if (rq->extts.flags & ~(PTP_ENABLE_FEATURE |
				PTP_EXTTS_EDGES |
				PTP_STRICT_FLAGS))
		return -EOPNOTSUPP;

	pin = ptp_find_pin(ptp_priv->ptp_clock, PTP_PF_EXTTS, rq->extts.index);
	if (pin == -1 || pin >= LAN8841_PTP_GPIO_NUM)
		return -EINVAL;

	mutex_lock(&ptp_priv->ptp_lock);
	if (on)
		ret = lan8841_ptp_extts_on(ptp_priv, pin, rq->extts.flags);
	else
		ret = lan8841_ptp_extts_off(ptp_priv, pin);
	mutex_unlock(&ptp_priv->ptp_lock);

	return ret;
}

static int lan8841_ptp_enable(struct ptp_clock_info *ptp,
			      struct ptp_clock_request *rq, int on)
{
	switch (rq->type) {
	case PTP_CLK_REQ_EXTTS:
		return lan8841_ptp_extts(ptp, rq, on);
	case PTP_CLK_REQ_PEROUT:
		return lan8841_ptp_perout(ptp, rq, on);
	default:
		return -EOPNOTSUPP;
	}

	return 0;
}

static long lan8841_ptp_do_aux_work(struct ptp_clock_info *ptp)
{
	struct kszphy_ptp_priv *ptp_priv = container_of(ptp, struct kszphy_ptp_priv,
							ptp_clock_info);
	struct timespec64 ts;
	unsigned long flags;

	lan8841_ptp_getseconds(&ptp_priv->ptp_clock_info, &ts);

	spin_lock_irqsave(&ptp_priv->seconds_lock, flags);
	ptp_priv->seconds = ts.tv_sec;
	spin_unlock_irqrestore(&ptp_priv->seconds_lock, flags);

	return nsecs_to_jiffies(LAN8841_GET_SEC_LTC_DELAY);
}

static struct ptp_clock_info lan8841_ptp_clock_info = {
	.owner		= THIS_MODULE,
	.name		= "lan8841 ptp",
	.max_adj	= 31249999,
	.gettime64	= lan8841_ptp_gettime64,
	.settime64	= lan8841_ptp_settime64,
	.adjtime	= lan8841_ptp_adjtime,
	.adjfine	= lan8841_ptp_adjfine,
	.verify         = lan8841_ptp_verify,
	.enable         = lan8841_ptp_enable,
	.do_aux_work	= lan8841_ptp_do_aux_work,
	.n_per_out      = LAN8841_PTP_GPIO_NUM,
	.n_ext_ts       = LAN8841_PTP_GPIO_NUM,
	.n_pins         = LAN8841_PTP_GPIO_NUM,
};

#define LAN8841_OPERATION_MODE_STRAP_LOW_REGISTER 3
#define LAN8841_OPERATION_MODE_STRAP_LOW_REGISTER_STRAP_RGMII_EN BIT(0)

static int lan8841_probe(struct phy_device *phydev)
{
	struct kszphy_ptp_priv *ptp_priv;
	struct kszphy_priv *priv;
	int err;

	err = kszphy_probe(phydev);
	if (err)
		return err;

	if (phy_read_mmd(phydev, KSZ9131RN_MMD_COMMON_CTRL_REG,
			 LAN8841_OPERATION_MODE_STRAP_LOW_REGISTER) &
	    LAN8841_OPERATION_MODE_STRAP_LOW_REGISTER_STRAP_RGMII_EN)
		phydev->interface = PHY_INTERFACE_MODE_RGMII_RXID;

	/* Register the clock */
	if (!IS_ENABLED(CONFIG_NETWORK_PHY_TIMESTAMPING))
		return 0;

	priv = phydev->priv;
	ptp_priv = &priv->ptp_priv;

	ptp_priv->pin_config = devm_kcalloc(&phydev->mdio.dev,
					    LAN8841_PTP_GPIO_NUM,
					    sizeof(*ptp_priv->pin_config),
					    GFP_KERNEL);
	if (!ptp_priv->pin_config)
		return -ENOMEM;

	for (int i = 0; i < LAN8841_PTP_GPIO_NUM; ++i) {
		struct ptp_pin_desc *p = &ptp_priv->pin_config[i];

		snprintf(p->name, sizeof(p->name), "pin%d", i);
		p->index = i;
		p->func = PTP_PF_NONE;
	}

	ptp_priv->ptp_clock_info = lan8841_ptp_clock_info;
	ptp_priv->ptp_clock_info.pin_config = ptp_priv->pin_config;
	ptp_priv->ptp_clock = ptp_clock_register(&ptp_priv->ptp_clock_info,
						 &phydev->mdio.dev);
	if (IS_ERR(ptp_priv->ptp_clock)) {
		phydev_err(phydev, "ptp_clock_register failed: %lu\n",
			   PTR_ERR(ptp_priv->ptp_clock));
		return -EINVAL;
	}

	if (!ptp_priv->ptp_clock)
		return 0;

	/* Initialize the SW */
	skb_queue_head_init(&ptp_priv->tx_queue);
	ptp_priv->phydev = phydev;
	mutex_init(&ptp_priv->ptp_lock);
	spin_lock_init(&ptp_priv->seconds_lock);

	ptp_priv->mii_ts.rxtstamp = lan8841_rxtstamp;
	ptp_priv->mii_ts.txtstamp = lan8814_txtstamp;
	ptp_priv->mii_ts.hwtstamp = lan8841_hwtstamp;
	ptp_priv->mii_ts.ts_info = lan8841_ts_info;

	phydev->mii_ts = &ptp_priv->mii_ts;

	return 0;
}

static int lan8841_suspend(struct phy_device *phydev)
{
	struct kszphy_priv *priv = phydev->priv;
	struct kszphy_ptp_priv *ptp_priv = &priv->ptp_priv;

	if (ptp_priv->ptp_clock)
		ptp_cancel_worker_sync(ptp_priv->ptp_clock);

	return genphy_suspend(phydev);
}

static struct phy_driver ksphy_driver[] = {
{
	.phy_id		= PHY_ID_KS8737,
	.phy_id_mask	= MICREL_PHY_ID_MASK,
	.name		= "Micrel KS8737",
	/* PHY_BASIC_FEATURES */
	.driver_data	= &ks8737_type,
	.probe		= kszphy_probe,
	.config_init	= kszphy_config_init,
	.config_intr	= kszphy_config_intr,
	.handle_interrupt = kszphy_handle_interrupt,
	.suspend	= kszphy_suspend,
	.resume		= kszphy_resume,
}, {
	.phy_id		= PHY_ID_KSZ8021,
	.phy_id_mask	= 0x00ffffff,
	.name		= "Micrel KSZ8021 or KSZ8031",
	/* PHY_BASIC_FEATURES */
	.driver_data	= &ksz8021_type,
	.probe		= kszphy_probe,
	.config_init	= kszphy_config_init,
	.config_intr	= kszphy_config_intr,
	.handle_interrupt = kszphy_handle_interrupt,
	.get_sset_count = kszphy_get_sset_count,
	.get_strings	= kszphy_get_strings,
	.get_stats	= kszphy_get_stats,
	.suspend	= kszphy_suspend,
	.resume		= kszphy_resume,
}, {
	.phy_id		= PHY_ID_KSZ8031,
	.phy_id_mask	= 0x00ffffff,
	.name		= "Micrel KSZ8031",
	/* PHY_BASIC_FEATURES */
	.driver_data	= &ksz8021_type,
	.probe		= kszphy_probe,
	.config_init	= kszphy_config_init,
	.config_intr	= kszphy_config_intr,
	.handle_interrupt = kszphy_handle_interrupt,
	.get_sset_count = kszphy_get_sset_count,
	.get_strings	= kszphy_get_strings,
	.get_stats	= kszphy_get_stats,
	.suspend	= kszphy_suspend,
	.resume		= kszphy_resume,
}, {
	.phy_id		= PHY_ID_KSZ8041,
	.phy_id_mask	= MICREL_PHY_ID_MASK,
	.name		= "Micrel KSZ8041",
	/* PHY_BASIC_FEATURES */
	.driver_data	= &ksz8041_type,
	.probe		= kszphy_probe,
	.config_init	= ksz8041_config_init,
	.config_aneg	= ksz8041_config_aneg,
	.config_intr	= kszphy_config_intr,
	.handle_interrupt = kszphy_handle_interrupt,
	.get_sset_count = kszphy_get_sset_count,
	.get_strings	= kszphy_get_strings,
	.get_stats	= kszphy_get_stats,
	/* No suspend/resume callbacks because of errata DS80000700A,
	 * receiver error following software power down.
	 */
}, {
	.phy_id		= PHY_ID_KSZ8041RNLI,
	.phy_id_mask	= MICREL_PHY_ID_MASK,
	.name		= "Micrel KSZ8041RNLI",
	/* PHY_BASIC_FEATURES */
	.driver_data	= &ksz8041_type,
	.probe		= kszphy_probe,
	.config_init	= kszphy_config_init,
	.config_intr	= kszphy_config_intr,
	.handle_interrupt = kszphy_handle_interrupt,
	.get_sset_count = kszphy_get_sset_count,
	.get_strings	= kszphy_get_strings,
	.get_stats	= kszphy_get_stats,
	.suspend	= kszphy_suspend,
	.resume		= kszphy_resume,
}, {
	.name		= "Micrel KSZ8051",
	/* PHY_BASIC_FEATURES */
	.driver_data	= &ksz8051_type,
	.probe		= kszphy_probe,
	.config_init	= kszphy_config_init,
	.config_intr	= kszphy_config_intr,
	.handle_interrupt = kszphy_handle_interrupt,
	.get_sset_count = kszphy_get_sset_count,
	.get_strings	= kszphy_get_strings,
	.get_stats	= kszphy_get_stats,
	.match_phy_device = ksz8051_match_phy_device,
	.suspend	= kszphy_suspend,
	.resume		= kszphy_resume,
}, {
	.phy_id		= PHY_ID_KSZ8001,
	.name		= "Micrel KSZ8001 or KS8721",
	.phy_id_mask	= 0x00fffffc,
	/* PHY_BASIC_FEATURES */
	.driver_data	= &ksz8041_type,
	.probe		= kszphy_probe,
	.config_init	= kszphy_config_init,
	.config_intr	= kszphy_config_intr,
	.handle_interrupt = kszphy_handle_interrupt,
	.get_sset_count = kszphy_get_sset_count,
	.get_strings	= kszphy_get_strings,
	.get_stats	= kszphy_get_stats,
	.suspend	= kszphy_suspend,
	.resume		= kszphy_resume,
}, {
	.phy_id		= PHY_ID_KSZ8081,
	.name		= "Micrel KSZ8081 or KSZ8091",
	.phy_id_mask	= MICREL_PHY_ID_MASK,
	.flags		= PHY_POLL_CABLE_TEST,
	/* PHY_BASIC_FEATURES */
	.driver_data	= &ksz8081_type,
	.probe		= kszphy_probe,
	.config_init	= ksz8081_config_init,
	.soft_reset	= genphy_soft_reset,
	.config_aneg	= ksz8081_config_aneg,
	.read_status	= ksz8081_read_status,
	.config_intr	= kszphy_config_intr,
	.handle_interrupt = kszphy_handle_interrupt,
	.get_sset_count = kszphy_get_sset_count,
	.get_strings	= kszphy_get_strings,
	.get_stats	= kszphy_get_stats,
	.suspend	= kszphy_suspend,
	.resume		= kszphy_resume,
	.cable_test_start	= ksz886x_cable_test_start,
	.cable_test_get_status	= ksz886x_cable_test_get_status,
}, {
	.phy_id		= PHY_ID_KSZ8061,
	.name		= "Micrel KSZ8061",
	.phy_id_mask	= MICREL_PHY_ID_MASK,
	/* PHY_BASIC_FEATURES */
	.probe		= kszphy_probe,
	.config_init	= ksz8061_config_init,
	.config_intr	= kszphy_config_intr,
	.handle_interrupt = kszphy_handle_interrupt,
	.suspend	= kszphy_suspend,
	.resume		= kszphy_resume,
}, {
	.phy_id		= PHY_ID_KSZ9021,
	.phy_id_mask	= 0x000ffffe,
	.name		= "Micrel KSZ9021 Gigabit PHY",
	/* PHY_GBIT_FEATURES */
	.driver_data	= &ksz9021_type,
	.probe		= kszphy_probe,
	.get_features	= ksz9031_get_features,
	.config_init	= ksz9021_config_init,
	.config_intr	= kszphy_config_intr,
	.handle_interrupt = kszphy_handle_interrupt,
	.get_sset_count = kszphy_get_sset_count,
	.get_strings	= kszphy_get_strings,
	.get_stats	= kszphy_get_stats,
	.suspend	= kszphy_suspend,
	.resume		= kszphy_resume,
	.read_mmd	= genphy_read_mmd_unsupported,
	.write_mmd	= genphy_write_mmd_unsupported,
}, {
	.phy_id		= PHY_ID_KSZ9031,
	.phy_id_mask	= MICREL_PHY_ID_MASK,
	.name		= "Micrel KSZ9031 Gigabit PHY",
	.flags		= PHY_POLL_CABLE_TEST,
	.driver_data	= &ksz9021_type,
	.probe		= kszphy_probe,
	.get_features	= ksz9031_get_features,
	.config_init	= ksz9031_config_init,
	.soft_reset	= genphy_soft_reset,
	.read_status	= ksz9031_read_status,
	.config_intr	= kszphy_config_intr,
	.handle_interrupt = kszphy_handle_interrupt,
	.get_sset_count = kszphy_get_sset_count,
	.get_strings	= kszphy_get_strings,
	.get_stats	= kszphy_get_stats,
	.suspend	= kszphy_suspend,
	.resume		= kszphy_resume,
	.cable_test_start	= ksz9x31_cable_test_start,
	.cable_test_get_status	= ksz9x31_cable_test_get_status,
}, {
	.phy_id		= PHY_ID_LAN8814,
	.phy_id_mask	= MICREL_PHY_ID_MASK,
	.name		= "Microchip INDY Gigabit Quad PHY",
	.flags          = PHY_POLL_CABLE_TEST,
	.config_init	= lan8814_config_init,
	.driver_data	= &lan8814_type,
	.probe		= lan8814_probe,
	.soft_reset	= genphy_soft_reset,
	.read_status	= ksz9031_read_status,
	.get_sset_count	= kszphy_get_sset_count,
	.get_strings	= kszphy_get_strings,
	.get_stats	= kszphy_get_stats,
	.suspend	= genphy_suspend,
	.resume		= kszphy_resume,
	.config_intr	= lan8814_config_intr,
	.handle_interrupt = lan8814_handle_interrupt,
	.cable_test_start	= lan8814_cable_test_start,
	.cable_test_get_status	= ksz886x_cable_test_get_status,
}, {
	.phy_id		= PHY_ID_LAN8804,
	.phy_id_mask	= MICREL_PHY_ID_MASK,
	.name		= "Microchip LAN966X Gigabit PHY",
	.config_init	= lan8804_config_init,
	.driver_data	= &ksz9021_type,
	.probe		= kszphy_probe,
	.soft_reset	= genphy_soft_reset,
	.read_status	= ksz9031_read_status,
	.get_sset_count	= kszphy_get_sset_count,
	.get_strings	= kszphy_get_strings,
	.get_stats	= kszphy_get_stats,
	.suspend	= genphy_suspend,
	.resume		= kszphy_resume,
	.config_intr	= lan8804_config_intr,
	.handle_interrupt = lan8804_handle_interrupt,
}, {
	.phy_id		= PHY_ID_LAN8841,
	.phy_id_mask	= MICREL_PHY_ID_MASK,
	.name		= "Microchip LAN8841 Gigabit PHY",
	.flags		= PHY_POLL_CABLE_TEST,
	.driver_data	= &lan8841_type,
	.config_init	= lan8841_config_init,
	.probe		= lan8841_probe,
	.soft_reset	= genphy_soft_reset,
	.config_intr	= lan8841_config_intr,
	.handle_interrupt = lan8841_handle_interrupt,
	.get_sset_count = kszphy_get_sset_count,
	.get_strings	= kszphy_get_strings,
	.get_stats	= kszphy_get_stats,
	.suspend	= lan8841_suspend,
	.resume		= genphy_resume,
	.cable_test_start	= lan8814_cable_test_start,
	.cable_test_get_status	= ksz886x_cable_test_get_status,
}, {
	.phy_id		= PHY_ID_KSZ9131,
	.phy_id_mask	= MICREL_PHY_ID_MASK,
	.name		= "Microchip KSZ9131 Gigabit PHY",
	/* PHY_GBIT_FEATURES */
	.flags		= PHY_POLL_CABLE_TEST,
	.driver_data	= &ksz9131_type,
	.probe		= kszphy_probe,
	.soft_reset	= genphy_soft_reset,
	.config_init	= ksz9131_config_init,
	.config_intr	= kszphy_config_intr,
	.config_aneg	= ksz9131_config_aneg,
	.read_status	= ksz9131_read_status,
	.handle_interrupt = kszphy_handle_interrupt,
	.get_sset_count = kszphy_get_sset_count,
	.get_strings	= kszphy_get_strings,
	.get_stats	= kszphy_get_stats,
	.suspend	= kszphy_suspend,
	.resume		= kszphy_resume,
	.cable_test_start	= ksz9x31_cable_test_start,
	.cable_test_get_status	= ksz9x31_cable_test_get_status,
	.get_features	= ksz9477_get_features,
}, {
	.phy_id		= PHY_ID_KSZ8873MLL,
	.phy_id_mask	= MICREL_PHY_ID_MASK,
	.name		= "Micrel KSZ8873MLL Switch",
	/* PHY_BASIC_FEATURES */
	.config_init	= kszphy_config_init,
	.config_aneg	= ksz8873mll_config_aneg,
	.read_status	= ksz8873mll_read_status,
	.suspend	= genphy_suspend,
	.resume		= genphy_resume,
}, {
	.phy_id		= PHY_ID_KSZ886X,
	.phy_id_mask	= MICREL_PHY_ID_MASK,
	.name		= "Micrel KSZ8851 Ethernet MAC or KSZ886X Switch",
	.driver_data	= &ksz886x_type,
	/* PHY_BASIC_FEATURES */
	.flags		= PHY_POLL_CABLE_TEST,
	.config_init	= kszphy_config_init,
	.config_aneg	= ksz886x_config_aneg,
	.read_status	= ksz886x_read_status,
	.suspend	= genphy_suspend,
	.resume		= genphy_resume,
	.cable_test_start	= ksz886x_cable_test_start,
	.cable_test_get_status	= ksz886x_cable_test_get_status,
}, {
	.name		= "Micrel KSZ87XX Switch",
	/* PHY_BASIC_FEATURES */
	.config_init	= kszphy_config_init,
	.match_phy_device = ksz8795_match_phy_device,
	.suspend	= genphy_suspend,
	.resume		= genphy_resume,
}, {
	.phy_id		= PHY_ID_KSZ9477,
	.phy_id_mask	= MICREL_PHY_ID_MASK,
	.name		= "Microchip KSZ9477",
	/* PHY_GBIT_FEATURES */
	.config_init	= ksz9477_config_init,
	.config_intr	= kszphy_config_intr,
	.handle_interrupt = kszphy_handle_interrupt,
	.suspend	= genphy_suspend,
	.resume		= genphy_resume,
	.get_features	= ksz9477_get_features,
} };

module_phy_driver(ksphy_driver);

MODULE_DESCRIPTION("Micrel PHY driver");
MODULE_AUTHOR("David J. Choi");
MODULE_LICENSE("GPL");

static struct mdio_device_id __maybe_unused micrel_tbl[] = {
	{ PHY_ID_KSZ9021, 0x000ffffe },
	{ PHY_ID_KSZ9031, MICREL_PHY_ID_MASK },
	{ PHY_ID_KSZ9131, MICREL_PHY_ID_MASK },
	{ PHY_ID_KSZ8001, 0x00fffffc },
	{ PHY_ID_KS8737, MICREL_PHY_ID_MASK },
	{ PHY_ID_KSZ8021, 0x00ffffff },
	{ PHY_ID_KSZ8031, 0x00ffffff },
	{ PHY_ID_KSZ8041, MICREL_PHY_ID_MASK },
	{ PHY_ID_KSZ8051, MICREL_PHY_ID_MASK },
	{ PHY_ID_KSZ8061, MICREL_PHY_ID_MASK },
	{ PHY_ID_KSZ8081, MICREL_PHY_ID_MASK },
	{ PHY_ID_KSZ8873MLL, MICREL_PHY_ID_MASK },
	{ PHY_ID_KSZ886X, MICREL_PHY_ID_MASK },
	{ PHY_ID_LAN8814, MICREL_PHY_ID_MASK },
	{ PHY_ID_LAN8804, MICREL_PHY_ID_MASK },
	{ PHY_ID_LAN8841, MICREL_PHY_ID_MASK },
	{ }
};

MODULE_DEVICE_TABLE(mdio, micrel_tbl);<|MERGE_RESOLUTION|>--- conflicted
+++ resolved
@@ -2559,17 +2559,10 @@
 
 	tx_mod = lanphy_read_page_reg(ptp_priv->phydev, 5, PTP_TX_MOD);
 	if (ptp_priv->hwts_tx_type == HWTSTAMP_TX_ONESTEP_SYNC) {
-<<<<<<< HEAD
 		lanphy_write_page_reg(ptp_priv->phydev, 5, PTP_TX_MOD,
 				      tx_mod | PTP_TX_MOD_TX_PTP_SYNC_TS_INSERT_);
 	} else if (ptp_priv->hwts_tx_type == HWTSTAMP_TX_ON) {
 		lanphy_write_page_reg(ptp_priv->phydev, 5, PTP_TX_MOD,
-=======
-		lanphy_write_page_reg(ptp_priv->phydev, 5, PTP_TX_MOD,
-				      tx_mod | PTP_TX_MOD_TX_PTP_SYNC_TS_INSERT_);
-	} else if (ptp_priv->hwts_tx_type == HWTSTAMP_TX_ON) {
-		lanphy_write_page_reg(ptp_priv->phydev, 5, PTP_TX_MOD,
->>>>>>> ff2632d7
 				      tx_mod & ~PTP_TX_MOD_TX_PTP_SYNC_TS_INSERT_);
 	}
 
@@ -2952,8 +2945,6 @@
 	return 0;
 }
 
-<<<<<<< HEAD
-=======
 static void lan8814_ptp_set_reload(struct phy_device *phydev, int event,
 				   s64 period_sec, u32 period_nsec)
 {
@@ -3283,7 +3274,6 @@
 	return 0;
 }
 
->>>>>>> ff2632d7
 static bool lan8814_get_sig_tx(struct sk_buff *skb, u16 *sig)
 {
 	struct ptp_header *ptp_header;
