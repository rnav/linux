/******************************************************************************
 *
 * Copyright(c) 2003 - 2008 Intel Corporation. All rights reserved.
 *
 * Portions of this file are derived from the ipw3945 project, as well
 * as portions of the ieee80211 subsystem header files.
 *
 * This program is free software; you can redistribute it and/or modify it
 * under the terms of version 2 of the GNU General Public License as
 * published by the Free Software Foundation.
 *
 * This program is distributed in the hope that it will be useful, but WITHOUT
 * ANY WARRANTY; without even the implied warranty of MERCHANTABILITY or
 * FITNESS FOR A PARTICULAR PURPOSE.  See the GNU General Public License for
 * more details.
 *
 * You should have received a copy of the GNU General Public License along with
 * this program; if not, write to the Free Software Foundation, Inc.,
 * 51 Franklin Street, Fifth Floor, Boston, MA 02110, USA
 *
 * The full GNU General Public License is included in this distribution in the
 * file called LICENSE.
 *
 * Contact Information:
 * James P. Ketrenos <ipw2100-admin@linux.intel.com>
 * Intel Corporation, 5200 N.E. Elam Young Parkway, Hillsboro, OR 97124-6497
 *
 *****************************************************************************/

#include <linux/kernel.h>
#include <linux/module.h>
#include <linux/version.h>
#include <linux/init.h>
#include <linux/pci.h>
#include <linux/dma-mapping.h>
#include <linux/delay.h>
#include <linux/skbuff.h>
#include <linux/netdevice.h>
#include <linux/wireless.h>
#include <linux/firmware.h>
#include <linux/etherdevice.h>
#include <linux/if_arp.h>

#include <net/ieee80211_radiotap.h>
#include <net/mac80211.h>

#include <asm/div64.h>

#include "iwl-3945-core.h"
#include "iwl-3945.h"
#include "iwl-helpers.h"

#ifdef CONFIG_IWL3945_DEBUG
u32 iwl3945_debug_level;
#endif

static int iwl3945_tx_queue_update_write_ptr(struct iwl3945_priv *priv,
				  struct iwl3945_tx_queue *txq);

/******************************************************************************
 *
 * module boiler plate
 *
 ******************************************************************************/

/* module parameters */
static int iwl3945_param_disable_hw_scan; /* def: 0 = use 3945's h/w scan */
static int iwl3945_param_debug;    /* def: 0 = minimal debug log messages */
static int iwl3945_param_disable;  /* def: 0 = enable radio */
static int iwl3945_param_antenna;  /* def: 0 = both antennas (use diversity) */
int iwl3945_param_hwcrypto;        /* def: 0 = use software encryption */
static int iwl3945_param_qos_enable = 1; /* def: 1 = use quality of service */
int iwl3945_param_queues_num = IWL39_MAX_NUM_QUEUES; /* def: 8 Tx queues */

/*
 * module name, copyright, version, etc.
 * NOTE: DRV_NAME is defined in iwlwifi.h for use by iwl-debug.h and printk
 */

#define DRV_DESCRIPTION	\
"Intel(R) PRO/Wireless 3945ABG/BG Network Connection driver for Linux"

#ifdef CONFIG_IWL3945_DEBUG
#define VD "d"
#else
#define VD
#endif

#ifdef CONFIG_IWL3945_SPECTRUM_MEASUREMENT
#define VS "s"
#else
#define VS
#endif

#define IWLWIFI_VERSION "1.2.26k" VD VS
#define DRV_COPYRIGHT	"Copyright(c) 2003-2008 Intel Corporation"
#define DRV_VERSION     IWLWIFI_VERSION


MODULE_DESCRIPTION(DRV_DESCRIPTION);
MODULE_VERSION(DRV_VERSION);
MODULE_AUTHOR(DRV_COPYRIGHT);
MODULE_LICENSE("GPL");

static const struct ieee80211_supported_band *iwl3945_get_band(
		struct iwl3945_priv *priv, enum ieee80211_band band)
{
	return priv->hw->wiphy->bands[band];
}

static int iwl3945_is_empty_essid(const char *essid, int essid_len)
{
	/* Single white space is for Linksys APs */
	if (essid_len == 1 && essid[0] == ' ')
		return 1;

	/* Otherwise, if the entire essid is 0, we assume it is hidden */
	while (essid_len) {
		essid_len--;
		if (essid[essid_len] != '\0')
			return 0;
	}

	return 1;
}

static const char *iwl3945_escape_essid(const char *essid, u8 essid_len)
{
	static char escaped[IW_ESSID_MAX_SIZE * 2 + 1];
	const char *s = essid;
	char *d = escaped;

	if (iwl3945_is_empty_essid(essid, essid_len)) {
		memcpy(escaped, "<hidden>", sizeof("<hidden>"));
		return escaped;
	}

	essid_len = min(essid_len, (u8) IW_ESSID_MAX_SIZE);
	while (essid_len--) {
		if (*s == '\0') {
			*d++ = '\\';
			*d++ = '0';
			s++;
		} else
			*d++ = *s++;
	}
	*d = '\0';
	return escaped;
}

/*************** DMA-QUEUE-GENERAL-FUNCTIONS  *****
 * DMA services
 *
 * Theory of operation
 *
 * A Tx or Rx queue resides in host DRAM, and is comprised of a circular buffer
 * of buffer descriptors, each of which points to one or more data buffers for
 * the device to read from or fill.  Driver and device exchange status of each
 * queue via "read" and "write" pointers.  Driver keeps minimum of 2 empty
 * entries in each circular buffer, to protect against confusing empty and full
 * queue states.
 *
 * The device reads or writes the data in the queues via the device's several
 * DMA/FIFO channels.  Each queue is mapped to a single DMA channel.
 *
 * For Tx queue, there are low mark and high mark limits. If, after queuing
 * the packet for Tx, free space become < low mark, Tx queue stopped. When
 * reclaiming packets (on 'tx done IRQ), if free space become > high mark,
 * Tx queue resumed.
 *
 * The 3945 operates with six queues:  One receive queue, one transmit queue
 * (#4) for sending commands to the device firmware, and four transmit queues
 * (#0-3) for data tx via EDCA.  An additional 2 HCCA queues are unused.
 ***************************************************/

int iwl3945_queue_space(const struct iwl3945_queue *q)
{
	int s = q->read_ptr - q->write_ptr;

	if (q->read_ptr > q->write_ptr)
		s -= q->n_bd;

	if (s <= 0)
		s += q->n_window;
	/* keep some reserve to not confuse empty and full situations */
	s -= 2;
	if (s < 0)
		s = 0;
	return s;
}

int iwl3945_x2_queue_used(const struct iwl3945_queue *q, int i)
{
	return q->write_ptr > q->read_ptr ?
		(i >= q->read_ptr && i < q->write_ptr) :
		!(i < q->read_ptr && i >= q->write_ptr);
}


static inline u8 get_cmd_index(struct iwl3945_queue *q, u32 index, int is_huge)
{
	/* This is for scan command, the big buffer at end of command array */
	if (is_huge)
		return q->n_window;	/* must be power of 2 */

	/* Otherwise, use normal size buffers */
	return index & (q->n_window - 1);
}

/**
 * iwl3945_queue_init - Initialize queue's high/low-water and read/write indexes
 */
static int iwl3945_queue_init(struct iwl3945_priv *priv, struct iwl3945_queue *q,
			  int count, int slots_num, u32 id)
{
	q->n_bd = count;
	q->n_window = slots_num;
	q->id = id;

	/* count must be power-of-two size, otherwise iwl_queue_inc_wrap
	 * and iwl_queue_dec_wrap are broken. */
	BUG_ON(!is_power_of_2(count));

	/* slots_num must be power-of-two size, otherwise
	 * get_cmd_index is broken. */
	BUG_ON(!is_power_of_2(slots_num));

	q->low_mark = q->n_window / 4;
	if (q->low_mark < 4)
		q->low_mark = 4;

	q->high_mark = q->n_window / 8;
	if (q->high_mark < 2)
		q->high_mark = 2;

	q->write_ptr = q->read_ptr = 0;

	return 0;
}

/**
 * iwl3945_tx_queue_alloc - Alloc driver data and TFD CB for one Tx/cmd queue
 */
static int iwl3945_tx_queue_alloc(struct iwl3945_priv *priv,
			      struct iwl3945_tx_queue *txq, u32 id)
{
	struct pci_dev *dev = priv->pci_dev;

	/* Driver private data, only for Tx (not command) queues,
	 * not shared with device. */
	if (id != IWL_CMD_QUEUE_NUM) {
		txq->txb = kmalloc(sizeof(txq->txb[0]) *
				   TFD_QUEUE_SIZE_MAX, GFP_KERNEL);
		if (!txq->txb) {
			IWL_ERROR("kmalloc for auxiliary BD "
				  "structures failed\n");
			goto error;
		}
	} else
		txq->txb = NULL;

	/* Circular buffer of transmit frame descriptors (TFDs),
	 * shared with device */
	txq->bd = pci_alloc_consistent(dev,
			sizeof(txq->bd[0]) * TFD_QUEUE_SIZE_MAX,
			&txq->q.dma_addr);

	if (!txq->bd) {
		IWL_ERROR("pci_alloc_consistent(%zd) failed\n",
			  sizeof(txq->bd[0]) * TFD_QUEUE_SIZE_MAX);
		goto error;
	}
	txq->q.id = id;

	return 0;

 error:
	if (txq->txb) {
		kfree(txq->txb);
		txq->txb = NULL;
	}

	return -ENOMEM;
}

/**
 * iwl3945_tx_queue_init - Allocate and initialize one tx/cmd queue
 */
int iwl3945_tx_queue_init(struct iwl3945_priv *priv,
		      struct iwl3945_tx_queue *txq, int slots_num, u32 txq_id)
{
	struct pci_dev *dev = priv->pci_dev;
	int len;
	int rc = 0;

	/*
	 * Alloc buffer array for commands (Tx or other types of commands).
	 * For the command queue (#4), allocate command space + one big
	 * command for scan, since scan command is very huge; the system will
	 * not have two scans at the same time, so only one is needed.
	 * For data Tx queues (all other queues), no super-size command
	 * space is needed.
	 */
	len = sizeof(struct iwl3945_cmd) * slots_num;
	if (txq_id == IWL_CMD_QUEUE_NUM)
		len +=  IWL_MAX_SCAN_SIZE;
	txq->cmd = pci_alloc_consistent(dev, len, &txq->dma_addr_cmd);
	if (!txq->cmd)
		return -ENOMEM;

	/* Alloc driver data array and TFD circular buffer */
	rc = iwl3945_tx_queue_alloc(priv, txq, txq_id);
	if (rc) {
		pci_free_consistent(dev, len, txq->cmd, txq->dma_addr_cmd);

		return -ENOMEM;
	}
	txq->need_update = 0;

	/* TFD_QUEUE_SIZE_MAX must be power-of-two size, otherwise
	 * iwl_queue_inc_wrap and iwl_queue_dec_wrap are broken. */
	BUILD_BUG_ON(TFD_QUEUE_SIZE_MAX & (TFD_QUEUE_SIZE_MAX - 1));

	/* Initialize queue high/low-water, head/tail indexes */
	iwl3945_queue_init(priv, &txq->q, TFD_QUEUE_SIZE_MAX, slots_num, txq_id);

	/* Tell device where to find queue, enable DMA channel. */
	iwl3945_hw_tx_queue_init(priv, txq);

	return 0;
}

/**
 * iwl3945_tx_queue_free - Deallocate DMA queue.
 * @txq: Transmit queue to deallocate.
 *
 * Empty queue by removing and destroying all BD's.
 * Free all buffers.
 * 0-fill, but do not free "txq" descriptor structure.
 */
void iwl3945_tx_queue_free(struct iwl3945_priv *priv, struct iwl3945_tx_queue *txq)
{
	struct iwl3945_queue *q = &txq->q;
	struct pci_dev *dev = priv->pci_dev;
	int len;

	if (q->n_bd == 0)
		return;

	/* first, empty all BD's */
	for (; q->write_ptr != q->read_ptr;
	     q->read_ptr = iwl_queue_inc_wrap(q->read_ptr, q->n_bd))
		iwl3945_hw_txq_free_tfd(priv, txq);

	len = sizeof(struct iwl3945_cmd) * q->n_window;
	if (q->id == IWL_CMD_QUEUE_NUM)
		len += IWL_MAX_SCAN_SIZE;

	/* De-alloc array of command/tx buffers */
	pci_free_consistent(dev, len, txq->cmd, txq->dma_addr_cmd);

	/* De-alloc circular buffer of TFDs */
	if (txq->q.n_bd)
		pci_free_consistent(dev, sizeof(struct iwl3945_tfd_frame) *
				    txq->q.n_bd, txq->bd, txq->q.dma_addr);

	/* De-alloc array of per-TFD driver data */
	if (txq->txb) {
		kfree(txq->txb);
		txq->txb = NULL;
	}

	/* 0-fill queue descriptor structure */
	memset(txq, 0, sizeof(*txq));
}

const u8 iwl3945_broadcast_addr[ETH_ALEN] = { 0xFF, 0xFF, 0xFF, 0xFF, 0xFF, 0xFF };

/*************** STATION TABLE MANAGEMENT ****
 * mac80211 should be examined to determine if sta_info is duplicating
 * the functionality provided here
 */

/**************************************************************/
#if 0 /* temporary disable till we add real remove station */
/**
 * iwl3945_remove_station - Remove driver's knowledge of station.
 *
 * NOTE:  This does not remove station from device's station table.
 */
static u8 iwl3945_remove_station(struct iwl3945_priv *priv, const u8 *addr, int is_ap)
{
	int index = IWL_INVALID_STATION;
	int i;
	unsigned long flags;

	spin_lock_irqsave(&priv->sta_lock, flags);

	if (is_ap)
		index = IWL_AP_ID;
	else if (is_broadcast_ether_addr(addr))
		index = priv->hw_setting.bcast_sta_id;
	else
		for (i = IWL_STA_ID; i < priv->hw_setting.max_stations; i++)
			if (priv->stations[i].used &&
			    !compare_ether_addr(priv->stations[i].sta.sta.addr,
						addr)) {
				index = i;
				break;
			}

	if (unlikely(index == IWL_INVALID_STATION))
		goto out;

	if (priv->stations[index].used) {
		priv->stations[index].used = 0;
		priv->num_stations--;
	}

	BUG_ON(priv->num_stations < 0);

out:
	spin_unlock_irqrestore(&priv->sta_lock, flags);
	return 0;
}
#endif

/**
 * iwl3945_clear_stations_table - Clear the driver's station table
 *
 * NOTE:  This does not clear or otherwise alter the device's station table.
 */
static void iwl3945_clear_stations_table(struct iwl3945_priv *priv)
{
	unsigned long flags;

	spin_lock_irqsave(&priv->sta_lock, flags);

	priv->num_stations = 0;
	memset(priv->stations, 0, sizeof(priv->stations));

	spin_unlock_irqrestore(&priv->sta_lock, flags);
}

/**
 * iwl3945_add_station - Add station to station tables in driver and device
 */
u8 iwl3945_add_station(struct iwl3945_priv *priv, const u8 *addr, int is_ap, u8 flags)
{
	int i;
	int index = IWL_INVALID_STATION;
	struct iwl3945_station_entry *station;
	unsigned long flags_spin;
	DECLARE_MAC_BUF(mac);
	u8 rate;

	spin_lock_irqsave(&priv->sta_lock, flags_spin);
	if (is_ap)
		index = IWL_AP_ID;
	else if (is_broadcast_ether_addr(addr))
		index = priv->hw_setting.bcast_sta_id;
	else
		for (i = IWL_STA_ID; i < priv->hw_setting.max_stations; i++) {
			if (!compare_ether_addr(priv->stations[i].sta.sta.addr,
						addr)) {
				index = i;
				break;
			}

			if (!priv->stations[i].used &&
			    index == IWL_INVALID_STATION)
				index = i;
		}

	/* These two conditions has the same outcome but keep them separate
	  since they have different meaning */
	if (unlikely(index == IWL_INVALID_STATION)) {
		spin_unlock_irqrestore(&priv->sta_lock, flags_spin);
		return index;
	}

	if (priv->stations[index].used &&
	   !compare_ether_addr(priv->stations[index].sta.sta.addr, addr)) {
		spin_unlock_irqrestore(&priv->sta_lock, flags_spin);
		return index;
	}

	IWL_DEBUG_ASSOC("Add STA ID %d: %s\n", index, print_mac(mac, addr));
	station = &priv->stations[index];
	station->used = 1;
	priv->num_stations++;

	/* Set up the REPLY_ADD_STA command to send to device */
	memset(&station->sta, 0, sizeof(struct iwl3945_addsta_cmd));
	memcpy(station->sta.sta.addr, addr, ETH_ALEN);
	station->sta.mode = 0;
	station->sta.sta.sta_id = index;
	station->sta.station_flags = 0;

	if (priv->band == IEEE80211_BAND_5GHZ)
		rate = IWL_RATE_6M_PLCP;
	else
		rate =	IWL_RATE_1M_PLCP;

	/* Turn on both antennas for the station... */
	station->sta.rate_n_flags =
			iwl3945_hw_set_rate_n_flags(rate, RATE_MCS_ANT_AB_MSK);
	station->current_rate.rate_n_flags =
			le16_to_cpu(station->sta.rate_n_flags);

	spin_unlock_irqrestore(&priv->sta_lock, flags_spin);

	/* Add station to device's station table */
	iwl3945_send_add_station(priv, &station->sta, flags);
	return index;

}

/*************** DRIVER STATUS FUNCTIONS   *****/

static inline int iwl3945_is_ready(struct iwl3945_priv *priv)
{
	/* The adapter is 'ready' if READY and GEO_CONFIGURED bits are
	 * set but EXIT_PENDING is not */
	return test_bit(STATUS_READY, &priv->status) &&
	       test_bit(STATUS_GEO_CONFIGURED, &priv->status) &&
	       !test_bit(STATUS_EXIT_PENDING, &priv->status);
}

static inline int iwl3945_is_alive(struct iwl3945_priv *priv)
{
	return test_bit(STATUS_ALIVE, &priv->status);
}

static inline int iwl3945_is_init(struct iwl3945_priv *priv)
{
	return test_bit(STATUS_INIT, &priv->status);
}

static inline int iwl3945_is_rfkill(struct iwl3945_priv *priv)
{
	return test_bit(STATUS_RF_KILL_HW, &priv->status) ||
	       test_bit(STATUS_RF_KILL_SW, &priv->status);
}

static inline int iwl3945_is_ready_rf(struct iwl3945_priv *priv)
{

	if (iwl3945_is_rfkill(priv))
		return 0;

	return iwl3945_is_ready(priv);
}

/*************** HOST COMMAND QUEUE FUNCTIONS   *****/

#define IWL_CMD(x) case x : return #x

static const char *get_cmd_string(u8 cmd)
{
	switch (cmd) {
		IWL_CMD(REPLY_ALIVE);
		IWL_CMD(REPLY_ERROR);
		IWL_CMD(REPLY_RXON);
		IWL_CMD(REPLY_RXON_ASSOC);
		IWL_CMD(REPLY_QOS_PARAM);
		IWL_CMD(REPLY_RXON_TIMING);
		IWL_CMD(REPLY_ADD_STA);
		IWL_CMD(REPLY_REMOVE_STA);
		IWL_CMD(REPLY_REMOVE_ALL_STA);
		IWL_CMD(REPLY_3945_RX);
		IWL_CMD(REPLY_TX);
		IWL_CMD(REPLY_RATE_SCALE);
		IWL_CMD(REPLY_LEDS_CMD);
		IWL_CMD(REPLY_TX_LINK_QUALITY_CMD);
		IWL_CMD(RADAR_NOTIFICATION);
		IWL_CMD(REPLY_QUIET_CMD);
		IWL_CMD(REPLY_CHANNEL_SWITCH);
		IWL_CMD(CHANNEL_SWITCH_NOTIFICATION);
		IWL_CMD(REPLY_SPECTRUM_MEASUREMENT_CMD);
		IWL_CMD(SPECTRUM_MEASURE_NOTIFICATION);
		IWL_CMD(POWER_TABLE_CMD);
		IWL_CMD(PM_SLEEP_NOTIFICATION);
		IWL_CMD(PM_DEBUG_STATISTIC_NOTIFIC);
		IWL_CMD(REPLY_SCAN_CMD);
		IWL_CMD(REPLY_SCAN_ABORT_CMD);
		IWL_CMD(SCAN_START_NOTIFICATION);
		IWL_CMD(SCAN_RESULTS_NOTIFICATION);
		IWL_CMD(SCAN_COMPLETE_NOTIFICATION);
		IWL_CMD(BEACON_NOTIFICATION);
		IWL_CMD(REPLY_TX_BEACON);
		IWL_CMD(WHO_IS_AWAKE_NOTIFICATION);
		IWL_CMD(QUIET_NOTIFICATION);
		IWL_CMD(REPLY_TX_PWR_TABLE_CMD);
		IWL_CMD(MEASURE_ABORT_NOTIFICATION);
		IWL_CMD(REPLY_BT_CONFIG);
		IWL_CMD(REPLY_STATISTICS_CMD);
		IWL_CMD(STATISTICS_NOTIFICATION);
		IWL_CMD(REPLY_CARD_STATE_CMD);
		IWL_CMD(CARD_STATE_NOTIFICATION);
		IWL_CMD(MISSED_BEACONS_NOTIFICATION);
	default:
		return "UNKNOWN";

	}
}

#define HOST_COMPLETE_TIMEOUT (HZ / 2)

/**
 * iwl3945_enqueue_hcmd - enqueue a uCode command
 * @priv: device private data point
 * @cmd: a point to the ucode command structure
 *
 * The function returns < 0 values to indicate the operation is
 * failed. On success, it turns the index (> 0) of command in the
 * command queue.
 */
static int iwl3945_enqueue_hcmd(struct iwl3945_priv *priv, struct iwl3945_host_cmd *cmd)
{
	struct iwl3945_tx_queue *txq = &priv->txq[IWL_CMD_QUEUE_NUM];
	struct iwl3945_queue *q = &txq->q;
	struct iwl3945_tfd_frame *tfd;
	u32 *control_flags;
	struct iwl3945_cmd *out_cmd;
	u32 idx;
	u16 fix_size = (u16)(cmd->len + sizeof(out_cmd->hdr));
	dma_addr_t phys_addr;
	int pad;
	u16 count;
	int ret;
	unsigned long flags;

	/* If any of the command structures end up being larger than
	 * the TFD_MAX_PAYLOAD_SIZE, and it sent as a 'small' command then
	 * we will need to increase the size of the TFD entries */
	BUG_ON((fix_size > TFD_MAX_PAYLOAD_SIZE) &&
	       !(cmd->meta.flags & CMD_SIZE_HUGE));


	if (iwl3945_is_rfkill(priv)) {
		IWL_DEBUG_INFO("Not sending command - RF KILL");
		return -EIO;
	}

	if (iwl3945_queue_space(q) < ((cmd->meta.flags & CMD_ASYNC) ? 2 : 1)) {
		IWL_ERROR("No space for Tx\n");
		return -ENOSPC;
	}

	spin_lock_irqsave(&priv->hcmd_lock, flags);

	tfd = &txq->bd[q->write_ptr];
	memset(tfd, 0, sizeof(*tfd));

	control_flags = (u32 *) tfd;

	idx = get_cmd_index(q, q->write_ptr, cmd->meta.flags & CMD_SIZE_HUGE);
	out_cmd = &txq->cmd[idx];

	out_cmd->hdr.cmd = cmd->id;
	memcpy(&out_cmd->meta, &cmd->meta, sizeof(cmd->meta));
	memcpy(&out_cmd->cmd.payload, cmd->data, cmd->len);

	/* At this point, the out_cmd now has all of the incoming cmd
	 * information */

	out_cmd->hdr.flags = 0;
	out_cmd->hdr.sequence = cpu_to_le16(QUEUE_TO_SEQ(IWL_CMD_QUEUE_NUM) |
			INDEX_TO_SEQ(q->write_ptr));
	if (out_cmd->meta.flags & CMD_SIZE_HUGE)
		out_cmd->hdr.sequence |= cpu_to_le16(SEQ_HUGE_FRAME);

	phys_addr = txq->dma_addr_cmd + sizeof(txq->cmd[0]) * idx +
			offsetof(struct iwl3945_cmd, hdr);
	iwl3945_hw_txq_attach_buf_to_tfd(priv, tfd, phys_addr, fix_size);

	pad = U32_PAD(cmd->len);
	count = TFD_CTL_COUNT_GET(*control_flags);
	*control_flags = TFD_CTL_COUNT_SET(count) | TFD_CTL_PAD_SET(pad);

	IWL_DEBUG_HC("Sending command %s (#%x), seq: 0x%04X, "
		     "%d bytes at %d[%d]:%d\n",
		     get_cmd_string(out_cmd->hdr.cmd),
		     out_cmd->hdr.cmd, le16_to_cpu(out_cmd->hdr.sequence),
		     fix_size, q->write_ptr, idx, IWL_CMD_QUEUE_NUM);

	txq->need_update = 1;

	/* Increment and update queue's write index */
	q->write_ptr = iwl_queue_inc_wrap(q->write_ptr, q->n_bd);
	ret = iwl3945_tx_queue_update_write_ptr(priv, txq);

	spin_unlock_irqrestore(&priv->hcmd_lock, flags);
	return ret ? ret : idx;
}

static int iwl3945_send_cmd_async(struct iwl3945_priv *priv, struct iwl3945_host_cmd *cmd)
{
	int ret;

	BUG_ON(!(cmd->meta.flags & CMD_ASYNC));

	/* An asynchronous command can not expect an SKB to be set. */
	BUG_ON(cmd->meta.flags & CMD_WANT_SKB);

	/* An asynchronous command MUST have a callback. */
	BUG_ON(!cmd->meta.u.callback);

	if (test_bit(STATUS_EXIT_PENDING, &priv->status))
		return -EBUSY;

	ret = iwl3945_enqueue_hcmd(priv, cmd);
	if (ret < 0) {
		IWL_ERROR("Error sending %s: iwl3945_enqueue_hcmd failed: %d\n",
			  get_cmd_string(cmd->id), ret);
		return ret;
	}
	return 0;
}

static int iwl3945_send_cmd_sync(struct iwl3945_priv *priv, struct iwl3945_host_cmd *cmd)
{
	int cmd_idx;
	int ret;

	BUG_ON(cmd->meta.flags & CMD_ASYNC);

	 /* A synchronous command can not have a callback set. */
	BUG_ON(cmd->meta.u.callback != NULL);

	if (test_and_set_bit(STATUS_HCMD_SYNC_ACTIVE, &priv->status)) {
		IWL_ERROR("Error sending %s: Already sending a host command\n",
			  get_cmd_string(cmd->id));
		ret = -EBUSY;
		goto out;
	}

	set_bit(STATUS_HCMD_ACTIVE, &priv->status);

	if (cmd->meta.flags & CMD_WANT_SKB)
		cmd->meta.source = &cmd->meta;

	cmd_idx = iwl3945_enqueue_hcmd(priv, cmd);
	if (cmd_idx < 0) {
		ret = cmd_idx;
		IWL_ERROR("Error sending %s: iwl3945_enqueue_hcmd failed: %d\n",
			  get_cmd_string(cmd->id), ret);
		goto out;
	}

	ret = wait_event_interruptible_timeout(priv->wait_command_queue,
			!test_bit(STATUS_HCMD_ACTIVE, &priv->status),
			HOST_COMPLETE_TIMEOUT);
	if (!ret) {
		if (test_bit(STATUS_HCMD_ACTIVE, &priv->status)) {
			IWL_ERROR("Error sending %s: time out after %dms.\n",
				  get_cmd_string(cmd->id),
				  jiffies_to_msecs(HOST_COMPLETE_TIMEOUT));

			clear_bit(STATUS_HCMD_ACTIVE, &priv->status);
			ret = -ETIMEDOUT;
			goto cancel;
		}
	}

	if (test_bit(STATUS_RF_KILL_HW, &priv->status)) {
		IWL_DEBUG_INFO("Command %s aborted: RF KILL Switch\n",
			       get_cmd_string(cmd->id));
		ret = -ECANCELED;
		goto fail;
	}
	if (test_bit(STATUS_FW_ERROR, &priv->status)) {
		IWL_DEBUG_INFO("Command %s failed: FW Error\n",
			       get_cmd_string(cmd->id));
		ret = -EIO;
		goto fail;
	}
	if ((cmd->meta.flags & CMD_WANT_SKB) && !cmd->meta.u.skb) {
		IWL_ERROR("Error: Response NULL in '%s'\n",
			  get_cmd_string(cmd->id));
		ret = -EIO;
		goto out;
	}

	ret = 0;
	goto out;

cancel:
	if (cmd->meta.flags & CMD_WANT_SKB) {
		struct iwl3945_cmd *qcmd;

		/* Cancel the CMD_WANT_SKB flag for the cmd in the
		 * TX cmd queue. Otherwise in case the cmd comes
		 * in later, it will possibly set an invalid
		 * address (cmd->meta.source). */
		qcmd = &priv->txq[IWL_CMD_QUEUE_NUM].cmd[cmd_idx];
		qcmd->meta.flags &= ~CMD_WANT_SKB;
	}
fail:
	if (cmd->meta.u.skb) {
		dev_kfree_skb_any(cmd->meta.u.skb);
		cmd->meta.u.skb = NULL;
	}
out:
	clear_bit(STATUS_HCMD_SYNC_ACTIVE, &priv->status);
	return ret;
}

int iwl3945_send_cmd(struct iwl3945_priv *priv, struct iwl3945_host_cmd *cmd)
{
	if (cmd->meta.flags & CMD_ASYNC)
		return iwl3945_send_cmd_async(priv, cmd);

	return iwl3945_send_cmd_sync(priv, cmd);
}

int iwl3945_send_cmd_pdu(struct iwl3945_priv *priv, u8 id, u16 len, const void *data)
{
	struct iwl3945_host_cmd cmd = {
		.id = id,
		.len = len,
		.data = data,
	};

	return iwl3945_send_cmd_sync(priv, &cmd);
}

static int __must_check iwl3945_send_cmd_u32(struct iwl3945_priv *priv, u8 id, u32 val)
{
	struct iwl3945_host_cmd cmd = {
		.id = id,
		.len = sizeof(val),
		.data = &val,
	};

	return iwl3945_send_cmd_sync(priv, &cmd);
}

int iwl3945_send_statistics_request(struct iwl3945_priv *priv)
{
	return iwl3945_send_cmd_u32(priv, REPLY_STATISTICS_CMD, 0);
}

/**
 * iwl3945_set_rxon_channel - Set the phymode and channel values in staging RXON
 * @band: 2.4 or 5 GHz band
 * @channel: Any channel valid for the requested band

 * In addition to setting the staging RXON, priv->band is also set.
 *
 * NOTE:  Does not commit to the hardware; it sets appropriate bit fields
 * in the staging RXON flag structure based on the band
 */
static int iwl3945_set_rxon_channel(struct iwl3945_priv *priv,
				    enum ieee80211_band band,
				    u16 channel)
{
	if (!iwl3945_get_channel_info(priv, band, channel)) {
		IWL_DEBUG_INFO("Could not set channel to %d [%d]\n",
			       channel, band);
		return -EINVAL;
	}

	if ((le16_to_cpu(priv->staging_rxon.channel) == channel) &&
	    (priv->band == band))
		return 0;

	priv->staging_rxon.channel = cpu_to_le16(channel);
	if (band == IEEE80211_BAND_5GHZ)
		priv->staging_rxon.flags &= ~RXON_FLG_BAND_24G_MSK;
	else
		priv->staging_rxon.flags |= RXON_FLG_BAND_24G_MSK;

	priv->band = band;

	IWL_DEBUG_INFO("Staging channel set to %d [%d]\n", channel, band);

	return 0;
}

/**
 * iwl3945_check_rxon_cmd - validate RXON structure is valid
 *
 * NOTE:  This is really only useful during development and can eventually
 * be #ifdef'd out once the driver is stable and folks aren't actively
 * making changes
 */
static int iwl3945_check_rxon_cmd(struct iwl3945_rxon_cmd *rxon)
{
	int error = 0;
	int counter = 1;

	if (rxon->flags & RXON_FLG_BAND_24G_MSK) {
		error |= le32_to_cpu(rxon->flags &
				(RXON_FLG_TGJ_NARROW_BAND_MSK |
				 RXON_FLG_RADAR_DETECT_MSK));
		if (error)
			IWL_WARNING("check 24G fields %d | %d\n",
				    counter++, error);
	} else {
		error |= (rxon->flags & RXON_FLG_SHORT_SLOT_MSK) ?
				0 : le32_to_cpu(RXON_FLG_SHORT_SLOT_MSK);
		if (error)
			IWL_WARNING("check 52 fields %d | %d\n",
				    counter++, error);
		error |= le32_to_cpu(rxon->flags & RXON_FLG_CCK_MSK);
		if (error)
			IWL_WARNING("check 52 CCK %d | %d\n",
				    counter++, error);
	}
	error |= (rxon->node_addr[0] | rxon->bssid_addr[0]) & 0x1;
	if (error)
		IWL_WARNING("check mac addr %d | %d\n", counter++, error);

	/* make sure basic rates 6Mbps and 1Mbps are supported */
	error |= (((rxon->ofdm_basic_rates & IWL_RATE_6M_MASK) == 0) &&
		  ((rxon->cck_basic_rates & IWL_RATE_1M_MASK) == 0));
	if (error)
		IWL_WARNING("check basic rate %d | %d\n", counter++, error);

	error |= (le16_to_cpu(rxon->assoc_id) > 2007);
	if (error)
		IWL_WARNING("check assoc id %d | %d\n", counter++, error);

	error |= ((rxon->flags & (RXON_FLG_CCK_MSK | RXON_FLG_SHORT_SLOT_MSK))
			== (RXON_FLG_CCK_MSK | RXON_FLG_SHORT_SLOT_MSK));
	if (error)
		IWL_WARNING("check CCK and short slot %d | %d\n",
			    counter++, error);

	error |= ((rxon->flags & (RXON_FLG_CCK_MSK | RXON_FLG_AUTO_DETECT_MSK))
			== (RXON_FLG_CCK_MSK | RXON_FLG_AUTO_DETECT_MSK));
	if (error)
		IWL_WARNING("check CCK & auto detect %d | %d\n",
			    counter++, error);

	error |= ((rxon->flags & (RXON_FLG_AUTO_DETECT_MSK |
			RXON_FLG_TGG_PROTECT_MSK)) == RXON_FLG_TGG_PROTECT_MSK);
	if (error)
		IWL_WARNING("check TGG and auto detect %d | %d\n",
			    counter++, error);

	if ((rxon->flags & RXON_FLG_DIS_DIV_MSK))
		error |= ((rxon->flags & (RXON_FLG_ANT_B_MSK |
				RXON_FLG_ANT_A_MSK)) == 0);
	if (error)
		IWL_WARNING("check antenna %d %d\n", counter++, error);

	if (error)
		IWL_WARNING("Tuning to channel %d\n",
			    le16_to_cpu(rxon->channel));

	if (error) {
		IWL_ERROR("Not a valid iwl3945_rxon_assoc_cmd field values\n");
		return -1;
	}
	return 0;
}

/**
 * iwl3945_full_rxon_required - check if full RXON (vs RXON_ASSOC) cmd is needed
 * @priv: staging_rxon is compared to active_rxon
 *
 * If the RXON structure is changing enough to require a new tune,
 * or is clearing the RXON_FILTER_ASSOC_MSK, then return 1 to indicate that
 * a new tune (full RXON command, rather than RXON_ASSOC cmd) is required.
 */
static int iwl3945_full_rxon_required(struct iwl3945_priv *priv)
{

	/* These items are only settable from the full RXON command */
	if (!(iwl3945_is_associated(priv)) ||
	    compare_ether_addr(priv->staging_rxon.bssid_addr,
			       priv->active_rxon.bssid_addr) ||
	    compare_ether_addr(priv->staging_rxon.node_addr,
			       priv->active_rxon.node_addr) ||
	    compare_ether_addr(priv->staging_rxon.wlap_bssid_addr,
			       priv->active_rxon.wlap_bssid_addr) ||
	    (priv->staging_rxon.dev_type != priv->active_rxon.dev_type) ||
	    (priv->staging_rxon.channel != priv->active_rxon.channel) ||
	    (priv->staging_rxon.air_propagation !=
	     priv->active_rxon.air_propagation) ||
	    (priv->staging_rxon.assoc_id != priv->active_rxon.assoc_id))
		return 1;

	/* flags, filter_flags, ofdm_basic_rates, and cck_basic_rates can
	 * be updated with the RXON_ASSOC command -- however only some
	 * flag transitions are allowed using RXON_ASSOC */

	/* Check if we are not switching bands */
	if ((priv->staging_rxon.flags & RXON_FLG_BAND_24G_MSK) !=
	    (priv->active_rxon.flags & RXON_FLG_BAND_24G_MSK))
		return 1;

	/* Check if we are switching association toggle */
	if ((priv->staging_rxon.filter_flags & RXON_FILTER_ASSOC_MSK) !=
		(priv->active_rxon.filter_flags & RXON_FILTER_ASSOC_MSK))
		return 1;

	return 0;
}

static int iwl3945_send_rxon_assoc(struct iwl3945_priv *priv)
{
	int rc = 0;
	struct iwl3945_rx_packet *res = NULL;
	struct iwl3945_rxon_assoc_cmd rxon_assoc;
	struct iwl3945_host_cmd cmd = {
		.id = REPLY_RXON_ASSOC,
		.len = sizeof(rxon_assoc),
		.meta.flags = CMD_WANT_SKB,
		.data = &rxon_assoc,
	};
	const struct iwl3945_rxon_cmd *rxon1 = &priv->staging_rxon;
	const struct iwl3945_rxon_cmd *rxon2 = &priv->active_rxon;

	if ((rxon1->flags == rxon2->flags) &&
	    (rxon1->filter_flags == rxon2->filter_flags) &&
	    (rxon1->cck_basic_rates == rxon2->cck_basic_rates) &&
	    (rxon1->ofdm_basic_rates == rxon2->ofdm_basic_rates)) {
		IWL_DEBUG_INFO("Using current RXON_ASSOC.  Not resending.\n");
		return 0;
	}

	rxon_assoc.flags = priv->staging_rxon.flags;
	rxon_assoc.filter_flags = priv->staging_rxon.filter_flags;
	rxon_assoc.ofdm_basic_rates = priv->staging_rxon.ofdm_basic_rates;
	rxon_assoc.cck_basic_rates = priv->staging_rxon.cck_basic_rates;
	rxon_assoc.reserved = 0;

	rc = iwl3945_send_cmd_sync(priv, &cmd);
	if (rc)
		return rc;

	res = (struct iwl3945_rx_packet *)cmd.meta.u.skb->data;
	if (res->hdr.flags & IWL_CMD_FAILED_MSK) {
		IWL_ERROR("Bad return from REPLY_RXON_ASSOC command\n");
		rc = -EIO;
	}

	priv->alloc_rxb_skb--;
	dev_kfree_skb_any(cmd.meta.u.skb);

	return rc;
}

/**
 * iwl3945_commit_rxon - commit staging_rxon to hardware
 *
 * The RXON command in staging_rxon is committed to the hardware and
 * the active_rxon structure is updated with the new data.  This
 * function correctly transitions out of the RXON_ASSOC_MSK state if
 * a HW tune is required based on the RXON structure changes.
 */
static int iwl3945_commit_rxon(struct iwl3945_priv *priv)
{
	/* cast away the const for active_rxon in this function */
	struct iwl3945_rxon_cmd *active_rxon = (void *)&priv->active_rxon;
	int rc = 0;
	DECLARE_MAC_BUF(mac);

	if (!iwl3945_is_alive(priv))
		return -1;

	/* always get timestamp with Rx frame */
	priv->staging_rxon.flags |= RXON_FLG_TSF2HOST_MSK;

	/* select antenna */
	priv->staging_rxon.flags &=
	    ~(RXON_FLG_DIS_DIV_MSK | RXON_FLG_ANT_SEL_MSK);
	priv->staging_rxon.flags |= iwl3945_get_antenna_flags(priv);

	rc = iwl3945_check_rxon_cmd(&priv->staging_rxon);
	if (rc) {
		IWL_ERROR("Invalid RXON configuration.  Not committing.\n");
		return -EINVAL;
	}

	/* If we don't need to send a full RXON, we can use
	 * iwl3945_rxon_assoc_cmd which is used to reconfigure filter
	 * and other flags for the current radio configuration. */
	if (!iwl3945_full_rxon_required(priv)) {
		rc = iwl3945_send_rxon_assoc(priv);
		if (rc) {
			IWL_ERROR("Error setting RXON_ASSOC "
				  "configuration (%d).\n", rc);
			return rc;
		}

		memcpy(active_rxon, &priv->staging_rxon, sizeof(*active_rxon));

		return 0;
	}

	/* If we are currently associated and the new config requires
	 * an RXON_ASSOC and the new config wants the associated mask enabled,
	 * we must clear the associated from the active configuration
	 * before we apply the new config */
	if (iwl3945_is_associated(priv) &&
	    (priv->staging_rxon.filter_flags & RXON_FILTER_ASSOC_MSK)) {
		IWL_DEBUG_INFO("Toggling associated bit on current RXON\n");
		active_rxon->filter_flags &= ~RXON_FILTER_ASSOC_MSK;

		rc = iwl3945_send_cmd_pdu(priv, REPLY_RXON,
				      sizeof(struct iwl3945_rxon_cmd),
				      &priv->active_rxon);

		/* If the mask clearing failed then we set
		 * active_rxon back to what it was previously */
		if (rc) {
			active_rxon->filter_flags |= RXON_FILTER_ASSOC_MSK;
			IWL_ERROR("Error clearing ASSOC_MSK on current "
				  "configuration (%d).\n", rc);
			return rc;
		}
	}

	IWL_DEBUG_INFO("Sending RXON\n"
		       "* with%s RXON_FILTER_ASSOC_MSK\n"
		       "* channel = %d\n"
		       "* bssid = %s\n",
		       ((priv->staging_rxon.filter_flags &
			 RXON_FILTER_ASSOC_MSK) ? "" : "out"),
		       le16_to_cpu(priv->staging_rxon.channel),
		       print_mac(mac, priv->staging_rxon.bssid_addr));

	/* Apply the new configuration */
	rc = iwl3945_send_cmd_pdu(priv, REPLY_RXON,
			      sizeof(struct iwl3945_rxon_cmd), &priv->staging_rxon);
	if (rc) {
		IWL_ERROR("Error setting new configuration (%d).\n", rc);
		return rc;
	}

	memcpy(active_rxon, &priv->staging_rxon, sizeof(*active_rxon));

	iwl3945_clear_stations_table(priv);

	/* If we issue a new RXON command which required a tune then we must
	 * send a new TXPOWER command or we won't be able to Tx any frames */
	rc = iwl3945_hw_reg_send_txpower(priv);
	if (rc) {
		IWL_ERROR("Error setting Tx power (%d).\n", rc);
		return rc;
	}

	/* Add the broadcast address so we can send broadcast frames */
	if (iwl3945_add_station(priv, iwl3945_broadcast_addr, 0, 0) ==
	    IWL_INVALID_STATION) {
		IWL_ERROR("Error adding BROADCAST address for transmit.\n");
		return -EIO;
	}

	/* If we have set the ASSOC_MSK and we are in BSS mode then
	 * add the IWL_AP_ID to the station rate table */
	if (iwl3945_is_associated(priv) &&
	    (priv->iw_mode == IEEE80211_IF_TYPE_STA))
		if (iwl3945_add_station(priv, priv->active_rxon.bssid_addr, 1, 0)
		    == IWL_INVALID_STATION) {
			IWL_ERROR("Error adding AP address for transmit.\n");
			return -EIO;
		}

	/* Init the hardware's rate fallback order based on the band */
	rc = iwl3945_init_hw_rate_table(priv);
	if (rc) {
		IWL_ERROR("Error setting HW rate table: %02X\n", rc);
		return -EIO;
	}

	return 0;
}

static int iwl3945_send_bt_config(struct iwl3945_priv *priv)
{
	struct iwl3945_bt_cmd bt_cmd = {
		.flags = 3,
		.lead_time = 0xAA,
		.max_kill = 1,
		.kill_ack_mask = 0,
		.kill_cts_mask = 0,
	};

	return iwl3945_send_cmd_pdu(priv, REPLY_BT_CONFIG,
				sizeof(struct iwl3945_bt_cmd), &bt_cmd);
}

static int iwl3945_send_scan_abort(struct iwl3945_priv *priv)
{
	int rc = 0;
	struct iwl3945_rx_packet *res;
	struct iwl3945_host_cmd cmd = {
		.id = REPLY_SCAN_ABORT_CMD,
		.meta.flags = CMD_WANT_SKB,
	};

	/* If there isn't a scan actively going on in the hardware
	 * then we are in between scan bands and not actually
	 * actively scanning, so don't send the abort command */
	if (!test_bit(STATUS_SCAN_HW, &priv->status)) {
		clear_bit(STATUS_SCAN_ABORTING, &priv->status);
		return 0;
	}

	rc = iwl3945_send_cmd_sync(priv, &cmd);
	if (rc) {
		clear_bit(STATUS_SCAN_ABORTING, &priv->status);
		return rc;
	}

	res = (struct iwl3945_rx_packet *)cmd.meta.u.skb->data;
	if (res->u.status != CAN_ABORT_STATUS) {
		/* The scan abort will return 1 for success or
		 * 2 for "failure".  A failure condition can be
		 * due to simply not being in an active scan which
		 * can occur if we send the scan abort before we
		 * the microcode has notified us that a scan is
		 * completed. */
		IWL_DEBUG_INFO("SCAN_ABORT returned %d.\n", res->u.status);
		clear_bit(STATUS_SCAN_ABORTING, &priv->status);
		clear_bit(STATUS_SCAN_HW, &priv->status);
	}

	dev_kfree_skb_any(cmd.meta.u.skb);

	return rc;
}

static int iwl3945_card_state_sync_callback(struct iwl3945_priv *priv,
					struct iwl3945_cmd *cmd,
					struct sk_buff *skb)
{
	return 1;
}

/*
 * CARD_STATE_CMD
 *
 * Use: Sets the device's internal card state to enable, disable, or halt
 *
 * When in the 'enable' state the card operates as normal.
 * When in the 'disable' state, the card enters into a low power mode.
 * When in the 'halt' state, the card is shut down and must be fully
 * restarted to come back on.
 */
static int iwl3945_send_card_state(struct iwl3945_priv *priv, u32 flags, u8 meta_flag)
{
	struct iwl3945_host_cmd cmd = {
		.id = REPLY_CARD_STATE_CMD,
		.len = sizeof(u32),
		.data = &flags,
		.meta.flags = meta_flag,
	};

	if (meta_flag & CMD_ASYNC)
		cmd.meta.u.callback = iwl3945_card_state_sync_callback;

	return iwl3945_send_cmd(priv, &cmd);
}

static int iwl3945_add_sta_sync_callback(struct iwl3945_priv *priv,
				     struct iwl3945_cmd *cmd, struct sk_buff *skb)
{
	struct iwl3945_rx_packet *res = NULL;

	if (!skb) {
		IWL_ERROR("Error: Response NULL in REPLY_ADD_STA.\n");
		return 1;
	}

	res = (struct iwl3945_rx_packet *)skb->data;
	if (res->hdr.flags & IWL_CMD_FAILED_MSK) {
		IWL_ERROR("Bad return from REPLY_ADD_STA (0x%08X)\n",
			  res->hdr.flags);
		return 1;
	}

	switch (res->u.add_sta.status) {
	case ADD_STA_SUCCESS_MSK:
		break;
	default:
		break;
	}

	/* We didn't cache the SKB; let the caller free it */
	return 1;
}

int iwl3945_send_add_station(struct iwl3945_priv *priv,
			 struct iwl3945_addsta_cmd *sta, u8 flags)
{
	struct iwl3945_rx_packet *res = NULL;
	int rc = 0;
	struct iwl3945_host_cmd cmd = {
		.id = REPLY_ADD_STA,
		.len = sizeof(struct iwl3945_addsta_cmd),
		.meta.flags = flags,
		.data = sta,
	};

	if (flags & CMD_ASYNC)
		cmd.meta.u.callback = iwl3945_add_sta_sync_callback;
	else
		cmd.meta.flags |= CMD_WANT_SKB;

	rc = iwl3945_send_cmd(priv, &cmd);

	if (rc || (flags & CMD_ASYNC))
		return rc;

	res = (struct iwl3945_rx_packet *)cmd.meta.u.skb->data;
	if (res->hdr.flags & IWL_CMD_FAILED_MSK) {
		IWL_ERROR("Bad return from REPLY_ADD_STA (0x%08X)\n",
			  res->hdr.flags);
		rc = -EIO;
	}

	if (rc == 0) {
		switch (res->u.add_sta.status) {
		case ADD_STA_SUCCESS_MSK:
			IWL_DEBUG_INFO("REPLY_ADD_STA PASSED\n");
			break;
		default:
			rc = -EIO;
			IWL_WARNING("REPLY_ADD_STA failed\n");
			break;
		}
	}

	priv->alloc_rxb_skb--;
	dev_kfree_skb_any(cmd.meta.u.skb);

	return rc;
}

static int iwl3945_update_sta_key_info(struct iwl3945_priv *priv,
				   struct ieee80211_key_conf *keyconf,
				   u8 sta_id)
{
	unsigned long flags;
	__le16 key_flags = 0;

	switch (keyconf->alg) {
	case ALG_CCMP:
		key_flags |= STA_KEY_FLG_CCMP;
		key_flags |= cpu_to_le16(
				keyconf->keyidx << STA_KEY_FLG_KEYID_POS);
		key_flags &= ~STA_KEY_FLG_INVALID;
		break;
	case ALG_TKIP:
	case ALG_WEP:
	default:
		return -EINVAL;
	}
	spin_lock_irqsave(&priv->sta_lock, flags);
	priv->stations[sta_id].keyinfo.alg = keyconf->alg;
	priv->stations[sta_id].keyinfo.keylen = keyconf->keylen;
	memcpy(priv->stations[sta_id].keyinfo.key, keyconf->key,
	       keyconf->keylen);

	memcpy(priv->stations[sta_id].sta.key.key, keyconf->key,
	       keyconf->keylen);
	priv->stations[sta_id].sta.key.key_flags = key_flags;
	priv->stations[sta_id].sta.sta.modify_mask = STA_MODIFY_KEY_MASK;
	priv->stations[sta_id].sta.mode = STA_CONTROL_MODIFY_MSK;

	spin_unlock_irqrestore(&priv->sta_lock, flags);

	IWL_DEBUG_INFO("hwcrypto: modify ucode station key info\n");
	iwl3945_send_add_station(priv, &priv->stations[sta_id].sta, 0);
	return 0;
}

static int iwl3945_clear_sta_key_info(struct iwl3945_priv *priv, u8 sta_id)
{
	unsigned long flags;

	spin_lock_irqsave(&priv->sta_lock, flags);
	memset(&priv->stations[sta_id].keyinfo, 0, sizeof(struct iwl3945_hw_key));
	memset(&priv->stations[sta_id].sta.key, 0, sizeof(struct iwl3945_keyinfo));
	priv->stations[sta_id].sta.key.key_flags = STA_KEY_FLG_NO_ENC;
	priv->stations[sta_id].sta.sta.modify_mask = STA_MODIFY_KEY_MASK;
	priv->stations[sta_id].sta.mode = STA_CONTROL_MODIFY_MSK;
	spin_unlock_irqrestore(&priv->sta_lock, flags);

	IWL_DEBUG_INFO("hwcrypto: clear ucode station key info\n");
	iwl3945_send_add_station(priv, &priv->stations[sta_id].sta, 0);
	return 0;
}

static void iwl3945_clear_free_frames(struct iwl3945_priv *priv)
{
	struct list_head *element;

	IWL_DEBUG_INFO("%d frames on pre-allocated heap on clear.\n",
		       priv->frames_count);

	while (!list_empty(&priv->free_frames)) {
		element = priv->free_frames.next;
		list_del(element);
		kfree(list_entry(element, struct iwl3945_frame, list));
		priv->frames_count--;
	}

	if (priv->frames_count) {
		IWL_WARNING("%d frames still in use.  Did we lose one?\n",
			    priv->frames_count);
		priv->frames_count = 0;
	}
}

static struct iwl3945_frame *iwl3945_get_free_frame(struct iwl3945_priv *priv)
{
	struct iwl3945_frame *frame;
	struct list_head *element;
	if (list_empty(&priv->free_frames)) {
		frame = kzalloc(sizeof(*frame), GFP_KERNEL);
		if (!frame) {
			IWL_ERROR("Could not allocate frame!\n");
			return NULL;
		}

		priv->frames_count++;
		return frame;
	}

	element = priv->free_frames.next;
	list_del(element);
	return list_entry(element, struct iwl3945_frame, list);
}

static void iwl3945_free_frame(struct iwl3945_priv *priv, struct iwl3945_frame *frame)
{
	memset(frame, 0, sizeof(*frame));
	list_add(&frame->list, &priv->free_frames);
}

unsigned int iwl3945_fill_beacon_frame(struct iwl3945_priv *priv,
				struct ieee80211_hdr *hdr,
				const u8 *dest, int left)
{

	if (!iwl3945_is_associated(priv) || !priv->ibss_beacon ||
	    ((priv->iw_mode != IEEE80211_IF_TYPE_IBSS) &&
	     (priv->iw_mode != IEEE80211_IF_TYPE_AP)))
		return 0;

	if (priv->ibss_beacon->len > left)
		return 0;

	memcpy(hdr, priv->ibss_beacon->data, priv->ibss_beacon->len);

	return priv->ibss_beacon->len;
}

static u8 iwl3945_rate_get_lowest_plcp(int rate_mask)
{
	u8 i;

	for (i = IWL_RATE_1M_INDEX; i != IWL_RATE_INVALID;
	     i = iwl3945_rates[i].next_ieee) {
		if (rate_mask & (1 << i))
			return iwl3945_rates[i].plcp;
	}

	return IWL_RATE_INVALID;
}

static int iwl3945_send_beacon_cmd(struct iwl3945_priv *priv)
{
	struct iwl3945_frame *frame;
	unsigned int frame_size;
	int rc;
	u8 rate;

	frame = iwl3945_get_free_frame(priv);

	if (!frame) {
		IWL_ERROR("Could not obtain free frame buffer for beacon "
			  "command.\n");
		return -ENOMEM;
	}

	if (!(priv->staging_rxon.flags & RXON_FLG_BAND_24G_MSK)) {
		rate = iwl3945_rate_get_lowest_plcp(priv->active_rate_basic &
						0xFF0);
		if (rate == IWL_INVALID_RATE)
			rate = IWL_RATE_6M_PLCP;
	} else {
		rate = iwl3945_rate_get_lowest_plcp(priv->active_rate_basic & 0xF);
		if (rate == IWL_INVALID_RATE)
			rate = IWL_RATE_1M_PLCP;
	}

	frame_size = iwl3945_hw_get_beacon_cmd(priv, frame, rate);

	rc = iwl3945_send_cmd_pdu(priv, REPLY_TX_BEACON, frame_size,
			      &frame->u.cmd[0]);

	iwl3945_free_frame(priv, frame);

	return rc;
}

/******************************************************************************
 *
 * EEPROM related functions
 *
 ******************************************************************************/

static void get_eeprom_mac(struct iwl3945_priv *priv, u8 *mac)
{
	memcpy(mac, priv->eeprom.mac_address, 6);
}

/*
 * Clear the OWNER_MSK, to establish driver (instead of uCode running on
 * embedded controller) as EEPROM reader; each read is a series of pulses
 * to/from the EEPROM chip, not a single event, so even reads could conflict
 * if they weren't arbitrated by some ownership mechanism.  Here, the driver
 * simply claims ownership, which should be safe when this function is called
 * (i.e. before loading uCode!).
 */
static inline int iwl3945_eeprom_acquire_semaphore(struct iwl3945_priv *priv)
{
	_iwl3945_clear_bit(priv, CSR_EEPROM_GP, CSR_EEPROM_GP_IF_OWNER_MSK);
	return 0;
}

/**
 * iwl3945_eeprom_init - read EEPROM contents
 *
 * Load the EEPROM contents from adapter into priv->eeprom
 *
 * NOTE:  This routine uses the non-debug IO access functions.
 */
int iwl3945_eeprom_init(struct iwl3945_priv *priv)
{
	u16 *e = (u16 *)&priv->eeprom;
	u32 gp = iwl3945_read32(priv, CSR_EEPROM_GP);
	u32 r;
	int sz = sizeof(priv->eeprom);
	int rc;
	int i;
	u16 addr;

	/* The EEPROM structure has several padding buffers within it
	 * and when adding new EEPROM maps is subject to programmer errors
	 * which may be very difficult to identify without explicitly
	 * checking the resulting size of the eeprom map. */
	BUILD_BUG_ON(sizeof(priv->eeprom) != IWL_EEPROM_IMAGE_SIZE);

	if ((gp & CSR_EEPROM_GP_VALID_MSK) == CSR_EEPROM_GP_BAD_SIGNATURE) {
		IWL_ERROR("EEPROM not found, EEPROM_GP=0x%08x", gp);
		return -ENOENT;
	}

	/* Make sure driver (instead of uCode) is allowed to read EEPROM */
	rc = iwl3945_eeprom_acquire_semaphore(priv);
	if (rc < 0) {
		IWL_ERROR("Failed to acquire EEPROM semaphore.\n");
		return -ENOENT;
	}

	/* eeprom is an array of 16bit values */
	for (addr = 0; addr < sz; addr += sizeof(u16)) {
		_iwl3945_write32(priv, CSR_EEPROM_REG, addr << 1);
		_iwl3945_clear_bit(priv, CSR_EEPROM_REG, CSR_EEPROM_REG_BIT_CMD);

		for (i = 0; i < IWL_EEPROM_ACCESS_TIMEOUT;
					i += IWL_EEPROM_ACCESS_DELAY) {
			r = _iwl3945_read_direct32(priv, CSR_EEPROM_REG);
			if (r & CSR_EEPROM_REG_READ_VALID_MSK)
				break;
			udelay(IWL_EEPROM_ACCESS_DELAY);
		}

		if (!(r & CSR_EEPROM_REG_READ_VALID_MSK)) {
			IWL_ERROR("Time out reading EEPROM[%d]", addr);
			return -ETIMEDOUT;
		}
		e[addr / 2] = le16_to_cpu((__force __le16)(r >> 16));
	}

	return 0;
}

static void iwl3945_unset_hw_setting(struct iwl3945_priv *priv)
{
	if (priv->hw_setting.shared_virt)
		pci_free_consistent(priv->pci_dev,
				    sizeof(struct iwl3945_shared),
				    priv->hw_setting.shared_virt,
				    priv->hw_setting.shared_phys);
}

/**
 * iwl3945_supported_rate_to_ie - fill in the supported rate in IE field
 *
 * return : set the bit for each supported rate insert in ie
 */
static u16 iwl3945_supported_rate_to_ie(u8 *ie, u16 supported_rate,
				    u16 basic_rate, int *left)
{
	u16 ret_rates = 0, bit;
	int i;
	u8 *cnt = ie;
	u8 *rates = ie + 1;

	for (bit = 1, i = 0; i < IWL_RATE_COUNT; i++, bit <<= 1) {
		if (bit & supported_rate) {
			ret_rates |= bit;
			rates[*cnt] = iwl3945_rates[i].ieee |
				((bit & basic_rate) ? 0x80 : 0x00);
			(*cnt)++;
			(*left)--;
			if ((*left <= 0) ||
			    (*cnt >= IWL_SUPPORTED_RATES_IE_LEN))
				break;
		}
	}

	return ret_rates;
}

/**
 * iwl3945_fill_probe_req - fill in all required fields and IE for probe request
 */
static u16 iwl3945_fill_probe_req(struct iwl3945_priv *priv,
			      struct ieee80211_mgmt *frame,
			      int left, int is_direct)
{
	int len = 0;
	u8 *pos = NULL;
	u16 active_rates, ret_rates, cck_rates;

	/* Make sure there is enough space for the probe request,
	 * two mandatory IEs and the data */
	left -= 24;
	if (left < 0)
		return 0;
	len += 24;

	frame->frame_control = cpu_to_le16(IEEE80211_STYPE_PROBE_REQ);
	memcpy(frame->da, iwl3945_broadcast_addr, ETH_ALEN);
	memcpy(frame->sa, priv->mac_addr, ETH_ALEN);
	memcpy(frame->bssid, iwl3945_broadcast_addr, ETH_ALEN);
	frame->seq_ctrl = 0;

	/* fill in our indirect SSID IE */
	/* ...next IE... */

	left -= 2;
	if (left < 0)
		return 0;
	len += 2;
	pos = &(frame->u.probe_req.variable[0]);
	*pos++ = WLAN_EID_SSID;
	*pos++ = 0;

	/* fill in our direct SSID IE... */
	if (is_direct) {
		/* ...next IE... */
		left -= 2 + priv->essid_len;
		if (left < 0)
			return 0;
		/* ... fill it in... */
		*pos++ = WLAN_EID_SSID;
		*pos++ = priv->essid_len;
		memcpy(pos, priv->essid, priv->essid_len);
		pos += priv->essid_len;
		len += 2 + priv->essid_len;
	}

	/* fill in supported rate */
	/* ...next IE... */
	left -= 2;
	if (left < 0)
		return 0;

	/* ... fill it in... */
	*pos++ = WLAN_EID_SUPP_RATES;
	*pos = 0;

	priv->active_rate = priv->rates_mask;
	active_rates = priv->active_rate;
	priv->active_rate_basic = priv->rates_mask & IWL_BASIC_RATES_MASK;

	cck_rates = IWL_CCK_RATES_MASK & active_rates;
	ret_rates = iwl3945_supported_rate_to_ie(pos, cck_rates,
			priv->active_rate_basic, &left);
	active_rates &= ~ret_rates;

	ret_rates = iwl3945_supported_rate_to_ie(pos, active_rates,
				 priv->active_rate_basic, &left);
	active_rates &= ~ret_rates;

	len += 2 + *pos;
	pos += (*pos) + 1;
	if (active_rates == 0)
		goto fill_end;

	/* fill in supported extended rate */
	/* ...next IE... */
	left -= 2;
	if (left < 0)
		return 0;
	/* ... fill it in... */
	*pos++ = WLAN_EID_EXT_SUPP_RATES;
	*pos = 0;
	iwl3945_supported_rate_to_ie(pos, active_rates,
				 priv->active_rate_basic, &left);
	if (*pos > 0)
		len += 2 + *pos;

 fill_end:
	return (u16)len;
}

/*
 * QoS  support
*/
static int iwl3945_send_qos_params_command(struct iwl3945_priv *priv,
				       struct iwl3945_qosparam_cmd *qos)
{

	return iwl3945_send_cmd_pdu(priv, REPLY_QOS_PARAM,
				sizeof(struct iwl3945_qosparam_cmd), qos);
}

static void iwl3945_reset_qos(struct iwl3945_priv *priv)
{
	u16 cw_min = 15;
	u16 cw_max = 1023;
	u8 aifs = 2;
	u8 is_legacy = 0;
	unsigned long flags;
	int i;

	spin_lock_irqsave(&priv->lock, flags);
	priv->qos_data.qos_active = 0;

	if (priv->iw_mode == IEEE80211_IF_TYPE_IBSS) {
		if (priv->qos_data.qos_enable)
			priv->qos_data.qos_active = 1;
		if (!(priv->active_rate & 0xfff0)) {
			cw_min = 31;
			is_legacy = 1;
		}
	} else if (priv->iw_mode == IEEE80211_IF_TYPE_AP) {
		if (priv->qos_data.qos_enable)
			priv->qos_data.qos_active = 1;
	} else if (!(priv->staging_rxon.flags & RXON_FLG_SHORT_SLOT_MSK)) {
		cw_min = 31;
		is_legacy = 1;
	}

	if (priv->qos_data.qos_active)
		aifs = 3;

	priv->qos_data.def_qos_parm.ac[0].cw_min = cpu_to_le16(cw_min);
	priv->qos_data.def_qos_parm.ac[0].cw_max = cpu_to_le16(cw_max);
	priv->qos_data.def_qos_parm.ac[0].aifsn = aifs;
	priv->qos_data.def_qos_parm.ac[0].edca_txop = 0;
	priv->qos_data.def_qos_parm.ac[0].reserved1 = 0;

	if (priv->qos_data.qos_active) {
		i = 1;
		priv->qos_data.def_qos_parm.ac[i].cw_min = cpu_to_le16(cw_min);
		priv->qos_data.def_qos_parm.ac[i].cw_max = cpu_to_le16(cw_max);
		priv->qos_data.def_qos_parm.ac[i].aifsn = 7;
		priv->qos_data.def_qos_parm.ac[i].edca_txop = 0;
		priv->qos_data.def_qos_parm.ac[i].reserved1 = 0;

		i = 2;
		priv->qos_data.def_qos_parm.ac[i].cw_min =
			cpu_to_le16((cw_min + 1) / 2 - 1);
		priv->qos_data.def_qos_parm.ac[i].cw_max =
			cpu_to_le16(cw_max);
		priv->qos_data.def_qos_parm.ac[i].aifsn = 2;
		if (is_legacy)
			priv->qos_data.def_qos_parm.ac[i].edca_txop =
				cpu_to_le16(6016);
		else
			priv->qos_data.def_qos_parm.ac[i].edca_txop =
				cpu_to_le16(3008);
		priv->qos_data.def_qos_parm.ac[i].reserved1 = 0;

		i = 3;
		priv->qos_data.def_qos_parm.ac[i].cw_min =
			cpu_to_le16((cw_min + 1) / 4 - 1);
		priv->qos_data.def_qos_parm.ac[i].cw_max =
			cpu_to_le16((cw_max + 1) / 2 - 1);
		priv->qos_data.def_qos_parm.ac[i].aifsn = 2;
		priv->qos_data.def_qos_parm.ac[i].reserved1 = 0;
		if (is_legacy)
			priv->qos_data.def_qos_parm.ac[i].edca_txop =
				cpu_to_le16(3264);
		else
			priv->qos_data.def_qos_parm.ac[i].edca_txop =
				cpu_to_le16(1504);
	} else {
		for (i = 1; i < 4; i++) {
			priv->qos_data.def_qos_parm.ac[i].cw_min =
				cpu_to_le16(cw_min);
			priv->qos_data.def_qos_parm.ac[i].cw_max =
				cpu_to_le16(cw_max);
			priv->qos_data.def_qos_parm.ac[i].aifsn = aifs;
			priv->qos_data.def_qos_parm.ac[i].edca_txop = 0;
			priv->qos_data.def_qos_parm.ac[i].reserved1 = 0;
		}
	}
	IWL_DEBUG_QOS("set QoS to default \n");

	spin_unlock_irqrestore(&priv->lock, flags);
}

static void iwl3945_activate_qos(struct iwl3945_priv *priv, u8 force)
{
	unsigned long flags;

	if (test_bit(STATUS_EXIT_PENDING, &priv->status))
		return;

	if (!priv->qos_data.qos_enable)
		return;

	spin_lock_irqsave(&priv->lock, flags);
	priv->qos_data.def_qos_parm.qos_flags = 0;

	if (priv->qos_data.qos_cap.q_AP.queue_request &&
	    !priv->qos_data.qos_cap.q_AP.txop_request)
		priv->qos_data.def_qos_parm.qos_flags |=
			QOS_PARAM_FLG_TXOP_TYPE_MSK;

	if (priv->qos_data.qos_active)
		priv->qos_data.def_qos_parm.qos_flags |=
			QOS_PARAM_FLG_UPDATE_EDCA_MSK;

	spin_unlock_irqrestore(&priv->lock, flags);

	if (force || iwl3945_is_associated(priv)) {
		IWL_DEBUG_QOS("send QoS cmd with Qos active %d \n",
			      priv->qos_data.qos_active);

		iwl3945_send_qos_params_command(priv,
				&(priv->qos_data.def_qos_parm));
	}
}

/*
 * Power management (not Tx power!) functions
 */
#define MSEC_TO_USEC 1024

#define NOSLP __constant_cpu_to_le32(0)
#define SLP IWL_POWER_DRIVER_ALLOW_SLEEP_MSK
#define SLP_TIMEOUT(T) __constant_cpu_to_le32((T) * MSEC_TO_USEC)
#define SLP_VEC(X0, X1, X2, X3, X4) {__constant_cpu_to_le32(X0), \
				     __constant_cpu_to_le32(X1), \
				     __constant_cpu_to_le32(X2), \
				     __constant_cpu_to_le32(X3), \
				     __constant_cpu_to_le32(X4)}


/* default power management (not Tx power) table values */
/* for tim  0-10 */
static struct iwl3945_power_vec_entry range_0[IWL_POWER_AC] = {
	{{NOSLP, SLP_TIMEOUT(0), SLP_TIMEOUT(0), SLP_VEC(0, 0, 0, 0, 0)}, 0},
	{{SLP, SLP_TIMEOUT(200), SLP_TIMEOUT(500), SLP_VEC(1, 2, 3, 4, 4)}, 0},
	{{SLP, SLP_TIMEOUT(200), SLP_TIMEOUT(300), SLP_VEC(2, 4, 6, 7, 7)}, 0},
	{{SLP, SLP_TIMEOUT(50), SLP_TIMEOUT(100), SLP_VEC(2, 6, 9, 9, 10)}, 0},
	{{SLP, SLP_TIMEOUT(50), SLP_TIMEOUT(25), SLP_VEC(2, 7, 9, 9, 10)}, 1},
	{{SLP, SLP_TIMEOUT(25), SLP_TIMEOUT(25), SLP_VEC(4, 7, 10, 10, 10)}, 1}
};

/* for tim > 10 */
static struct iwl3945_power_vec_entry range_1[IWL_POWER_AC] = {
	{{NOSLP, SLP_TIMEOUT(0), SLP_TIMEOUT(0), SLP_VEC(0, 0, 0, 0, 0)}, 0},
	{{SLP, SLP_TIMEOUT(200), SLP_TIMEOUT(500),
		 SLP_VEC(1, 2, 3, 4, 0xFF)}, 0},
	{{SLP, SLP_TIMEOUT(200), SLP_TIMEOUT(300),
		 SLP_VEC(2, 4, 6, 7, 0xFF)}, 0},
	{{SLP, SLP_TIMEOUT(50), SLP_TIMEOUT(100),
		 SLP_VEC(2, 6, 9, 9, 0xFF)}, 0},
	{{SLP, SLP_TIMEOUT(50), SLP_TIMEOUT(25), SLP_VEC(2, 7, 9, 9, 0xFF)}, 0},
	{{SLP, SLP_TIMEOUT(25), SLP_TIMEOUT(25),
		 SLP_VEC(4, 7, 10, 10, 0xFF)}, 0}
};

int iwl3945_power_init_handle(struct iwl3945_priv *priv)
{
	int rc = 0, i;
	struct iwl3945_power_mgr *pow_data;
	int size = sizeof(struct iwl3945_power_vec_entry) * IWL_POWER_AC;
	u16 pci_pm;

	IWL_DEBUG_POWER("Initialize power \n");

	pow_data = &(priv->power_data);

	memset(pow_data, 0, sizeof(*pow_data));

	pow_data->active_index = IWL_POWER_RANGE_0;
	pow_data->dtim_val = 0xffff;

	memcpy(&pow_data->pwr_range_0[0], &range_0[0], size);
	memcpy(&pow_data->pwr_range_1[0], &range_1[0], size);

	rc = pci_read_config_word(priv->pci_dev, PCI_LINK_CTRL, &pci_pm);
	if (rc != 0)
		return 0;
	else {
		struct iwl3945_powertable_cmd *cmd;

		IWL_DEBUG_POWER("adjust power command flags\n");

		for (i = 0; i < IWL_POWER_AC; i++) {
			cmd = &pow_data->pwr_range_0[i].cmd;

			if (pci_pm & 0x1)
				cmd->flags &= ~IWL_POWER_PCI_PM_MSK;
			else
				cmd->flags |= IWL_POWER_PCI_PM_MSK;
		}
	}
	return rc;
}

static int iwl3945_update_power_cmd(struct iwl3945_priv *priv,
				struct iwl3945_powertable_cmd *cmd, u32 mode)
{
	int rc = 0, i;
	u8 skip;
	u32 max_sleep = 0;
	struct iwl3945_power_vec_entry *range;
	u8 period = 0;
	struct iwl3945_power_mgr *pow_data;

	if (mode > IWL_POWER_INDEX_5) {
		IWL_DEBUG_POWER("Error invalid power mode \n");
		return -1;
	}
	pow_data = &(priv->power_data);

	if (pow_data->active_index == IWL_POWER_RANGE_0)
		range = &pow_data->pwr_range_0[0];
	else
		range = &pow_data->pwr_range_1[1];

	memcpy(cmd, &range[mode].cmd, sizeof(struct iwl3945_powertable_cmd));

#ifdef IWL_MAC80211_DISABLE
	if (priv->assoc_network != NULL) {
		unsigned long flags;

		period = priv->assoc_network->tim.tim_period;
	}
#endif	/*IWL_MAC80211_DISABLE */
	skip = range[mode].no_dtim;

	if (period == 0) {
		period = 1;
		skip = 0;
	}

	if (skip == 0) {
		max_sleep = period;
		cmd->flags &= ~IWL_POWER_SLEEP_OVER_DTIM_MSK;
	} else {
		__le32 slp_itrvl = cmd->sleep_interval[IWL_POWER_VEC_SIZE - 1];
		max_sleep = (le32_to_cpu(slp_itrvl) / period) * period;
		cmd->flags |= IWL_POWER_SLEEP_OVER_DTIM_MSK;
	}

	for (i = 0; i < IWL_POWER_VEC_SIZE; i++) {
		if (le32_to_cpu(cmd->sleep_interval[i]) > max_sleep)
			cmd->sleep_interval[i] = cpu_to_le32(max_sleep);
	}

	IWL_DEBUG_POWER("Flags value = 0x%08X\n", cmd->flags);
	IWL_DEBUG_POWER("Tx timeout = %u\n", le32_to_cpu(cmd->tx_data_timeout));
	IWL_DEBUG_POWER("Rx timeout = %u\n", le32_to_cpu(cmd->rx_data_timeout));
	IWL_DEBUG_POWER("Sleep interval vector = { %d , %d , %d , %d , %d }\n",
			le32_to_cpu(cmd->sleep_interval[0]),
			le32_to_cpu(cmd->sleep_interval[1]),
			le32_to_cpu(cmd->sleep_interval[2]),
			le32_to_cpu(cmd->sleep_interval[3]),
			le32_to_cpu(cmd->sleep_interval[4]));

	return rc;
}

static int iwl3945_send_power_mode(struct iwl3945_priv *priv, u32 mode)
{
	u32 uninitialized_var(final_mode);
	int rc;
	struct iwl3945_powertable_cmd cmd;

	/* If on battery, set to 3,
	 * if plugged into AC power, set to CAM ("continuously aware mode"),
	 * else user level */
	switch (mode) {
	case IWL_POWER_BATTERY:
		final_mode = IWL_POWER_INDEX_3;
		break;
	case IWL_POWER_AC:
		final_mode = IWL_POWER_MODE_CAM;
		break;
	default:
		final_mode = mode;
		break;
	}

	iwl3945_update_power_cmd(priv, &cmd, final_mode);

	rc = iwl3945_send_cmd_pdu(priv, POWER_TABLE_CMD, sizeof(cmd), &cmd);

	if (final_mode == IWL_POWER_MODE_CAM)
		clear_bit(STATUS_POWER_PMI, &priv->status);
	else
		set_bit(STATUS_POWER_PMI, &priv->status);

	return rc;
}

int iwl3945_is_network_packet(struct iwl3945_priv *priv, struct ieee80211_hdr *header)
{
	/* Filter incoming packets to determine if they are targeted toward
	 * this network, discarding packets coming from ourselves */
	switch (priv->iw_mode) {
	case IEEE80211_IF_TYPE_IBSS: /* Header: Dest. | Source    | BSSID */
		/* packets from our adapter are dropped (echo) */
		if (!compare_ether_addr(header->addr2, priv->mac_addr))
			return 0;
		/* {broad,multi}cast packets to our IBSS go through */
		if (is_multicast_ether_addr(header->addr1))
			return !compare_ether_addr(header->addr3, priv->bssid);
		/* packets to our adapter go through */
		return !compare_ether_addr(header->addr1, priv->mac_addr);
	case IEEE80211_IF_TYPE_STA: /* Header: Dest. | AP{BSSID} | Source */
		/* packets from our adapter are dropped (echo) */
		if (!compare_ether_addr(header->addr3, priv->mac_addr))
			return 0;
		/* {broad,multi}cast packets to our BSS go through */
		if (is_multicast_ether_addr(header->addr1))
			return !compare_ether_addr(header->addr2, priv->bssid);
		/* packets to our adapter go through */
		return !compare_ether_addr(header->addr1, priv->mac_addr);
	default:
		return 1;
	}

	return 1;
}

/**
 * iwl3945_scan_cancel - Cancel any currently executing HW scan
 *
 * NOTE: priv->mutex is not required before calling this function
 */
static int iwl3945_scan_cancel(struct iwl3945_priv *priv)
{
	if (!test_bit(STATUS_SCAN_HW, &priv->status)) {
		clear_bit(STATUS_SCANNING, &priv->status);
		return 0;
	}

	if (test_bit(STATUS_SCANNING, &priv->status)) {
		if (!test_bit(STATUS_SCAN_ABORTING, &priv->status)) {
			IWL_DEBUG_SCAN("Queuing scan abort.\n");
			set_bit(STATUS_SCAN_ABORTING, &priv->status);
			queue_work(priv->workqueue, &priv->abort_scan);

		} else
			IWL_DEBUG_SCAN("Scan abort already in progress.\n");

		return test_bit(STATUS_SCANNING, &priv->status);
	}

	return 0;
}

/**
 * iwl3945_scan_cancel_timeout - Cancel any currently executing HW scan
 * @ms: amount of time to wait (in milliseconds) for scan to abort
 *
 * NOTE: priv->mutex must be held before calling this function
 */
static int iwl3945_scan_cancel_timeout(struct iwl3945_priv *priv, unsigned long ms)
{
	unsigned long now = jiffies;
	int ret;

	ret = iwl3945_scan_cancel(priv);
	if (ret && ms) {
		mutex_unlock(&priv->mutex);
		while (!time_after(jiffies, now + msecs_to_jiffies(ms)) &&
				test_bit(STATUS_SCANNING, &priv->status))
			msleep(1);
		mutex_lock(&priv->mutex);

		return test_bit(STATUS_SCANNING, &priv->status);
	}

	return ret;
}

static void iwl3945_sequence_reset(struct iwl3945_priv *priv)
{
	/* Reset ieee stats */

	/* We don't reset the net_device_stats (ieee->stats) on
	 * re-association */

	priv->last_seq_num = -1;
	priv->last_frag_num = -1;
	priv->last_packet_time = 0;

	iwl3945_scan_cancel(priv);
}

#define MAX_UCODE_BEACON_INTERVAL	1024
#define INTEL_CONN_LISTEN_INTERVAL	__constant_cpu_to_le16(0xA)

static __le16 iwl3945_adjust_beacon_interval(u16 beacon_val)
{
	u16 new_val = 0;
	u16 beacon_factor = 0;

	beacon_factor =
	    (beacon_val + MAX_UCODE_BEACON_INTERVAL)
		/ MAX_UCODE_BEACON_INTERVAL;
	new_val = beacon_val / beacon_factor;

	return cpu_to_le16(new_val);
}

static void iwl3945_setup_rxon_timing(struct iwl3945_priv *priv)
{
	u64 interval_tm_unit;
	u64 tsf, result;
	unsigned long flags;
	struct ieee80211_conf *conf = NULL;
	u16 beacon_int = 0;

	conf = ieee80211_get_hw_conf(priv->hw);

	spin_lock_irqsave(&priv->lock, flags);
	priv->rxon_timing.timestamp.dw[1] = cpu_to_le32(priv->timestamp1);
	priv->rxon_timing.timestamp.dw[0] = cpu_to_le32(priv->timestamp0);

	priv->rxon_timing.listen_interval = INTEL_CONN_LISTEN_INTERVAL;

	tsf = priv->timestamp1;
	tsf = ((tsf << 32) | priv->timestamp0);

	beacon_int = priv->beacon_int;
	spin_unlock_irqrestore(&priv->lock, flags);

	if (priv->iw_mode == IEEE80211_IF_TYPE_STA) {
		if (beacon_int == 0) {
			priv->rxon_timing.beacon_interval = cpu_to_le16(100);
			priv->rxon_timing.beacon_init_val = cpu_to_le32(102400);
		} else {
			priv->rxon_timing.beacon_interval =
				cpu_to_le16(beacon_int);
			priv->rxon_timing.beacon_interval =
			    iwl3945_adjust_beacon_interval(
				le16_to_cpu(priv->rxon_timing.beacon_interval));
		}

		priv->rxon_timing.atim_window = 0;
	} else {
		priv->rxon_timing.beacon_interval =
			iwl3945_adjust_beacon_interval(conf->beacon_int);
		/* TODO: we need to get atim_window from upper stack
		 * for now we set to 0 */
		priv->rxon_timing.atim_window = 0;
	}

	interval_tm_unit =
		(le16_to_cpu(priv->rxon_timing.beacon_interval) * 1024);
	result = do_div(tsf, interval_tm_unit);
	priv->rxon_timing.beacon_init_val =
	    cpu_to_le32((u32) ((u64) interval_tm_unit - result));

	IWL_DEBUG_ASSOC
	    ("beacon interval %d beacon timer %d beacon tim %d\n",
		le16_to_cpu(priv->rxon_timing.beacon_interval),
		le32_to_cpu(priv->rxon_timing.beacon_init_val),
		le16_to_cpu(priv->rxon_timing.atim_window));
}

static int iwl3945_scan_initiate(struct iwl3945_priv *priv)
{
	if (priv->iw_mode == IEEE80211_IF_TYPE_AP) {
		IWL_ERROR("APs don't scan.\n");
		return 0;
	}

	if (!iwl3945_is_ready_rf(priv)) {
		IWL_DEBUG_SCAN("Aborting scan due to not ready.\n");
		return -EIO;
	}

	if (test_bit(STATUS_SCANNING, &priv->status)) {
		IWL_DEBUG_SCAN("Scan already in progress.\n");
		return -EAGAIN;
	}

	if (test_bit(STATUS_SCAN_ABORTING, &priv->status)) {
		IWL_DEBUG_SCAN("Scan request while abort pending.  "
			       "Queuing.\n");
		return -EAGAIN;
	}

	IWL_DEBUG_INFO("Starting scan...\n");
	if (priv->cfg->sku & IWL_SKU_G)
		priv->scan_bands |= BIT(IEEE80211_BAND_2GHZ);
	if (priv->cfg->sku & IWL_SKU_A)
		priv->scan_bands |= BIT(IEEE80211_BAND_5GHZ);
	set_bit(STATUS_SCANNING, &priv->status);
	priv->scan_start = jiffies;
	priv->scan_pass_start = priv->scan_start;

	queue_work(priv->workqueue, &priv->request_scan);

	return 0;
}

static int iwl3945_set_rxon_hwcrypto(struct iwl3945_priv *priv, int hw_decrypt)
{
	struct iwl3945_rxon_cmd *rxon = &priv->staging_rxon;

	if (hw_decrypt)
		rxon->filter_flags &= ~RXON_FILTER_DIS_DECRYPT_MSK;
	else
		rxon->filter_flags |= RXON_FILTER_DIS_DECRYPT_MSK;

	return 0;
}

static void iwl3945_set_flags_for_phymode(struct iwl3945_priv *priv,
					  enum ieee80211_band band)
{
	if (band == IEEE80211_BAND_5GHZ) {
		priv->staging_rxon.flags &=
		    ~(RXON_FLG_BAND_24G_MSK | RXON_FLG_AUTO_DETECT_MSK
		      | RXON_FLG_CCK_MSK);
		priv->staging_rxon.flags |= RXON_FLG_SHORT_SLOT_MSK;
	} else {
		/* Copied from iwl3945_bg_post_associate() */
		if (priv->assoc_capability & WLAN_CAPABILITY_SHORT_SLOT_TIME)
			priv->staging_rxon.flags |= RXON_FLG_SHORT_SLOT_MSK;
		else
			priv->staging_rxon.flags &= ~RXON_FLG_SHORT_SLOT_MSK;

		if (priv->iw_mode == IEEE80211_IF_TYPE_IBSS)
			priv->staging_rxon.flags &= ~RXON_FLG_SHORT_SLOT_MSK;

		priv->staging_rxon.flags |= RXON_FLG_BAND_24G_MSK;
		priv->staging_rxon.flags |= RXON_FLG_AUTO_DETECT_MSK;
		priv->staging_rxon.flags &= ~RXON_FLG_CCK_MSK;
	}
}

/*
 * initialize rxon structure with default values from eeprom
 */
static void iwl3945_connection_init_rx_config(struct iwl3945_priv *priv)
{
	const struct iwl3945_channel_info *ch_info;

	memset(&priv->staging_rxon, 0, sizeof(priv->staging_rxon));

	switch (priv->iw_mode) {
	case IEEE80211_IF_TYPE_AP:
		priv->staging_rxon.dev_type = RXON_DEV_TYPE_AP;
		break;

	case IEEE80211_IF_TYPE_STA:
		priv->staging_rxon.dev_type = RXON_DEV_TYPE_ESS;
		priv->staging_rxon.filter_flags = RXON_FILTER_ACCEPT_GRP_MSK;
		break;

	case IEEE80211_IF_TYPE_IBSS:
		priv->staging_rxon.dev_type = RXON_DEV_TYPE_IBSS;
		priv->staging_rxon.flags = RXON_FLG_SHORT_PREAMBLE_MSK;
		priv->staging_rxon.filter_flags = RXON_FILTER_BCON_AWARE_MSK |
						  RXON_FILTER_ACCEPT_GRP_MSK;
		break;

	case IEEE80211_IF_TYPE_MNTR:
		priv->staging_rxon.dev_type = RXON_DEV_TYPE_SNIFFER;
		priv->staging_rxon.filter_flags = RXON_FILTER_PROMISC_MSK |
		    RXON_FILTER_CTL2HOST_MSK | RXON_FILTER_ACCEPT_GRP_MSK;
		break;
	default:
		IWL_ERROR("Unsupported interface type %d\n", priv->iw_mode);
		break;
	}

#if 0
	/* TODO:  Figure out when short_preamble would be set and cache from
	 * that */
	if (!hw_to_local(priv->hw)->short_preamble)
		priv->staging_rxon.flags &= ~RXON_FLG_SHORT_PREAMBLE_MSK;
	else
		priv->staging_rxon.flags |= RXON_FLG_SHORT_PREAMBLE_MSK;
#endif

	ch_info = iwl3945_get_channel_info(priv, priv->band,
				       le16_to_cpu(priv->active_rxon.channel));

	if (!ch_info)
		ch_info = &priv->channel_info[0];

	/*
	 * in some case A channels are all non IBSS
	 * in this case force B/G channel
	 */
	if ((priv->iw_mode == IEEE80211_IF_TYPE_IBSS) &&
	    !(is_channel_ibss(ch_info)))
		ch_info = &priv->channel_info[0];

	priv->staging_rxon.channel = cpu_to_le16(ch_info->channel);
	if (is_channel_a_band(ch_info))
		priv->band = IEEE80211_BAND_5GHZ;
	else
		priv->band = IEEE80211_BAND_2GHZ;

	iwl3945_set_flags_for_phymode(priv, priv->band);

	priv->staging_rxon.ofdm_basic_rates =
	    (IWL_OFDM_RATES_MASK >> IWL_FIRST_OFDM_RATE) & 0xFF;
	priv->staging_rxon.cck_basic_rates =
	    (IWL_CCK_RATES_MASK >> IWL_FIRST_CCK_RATE) & 0xF;
}

static int iwl3945_set_mode(struct iwl3945_priv *priv, int mode)
{
	if (mode == IEEE80211_IF_TYPE_IBSS) {
		const struct iwl3945_channel_info *ch_info;

		ch_info = iwl3945_get_channel_info(priv,
			priv->band,
			le16_to_cpu(priv->staging_rxon.channel));

		if (!ch_info || !is_channel_ibss(ch_info)) {
			IWL_ERROR("channel %d not IBSS channel\n",
				  le16_to_cpu(priv->staging_rxon.channel));
			return -EINVAL;
		}
	}

	priv->iw_mode = mode;

	iwl3945_connection_init_rx_config(priv);
	memcpy(priv->staging_rxon.node_addr, priv->mac_addr, ETH_ALEN);

	iwl3945_clear_stations_table(priv);

	/* dont commit rxon if rf-kill is on*/
	if (!iwl3945_is_ready_rf(priv))
		return -EAGAIN;

	cancel_delayed_work(&priv->scan_check);
	if (iwl3945_scan_cancel_timeout(priv, 100)) {
		IWL_WARNING("Aborted scan still in progress after 100ms\n");
		IWL_DEBUG_MAC80211("leaving - scan abort failed.\n");
		return -EAGAIN;
	}

	iwl3945_commit_rxon(priv);

	return 0;
}

static void iwl3945_build_tx_cmd_hwcrypto(struct iwl3945_priv *priv,
				      struct ieee80211_tx_info *info,
				      struct iwl3945_cmd *cmd,
				      struct sk_buff *skb_frag,
				      int last_frag)
{
	struct iwl3945_hw_key *keyinfo =
	    &priv->stations[info->control.hw_key->hw_key_idx].keyinfo;

	switch (keyinfo->alg) {
	case ALG_CCMP:
		cmd->cmd.tx.sec_ctl = TX_CMD_SEC_CCM;
		memcpy(cmd->cmd.tx.key, keyinfo->key, keyinfo->keylen);
		IWL_DEBUG_TX("tx_cmd with aes hwcrypto\n");
		break;

	case ALG_TKIP:
#if 0
		cmd->cmd.tx.sec_ctl = TX_CMD_SEC_TKIP;

		if (last_frag)
			memcpy(cmd->cmd.tx.tkip_mic.byte, skb_frag->tail - 8,
			       8);
		else
			memset(cmd->cmd.tx.tkip_mic.byte, 0, 8);
#endif
		break;

	case ALG_WEP:
		cmd->cmd.tx.sec_ctl = TX_CMD_SEC_WEP |
		    (info->control.hw_key->hw_key_idx & TX_CMD_SEC_MSK) << TX_CMD_SEC_SHIFT;

		if (keyinfo->keylen == 13)
			cmd->cmd.tx.sec_ctl |= TX_CMD_SEC_KEY128;

		memcpy(&cmd->cmd.tx.key[3], keyinfo->key, keyinfo->keylen);

		IWL_DEBUG_TX("Configuring packet for WEP encryption "
			     "with key %d\n", info->control.hw_key->hw_key_idx);
		break;

	default:
		printk(KERN_ERR "Unknown encode alg %d\n", keyinfo->alg);
		break;
	}
}

/*
 * handle build REPLY_TX command notification.
 */
static void iwl3945_build_tx_cmd_basic(struct iwl3945_priv *priv,
				  struct iwl3945_cmd *cmd,
				  struct ieee80211_tx_info *info,
				  struct ieee80211_hdr *hdr,
				  int is_unicast, u8 std_id)
{
	__le16 fc = hdr->frame_control;
	__le32 tx_flags = cmd->cmd.tx.tx_flags;

	cmd->cmd.tx.stop_time.life_time = TX_CMD_LIFE_TIME_INFINITE;
	if (!(info->flags & IEEE80211_TX_CTL_NO_ACK)) {
		tx_flags |= TX_CMD_FLG_ACK_MSK;
		if (ieee80211_is_mgmt(fc))
			tx_flags |= TX_CMD_FLG_SEQ_CTL_MSK;
		if (ieee80211_is_probe_resp(fc) &&
		    !(le16_to_cpu(hdr->seq_ctrl) & 0xf))
			tx_flags |= TX_CMD_FLG_TSF_MSK;
	} else {
		tx_flags &= (~TX_CMD_FLG_ACK_MSK);
		tx_flags |= TX_CMD_FLG_SEQ_CTL_MSK;
	}

	cmd->cmd.tx.sta_id = std_id;
	if (ieee80211_has_morefrags(fc))
		tx_flags |= TX_CMD_FLG_MORE_FRAG_MSK;

	if (ieee80211_is_data_qos(fc)) {
		u8 *qc = ieee80211_get_qos_ctl(hdr);
		cmd->cmd.tx.tid_tspec = qc[0] & 0xf;
		tx_flags &= ~TX_CMD_FLG_SEQ_CTL_MSK;
	} else {
		tx_flags |= TX_CMD_FLG_SEQ_CTL_MSK;
	}

	if (info->flags & IEEE80211_TX_CTL_USE_RTS_CTS) {
		tx_flags |= TX_CMD_FLG_RTS_MSK;
		tx_flags &= ~TX_CMD_FLG_CTS_MSK;
	} else if (info->flags & IEEE80211_TX_CTL_USE_CTS_PROTECT) {
		tx_flags &= ~TX_CMD_FLG_RTS_MSK;
		tx_flags |= TX_CMD_FLG_CTS_MSK;
	}

	if ((tx_flags & TX_CMD_FLG_RTS_MSK) || (tx_flags & TX_CMD_FLG_CTS_MSK))
		tx_flags |= TX_CMD_FLG_FULL_TXOP_PROT_MSK;

	tx_flags &= ~(TX_CMD_FLG_ANT_SEL_MSK);
	if (ieee80211_is_mgmt(fc)) {
		if (ieee80211_is_assoc_req(fc) || ieee80211_is_reassoc_req(fc))
			cmd->cmd.tx.timeout.pm_frame_timeout = cpu_to_le16(3);
		else
			cmd->cmd.tx.timeout.pm_frame_timeout = cpu_to_le16(2);
	} else {
		cmd->cmd.tx.timeout.pm_frame_timeout = 0;
#ifdef CONFIG_IWL3945_LEDS
		priv->rxtxpackets += le16_to_cpu(cmd->cmd.tx.len);
#endif
	}

	cmd->cmd.tx.driver_txop = 0;
	cmd->cmd.tx.tx_flags = tx_flags;
	cmd->cmd.tx.next_frame_len = 0;
}

/**
 * iwl3945_get_sta_id - Find station's index within station table
 */
static int iwl3945_get_sta_id(struct iwl3945_priv *priv, struct ieee80211_hdr *hdr)
{
	int sta_id;
	u16 fc = le16_to_cpu(hdr->frame_control);

	/* If this frame is broadcast or management, use broadcast station id */
	if (((fc & IEEE80211_FCTL_FTYPE) != IEEE80211_FTYPE_DATA) ||
	    is_multicast_ether_addr(hdr->addr1))
		return priv->hw_setting.bcast_sta_id;

	switch (priv->iw_mode) {

	/* If we are a client station in a BSS network, use the special
	 * AP station entry (that's the only station we communicate with) */
	case IEEE80211_IF_TYPE_STA:
		return IWL_AP_ID;

	/* If we are an AP, then find the station, or use BCAST */
	case IEEE80211_IF_TYPE_AP:
		sta_id = iwl3945_hw_find_station(priv, hdr->addr1);
		if (sta_id != IWL_INVALID_STATION)
			return sta_id;
		return priv->hw_setting.bcast_sta_id;

	/* If this frame is going out to an IBSS network, find the station,
	 * or create a new station table entry */
	case IEEE80211_IF_TYPE_IBSS: {
		DECLARE_MAC_BUF(mac);

		/* Create new station table entry */
		sta_id = iwl3945_hw_find_station(priv, hdr->addr1);
		if (sta_id != IWL_INVALID_STATION)
			return sta_id;

		sta_id = iwl3945_add_station(priv, hdr->addr1, 0, CMD_ASYNC);

		if (sta_id != IWL_INVALID_STATION)
			return sta_id;

		IWL_DEBUG_DROP("Station %s not in station map. "
			       "Defaulting to broadcast...\n",
			       print_mac(mac, hdr->addr1));
		iwl3945_print_hex_dump(IWL_DL_DROP, (u8 *) hdr, sizeof(*hdr));
		return priv->hw_setting.bcast_sta_id;
	}
	/* If we are in monitor mode, use BCAST. This is required for
	 * packet injection. */
	case IEEE80211_IF_TYPE_MNTR:
		return priv->hw_setting.bcast_sta_id;

	default:
		IWL_WARNING("Unknown mode of operation: %d", priv->iw_mode);
		return priv->hw_setting.bcast_sta_id;
	}
}

/*
 * start REPLY_TX command process
 */
static int iwl3945_tx_skb(struct iwl3945_priv *priv, struct sk_buff *skb)
{
	struct ieee80211_hdr *hdr = (struct ieee80211_hdr *)skb->data;
	struct ieee80211_tx_info *info = IEEE80211_SKB_CB(skb);
	struct iwl3945_tfd_frame *tfd;
	u32 *control_flags;
	int txq_id = skb_get_queue_mapping(skb);
	struct iwl3945_tx_queue *txq = NULL;
	struct iwl3945_queue *q = NULL;
	dma_addr_t phys_addr;
	dma_addr_t txcmd_phys;
	struct iwl3945_cmd *out_cmd = NULL;
	u16 len, idx, len_org, hdr_len;
	u8 id;
	u8 unicast;
	u8 sta_id;
	u8 tid = 0;
	u16 seq_number = 0;
	__le16 fc;
	u8 wait_write_ptr = 0;
	u8 *qc = NULL;
	unsigned long flags;
	int rc;

	spin_lock_irqsave(&priv->lock, flags);
	if (iwl3945_is_rfkill(priv)) {
		IWL_DEBUG_DROP("Dropping - RF KILL\n");
		goto drop_unlock;
	}

	if ((ieee80211_get_tx_rate(priv->hw, info)->hw_value & 0xFF) == IWL_INVALID_RATE) {
		IWL_ERROR("ERROR: No TX rate available.\n");
		goto drop_unlock;
	}

	unicast = !is_multicast_ether_addr(hdr->addr1);
	id = 0;

	fc = hdr->frame_control;

#ifdef CONFIG_IWL3945_DEBUG
	if (ieee80211_is_auth(fc))
		IWL_DEBUG_TX("Sending AUTH frame\n");
	else if (ieee80211_is_assoc_req(fc))
		IWL_DEBUG_TX("Sending ASSOC frame\n");
	else if (ieee80211_is_reassoc_req(fc))
		IWL_DEBUG_TX("Sending REASSOC frame\n");
#endif

	/* drop all data frame if we are not associated */
	if (ieee80211_is_data(fc) &&
	    (priv->iw_mode != IEEE80211_IF_TYPE_MNTR) && /* packet injection */
	    (!iwl3945_is_associated(priv) ||
	     ((priv->iw_mode == IEEE80211_IF_TYPE_STA) && !priv->assoc_id))) {
		IWL_DEBUG_DROP("Dropping - !iwl3945_is_associated\n");
		goto drop_unlock;
	}

	spin_unlock_irqrestore(&priv->lock, flags);

	hdr_len = ieee80211_get_hdrlen(le16_to_cpu(fc));

	/* Find (or create) index into station table for destination station */
	sta_id = iwl3945_get_sta_id(priv, hdr);
	if (sta_id == IWL_INVALID_STATION) {
		DECLARE_MAC_BUF(mac);

		IWL_DEBUG_DROP("Dropping - INVALID STATION: %s\n",
			       print_mac(mac, hdr->addr1));
		goto drop;
	}

	IWL_DEBUG_RATE("station Id %d\n", sta_id);

	if (ieee80211_is_data_qos(fc)) {
		qc = ieee80211_get_qos_ctl(hdr);
		tid = qc[0] & 0xf;
		seq_number = priv->stations[sta_id].tid[tid].seq_number &
				IEEE80211_SCTL_SEQ;
		hdr->seq_ctrl = cpu_to_le16(seq_number) |
			(hdr->seq_ctrl &
				__constant_cpu_to_le16(IEEE80211_SCTL_FRAG));
		seq_number += 0x10;
	}

	/* Descriptor for chosen Tx queue */
	txq = &priv->txq[txq_id];
	q = &txq->q;

	spin_lock_irqsave(&priv->lock, flags);

	/* Set up first empty TFD within this queue's circular TFD buffer */
	tfd = &txq->bd[q->write_ptr];
	memset(tfd, 0, sizeof(*tfd));
	control_flags = (u32 *) tfd;
	idx = get_cmd_index(q, q->write_ptr, 0);

	/* Set up driver data for this TFD */
	memset(&(txq->txb[q->write_ptr]), 0, sizeof(struct iwl3945_tx_info));
	txq->txb[q->write_ptr].skb[0] = skb;

	/* Init first empty entry in queue's array of Tx/cmd buffers */
	out_cmd = &txq->cmd[idx];
	memset(&out_cmd->hdr, 0, sizeof(out_cmd->hdr));
	memset(&out_cmd->cmd.tx, 0, sizeof(out_cmd->cmd.tx));

	/*
	 * Set up the Tx-command (not MAC!) header.
	 * Store the chosen Tx queue and TFD index within the sequence field;
	 * after Tx, uCode's Tx response will return this value so driver can
	 * locate the frame within the tx queue and do post-tx processing.
	 */
	out_cmd->hdr.cmd = REPLY_TX;
	out_cmd->hdr.sequence = cpu_to_le16((u16)(QUEUE_TO_SEQ(txq_id) |
				INDEX_TO_SEQ(q->write_ptr)));

	/* Copy MAC header from skb into command buffer */
	memcpy(out_cmd->cmd.tx.hdr, hdr, hdr_len);

	/*
	 * Use the first empty entry in this queue's command buffer array
	 * to contain the Tx command and MAC header concatenated together
	 * (payload data will be in another buffer).
	 * Size of this varies, due to varying MAC header length.
	 * If end is not dword aligned, we'll have 2 extra bytes at the end
	 * of the MAC header (device reads on dword boundaries).
	 * We'll tell device about this padding later.
	 */
	len = priv->hw_setting.tx_cmd_len +
		sizeof(struct iwl3945_cmd_header) + hdr_len;

	len_org = len;
	len = (len + 3) & ~3;

	if (len_org != len)
		len_org = 1;
	else
		len_org = 0;

	/* Physical address of this Tx command's header (not MAC header!),
	 * within command buffer array. */
	txcmd_phys = txq->dma_addr_cmd + sizeof(struct iwl3945_cmd) * idx +
		     offsetof(struct iwl3945_cmd, hdr);

	/* Add buffer containing Tx command and MAC(!) header to TFD's
	 * first entry */
	iwl3945_hw_txq_attach_buf_to_tfd(priv, tfd, txcmd_phys, len);

	if (!(info->flags & IEEE80211_TX_CTL_DO_NOT_ENCRYPT))
		iwl3945_build_tx_cmd_hwcrypto(priv, info, out_cmd, skb, 0);

	/* Set up TFD's 2nd entry to point directly to remainder of skb,
	 * if any (802.11 null frames have no payload). */
	len = skb->len - hdr_len;
	if (len) {
		phys_addr = pci_map_single(priv->pci_dev, skb->data + hdr_len,
					   len, PCI_DMA_TODEVICE);
		iwl3945_hw_txq_attach_buf_to_tfd(priv, tfd, phys_addr, len);
	}

	if (!len)
		/* If there is no payload, then we use only one Tx buffer */
		*control_flags = TFD_CTL_COUNT_SET(1);
	else
		/* Else use 2 buffers.
		 * Tell 3945 about any padding after MAC header */
		*control_flags = TFD_CTL_COUNT_SET(2) |
			TFD_CTL_PAD_SET(U32_PAD(len));

	/* Total # bytes to be transmitted */
	len = (u16)skb->len;
	out_cmd->cmd.tx.len = cpu_to_le16(len);

	/* TODO need this for burst mode later on */
	iwl3945_build_tx_cmd_basic(priv, out_cmd, info, hdr, unicast, sta_id);

	/* set is_hcca to 0; it probably will never be implemented */
	iwl3945_hw_build_tx_cmd_rate(priv, out_cmd, info, hdr, sta_id, 0);

	out_cmd->cmd.tx.tx_flags &= ~TX_CMD_FLG_ANT_A_MSK;
	out_cmd->cmd.tx.tx_flags &= ~TX_CMD_FLG_ANT_B_MSK;

	if (!ieee80211_has_morefrags(hdr->frame_control)) {
		txq->need_update = 1;
		if (qc) {
			priv->stations[sta_id].tid[tid].seq_number = seq_number;
		}
	} else {
		wait_write_ptr = 1;
		txq->need_update = 0;
	}

	iwl3945_print_hex_dump(IWL_DL_TX, out_cmd->cmd.payload,
			   sizeof(out_cmd->cmd.tx));

	iwl3945_print_hex_dump(IWL_DL_TX, (u8 *)out_cmd->cmd.tx.hdr,
			   ieee80211_get_hdrlen(le16_to_cpu(fc)));

	/* Tell device the write index *just past* this latest filled TFD */
	q->write_ptr = iwl_queue_inc_wrap(q->write_ptr, q->n_bd);
	rc = iwl3945_tx_queue_update_write_ptr(priv, txq);
	spin_unlock_irqrestore(&priv->lock, flags);

	if (rc)
		return rc;

	if ((iwl3945_queue_space(q) < q->high_mark)
	    && priv->mac80211_registered) {
		if (wait_write_ptr) {
			spin_lock_irqsave(&priv->lock, flags);
			txq->need_update = 1;
			iwl3945_tx_queue_update_write_ptr(priv, txq);
			spin_unlock_irqrestore(&priv->lock, flags);
		}

		ieee80211_stop_queue(priv->hw, skb_get_queue_mapping(skb));
	}

	return 0;

drop_unlock:
	spin_unlock_irqrestore(&priv->lock, flags);
drop:
	return -1;
}

static void iwl3945_set_rate(struct iwl3945_priv *priv)
{
	const struct ieee80211_supported_band *sband = NULL;
	struct ieee80211_rate *rate;
	int i;

	sband = iwl3945_get_band(priv, priv->band);
	if (!sband) {
		IWL_ERROR("Failed to set rate: unable to get hw mode\n");
		return;
	}

	priv->active_rate = 0;
	priv->active_rate_basic = 0;

	IWL_DEBUG_RATE("Setting rates for %s GHz\n",
		       sband->band == IEEE80211_BAND_2GHZ ? "2.4" : "5");

	for (i = 0; i < sband->n_bitrates; i++) {
		rate = &sband->bitrates[i];
		if ((rate->hw_value < IWL_RATE_COUNT) &&
		    !(rate->flags & IEEE80211_CHAN_DISABLED)) {
			IWL_DEBUG_RATE("Adding rate index %d (plcp %d)\n",
				       rate->hw_value, iwl3945_rates[rate->hw_value].plcp);
			priv->active_rate |= (1 << rate->hw_value);
		}
	}

	IWL_DEBUG_RATE("Set active_rate = %0x, active_rate_basic = %0x\n",
		       priv->active_rate, priv->active_rate_basic);

	/*
	 * If a basic rate is configured, then use it (adding IWL_RATE_1M_MASK)
	 * otherwise set it to the default of all CCK rates and 6, 12, 24 for
	 * OFDM
	 */
	if (priv->active_rate_basic & IWL_CCK_BASIC_RATES_MASK)
		priv->staging_rxon.cck_basic_rates =
		    ((priv->active_rate_basic &
		      IWL_CCK_RATES_MASK) >> IWL_FIRST_CCK_RATE) & 0xF;
	else
		priv->staging_rxon.cck_basic_rates =
		    (IWL_CCK_BASIC_RATES_MASK >> IWL_FIRST_CCK_RATE) & 0xF;

	if (priv->active_rate_basic & IWL_OFDM_BASIC_RATES_MASK)
		priv->staging_rxon.ofdm_basic_rates =
		    ((priv->active_rate_basic &
		      (IWL_OFDM_BASIC_RATES_MASK | IWL_RATE_6M_MASK)) >>
		      IWL_FIRST_OFDM_RATE) & 0xFF;
	else
		priv->staging_rxon.ofdm_basic_rates =
		   (IWL_OFDM_BASIC_RATES_MASK >> IWL_FIRST_OFDM_RATE) & 0xFF;
}

static void iwl3945_radio_kill_sw(struct iwl3945_priv *priv, int disable_radio)
{
	unsigned long flags;

	if (!!disable_radio == test_bit(STATUS_RF_KILL_SW, &priv->status))
		return;

	IWL_DEBUG_RF_KILL("Manual SW RF KILL set to: RADIO %s\n",
			  disable_radio ? "OFF" : "ON");

	if (disable_radio) {
		iwl3945_scan_cancel(priv);
		/* FIXME: This is a workaround for AP */
		if (priv->iw_mode != IEEE80211_IF_TYPE_AP) {
			spin_lock_irqsave(&priv->lock, flags);
			iwl3945_write32(priv, CSR_UCODE_DRV_GP1_SET,
				    CSR_UCODE_SW_BIT_RFKILL);
			spin_unlock_irqrestore(&priv->lock, flags);
			iwl3945_send_card_state(priv, CARD_STATE_CMD_DISABLE, 0);
			set_bit(STATUS_RF_KILL_SW, &priv->status);
		}
		return;
	}

	spin_lock_irqsave(&priv->lock, flags);
	iwl3945_write32(priv, CSR_UCODE_DRV_GP1_CLR, CSR_UCODE_SW_BIT_RFKILL);

	clear_bit(STATUS_RF_KILL_SW, &priv->status);
	spin_unlock_irqrestore(&priv->lock, flags);

	/* wake up ucode */
	msleep(10);

	spin_lock_irqsave(&priv->lock, flags);
	iwl3945_read32(priv, CSR_UCODE_DRV_GP1);
	if (!iwl3945_grab_nic_access(priv))
		iwl3945_release_nic_access(priv);
	spin_unlock_irqrestore(&priv->lock, flags);

	if (test_bit(STATUS_RF_KILL_HW, &priv->status)) {
		IWL_DEBUG_RF_KILL("Can not turn radio back on - "
				  "disabled by HW switch\n");
		return;
	}

	if (priv->is_open)
		queue_work(priv->workqueue, &priv->restart);
	return;
}

void iwl3945_set_decrypted_flag(struct iwl3945_priv *priv, struct sk_buff *skb,
			    u32 decrypt_res, struct ieee80211_rx_status *stats)
{
	u16 fc =
	    le16_to_cpu(((struct ieee80211_hdr *)skb->data)->frame_control);

	if (priv->active_rxon.filter_flags & RXON_FILTER_DIS_DECRYPT_MSK)
		return;

	if (!(fc & IEEE80211_FCTL_PROTECTED))
		return;

	IWL_DEBUG_RX("decrypt_res:0x%x\n", decrypt_res);
	switch (decrypt_res & RX_RES_STATUS_SEC_TYPE_MSK) {
	case RX_RES_STATUS_SEC_TYPE_TKIP:
		if ((decrypt_res & RX_RES_STATUS_DECRYPT_TYPE_MSK) ==
		    RX_RES_STATUS_BAD_ICV_MIC)
			stats->flag |= RX_FLAG_MMIC_ERROR;
	case RX_RES_STATUS_SEC_TYPE_WEP:
	case RX_RES_STATUS_SEC_TYPE_CCMP:
		if ((decrypt_res & RX_RES_STATUS_DECRYPT_TYPE_MSK) ==
		    RX_RES_STATUS_DECRYPT_OK) {
			IWL_DEBUG_RX("hw decrypt successfully!!!\n");
			stats->flag |= RX_FLAG_DECRYPTED;
		}
		break;

	default:
		break;
	}
}

#define IWL_PACKET_RETRY_TIME HZ

int iwl3945_is_duplicate_packet(struct iwl3945_priv *priv, struct ieee80211_hdr *header)
{
	u16 sc = le16_to_cpu(header->seq_ctrl);
	u16 seq = (sc & IEEE80211_SCTL_SEQ) >> 4;
	u16 frag = sc & IEEE80211_SCTL_FRAG;
	u16 *last_seq, *last_frag;
	unsigned long *last_time;

	switch (priv->iw_mode) {
	case IEEE80211_IF_TYPE_IBSS:{
		struct list_head *p;
		struct iwl3945_ibss_seq *entry = NULL;
		u8 *mac = header->addr2;
		int index = mac[5] & (IWL_IBSS_MAC_HASH_SIZE - 1);

		__list_for_each(p, &priv->ibss_mac_hash[index]) {
			entry = list_entry(p, struct iwl3945_ibss_seq, list);
			if (!compare_ether_addr(entry->mac, mac))
				break;
		}
		if (p == &priv->ibss_mac_hash[index]) {
			entry = kzalloc(sizeof(*entry), GFP_ATOMIC);
			if (!entry) {
				IWL_ERROR("Cannot malloc new mac entry\n");
				return 0;
			}
			memcpy(entry->mac, mac, ETH_ALEN);
			entry->seq_num = seq;
			entry->frag_num = frag;
			entry->packet_time = jiffies;
			list_add(&entry->list, &priv->ibss_mac_hash[index]);
			return 0;
		}
		last_seq = &entry->seq_num;
		last_frag = &entry->frag_num;
		last_time = &entry->packet_time;
		break;
	}
	case IEEE80211_IF_TYPE_STA:
		last_seq = &priv->last_seq_num;
		last_frag = &priv->last_frag_num;
		last_time = &priv->last_packet_time;
		break;
	default:
		return 0;
	}
	if ((*last_seq == seq) &&
	    time_after(*last_time + IWL_PACKET_RETRY_TIME, jiffies)) {
		if (*last_frag == frag)
			goto drop;
		if (*last_frag + 1 != frag)
			/* out-of-order fragment */
			goto drop;
	} else
		*last_seq = seq;

	*last_frag = frag;
	*last_time = jiffies;
	return 0;

 drop:
	return 1;
}

#ifdef CONFIG_IWL3945_SPECTRUM_MEASUREMENT

#include "iwl-spectrum.h"

#define BEACON_TIME_MASK_LOW	0x00FFFFFF
#define BEACON_TIME_MASK_HIGH	0xFF000000
#define TIME_UNIT		1024

/*
 * extended beacon time format
 * time in usec will be changed into a 32-bit value in 8:24 format
 * the high 1 byte is the beacon counts
 * the lower 3 bytes is the time in usec within one beacon interval
 */

static u32 iwl3945_usecs_to_beacons(u32 usec, u32 beacon_interval)
{
	u32 quot;
	u32 rem;
	u32 interval = beacon_interval * 1024;

	if (!interval || !usec)
		return 0;

	quot = (usec / interval) & (BEACON_TIME_MASK_HIGH >> 24);
	rem = (usec % interval) & BEACON_TIME_MASK_LOW;

	return (quot << 24) + rem;
}

/* base is usually what we get from ucode with each received frame,
 * the same as HW timer counter counting down
 */

static __le32 iwl3945_add_beacon_time(u32 base, u32 addon, u32 beacon_interval)
{
	u32 base_low = base & BEACON_TIME_MASK_LOW;
	u32 addon_low = addon & BEACON_TIME_MASK_LOW;
	u32 interval = beacon_interval * TIME_UNIT;
	u32 res = (base & BEACON_TIME_MASK_HIGH) +
	    (addon & BEACON_TIME_MASK_HIGH);

	if (base_low > addon_low)
		res += base_low - addon_low;
	else if (base_low < addon_low) {
		res += interval + base_low - addon_low;
		res += (1 << 24);
	} else
		res += (1 << 24);

	return cpu_to_le32(res);
}

static int iwl3945_get_measurement(struct iwl3945_priv *priv,
			       struct ieee80211_measurement_params *params,
			       u8 type)
{
	struct iwl3945_spectrum_cmd spectrum;
	struct iwl3945_rx_packet *res;
	struct iwl3945_host_cmd cmd = {
		.id = REPLY_SPECTRUM_MEASUREMENT_CMD,
		.data = (void *)&spectrum,
		.meta.flags = CMD_WANT_SKB,
	};
	u32 add_time = le64_to_cpu(params->start_time);
	int rc;
	int spectrum_resp_status;
	int duration = le16_to_cpu(params->duration);

	if (iwl3945_is_associated(priv))
		add_time =
		    iwl3945_usecs_to_beacons(
			le64_to_cpu(params->start_time) - priv->last_tsf,
			le16_to_cpu(priv->rxon_timing.beacon_interval));

	memset(&spectrum, 0, sizeof(spectrum));

	spectrum.channel_count = cpu_to_le16(1);
	spectrum.flags =
	    RXON_FLG_TSF2HOST_MSK | RXON_FLG_ANT_A_MSK | RXON_FLG_DIS_DIV_MSK;
	spectrum.filter_flags = MEASUREMENT_FILTER_FLAG;
	cmd.len = sizeof(spectrum);
	spectrum.len = cpu_to_le16(cmd.len - sizeof(spectrum.len));

	if (iwl3945_is_associated(priv))
		spectrum.start_time =
		    iwl3945_add_beacon_time(priv->last_beacon_time,
				add_time,
				le16_to_cpu(priv->rxon_timing.beacon_interval));
	else
		spectrum.start_time = 0;

	spectrum.channels[0].duration = cpu_to_le32(duration * TIME_UNIT);
	spectrum.channels[0].channel = params->channel;
	spectrum.channels[0].type = type;
	if (priv->active_rxon.flags & RXON_FLG_BAND_24G_MSK)
		spectrum.flags |= RXON_FLG_BAND_24G_MSK |
		    RXON_FLG_AUTO_DETECT_MSK | RXON_FLG_TGG_PROTECT_MSK;

	rc = iwl3945_send_cmd_sync(priv, &cmd);
	if (rc)
		return rc;

	res = (struct iwl3945_rx_packet *)cmd.meta.u.skb->data;
	if (res->hdr.flags & IWL_CMD_FAILED_MSK) {
		IWL_ERROR("Bad return from REPLY_RX_ON_ASSOC command\n");
		rc = -EIO;
	}

	spectrum_resp_status = le16_to_cpu(res->u.spectrum.status);
	switch (spectrum_resp_status) {
	case 0:		/* Command will be handled */
		if (res->u.spectrum.id != 0xff) {
			IWL_DEBUG_INFO("Replaced existing measurement: %d\n",
						res->u.spectrum.id);
			priv->measurement_status &= ~MEASUREMENT_READY;
		}
		priv->measurement_status |= MEASUREMENT_ACTIVE;
		rc = 0;
		break;

	case 1:		/* Command will not be handled */
		rc = -EAGAIN;
		break;
	}

	dev_kfree_skb_any(cmd.meta.u.skb);

	return rc;
}
#endif

static void iwl3945_rx_reply_alive(struct iwl3945_priv *priv,
			       struct iwl3945_rx_mem_buffer *rxb)
{
	struct iwl3945_rx_packet *pkt = (void *)rxb->skb->data;
	struct iwl3945_alive_resp *palive;
	struct delayed_work *pwork;

	palive = &pkt->u.alive_frame;

	IWL_DEBUG_INFO("Alive ucode status 0x%08X revision "
		       "0x%01X 0x%01X\n",
		       palive->is_valid, palive->ver_type,
		       palive->ver_subtype);

	if (palive->ver_subtype == INITIALIZE_SUBTYPE) {
		IWL_DEBUG_INFO("Initialization Alive received.\n");
		memcpy(&priv->card_alive_init,
		       &pkt->u.alive_frame,
		       sizeof(struct iwl3945_init_alive_resp));
		pwork = &priv->init_alive_start;
	} else {
		IWL_DEBUG_INFO("Runtime Alive received.\n");
		memcpy(&priv->card_alive, &pkt->u.alive_frame,
		       sizeof(struct iwl3945_alive_resp));
		pwork = &priv->alive_start;
		iwl3945_disable_events(priv);
	}

	/* We delay the ALIVE response by 5ms to
	 * give the HW RF Kill time to activate... */
	if (palive->is_valid == UCODE_VALID_OK)
		queue_delayed_work(priv->workqueue, pwork,
				   msecs_to_jiffies(5));
	else
		IWL_WARNING("uCode did not respond OK.\n");
}

static void iwl3945_rx_reply_add_sta(struct iwl3945_priv *priv,
				 struct iwl3945_rx_mem_buffer *rxb)
{
	struct iwl3945_rx_packet *pkt = (void *)rxb->skb->data;

	IWL_DEBUG_RX("Received REPLY_ADD_STA: 0x%02X\n", pkt->u.status);
	return;
}

static void iwl3945_rx_reply_error(struct iwl3945_priv *priv,
			       struct iwl3945_rx_mem_buffer *rxb)
{
	struct iwl3945_rx_packet *pkt = (void *)rxb->skb->data;

	IWL_ERROR("Error Reply type 0x%08X cmd %s (0x%02X) "
		"seq 0x%04X ser 0x%08X\n",
		le32_to_cpu(pkt->u.err_resp.error_type),
		get_cmd_string(pkt->u.err_resp.cmd_id),
		pkt->u.err_resp.cmd_id,
		le16_to_cpu(pkt->u.err_resp.bad_cmd_seq_num),
		le32_to_cpu(pkt->u.err_resp.error_info));
}

#define TX_STATUS_ENTRY(x) case TX_STATUS_FAIL_ ## x: return #x

static void iwl3945_rx_csa(struct iwl3945_priv *priv, struct iwl3945_rx_mem_buffer *rxb)
{
	struct iwl3945_rx_packet *pkt = (void *)rxb->skb->data;
	struct iwl3945_rxon_cmd *rxon = (void *)&priv->active_rxon;
	struct iwl3945_csa_notification *csa = &(pkt->u.csa_notif);
	IWL_DEBUG_11H("CSA notif: channel %d, status %d\n",
		      le16_to_cpu(csa->channel), le32_to_cpu(csa->status));
	rxon->channel = csa->channel;
	priv->staging_rxon.channel = csa->channel;
}

static void iwl3945_rx_spectrum_measure_notif(struct iwl3945_priv *priv,
					  struct iwl3945_rx_mem_buffer *rxb)
{
#ifdef CONFIG_IWL3945_SPECTRUM_MEASUREMENT
	struct iwl3945_rx_packet *pkt = (void *)rxb->skb->data;
	struct iwl3945_spectrum_notification *report = &(pkt->u.spectrum_notif);

	if (!report->state) {
		IWL_DEBUG(IWL_DL_11H | IWL_DL_INFO,
			  "Spectrum Measure Notification: Start\n");
		return;
	}

	memcpy(&priv->measure_report, report, sizeof(*report));
	priv->measurement_status |= MEASUREMENT_READY;
#endif
}

static void iwl3945_rx_pm_sleep_notif(struct iwl3945_priv *priv,
				  struct iwl3945_rx_mem_buffer *rxb)
{
#ifdef CONFIG_IWL3945_DEBUG
	struct iwl3945_rx_packet *pkt = (void *)rxb->skb->data;
	struct iwl3945_sleep_notification *sleep = &(pkt->u.sleep_notif);
	IWL_DEBUG_RX("sleep mode: %d, src: %d\n",
		     sleep->pm_sleep_mode, sleep->pm_wakeup_src);
#endif
}

static void iwl3945_rx_pm_debug_statistics_notif(struct iwl3945_priv *priv,
					     struct iwl3945_rx_mem_buffer *rxb)
{
	struct iwl3945_rx_packet *pkt = (void *)rxb->skb->data;
	IWL_DEBUG_RADIO("Dumping %d bytes of unhandled "
			"notification for %s:\n",
			le32_to_cpu(pkt->len), get_cmd_string(pkt->hdr.cmd));
	iwl3945_print_hex_dump(IWL_DL_RADIO, pkt->u.raw, le32_to_cpu(pkt->len));
}

static void iwl3945_bg_beacon_update(struct work_struct *work)
{
	struct iwl3945_priv *priv =
		container_of(work, struct iwl3945_priv, beacon_update);
	struct sk_buff *beacon;

	/* Pull updated AP beacon from mac80211. will fail if not in AP mode */
	beacon = ieee80211_beacon_get(priv->hw, priv->vif);

	if (!beacon) {
		IWL_ERROR("update beacon failed\n");
		return;
	}

	mutex_lock(&priv->mutex);
	/* new beacon skb is allocated every time; dispose previous.*/
	if (priv->ibss_beacon)
		dev_kfree_skb(priv->ibss_beacon);

	priv->ibss_beacon = beacon;
	mutex_unlock(&priv->mutex);

	iwl3945_send_beacon_cmd(priv);
}

static void iwl3945_rx_beacon_notif(struct iwl3945_priv *priv,
				struct iwl3945_rx_mem_buffer *rxb)
{
#ifdef CONFIG_IWL3945_DEBUG
	struct iwl3945_rx_packet *pkt = (void *)rxb->skb->data;
	struct iwl3945_beacon_notif *beacon = &(pkt->u.beacon_status);
	u8 rate = beacon->beacon_notify_hdr.rate;

	IWL_DEBUG_RX("beacon status %x retries %d iss %d "
		"tsf %d %d rate %d\n",
		le32_to_cpu(beacon->beacon_notify_hdr.status) & TX_STATUS_MSK,
		beacon->beacon_notify_hdr.failure_frame,
		le32_to_cpu(beacon->ibss_mgr_status),
		le32_to_cpu(beacon->high_tsf),
		le32_to_cpu(beacon->low_tsf), rate);
#endif

	if ((priv->iw_mode == IEEE80211_IF_TYPE_AP) &&
	    (!test_bit(STATUS_EXIT_PENDING, &priv->status)))
		queue_work(priv->workqueue, &priv->beacon_update);
}

/* Service response to REPLY_SCAN_CMD (0x80) */
static void iwl3945_rx_reply_scan(struct iwl3945_priv *priv,
			      struct iwl3945_rx_mem_buffer *rxb)
{
#ifdef CONFIG_IWL3945_DEBUG
	struct iwl3945_rx_packet *pkt = (void *)rxb->skb->data;
	struct iwl3945_scanreq_notification *notif =
	    (struct iwl3945_scanreq_notification *)pkt->u.raw;

	IWL_DEBUG_RX("Scan request status = 0x%x\n", notif->status);
#endif
}

/* Service SCAN_START_NOTIFICATION (0x82) */
static void iwl3945_rx_scan_start_notif(struct iwl3945_priv *priv,
				    struct iwl3945_rx_mem_buffer *rxb)
{
	struct iwl3945_rx_packet *pkt = (void *)rxb->skb->data;
	struct iwl3945_scanstart_notification *notif =
	    (struct iwl3945_scanstart_notification *)pkt->u.raw;
	priv->scan_start_tsf = le32_to_cpu(notif->tsf_low);
	IWL_DEBUG_SCAN("Scan start: "
		       "%d [802.11%s] "
		       "(TSF: 0x%08X:%08X) - %d (beacon timer %u)\n",
		       notif->channel,
		       notif->band ? "bg" : "a",
		       notif->tsf_high,
		       notif->tsf_low, notif->status, notif->beacon_timer);
}

/* Service SCAN_RESULTS_NOTIFICATION (0x83) */
static void iwl3945_rx_scan_results_notif(struct iwl3945_priv *priv,
				      struct iwl3945_rx_mem_buffer *rxb)
{
	struct iwl3945_rx_packet *pkt = (void *)rxb->skb->data;
	struct iwl3945_scanresults_notification *notif =
	    (struct iwl3945_scanresults_notification *)pkt->u.raw;

	IWL_DEBUG_SCAN("Scan ch.res: "
		       "%d [802.11%s] "
		       "(TSF: 0x%08X:%08X) - %d "
		       "elapsed=%lu usec (%dms since last)\n",
		       notif->channel,
		       notif->band ? "bg" : "a",
		       le32_to_cpu(notif->tsf_high),
		       le32_to_cpu(notif->tsf_low),
		       le32_to_cpu(notif->statistics[0]),
		       le32_to_cpu(notif->tsf_low) - priv->scan_start_tsf,
		       jiffies_to_msecs(elapsed_jiffies
					(priv->last_scan_jiffies, jiffies)));

	priv->last_scan_jiffies = jiffies;
	priv->next_scan_jiffies = 0;
}

/* Service SCAN_COMPLETE_NOTIFICATION (0x84) */
static void iwl3945_rx_scan_complete_notif(struct iwl3945_priv *priv,
				       struct iwl3945_rx_mem_buffer *rxb)
{
	struct iwl3945_rx_packet *pkt = (void *)rxb->skb->data;
	struct iwl3945_scancomplete_notification *scan_notif = (void *)pkt->u.raw;

	IWL_DEBUG_SCAN("Scan complete: %d channels (TSF 0x%08X:%08X) - %d\n",
		       scan_notif->scanned_channels,
		       scan_notif->tsf_low,
		       scan_notif->tsf_high, scan_notif->status);

	/* The HW is no longer scanning */
	clear_bit(STATUS_SCAN_HW, &priv->status);

	/* The scan completion notification came in, so kill that timer... */
	cancel_delayed_work(&priv->scan_check);

	IWL_DEBUG_INFO("Scan pass on %sGHz took %dms\n",
		       (priv->scan_bands & BIT(IEEE80211_BAND_2GHZ)) ?
							"2.4" : "5.2",
		       jiffies_to_msecs(elapsed_jiffies
					(priv->scan_pass_start, jiffies)));

	/* Remove this scanned band from the list of pending
	 * bands to scan, band G precedes A in order of scanning
	 * as seen in iwl3945_bg_request_scan */
	if (priv->scan_bands & BIT(IEEE80211_BAND_2GHZ))
		priv->scan_bands &= ~BIT(IEEE80211_BAND_2GHZ);
	else if (priv->scan_bands &  BIT(IEEE80211_BAND_5GHZ))
		priv->scan_bands &= ~BIT(IEEE80211_BAND_5GHZ);

	/* If a request to abort was given, or the scan did not succeed
	 * then we reset the scan state machine and terminate,
	 * re-queuing another scan if one has been requested */
	if (test_bit(STATUS_SCAN_ABORTING, &priv->status)) {
		IWL_DEBUG_INFO("Aborted scan completed.\n");
		clear_bit(STATUS_SCAN_ABORTING, &priv->status);
	} else {
		/* If there are more bands on this scan pass reschedule */
		if (priv->scan_bands > 0)
			goto reschedule;
	}

	priv->last_scan_jiffies = jiffies;
	priv->next_scan_jiffies = 0;
	IWL_DEBUG_INFO("Setting scan to off\n");

	clear_bit(STATUS_SCANNING, &priv->status);

	IWL_DEBUG_INFO("Scan took %dms\n",
		jiffies_to_msecs(elapsed_jiffies(priv->scan_start, jiffies)));

	queue_work(priv->workqueue, &priv->scan_completed);

	return;

reschedule:
	priv->scan_pass_start = jiffies;
	queue_work(priv->workqueue, &priv->request_scan);
}

/* Handle notification from uCode that card's power state is changing
 * due to software, hardware, or critical temperature RFKILL */
static void iwl3945_rx_card_state_notif(struct iwl3945_priv *priv,
				    struct iwl3945_rx_mem_buffer *rxb)
{
	struct iwl3945_rx_packet *pkt = (void *)rxb->skb->data;
	u32 flags = le32_to_cpu(pkt->u.card_state_notif.flags);
	unsigned long status = priv->status;

	IWL_DEBUG_RF_KILL("Card state received: HW:%s SW:%s\n",
			  (flags & HW_CARD_DISABLED) ? "Kill" : "On",
			  (flags & SW_CARD_DISABLED) ? "Kill" : "On");

	iwl3945_write32(priv, CSR_UCODE_DRV_GP1_SET,
		    CSR_UCODE_DRV_GP1_BIT_CMD_BLOCKED);

	if (flags & HW_CARD_DISABLED)
		set_bit(STATUS_RF_KILL_HW, &priv->status);
	else
		clear_bit(STATUS_RF_KILL_HW, &priv->status);


	if (flags & SW_CARD_DISABLED)
		set_bit(STATUS_RF_KILL_SW, &priv->status);
	else
		clear_bit(STATUS_RF_KILL_SW, &priv->status);

	iwl3945_scan_cancel(priv);

	if ((test_bit(STATUS_RF_KILL_HW, &status) !=
	     test_bit(STATUS_RF_KILL_HW, &priv->status)) ||
	    (test_bit(STATUS_RF_KILL_SW, &status) !=
	     test_bit(STATUS_RF_KILL_SW, &priv->status)))
		queue_work(priv->workqueue, &priv->rf_kill);
	else
		wake_up_interruptible(&priv->wait_command_queue);
}

/**
 * iwl3945_setup_rx_handlers - Initialize Rx handler callbacks
 *
 * Setup the RX handlers for each of the reply types sent from the uCode
 * to the host.
 *
 * This function chains into the hardware specific files for them to setup
 * any hardware specific handlers as well.
 */
static void iwl3945_setup_rx_handlers(struct iwl3945_priv *priv)
{
	priv->rx_handlers[REPLY_ALIVE] = iwl3945_rx_reply_alive;
	priv->rx_handlers[REPLY_ADD_STA] = iwl3945_rx_reply_add_sta;
	priv->rx_handlers[REPLY_ERROR] = iwl3945_rx_reply_error;
	priv->rx_handlers[CHANNEL_SWITCH_NOTIFICATION] = iwl3945_rx_csa;
	priv->rx_handlers[SPECTRUM_MEASURE_NOTIFICATION] =
	    iwl3945_rx_spectrum_measure_notif;
	priv->rx_handlers[PM_SLEEP_NOTIFICATION] = iwl3945_rx_pm_sleep_notif;
	priv->rx_handlers[PM_DEBUG_STATISTIC_NOTIFIC] =
	    iwl3945_rx_pm_debug_statistics_notif;
	priv->rx_handlers[BEACON_NOTIFICATION] = iwl3945_rx_beacon_notif;

	/*
	 * The same handler is used for both the REPLY to a discrete
	 * statistics request from the host as well as for the periodic
	 * statistics notifications (after received beacons) from the uCode.
	 */
	priv->rx_handlers[REPLY_STATISTICS_CMD] = iwl3945_hw_rx_statistics;
	priv->rx_handlers[STATISTICS_NOTIFICATION] = iwl3945_hw_rx_statistics;

	priv->rx_handlers[REPLY_SCAN_CMD] = iwl3945_rx_reply_scan;
	priv->rx_handlers[SCAN_START_NOTIFICATION] = iwl3945_rx_scan_start_notif;
	priv->rx_handlers[SCAN_RESULTS_NOTIFICATION] =
	    iwl3945_rx_scan_results_notif;
	priv->rx_handlers[SCAN_COMPLETE_NOTIFICATION] =
	    iwl3945_rx_scan_complete_notif;
	priv->rx_handlers[CARD_STATE_NOTIFICATION] = iwl3945_rx_card_state_notif;

	/* Set up hardware specific Rx handlers */
	iwl3945_hw_rx_handler_setup(priv);
}

/**
 * iwl3945_cmd_queue_reclaim - Reclaim CMD queue entries
 * When FW advances 'R' index, all entries between old and new 'R' index
 * need to be reclaimed.
 */
static void iwl3945_cmd_queue_reclaim(struct iwl3945_priv *priv,
				      int txq_id, int index)
{
	struct iwl3945_tx_queue *txq = &priv->txq[txq_id];
	struct iwl3945_queue *q = &txq->q;
	int nfreed = 0;

	if ((index >= q->n_bd) || (iwl3945_x2_queue_used(q, index) == 0)) {
		IWL_ERROR("Read index for DMA queue txq id (%d), index %d, "
			  "is out of range [0-%d] %d %d.\n", txq_id,
			  index, q->n_bd, q->write_ptr, q->read_ptr);
		return;
	}

	for (index = iwl_queue_inc_wrap(index, q->n_bd); q->read_ptr != index;
		q->read_ptr = iwl_queue_inc_wrap(q->read_ptr, q->n_bd)) {
		if (nfreed > 1) {
			IWL_ERROR("HCMD skipped: index (%d) %d %d\n", index,
					q->write_ptr, q->read_ptr);
			queue_work(priv->workqueue, &priv->restart);
			break;
		}
		nfreed++;
	}
}


/**
 * iwl3945_tx_cmd_complete - Pull unused buffers off the queue and reclaim them
 * @rxb: Rx buffer to reclaim
 *
 * If an Rx buffer has an async callback associated with it the callback
 * will be executed.  The attached skb (if present) will only be freed
 * if the callback returns 1
 */
static void iwl3945_tx_cmd_complete(struct iwl3945_priv *priv,
				struct iwl3945_rx_mem_buffer *rxb)
{
	struct iwl3945_rx_packet *pkt = (struct iwl3945_rx_packet *)rxb->skb->data;
	u16 sequence = le16_to_cpu(pkt->hdr.sequence);
	int txq_id = SEQ_TO_QUEUE(sequence);
	int index = SEQ_TO_INDEX(sequence);
	int huge = sequence & SEQ_HUGE_FRAME;
	int cmd_index;
	struct iwl3945_cmd *cmd;

	BUG_ON(txq_id != IWL_CMD_QUEUE_NUM);

	cmd_index = get_cmd_index(&priv->txq[IWL_CMD_QUEUE_NUM].q, index, huge);
	cmd = &priv->txq[IWL_CMD_QUEUE_NUM].cmd[cmd_index];

	/* Input error checking is done when commands are added to queue. */
	if (cmd->meta.flags & CMD_WANT_SKB) {
		cmd->meta.source->u.skb = rxb->skb;
		rxb->skb = NULL;
	} else if (cmd->meta.u.callback &&
		   !cmd->meta.u.callback(priv, cmd, rxb->skb))
		rxb->skb = NULL;

	iwl3945_cmd_queue_reclaim(priv, txq_id, index);

	if (!(cmd->meta.flags & CMD_ASYNC)) {
		clear_bit(STATUS_HCMD_ACTIVE, &priv->status);
		wake_up_interruptible(&priv->wait_command_queue);
	}
}

/************************** RX-FUNCTIONS ****************************/
/*
 * Rx theory of operation
 *
 * The host allocates 32 DMA target addresses and passes the host address
 * to the firmware at register IWL_RFDS_TABLE_LOWER + N * RFD_SIZE where N is
 * 0 to 31
 *
 * Rx Queue Indexes
 * The host/firmware share two index registers for managing the Rx buffers.
 *
 * The READ index maps to the first position that the firmware may be writing
 * to -- the driver can read up to (but not including) this position and get
 * good data.
 * The READ index is managed by the firmware once the card is enabled.
 *
 * The WRITE index maps to the last position the driver has read from -- the
 * position preceding WRITE is the last slot the firmware can place a packet.
 *
 * The queue is empty (no good data) if WRITE = READ - 1, and is full if
 * WRITE = READ.
 *
 * During initialization, the host sets up the READ queue position to the first
 * INDEX position, and WRITE to the last (READ - 1 wrapped)
 *
 * When the firmware places a packet in a buffer, it will advance the READ index
 * and fire the RX interrupt.  The driver can then query the READ index and
 * process as many packets as possible, moving the WRITE index forward as it
 * resets the Rx queue buffers with new memory.
 *
 * The management in the driver is as follows:
 * + A list of pre-allocated SKBs is stored in iwl->rxq->rx_free.  When
 *   iwl->rxq->free_count drops to or below RX_LOW_WATERMARK, work is scheduled
 *   to replenish the iwl->rxq->rx_free.
 * + In iwl3945_rx_replenish (scheduled) if 'processed' != 'read' then the
 *   iwl->rxq is replenished and the READ INDEX is updated (updating the
 *   'processed' and 'read' driver indexes as well)
 * + A received packet is processed and handed to the kernel network stack,
 *   detached from the iwl->rxq.  The driver 'processed' index is updated.
 * + The Host/Firmware iwl->rxq is replenished at tasklet time from the rx_free
 *   list. If there are no allocated buffers in iwl->rxq->rx_free, the READ
 *   INDEX is not incremented and iwl->status(RX_STALLED) is set.  If there
 *   were enough free buffers and RX_STALLED is set it is cleared.
 *
 *
 * Driver sequence:
 *
 * iwl3945_rx_queue_alloc()   Allocates rx_free
 * iwl3945_rx_replenish()     Replenishes rx_free list from rx_used, and calls
 *                            iwl3945_rx_queue_restock
 * iwl3945_rx_queue_restock() Moves available buffers from rx_free into Rx
 *                            queue, updates firmware pointers, and updates
 *                            the WRITE index.  If insufficient rx_free buffers
 *                            are available, schedules iwl3945_rx_replenish
 *
 * -- enable interrupts --
 * ISR - iwl3945_rx()         Detach iwl3945_rx_mem_buffers from pool up to the
 *                            READ INDEX, detaching the SKB from the pool.
 *                            Moves the packet buffer from queue to rx_used.
 *                            Calls iwl3945_rx_queue_restock to refill any empty
 *                            slots.
 * ...
 *
 */

/**
 * iwl3945_rx_queue_space - Return number of free slots available in queue.
 */
static int iwl3945_rx_queue_space(const struct iwl3945_rx_queue *q)
{
	int s = q->read - q->write;
	if (s <= 0)
		s += RX_QUEUE_SIZE;
	/* keep some buffer to not confuse full and empty queue */
	s -= 2;
	if (s < 0)
		s = 0;
	return s;
}

/**
 * iwl3945_rx_queue_update_write_ptr - Update the write pointer for the RX queue
 */
int iwl3945_rx_queue_update_write_ptr(struct iwl3945_priv *priv, struct iwl3945_rx_queue *q)
{
	u32 reg = 0;
	int rc = 0;
	unsigned long flags;

	spin_lock_irqsave(&q->lock, flags);

	if (q->need_update == 0)
		goto exit_unlock;

	/* If power-saving is in use, make sure device is awake */
	if (test_bit(STATUS_POWER_PMI, &priv->status)) {
		reg = iwl3945_read32(priv, CSR_UCODE_DRV_GP1);

		if (reg & CSR_UCODE_DRV_GP1_BIT_MAC_SLEEP) {
			iwl3945_set_bit(priv, CSR_GP_CNTRL,
				    CSR_GP_CNTRL_REG_FLAG_MAC_ACCESS_REQ);
			goto exit_unlock;
		}

		rc = iwl3945_grab_nic_access(priv);
		if (rc)
			goto exit_unlock;

		/* Device expects a multiple of 8 */
		iwl3945_write_direct32(priv, FH_RSCSR_CHNL0_WPTR,
				     q->write & ~0x7);
		iwl3945_release_nic_access(priv);

	/* Else device is assumed to be awake */
	} else
		/* Device expects a multiple of 8 */
		iwl3945_write32(priv, FH_RSCSR_CHNL0_WPTR, q->write & ~0x7);


	q->need_update = 0;

 exit_unlock:
	spin_unlock_irqrestore(&q->lock, flags);
	return rc;
}

/**
 * iwl3945_dma_addr2rbd_ptr - convert a DMA address to a uCode read buffer ptr
 */
static inline __le32 iwl3945_dma_addr2rbd_ptr(struct iwl3945_priv *priv,
					  dma_addr_t dma_addr)
{
	return cpu_to_le32((u32)dma_addr);
}

/**
 * iwl3945_rx_queue_restock - refill RX queue from pre-allocated pool
 *
 * If there are slots in the RX queue that need to be restocked,
 * and we have free pre-allocated buffers, fill the ranks as much
 * as we can, pulling from rx_free.
 *
 * This moves the 'write' index forward to catch up with 'processed', and
 * also updates the memory address in the firmware to reference the new
 * target buffer.
 */
static int iwl3945_rx_queue_restock(struct iwl3945_priv *priv)
{
	struct iwl3945_rx_queue *rxq = &priv->rxq;
	struct list_head *element;
	struct iwl3945_rx_mem_buffer *rxb;
	unsigned long flags;
	int write, rc;

	spin_lock_irqsave(&rxq->lock, flags);
	write = rxq->write & ~0x7;
	while ((iwl3945_rx_queue_space(rxq) > 0) && (rxq->free_count)) {
		/* Get next free Rx buffer, remove from free list */
		element = rxq->rx_free.next;
		rxb = list_entry(element, struct iwl3945_rx_mem_buffer, list);
		list_del(element);

		/* Point to Rx buffer via next RBD in circular buffer */
		rxq->bd[rxq->write] = iwl3945_dma_addr2rbd_ptr(priv, rxb->dma_addr);
		rxq->queue[rxq->write] = rxb;
		rxq->write = (rxq->write + 1) & RX_QUEUE_MASK;
		rxq->free_count--;
	}
	spin_unlock_irqrestore(&rxq->lock, flags);
	/* If the pre-allocated buffer pool is dropping low, schedule to
	 * refill it */
	if (rxq->free_count <= RX_LOW_WATERMARK)
		queue_work(priv->workqueue, &priv->rx_replenish);


	/* If we've added more space for the firmware to place data, tell it.
	 * Increment device's write pointer in multiples of 8. */
	if ((write != (rxq->write & ~0x7))
	    || (abs(rxq->write - rxq->read) > 7)) {
		spin_lock_irqsave(&rxq->lock, flags);
		rxq->need_update = 1;
		spin_unlock_irqrestore(&rxq->lock, flags);
		rc = iwl3945_rx_queue_update_write_ptr(priv, rxq);
		if (rc)
			return rc;
	}

	return 0;
}

/**
 * iwl3945_rx_replenish - Move all used packet from rx_used to rx_free
 *
 * When moving to rx_free an SKB is allocated for the slot.
 *
 * Also restock the Rx queue via iwl3945_rx_queue_restock.
 * This is called as a scheduled work item (except for during initialization)
 */
static void iwl3945_rx_allocate(struct iwl3945_priv *priv)
{
	struct iwl3945_rx_queue *rxq = &priv->rxq;
	struct list_head *element;
	struct iwl3945_rx_mem_buffer *rxb;
	unsigned long flags;
	spin_lock_irqsave(&rxq->lock, flags);
	while (!list_empty(&rxq->rx_used)) {
		element = rxq->rx_used.next;
		rxb = list_entry(element, struct iwl3945_rx_mem_buffer, list);

		/* Alloc a new receive buffer */
		rxb->skb =
		    alloc_skb(IWL_RX_BUF_SIZE, __GFP_NOWARN | GFP_ATOMIC);
		if (!rxb->skb) {
			if (net_ratelimit())
				printk(KERN_CRIT DRV_NAME
				       ": Can not allocate SKB buffers\n");
			/* We don't reschedule replenish work here -- we will
			 * call the restock method and if it still needs
			 * more buffers it will schedule replenish */
			break;
		}

		/* If radiotap head is required, reserve some headroom here.
		 * The physical head count is a variable rx_stats->phy_count.
		 * We reserve 4 bytes here. Plus these extra bytes, the
		 * headroom of the physical head should be enough for the
		 * radiotap head that iwl3945 supported. See iwl3945_rt.
		 */
		skb_reserve(rxb->skb, 4);

		priv->alloc_rxb_skb++;
		list_del(element);

		/* Get physical address of RB/SKB */
		rxb->dma_addr =
		    pci_map_single(priv->pci_dev, rxb->skb->data,
				   IWL_RX_BUF_SIZE, PCI_DMA_FROMDEVICE);
		list_add_tail(&rxb->list, &rxq->rx_free);
		rxq->free_count++;
	}
	spin_unlock_irqrestore(&rxq->lock, flags);
}

/*
 * this should be called while priv->lock is locked
 */
static void __iwl3945_rx_replenish(void *data)
{
	struct iwl3945_priv *priv = data;

	iwl3945_rx_allocate(priv);
	iwl3945_rx_queue_restock(priv);
}


void iwl3945_rx_replenish(void *data)
{
	struct iwl3945_priv *priv = data;
	unsigned long flags;

	iwl3945_rx_allocate(priv);

	spin_lock_irqsave(&priv->lock, flags);
	iwl3945_rx_queue_restock(priv);
	spin_unlock_irqrestore(&priv->lock, flags);
}

/* Assumes that the skb field of the buffers in 'pool' is kept accurate.
 * If an SKB has been detached, the POOL needs to have its SKB set to NULL
 * This free routine walks the list of POOL entries and if SKB is set to
 * non NULL it is unmapped and freed
 */
static void iwl3945_rx_queue_free(struct iwl3945_priv *priv, struct iwl3945_rx_queue *rxq)
{
	int i;
	for (i = 0; i < RX_QUEUE_SIZE + RX_FREE_BUFFERS; i++) {
		if (rxq->pool[i].skb != NULL) {
			pci_unmap_single(priv->pci_dev,
					 rxq->pool[i].dma_addr,
					 IWL_RX_BUF_SIZE, PCI_DMA_FROMDEVICE);
			dev_kfree_skb(rxq->pool[i].skb);
		}
	}

	pci_free_consistent(priv->pci_dev, 4 * RX_QUEUE_SIZE, rxq->bd,
			    rxq->dma_addr);
	rxq->bd = NULL;
}

int iwl3945_rx_queue_alloc(struct iwl3945_priv *priv)
{
	struct iwl3945_rx_queue *rxq = &priv->rxq;
	struct pci_dev *dev = priv->pci_dev;
	int i;

	spin_lock_init(&rxq->lock);
	INIT_LIST_HEAD(&rxq->rx_free);
	INIT_LIST_HEAD(&rxq->rx_used);

	/* Alloc the circular buffer of Read Buffer Descriptors (RBDs) */
	rxq->bd = pci_alloc_consistent(dev, 4 * RX_QUEUE_SIZE, &rxq->dma_addr);
	if (!rxq->bd)
		return -ENOMEM;

	/* Fill the rx_used queue with _all_ of the Rx buffers */
	for (i = 0; i < RX_FREE_BUFFERS + RX_QUEUE_SIZE; i++)
		list_add_tail(&rxq->pool[i].list, &rxq->rx_used);

	/* Set us so that we have processed and used all buffers, but have
	 * not restocked the Rx queue with fresh buffers */
	rxq->read = rxq->write = 0;
	rxq->free_count = 0;
	rxq->need_update = 0;
	return 0;
}

void iwl3945_rx_queue_reset(struct iwl3945_priv *priv, struct iwl3945_rx_queue *rxq)
{
	unsigned long flags;
	int i;
	spin_lock_irqsave(&rxq->lock, flags);
	INIT_LIST_HEAD(&rxq->rx_free);
	INIT_LIST_HEAD(&rxq->rx_used);
	/* Fill the rx_used queue with _all_ of the Rx buffers */
	for (i = 0; i < RX_FREE_BUFFERS + RX_QUEUE_SIZE; i++) {
		/* In the reset function, these buffers may have been allocated
		 * to an SKB, so we need to unmap and free potential storage */
		if (rxq->pool[i].skb != NULL) {
			pci_unmap_single(priv->pci_dev,
					 rxq->pool[i].dma_addr,
					 IWL_RX_BUF_SIZE, PCI_DMA_FROMDEVICE);
			priv->alloc_rxb_skb--;
			dev_kfree_skb(rxq->pool[i].skb);
			rxq->pool[i].skb = NULL;
		}
		list_add_tail(&rxq->pool[i].list, &rxq->rx_used);
	}

	/* Set us so that we have processed and used all buffers, but have
	 * not restocked the Rx queue with fresh buffers */
	rxq->read = rxq->write = 0;
	rxq->free_count = 0;
	spin_unlock_irqrestore(&rxq->lock, flags);
}

/* Convert linear signal-to-noise ratio into dB */
static u8 ratio2dB[100] = {
/*	 0   1   2   3   4   5   6   7   8   9 */
	 0,  0,  6, 10, 12, 14, 16, 17, 18, 19, /* 00 - 09 */
	20, 21, 22, 22, 23, 23, 24, 25, 26, 26, /* 10 - 19 */
	26, 26, 26, 27, 27, 28, 28, 28, 29, 29, /* 20 - 29 */
	29, 30, 30, 30, 31, 31, 31, 31, 32, 32, /* 30 - 39 */
	32, 32, 32, 33, 33, 33, 33, 33, 34, 34, /* 40 - 49 */
	34, 34, 34, 34, 35, 35, 35, 35, 35, 35, /* 50 - 59 */
	36, 36, 36, 36, 36, 36, 36, 37, 37, 37, /* 60 - 69 */
	37, 37, 37, 37, 37, 38, 38, 38, 38, 38, /* 70 - 79 */
	38, 38, 38, 38, 38, 39, 39, 39, 39, 39, /* 80 - 89 */
	39, 39, 39, 39, 39, 40, 40, 40, 40, 40  /* 90 - 99 */
};

/* Calculates a relative dB value from a ratio of linear
 *   (i.e. not dB) signal levels.
 * Conversion assumes that levels are voltages (20*log), not powers (10*log). */
int iwl3945_calc_db_from_ratio(int sig_ratio)
{
	/* 1000:1 or higher just report as 60 dB */
	if (sig_ratio >= 1000)
		return 60;

	/* 100:1 or higher, divide by 10 and use table,
	 *   add 20 dB to make up for divide by 10 */
	if (sig_ratio >= 100)
		return (20 + (int)ratio2dB[sig_ratio/10]);

	/* We shouldn't see this */
	if (sig_ratio < 1)
		return 0;

	/* Use table for ratios 1:1 - 99:1 */
	return (int)ratio2dB[sig_ratio];
}

#define PERFECT_RSSI (-20) /* dBm */
#define WORST_RSSI (-95)   /* dBm */
#define RSSI_RANGE (PERFECT_RSSI - WORST_RSSI)

/* Calculate an indication of rx signal quality (a percentage, not dBm!).
 * See http://www.ces.clemson.edu/linux/signal_quality.shtml for info
 *   about formulas used below. */
int iwl3945_calc_sig_qual(int rssi_dbm, int noise_dbm)
{
	int sig_qual;
	int degradation = PERFECT_RSSI - rssi_dbm;

	/* If we get a noise measurement, use signal-to-noise ratio (SNR)
	 * as indicator; formula is (signal dbm - noise dbm).
	 * SNR at or above 40 is a great signal (100%).
	 * Below that, scale to fit SNR of 0 - 40 dB within 0 - 100% indicator.
	 * Weakest usable signal is usually 10 - 15 dB SNR. */
	if (noise_dbm) {
		if (rssi_dbm - noise_dbm >= 40)
			return 100;
		else if (rssi_dbm < noise_dbm)
			return 0;
		sig_qual = ((rssi_dbm - noise_dbm) * 5) / 2;

	/* Else use just the signal level.
	 * This formula is a least squares fit of data points collected and
	 *   compared with a reference system that had a percentage (%) display
	 *   for signal quality. */
	} else
		sig_qual = (100 * (RSSI_RANGE * RSSI_RANGE) - degradation *
			    (15 * RSSI_RANGE + 62 * degradation)) /
			   (RSSI_RANGE * RSSI_RANGE);

	if (sig_qual > 100)
		sig_qual = 100;
	else if (sig_qual < 1)
		sig_qual = 0;

	return sig_qual;
}

/**
 * iwl3945_rx_handle - Main entry function for receiving responses from uCode
 *
 * Uses the priv->rx_handlers callback function array to invoke
 * the appropriate handlers, including command responses,
 * frame-received notifications, and other notifications.
 */
static void iwl3945_rx_handle(struct iwl3945_priv *priv)
{
	struct iwl3945_rx_mem_buffer *rxb;
	struct iwl3945_rx_packet *pkt;
	struct iwl3945_rx_queue *rxq = &priv->rxq;
	u32 r, i;
	int reclaim;
	unsigned long flags;
	u8 fill_rx = 0;
	u32 count = 8;

	/* uCode's read index (stored in shared DRAM) indicates the last Rx
	 * buffer that the driver may process (last buffer filled by ucode). */
	r = iwl3945_hw_get_rx_read(priv);
	i = rxq->read;

	if (iwl3945_rx_queue_space(rxq) > (RX_QUEUE_SIZE / 2))
		fill_rx = 1;
	/* Rx interrupt, but nothing sent from uCode */
	if (i == r)
		IWL_DEBUG(IWL_DL_RX | IWL_DL_ISR, "r = %d, i = %d\n", r, i);

	while (i != r) {
		rxb = rxq->queue[i];

		/* If an RXB doesn't have a Rx queue slot associated with it,
		 * then a bug has been introduced in the queue refilling
		 * routines -- catch it here */
		BUG_ON(rxb == NULL);

		rxq->queue[i] = NULL;

		pci_dma_sync_single_for_cpu(priv->pci_dev, rxb->dma_addr,
					    IWL_RX_BUF_SIZE,
					    PCI_DMA_FROMDEVICE);
		pkt = (struct iwl3945_rx_packet *)rxb->skb->data;

		/* Reclaim a command buffer only if this packet is a response
		 *   to a (driver-originated) command.
		 * If the packet (e.g. Rx frame) originated from uCode,
		 *   there is no command buffer to reclaim.
		 * Ucode should set SEQ_RX_FRAME bit if ucode-originated,
		 *   but apparently a few don't get set; catch them here. */
		reclaim = !(pkt->hdr.sequence & SEQ_RX_FRAME) &&
			(pkt->hdr.cmd != STATISTICS_NOTIFICATION) &&
			(pkt->hdr.cmd != REPLY_TX);

		/* Based on type of command response or notification,
		 *   handle those that need handling via function in
		 *   rx_handlers table.  See iwl3945_setup_rx_handlers() */
		if (priv->rx_handlers[pkt->hdr.cmd]) {
			IWL_DEBUG(IWL_DL_HOST_COMMAND | IWL_DL_RX | IWL_DL_ISR,
				"r = %d, i = %d, %s, 0x%02x\n", r, i,
				get_cmd_string(pkt->hdr.cmd), pkt->hdr.cmd);
			priv->rx_handlers[pkt->hdr.cmd] (priv, rxb);
		} else {
			/* No handling needed */
			IWL_DEBUG(IWL_DL_HOST_COMMAND | IWL_DL_RX | IWL_DL_ISR,
				"r %d i %d No handler needed for %s, 0x%02x\n",
				r, i, get_cmd_string(pkt->hdr.cmd),
				pkt->hdr.cmd);
		}

		if (reclaim) {
			/* Invoke any callbacks, transfer the skb to caller, and
			 * fire off the (possibly) blocking iwl3945_send_cmd()
			 * as we reclaim the driver command queue */
			if (rxb && rxb->skb)
				iwl3945_tx_cmd_complete(priv, rxb);
			else
				IWL_WARNING("Claim null rxb?\n");
		}

		/* For now we just don't re-use anything.  We can tweak this
		 * later to try and re-use notification packets and SKBs that
		 * fail to Rx correctly */
		if (rxb->skb != NULL) {
			priv->alloc_rxb_skb--;
			dev_kfree_skb_any(rxb->skb);
			rxb->skb = NULL;
		}

		pci_unmap_single(priv->pci_dev, rxb->dma_addr,
				 IWL_RX_BUF_SIZE, PCI_DMA_FROMDEVICE);
		spin_lock_irqsave(&rxq->lock, flags);
		list_add_tail(&rxb->list, &priv->rxq.rx_used);
		spin_unlock_irqrestore(&rxq->lock, flags);
		i = (i + 1) & RX_QUEUE_MASK;
		/* If there are a lot of unused frames,
		 * restock the Rx queue so ucode won't assert. */
		if (fill_rx) {
			count++;
			if (count >= 8) {
				priv->rxq.read = i;
				__iwl3945_rx_replenish(priv);
				count = 0;
			}
		}
	}

	/* Backtrack one entry */
	priv->rxq.read = i;
	iwl3945_rx_queue_restock(priv);
}

/**
 * iwl3945_tx_queue_update_write_ptr - Send new write index to hardware
 */
static int iwl3945_tx_queue_update_write_ptr(struct iwl3945_priv *priv,
				  struct iwl3945_tx_queue *txq)
{
	u32 reg = 0;
	int rc = 0;
	int txq_id = txq->q.id;

	if (txq->need_update == 0)
		return rc;

	/* if we're trying to save power */
	if (test_bit(STATUS_POWER_PMI, &priv->status)) {
		/* wake up nic if it's powered down ...
		 * uCode will wake up, and interrupt us again, so next
		 * time we'll skip this part. */
		reg = iwl3945_read32(priv, CSR_UCODE_DRV_GP1);

		if (reg & CSR_UCODE_DRV_GP1_BIT_MAC_SLEEP) {
			IWL_DEBUG_INFO("Requesting wakeup, GP1 = 0x%x\n", reg);
			iwl3945_set_bit(priv, CSR_GP_CNTRL,
				    CSR_GP_CNTRL_REG_FLAG_MAC_ACCESS_REQ);
			return rc;
		}

		/* restore this queue's parameters in nic hardware. */
		rc = iwl3945_grab_nic_access(priv);
		if (rc)
			return rc;
		iwl3945_write_direct32(priv, HBUS_TARG_WRPTR,
				     txq->q.write_ptr | (txq_id << 8));
		iwl3945_release_nic_access(priv);

	/* else not in power-save mode, uCode will never sleep when we're
	 * trying to tx (during RFKILL, we're not trying to tx). */
	} else
		iwl3945_write32(priv, HBUS_TARG_WRPTR,
			    txq->q.write_ptr | (txq_id << 8));

	txq->need_update = 0;

	return rc;
}

#ifdef CONFIG_IWL3945_DEBUG
static void iwl3945_print_rx_config_cmd(struct iwl3945_rxon_cmd *rxon)
{
	DECLARE_MAC_BUF(mac);

	IWL_DEBUG_RADIO("RX CONFIG:\n");
	iwl3945_print_hex_dump(IWL_DL_RADIO, (u8 *) rxon, sizeof(*rxon));
	IWL_DEBUG_RADIO("u16 channel: 0x%x\n", le16_to_cpu(rxon->channel));
	IWL_DEBUG_RADIO("u32 flags: 0x%08X\n", le32_to_cpu(rxon->flags));
	IWL_DEBUG_RADIO("u32 filter_flags: 0x%08x\n",
			le32_to_cpu(rxon->filter_flags));
	IWL_DEBUG_RADIO("u8 dev_type: 0x%x\n", rxon->dev_type);
	IWL_DEBUG_RADIO("u8 ofdm_basic_rates: 0x%02x\n",
			rxon->ofdm_basic_rates);
	IWL_DEBUG_RADIO("u8 cck_basic_rates: 0x%02x\n", rxon->cck_basic_rates);
	IWL_DEBUG_RADIO("u8[6] node_addr: %s\n",
			print_mac(mac, rxon->node_addr));
	IWL_DEBUG_RADIO("u8[6] bssid_addr: %s\n",
			print_mac(mac, rxon->bssid_addr));
	IWL_DEBUG_RADIO("u16 assoc_id: 0x%x\n", le16_to_cpu(rxon->assoc_id));
}
#endif

static void iwl3945_enable_interrupts(struct iwl3945_priv *priv)
{
	IWL_DEBUG_ISR("Enabling interrupts\n");
	set_bit(STATUS_INT_ENABLED, &priv->status);
	iwl3945_write32(priv, CSR_INT_MASK, CSR_INI_SET_MASK);
}


/* call this function to flush any scheduled tasklet */
static inline void iwl_synchronize_irq(struct iwl3945_priv *priv)
{
	/* wait to make sure we flush pedding tasklet*/
	synchronize_irq(priv->pci_dev->irq);
	tasklet_kill(&priv->irq_tasklet);
}


static inline void iwl3945_disable_interrupts(struct iwl3945_priv *priv)
{
	clear_bit(STATUS_INT_ENABLED, &priv->status);

	/* disable interrupts from uCode/NIC to host */
	iwl3945_write32(priv, CSR_INT_MASK, 0x00000000);

	/* acknowledge/clear/reset any interrupts still pending
	 * from uCode or flow handler (Rx/Tx DMA) */
	iwl3945_write32(priv, CSR_INT, 0xffffffff);
	iwl3945_write32(priv, CSR_FH_INT_STATUS, 0xffffffff);
	IWL_DEBUG_ISR("Disabled interrupts\n");
}

static const char *desc_lookup(int i)
{
	switch (i) {
	case 1:
		return "FAIL";
	case 2:
		return "BAD_PARAM";
	case 3:
		return "BAD_CHECKSUM";
	case 4:
		return "NMI_INTERRUPT";
	case 5:
		return "SYSASSERT";
	case 6:
		return "FATAL_ERROR";
	}

	return "UNKNOWN";
}

#define ERROR_START_OFFSET  (1 * sizeof(u32))
#define ERROR_ELEM_SIZE     (7 * sizeof(u32))

static void iwl3945_dump_nic_error_log(struct iwl3945_priv *priv)
{
	u32 i;
	u32 desc, time, count, base, data1;
	u32 blink1, blink2, ilink1, ilink2;
	int rc;

	base = le32_to_cpu(priv->card_alive.error_event_table_ptr);

	if (!iwl3945_hw_valid_rtc_data_addr(base)) {
		IWL_ERROR("Not valid error log pointer 0x%08X\n", base);
		return;
	}

	rc = iwl3945_grab_nic_access(priv);
	if (rc) {
		IWL_WARNING("Can not read from adapter at this time.\n");
		return;
	}

	count = iwl3945_read_targ_mem(priv, base);

	if (ERROR_START_OFFSET <= count * ERROR_ELEM_SIZE) {
		IWL_ERROR("Start IWL Error Log Dump:\n");
		IWL_ERROR("Status: 0x%08lX, count: %d\n", priv->status, count);
	}

	IWL_ERROR("Desc       Time       asrtPC  blink2 "
		  "ilink1  nmiPC   Line\n");
	for (i = ERROR_START_OFFSET;
	     i < (count * ERROR_ELEM_SIZE) + ERROR_START_OFFSET;
	     i += ERROR_ELEM_SIZE) {
		desc = iwl3945_read_targ_mem(priv, base + i);
		time =
		    iwl3945_read_targ_mem(priv, base + i + 1 * sizeof(u32));
		blink1 =
		    iwl3945_read_targ_mem(priv, base + i + 2 * sizeof(u32));
		blink2 =
		    iwl3945_read_targ_mem(priv, base + i + 3 * sizeof(u32));
		ilink1 =
		    iwl3945_read_targ_mem(priv, base + i + 4 * sizeof(u32));
		ilink2 =
		    iwl3945_read_targ_mem(priv, base + i + 5 * sizeof(u32));
		data1 =
		    iwl3945_read_targ_mem(priv, base + i + 6 * sizeof(u32));

		IWL_ERROR
		    ("%-13s (#%d) %010u 0x%05X 0x%05X 0x%05X 0x%05X %u\n\n",
		     desc_lookup(desc), desc, time, blink1, blink2,
		     ilink1, ilink2, data1);
	}

	iwl3945_release_nic_access(priv);

}

#define EVENT_START_OFFSET  (6 * sizeof(u32))

/**
 * iwl3945_print_event_log - Dump error event log to syslog
 *
 * NOTE: Must be called with iwl3945_grab_nic_access() already obtained!
 */
static void iwl3945_print_event_log(struct iwl3945_priv *priv, u32 start_idx,
				u32 num_events, u32 mode)
{
	u32 i;
	u32 base;       /* SRAM byte address of event log header */
	u32 event_size;	/* 2 u32s, or 3 u32s if timestamp recorded */
	u32 ptr;        /* SRAM byte address of log data */
	u32 ev, time, data; /* event log data */

	if (num_events == 0)
		return;

	base = le32_to_cpu(priv->card_alive.log_event_table_ptr);

	if (mode == 0)
		event_size = 2 * sizeof(u32);
	else
		event_size = 3 * sizeof(u32);

	ptr = base + EVENT_START_OFFSET + (start_idx * event_size);

	/* "time" is actually "data" for mode 0 (no timestamp).
	 * place event id # at far right for easier visual parsing. */
	for (i = 0; i < num_events; i++) {
		ev = iwl3945_read_targ_mem(priv, ptr);
		ptr += sizeof(u32);
		time = iwl3945_read_targ_mem(priv, ptr);
		ptr += sizeof(u32);
		if (mode == 0)
			IWL_ERROR("0x%08x\t%04u\n", time, ev); /* data, ev */
		else {
			data = iwl3945_read_targ_mem(priv, ptr);
			ptr += sizeof(u32);
			IWL_ERROR("%010u\t0x%08x\t%04u\n", time, data, ev);
		}
	}
}

static void iwl3945_dump_nic_event_log(struct iwl3945_priv *priv)
{
	int rc;
	u32 base;       /* SRAM byte address of event log header */
	u32 capacity;   /* event log capacity in # entries */
	u32 mode;       /* 0 - no timestamp, 1 - timestamp recorded */
	u32 num_wraps;  /* # times uCode wrapped to top of log */
	u32 next_entry; /* index of next entry to be written by uCode */
	u32 size;       /* # entries that we'll print */

	base = le32_to_cpu(priv->card_alive.log_event_table_ptr);
	if (!iwl3945_hw_valid_rtc_data_addr(base)) {
		IWL_ERROR("Invalid event log pointer 0x%08X\n", base);
		return;
	}

	rc = iwl3945_grab_nic_access(priv);
	if (rc) {
		IWL_WARNING("Can not read from adapter at this time.\n");
		return;
	}

	/* event log header */
	capacity = iwl3945_read_targ_mem(priv, base);
	mode = iwl3945_read_targ_mem(priv, base + (1 * sizeof(u32)));
	num_wraps = iwl3945_read_targ_mem(priv, base + (2 * sizeof(u32)));
	next_entry = iwl3945_read_targ_mem(priv, base + (3 * sizeof(u32)));

	size = num_wraps ? capacity : next_entry;

	/* bail out if nothing in log */
	if (size == 0) {
		IWL_ERROR("Start IWL Event Log Dump: nothing in log\n");
		iwl3945_release_nic_access(priv);
		return;
	}

	IWL_ERROR("Start IWL Event Log Dump: display count %d, wraps %d\n",
		  size, num_wraps);

	/* if uCode has wrapped back to top of log, start at the oldest entry,
	 * i.e the next one that uCode would fill. */
	if (num_wraps)
		iwl3945_print_event_log(priv, next_entry,
				    capacity - next_entry, mode);

	/* (then/else) start at top of log */
	iwl3945_print_event_log(priv, 0, next_entry, mode);

	iwl3945_release_nic_access(priv);
}

/**
 * iwl3945_irq_handle_error - called for HW or SW error interrupt from card
 */
static void iwl3945_irq_handle_error(struct iwl3945_priv *priv)
{
	/* Set the FW error flag -- cleared on iwl3945_down */
	set_bit(STATUS_FW_ERROR, &priv->status);

	/* Cancel currently queued command. */
	clear_bit(STATUS_HCMD_ACTIVE, &priv->status);

#ifdef CONFIG_IWL3945_DEBUG
	if (iwl3945_debug_level & IWL_DL_FW_ERRORS) {
		iwl3945_dump_nic_error_log(priv);
		iwl3945_dump_nic_event_log(priv);
		iwl3945_print_rx_config_cmd(&priv->staging_rxon);
	}
#endif

	wake_up_interruptible(&priv->wait_command_queue);

	/* Keep the restart process from trying to send host
	 * commands by clearing the INIT status bit */
	clear_bit(STATUS_READY, &priv->status);

	if (!test_bit(STATUS_EXIT_PENDING, &priv->status)) {
		IWL_DEBUG(IWL_DL_INFO | IWL_DL_FW_ERRORS,
			  "Restarting adapter due to uCode error.\n");

		if (iwl3945_is_associated(priv)) {
			memcpy(&priv->recovery_rxon, &priv->active_rxon,
			       sizeof(priv->recovery_rxon));
			priv->error_recovering = 1;
		}
		queue_work(priv->workqueue, &priv->restart);
	}
}

static void iwl3945_error_recovery(struct iwl3945_priv *priv)
{
	unsigned long flags;

	memcpy(&priv->staging_rxon, &priv->recovery_rxon,
	       sizeof(priv->staging_rxon));
	priv->staging_rxon.filter_flags &= ~RXON_FILTER_ASSOC_MSK;
	iwl3945_commit_rxon(priv);

	iwl3945_add_station(priv, priv->bssid, 1, 0);

	spin_lock_irqsave(&priv->lock, flags);
	priv->assoc_id = le16_to_cpu(priv->staging_rxon.assoc_id);
	priv->error_recovering = 0;
	spin_unlock_irqrestore(&priv->lock, flags);
}

static void iwl3945_irq_tasklet(struct iwl3945_priv *priv)
{
	u32 inta, handled = 0;
	u32 inta_fh;
	unsigned long flags;
#ifdef CONFIG_IWL3945_DEBUG
	u32 inta_mask;
#endif

	spin_lock_irqsave(&priv->lock, flags);

	/* Ack/clear/reset pending uCode interrupts.
	 * Note:  Some bits in CSR_INT are "OR" of bits in CSR_FH_INT_STATUS,
	 *  and will clear only when CSR_FH_INT_STATUS gets cleared. */
	inta = iwl3945_read32(priv, CSR_INT);
	iwl3945_write32(priv, CSR_INT, inta);

	/* Ack/clear/reset pending flow-handler (DMA) interrupts.
	 * Any new interrupts that happen after this, either while we're
	 * in this tasklet, or later, will show up in next ISR/tasklet. */
	inta_fh = iwl3945_read32(priv, CSR_FH_INT_STATUS);
	iwl3945_write32(priv, CSR_FH_INT_STATUS, inta_fh);

#ifdef CONFIG_IWL3945_DEBUG
	if (iwl3945_debug_level & IWL_DL_ISR) {
		/* just for debug */
		inta_mask = iwl3945_read32(priv, CSR_INT_MASK);
		IWL_DEBUG_ISR("inta 0x%08x, enabled 0x%08x, fh 0x%08x\n",
			      inta, inta_mask, inta_fh);
	}
#endif

	/* Since CSR_INT and CSR_FH_INT_STATUS reads and clears are not
	 * atomic, make sure that inta covers all the interrupts that
	 * we've discovered, even if FH interrupt came in just after
	 * reading CSR_INT. */
	if (inta_fh & CSR39_FH_INT_RX_MASK)
		inta |= CSR_INT_BIT_FH_RX;
	if (inta_fh & CSR39_FH_INT_TX_MASK)
		inta |= CSR_INT_BIT_FH_TX;

	/* Now service all interrupt bits discovered above. */
	if (inta & CSR_INT_BIT_HW_ERR) {
		IWL_ERROR("Microcode HW error detected.  Restarting.\n");

		/* Tell the device to stop sending interrupts */
		iwl3945_disable_interrupts(priv);

		iwl3945_irq_handle_error(priv);

		handled |= CSR_INT_BIT_HW_ERR;

		spin_unlock_irqrestore(&priv->lock, flags);

		return;
	}

#ifdef CONFIG_IWL3945_DEBUG
	if (iwl3945_debug_level & (IWL_DL_ISR)) {
		/* NIC fires this, but we don't use it, redundant with WAKEUP */
		if (inta & CSR_INT_BIT_SCD)
			IWL_DEBUG_ISR("Scheduler finished to transmit "
				      "the frame/frames.\n");

		/* Alive notification via Rx interrupt will do the real work */
		if (inta & CSR_INT_BIT_ALIVE)
			IWL_DEBUG_ISR("Alive interrupt\n");
	}
#endif
	/* Safely ignore these bits for debug checks below */
	inta &= ~(CSR_INT_BIT_SCD | CSR_INT_BIT_ALIVE);

	/* HW RF KILL switch toggled (4965 only) */
	if (inta & CSR_INT_BIT_RF_KILL) {
		int hw_rf_kill = 0;
		if (!(iwl3945_read32(priv, CSR_GP_CNTRL) &
				CSR_GP_CNTRL_REG_FLAG_HW_RF_KILL_SW))
			hw_rf_kill = 1;

		IWL_DEBUG(IWL_DL_INFO | IWL_DL_RF_KILL | IWL_DL_ISR,
				"RF_KILL bit toggled to %s.\n",
				hw_rf_kill ? "disable radio":"enable radio");

		/* Queue restart only if RF_KILL switch was set to "kill"
		 *   when we loaded driver, and is now set to "enable".
		 * After we're Alive, RF_KILL gets handled by
		 *   iwl3945_rx_card_state_notif() */
		if (!hw_rf_kill && !test_bit(STATUS_ALIVE, &priv->status)) {
			clear_bit(STATUS_RF_KILL_HW, &priv->status);
			queue_work(priv->workqueue, &priv->restart);
		}

		handled |= CSR_INT_BIT_RF_KILL;
	}

	/* Chip got too hot and stopped itself (4965 only) */
	if (inta & CSR_INT_BIT_CT_KILL) {
		IWL_ERROR("Microcode CT kill error detected.\n");
		handled |= CSR_INT_BIT_CT_KILL;
	}

	/* Error detected by uCode */
	if (inta & CSR_INT_BIT_SW_ERR) {
		IWL_ERROR("Microcode SW error detected.  Restarting 0x%X.\n",
			  inta);
		iwl3945_irq_handle_error(priv);
		handled |= CSR_INT_BIT_SW_ERR;
	}

	/* uCode wakes up after power-down sleep */
	if (inta & CSR_INT_BIT_WAKEUP) {
		IWL_DEBUG_ISR("Wakeup interrupt\n");
		iwl3945_rx_queue_update_write_ptr(priv, &priv->rxq);
		iwl3945_tx_queue_update_write_ptr(priv, &priv->txq[0]);
		iwl3945_tx_queue_update_write_ptr(priv, &priv->txq[1]);
		iwl3945_tx_queue_update_write_ptr(priv, &priv->txq[2]);
		iwl3945_tx_queue_update_write_ptr(priv, &priv->txq[3]);
		iwl3945_tx_queue_update_write_ptr(priv, &priv->txq[4]);
		iwl3945_tx_queue_update_write_ptr(priv, &priv->txq[5]);

		handled |= CSR_INT_BIT_WAKEUP;
	}

	/* All uCode command responses, including Tx command responses,
	 * Rx "responses" (frame-received notification), and other
	 * notifications from uCode come through here*/
	if (inta & (CSR_INT_BIT_FH_RX | CSR_INT_BIT_SW_RX)) {
		iwl3945_rx_handle(priv);
		handled |= (CSR_INT_BIT_FH_RX | CSR_INT_BIT_SW_RX);
	}

	if (inta & CSR_INT_BIT_FH_TX) {
		IWL_DEBUG_ISR("Tx interrupt\n");

		iwl3945_write32(priv, CSR_FH_INT_STATUS, (1 << 6));
		if (!iwl3945_grab_nic_access(priv)) {
			iwl3945_write_direct32(priv,
					     FH_TCSR_CREDIT
					     (ALM_FH_SRVC_CHNL), 0x0);
			iwl3945_release_nic_access(priv);
		}
		handled |= CSR_INT_BIT_FH_TX;
	}

	if (inta & ~handled)
		IWL_ERROR("Unhandled INTA bits 0x%08x\n", inta & ~handled);

	if (inta & ~CSR_INI_SET_MASK) {
		IWL_WARNING("Disabled INTA bits 0x%08x were pending\n",
			 inta & ~CSR_INI_SET_MASK);
		IWL_WARNING("   with FH_INT = 0x%08x\n", inta_fh);
	}

	/* Re-enable all interrupts */
	/* only Re-enable if disabled by irq */
	if (test_bit(STATUS_INT_ENABLED, &priv->status))
		iwl3945_enable_interrupts(priv);

#ifdef CONFIG_IWL3945_DEBUG
	if (iwl3945_debug_level & (IWL_DL_ISR)) {
		inta = iwl3945_read32(priv, CSR_INT);
		inta_mask = iwl3945_read32(priv, CSR_INT_MASK);
		inta_fh = iwl3945_read32(priv, CSR_FH_INT_STATUS);
		IWL_DEBUG_ISR("End inta 0x%08x, enabled 0x%08x, fh 0x%08x, "
			"flags 0x%08lx\n", inta, inta_mask, inta_fh, flags);
	}
#endif
	spin_unlock_irqrestore(&priv->lock, flags);
}

static irqreturn_t iwl3945_isr(int irq, void *data)
{
	struct iwl3945_priv *priv = data;
	u32 inta, inta_mask;
	u32 inta_fh;
	if (!priv)
		return IRQ_NONE;

	spin_lock(&priv->lock);

	/* Disable (but don't clear!) interrupts here to avoid
	 *    back-to-back ISRs and sporadic interrupts from our NIC.
	 * If we have something to service, the tasklet will re-enable ints.
	 * If we *don't* have something, we'll re-enable before leaving here. */
	inta_mask = iwl3945_read32(priv, CSR_INT_MASK);  /* just for debug */
	iwl3945_write32(priv, CSR_INT_MASK, 0x00000000);

	/* Discover which interrupts are active/pending */
	inta = iwl3945_read32(priv, CSR_INT);
	inta_fh = iwl3945_read32(priv, CSR_FH_INT_STATUS);

	/* Ignore interrupt if there's nothing in NIC to service.
	 * This may be due to IRQ shared with another device,
	 * or due to sporadic interrupts thrown from our NIC. */
	if (!inta && !inta_fh) {
		IWL_DEBUG_ISR("Ignore interrupt, inta == 0, inta_fh == 0\n");
		goto none;
	}

	if ((inta == 0xFFFFFFFF) || ((inta & 0xFFFFFFF0) == 0xa5a5a5a0)) {
		/* Hardware disappeared */
		IWL_WARNING("HARDWARE GONE?? INTA == 0x%080x\n", inta);
		goto unplugged;
	}

	IWL_DEBUG_ISR("ISR inta 0x%08x, enabled 0x%08x, fh 0x%08x\n",
		      inta, inta_mask, inta_fh);

	inta &= ~CSR_INT_BIT_SCD;

	/* iwl3945_irq_tasklet() will service interrupts and re-enable them */
	if (likely(inta || inta_fh))
		tasklet_schedule(&priv->irq_tasklet);
unplugged:
	spin_unlock(&priv->lock);

	return IRQ_HANDLED;

 none:
	/* re-enable interrupts here since we don't have anything to service. */
	/* only Re-enable if disabled by irq */
	if (test_bit(STATUS_INT_ENABLED, &priv->status))
		iwl3945_enable_interrupts(priv);
	spin_unlock(&priv->lock);
	return IRQ_NONE;
}

/************************** EEPROM BANDS ****************************
 *
 * The iwl3945_eeprom_band definitions below provide the mapping from the
 * EEPROM contents to the specific channel number supported for each
 * band.
 *
 * For example, iwl3945_priv->eeprom.band_3_channels[4] from the band_3
 * definition below maps to physical channel 42 in the 5.2GHz spectrum.
 * The specific geography and calibration information for that channel
 * is contained in the eeprom map itself.
 *
 * During init, we copy the eeprom information and channel map
 * information into priv->channel_info_24/52 and priv->channel_map_24/52
 *
 * channel_map_24/52 provides the index in the channel_info array for a
 * given channel.  We have to have two separate maps as there is channel
 * overlap with the 2.4GHz and 5.2GHz spectrum as seen in band_1 and
 * band_2
 *
 * A value of 0xff stored in the channel_map indicates that the channel
 * is not supported by the hardware at all.
 *
 * A value of 0xfe in the channel_map indicates that the channel is not
 * valid for Tx with the current hardware.  This means that
 * while the system can tune and receive on a given channel, it may not
 * be able to associate or transmit any frames on that
 * channel.  There is no corresponding channel information for that
 * entry.
 *
 *********************************************************************/

/* 2.4 GHz */
static const u8 iwl3945_eeprom_band_1[14] = {
	1, 2, 3, 4, 5, 6, 7, 8, 9, 10, 11, 12, 13, 14
};

/* 5.2 GHz bands */
static const u8 iwl3945_eeprom_band_2[] = {	/* 4915-5080MHz */
	183, 184, 185, 187, 188, 189, 192, 196, 7, 8, 11, 12, 16
};

static const u8 iwl3945_eeprom_band_3[] = {	/* 5170-5320MHz */
	34, 36, 38, 40, 42, 44, 46, 48, 52, 56, 60, 64
};

static const u8 iwl3945_eeprom_band_4[] = {	/* 5500-5700MHz */
	100, 104, 108, 112, 116, 120, 124, 128, 132, 136, 140
};

static const u8 iwl3945_eeprom_band_5[] = {	/* 5725-5825MHz */
	145, 149, 153, 157, 161, 165
};

static void iwl3945_init_band_reference(const struct iwl3945_priv *priv, int band,
				    int *eeprom_ch_count,
				    const struct iwl3945_eeprom_channel
				    **eeprom_ch_info,
				    const u8 **eeprom_ch_index)
{
	switch (band) {
	case 1:		/* 2.4GHz band */
		*eeprom_ch_count = ARRAY_SIZE(iwl3945_eeprom_band_1);
		*eeprom_ch_info = priv->eeprom.band_1_channels;
		*eeprom_ch_index = iwl3945_eeprom_band_1;
		break;
	case 2:		/* 4.9GHz band */
		*eeprom_ch_count = ARRAY_SIZE(iwl3945_eeprom_band_2);
		*eeprom_ch_info = priv->eeprom.band_2_channels;
		*eeprom_ch_index = iwl3945_eeprom_band_2;
		break;
	case 3:		/* 5.2GHz band */
		*eeprom_ch_count = ARRAY_SIZE(iwl3945_eeprom_band_3);
		*eeprom_ch_info = priv->eeprom.band_3_channels;
		*eeprom_ch_index = iwl3945_eeprom_band_3;
		break;
	case 4:		/* 5.5GHz band */
		*eeprom_ch_count = ARRAY_SIZE(iwl3945_eeprom_band_4);
		*eeprom_ch_info = priv->eeprom.band_4_channels;
		*eeprom_ch_index = iwl3945_eeprom_band_4;
		break;
	case 5:		/* 5.7GHz band */
		*eeprom_ch_count = ARRAY_SIZE(iwl3945_eeprom_band_5);
		*eeprom_ch_info = priv->eeprom.band_5_channels;
		*eeprom_ch_index = iwl3945_eeprom_band_5;
		break;
	default:
		BUG();
		return;
	}
}

/**
 * iwl3945_get_channel_info - Find driver's private channel info
 *
 * Based on band and channel number.
 */
const struct iwl3945_channel_info *iwl3945_get_channel_info(const struct iwl3945_priv *priv,
						    enum ieee80211_band band, u16 channel)
{
	int i;

	switch (band) {
	case IEEE80211_BAND_5GHZ:
		for (i = 14; i < priv->channel_count; i++) {
			if (priv->channel_info[i].channel == channel)
				return &priv->channel_info[i];
		}
		break;

	case IEEE80211_BAND_2GHZ:
		if (channel >= 1 && channel <= 14)
			return &priv->channel_info[channel - 1];
		break;
	case IEEE80211_NUM_BANDS:
		WARN_ON(1);
	}

	return NULL;
}

#define CHECK_AND_PRINT(x) ((eeprom_ch_info[ch].flags & EEPROM_CHANNEL_##x) \
			    ? # x " " : "")

/**
 * iwl3945_init_channel_map - Set up driver's info for all possible channels
 */
static int iwl3945_init_channel_map(struct iwl3945_priv *priv)
{
	int eeprom_ch_count = 0;
	const u8 *eeprom_ch_index = NULL;
	const struct iwl3945_eeprom_channel *eeprom_ch_info = NULL;
	int band, ch;
	struct iwl3945_channel_info *ch_info;

	if (priv->channel_count) {
		IWL_DEBUG_INFO("Channel map already initialized.\n");
		return 0;
	}

	if (priv->eeprom.version < 0x2f) {
		IWL_WARNING("Unsupported EEPROM version: 0x%04X\n",
			    priv->eeprom.version);
		return -EINVAL;
	}

	IWL_DEBUG_INFO("Initializing regulatory info from EEPROM\n");

	priv->channel_count =
	    ARRAY_SIZE(iwl3945_eeprom_band_1) +
	    ARRAY_SIZE(iwl3945_eeprom_band_2) +
	    ARRAY_SIZE(iwl3945_eeprom_band_3) +
	    ARRAY_SIZE(iwl3945_eeprom_band_4) +
	    ARRAY_SIZE(iwl3945_eeprom_band_5);

	IWL_DEBUG_INFO("Parsing data for %d channels.\n", priv->channel_count);

	priv->channel_info = kzalloc(sizeof(struct iwl3945_channel_info) *
				     priv->channel_count, GFP_KERNEL);
	if (!priv->channel_info) {
		IWL_ERROR("Could not allocate channel_info\n");
		priv->channel_count = 0;
		return -ENOMEM;
	}

	ch_info = priv->channel_info;

	/* Loop through the 5 EEPROM bands adding them in order to the
	 * channel map we maintain (that contains additional information than
	 * what just in the EEPROM) */
	for (band = 1; band <= 5; band++) {

		iwl3945_init_band_reference(priv, band, &eeprom_ch_count,
					&eeprom_ch_info, &eeprom_ch_index);

		/* Loop through each band adding each of the channels */
		for (ch = 0; ch < eeprom_ch_count; ch++) {
			ch_info->channel = eeprom_ch_index[ch];
			ch_info->band = (band == 1) ? IEEE80211_BAND_2GHZ :
			    IEEE80211_BAND_5GHZ;

			/* permanently store EEPROM's channel regulatory flags
			 *   and max power in channel info database. */
			ch_info->eeprom = eeprom_ch_info[ch];

			/* Copy the run-time flags so they are there even on
			 * invalid channels */
			ch_info->flags = eeprom_ch_info[ch].flags;

			if (!(is_channel_valid(ch_info))) {
				IWL_DEBUG_INFO("Ch. %d Flags %x [%sGHz] - "
					       "No traffic\n",
					       ch_info->channel,
					       ch_info->flags,
					       is_channel_a_band(ch_info) ?
					       "5.2" : "2.4");
				ch_info++;
				continue;
			}

			/* Initialize regulatory-based run-time data */
			ch_info->max_power_avg = ch_info->curr_txpow =
			    eeprom_ch_info[ch].max_power_avg;
			ch_info->scan_power = eeprom_ch_info[ch].max_power_avg;
			ch_info->min_power = 0;

			IWL_DEBUG_INFO("Ch. %d [%sGHz] %s%s%s%s%s%s(0x%02x"
				       " %ddBm): Ad-Hoc %ssupported\n",
				       ch_info->channel,
				       is_channel_a_band(ch_info) ?
				       "5.2" : "2.4",
				       CHECK_AND_PRINT(VALID),
				       CHECK_AND_PRINT(IBSS),
				       CHECK_AND_PRINT(ACTIVE),
				       CHECK_AND_PRINT(RADAR),
				       CHECK_AND_PRINT(WIDE),
				       CHECK_AND_PRINT(DFS),
				       eeprom_ch_info[ch].flags,
				       eeprom_ch_info[ch].max_power_avg,
				       ((eeprom_ch_info[ch].
					 flags & EEPROM_CHANNEL_IBSS)
					&& !(eeprom_ch_info[ch].
					     flags & EEPROM_CHANNEL_RADAR))
				       ? "" : "not ");

			/* Set the user_txpower_limit to the highest power
			 * supported by any channel */
			if (eeprom_ch_info[ch].max_power_avg >
			    priv->user_txpower_limit)
				priv->user_txpower_limit =
				    eeprom_ch_info[ch].max_power_avg;

			ch_info++;
		}
	}

	/* Set up txpower settings in driver for all channels */
	if (iwl3945_txpower_set_from_eeprom(priv))
		return -EIO;

	return 0;
}

/*
 * iwl3945_free_channel_map - undo allocations in iwl3945_init_channel_map
 */
static void iwl3945_free_channel_map(struct iwl3945_priv *priv)
{
	kfree(priv->channel_info);
	priv->channel_count = 0;
}

/* For active scan, listen ACTIVE_DWELL_TIME (msec) on each channel after
 * sending probe req.  This should be set long enough to hear probe responses
 * from more than one AP.  */
#define IWL_ACTIVE_DWELL_TIME_24    (20)	/* all times in msec */
#define IWL_ACTIVE_DWELL_TIME_52    (10)

/* For faster active scanning, scan will move to the next channel if fewer than
 * PLCP_QUIET_THRESH packets are heard on this channel within
 * ACTIVE_QUIET_TIME after sending probe request.  This shortens the dwell
 * time if it's a quiet channel (nothing responded to our probe, and there's
 * no other traffic).
 * Disable "quiet" feature by setting PLCP_QUIET_THRESH to 0. */
#define IWL_PLCP_QUIET_THRESH       __constant_cpu_to_le16(1)	/* packets */
#define IWL_ACTIVE_QUIET_TIME       __constant_cpu_to_le16(5)	/* msec */

/* For passive scan, listen PASSIVE_DWELL_TIME (msec) on each channel.
 * Must be set longer than active dwell time.
 * For the most reliable scan, set > AP beacon interval (typically 100msec). */
#define IWL_PASSIVE_DWELL_TIME_24   (20)	/* all times in msec */
#define IWL_PASSIVE_DWELL_TIME_52   (10)
#define IWL_PASSIVE_DWELL_BASE      (100)
#define IWL_CHANNEL_TUNE_TIME       5

static inline u16 iwl3945_get_active_dwell_time(struct iwl3945_priv *priv,
						enum ieee80211_band band)
{
	if (band == IEEE80211_BAND_5GHZ)
		return IWL_ACTIVE_DWELL_TIME_52;
	else
		return IWL_ACTIVE_DWELL_TIME_24;
}

static u16 iwl3945_get_passive_dwell_time(struct iwl3945_priv *priv,
					  enum ieee80211_band band)
{
	u16 active = iwl3945_get_active_dwell_time(priv, band);
	u16 passive = (band == IEEE80211_BAND_2GHZ) ?
	    IWL_PASSIVE_DWELL_BASE + IWL_PASSIVE_DWELL_TIME_24 :
	    IWL_PASSIVE_DWELL_BASE + IWL_PASSIVE_DWELL_TIME_52;

	if (iwl3945_is_associated(priv)) {
		/* If we're associated, we clamp the maximum passive
		 * dwell time to be 98% of the beacon interval (minus
		 * 2 * channel tune time) */
		passive = priv->beacon_int;
		if ((passive > IWL_PASSIVE_DWELL_BASE) || !passive)
			passive = IWL_PASSIVE_DWELL_BASE;
		passive = (passive * 98) / 100 - IWL_CHANNEL_TUNE_TIME * 2;
	}

	if (passive <= active)
		passive = active + 1;

	return passive;
}

static int iwl3945_get_channels_for_scan(struct iwl3945_priv *priv,
					 enum ieee80211_band band,
				     u8 is_active, u8 direct_mask,
				     struct iwl3945_scan_channel *scan_ch)
{
	const struct ieee80211_channel *channels = NULL;
	const struct ieee80211_supported_band *sband;
	const struct iwl3945_channel_info *ch_info;
	u16 passive_dwell = 0;
	u16 active_dwell = 0;
	int added, i;

	sband = iwl3945_get_band(priv, band);
	if (!sband)
		return 0;

	channels = sband->channels;

	active_dwell = iwl3945_get_active_dwell_time(priv, band);
	passive_dwell = iwl3945_get_passive_dwell_time(priv, band);

	for (i = 0, added = 0; i < sband->n_channels; i++) {
		if (channels[i].flags & IEEE80211_CHAN_DISABLED)
			continue;

		scan_ch->channel = channels[i].hw_value;

		ch_info = iwl3945_get_channel_info(priv, band, scan_ch->channel);
		if (!is_channel_valid(ch_info)) {
			IWL_DEBUG_SCAN("Channel %d is INVALID for this band.\n",
				       scan_ch->channel);
			continue;
		}

		if (!is_active || is_channel_passive(ch_info) ||
		    (channels[i].flags & IEEE80211_CHAN_PASSIVE_SCAN))
			scan_ch->type = 0;	/* passive */
		else
			scan_ch->type = 1;	/* active */

		if (scan_ch->type & 1)
			scan_ch->type |= (direct_mask << 1);

		scan_ch->active_dwell = cpu_to_le16(active_dwell);
		scan_ch->passive_dwell = cpu_to_le16(passive_dwell);

		/* Set txpower levels to defaults */
		scan_ch->tpc.dsp_atten = 110;
		/* scan_pwr_info->tpc.dsp_atten; */

		/*scan_pwr_info->tpc.tx_gain; */
		if (band == IEEE80211_BAND_5GHZ)
			scan_ch->tpc.tx_gain = ((1 << 5) | (3 << 3)) | 3;
		else {
			scan_ch->tpc.tx_gain = ((1 << 5) | (5 << 3));
			/* NOTE: if we were doing 6Mb OFDM for scans we'd use
			 * power level:
			 * scan_ch->tpc.tx_gain = ((1 << 5) | (2 << 3)) | 3;
			 */
		}

		IWL_DEBUG_SCAN("Scanning %d [%s %d]\n",
			       scan_ch->channel,
			       (scan_ch->type & 1) ? "ACTIVE" : "PASSIVE",
			       (scan_ch->type & 1) ?
			       active_dwell : passive_dwell);

		scan_ch++;
		added++;
	}

	IWL_DEBUG_SCAN("total channels to scan %d \n", added);
	return added;
}

static void iwl3945_init_hw_rates(struct iwl3945_priv *priv,
			      struct ieee80211_rate *rates)
{
	int i;

	for (i = 0; i < IWL_RATE_COUNT; i++) {
		rates[i].bitrate = iwl3945_rates[i].ieee * 5;
		rates[i].hw_value = i; /* Rate scaling will work on indexes */
		rates[i].hw_value_short = i;
		rates[i].flags = 0;
		if ((i > IWL_LAST_OFDM_RATE) || (i < IWL_FIRST_OFDM_RATE)) {
			/*
			 * If CCK != 1M then set short preamble rate flag.
			 */
			rates[i].flags |= (iwl3945_rates[i].plcp == 10) ?
				0 : IEEE80211_RATE_SHORT_PREAMBLE;
		}
	}
}

/**
 * iwl3945_init_geos - Initialize mac80211's geo/channel info based from eeprom
 */
static int iwl3945_init_geos(struct iwl3945_priv *priv)
{
	struct iwl3945_channel_info *ch;
	struct ieee80211_supported_band *sband;
	struct ieee80211_channel *channels;
	struct ieee80211_channel *geo_ch;
	struct ieee80211_rate *rates;
	int i = 0;

	if (priv->bands[IEEE80211_BAND_2GHZ].n_bitrates ||
	    priv->bands[IEEE80211_BAND_5GHZ].n_bitrates) {
		IWL_DEBUG_INFO("Geography modes already initialized.\n");
		set_bit(STATUS_GEO_CONFIGURED, &priv->status);
		return 0;
	}

	channels = kzalloc(sizeof(struct ieee80211_channel) *
			   priv->channel_count, GFP_KERNEL);
	if (!channels)
		return -ENOMEM;

	rates = kzalloc((sizeof(struct ieee80211_rate) * (IWL_RATE_COUNT + 1)),
			GFP_KERNEL);
	if (!rates) {
		kfree(channels);
		return -ENOMEM;
	}

	/* 5.2GHz channels start after the 2.4GHz channels */
	sband = &priv->bands[IEEE80211_BAND_5GHZ];
	sband->channels = &channels[ARRAY_SIZE(iwl3945_eeprom_band_1)];
	/* just OFDM */
	sband->bitrates = &rates[IWL_FIRST_OFDM_RATE];
	sband->n_bitrates = IWL_RATE_COUNT - IWL_FIRST_OFDM_RATE;

	sband = &priv->bands[IEEE80211_BAND_2GHZ];
	sband->channels = channels;
	/* OFDM & CCK */
	sband->bitrates = rates;
	sband->n_bitrates = IWL_RATE_COUNT;

	priv->ieee_channels = channels;
	priv->ieee_rates = rates;

	iwl3945_init_hw_rates(priv, rates);

	for (i = 0;  i < priv->channel_count; i++) {
		ch = &priv->channel_info[i];

		/* FIXME: might be removed if scan is OK*/
		if (!is_channel_valid(ch))
			continue;

		if (is_channel_a_band(ch))
			sband =  &priv->bands[IEEE80211_BAND_5GHZ];
		else
			sband =  &priv->bands[IEEE80211_BAND_2GHZ];

		geo_ch = &sband->channels[sband->n_channels++];

		geo_ch->center_freq = ieee80211_channel_to_frequency(ch->channel);
		geo_ch->max_power = ch->max_power_avg;
		geo_ch->max_antenna_gain = 0xff;
		geo_ch->hw_value = ch->channel;

		if (is_channel_valid(ch)) {
			if (!(ch->flags & EEPROM_CHANNEL_IBSS))
				geo_ch->flags |= IEEE80211_CHAN_NO_IBSS;

			if (!(ch->flags & EEPROM_CHANNEL_ACTIVE))
				geo_ch->flags |= IEEE80211_CHAN_PASSIVE_SCAN;

			if (ch->flags & EEPROM_CHANNEL_RADAR)
				geo_ch->flags |= IEEE80211_CHAN_RADAR;

			if (ch->max_power_avg > priv->max_channel_txpower_limit)
				priv->max_channel_txpower_limit =
				    ch->max_power_avg;
		} else {
			geo_ch->flags |= IEEE80211_CHAN_DISABLED;
		}

		/* Save flags for reg domain usage */
		geo_ch->orig_flags = geo_ch->flags;

		IWL_DEBUG_INFO("Channel %d Freq=%d[%sGHz] %s flag=0%X\n",
				ch->channel, geo_ch->center_freq,
				is_channel_a_band(ch) ?  "5.2" : "2.4",
				geo_ch->flags & IEEE80211_CHAN_DISABLED ?
				"restricted" : "valid",
				 geo_ch->flags);
	}

	if ((priv->bands[IEEE80211_BAND_5GHZ].n_channels == 0) &&
	     priv->cfg->sku & IWL_SKU_A) {
		printk(KERN_INFO DRV_NAME
		       ": Incorrectly detected BG card as ABG.  Please send "
		       "your PCI ID 0x%04X:0x%04X to maintainer.\n",
		       priv->pci_dev->device, priv->pci_dev->subsystem_device);
		 priv->cfg->sku &= ~IWL_SKU_A;
	}

	printk(KERN_INFO DRV_NAME
	       ": Tunable channels: %d 802.11bg, %d 802.11a channels\n",
	       priv->bands[IEEE80211_BAND_2GHZ].n_channels,
	       priv->bands[IEEE80211_BAND_5GHZ].n_channels);

	if (priv->bands[IEEE80211_BAND_2GHZ].n_channels)
		priv->hw->wiphy->bands[IEEE80211_BAND_2GHZ] =
			&priv->bands[IEEE80211_BAND_2GHZ];
	if (priv->bands[IEEE80211_BAND_5GHZ].n_channels)
		priv->hw->wiphy->bands[IEEE80211_BAND_5GHZ] =
			&priv->bands[IEEE80211_BAND_5GHZ];

	set_bit(STATUS_GEO_CONFIGURED, &priv->status);

	return 0;
}

/*
 * iwl3945_free_geos - undo allocations in iwl3945_init_geos
 */
static void iwl3945_free_geos(struct iwl3945_priv *priv)
{
	kfree(priv->ieee_channels);
	kfree(priv->ieee_rates);
	clear_bit(STATUS_GEO_CONFIGURED, &priv->status);
}

/******************************************************************************
 *
 * uCode download functions
 *
 ******************************************************************************/

static void iwl3945_dealloc_ucode_pci(struct iwl3945_priv *priv)
{
	iwl_free_fw_desc(priv->pci_dev, &priv->ucode_code);
	iwl_free_fw_desc(priv->pci_dev, &priv->ucode_data);
	iwl_free_fw_desc(priv->pci_dev, &priv->ucode_data_backup);
	iwl_free_fw_desc(priv->pci_dev, &priv->ucode_init);
	iwl_free_fw_desc(priv->pci_dev, &priv->ucode_init_data);
	iwl_free_fw_desc(priv->pci_dev, &priv->ucode_boot);
}

/**
 * iwl3945_verify_inst_full - verify runtime uCode image in card vs. host,
 *     looking at all data.
 */
static int iwl3945_verify_inst_full(struct iwl3945_priv *priv, __le32 * image, u32 len)
{
	u32 val;
	u32 save_len = len;
	int rc = 0;
	u32 errcnt;

	IWL_DEBUG_INFO("ucode inst image size is %u\n", len);

	rc = iwl3945_grab_nic_access(priv);
	if (rc)
		return rc;

	iwl3945_write_direct32(priv, HBUS_TARG_MEM_RADDR, RTC_INST_LOWER_BOUND);

	errcnt = 0;
	for (; len > 0; len -= sizeof(u32), image++) {
		/* read data comes through single port, auto-incr addr */
		/* NOTE: Use the debugless read so we don't flood kernel log
		 * if IWL_DL_IO is set */
		val = _iwl3945_read_direct32(priv, HBUS_TARG_MEM_RDAT);
		if (val != le32_to_cpu(*image)) {
			IWL_ERROR("uCode INST section is invalid at "
				  "offset 0x%x, is 0x%x, s/b 0x%x\n",
				  save_len - len, val, le32_to_cpu(*image));
			rc = -EIO;
			errcnt++;
			if (errcnt >= 20)
				break;
		}
	}

	iwl3945_release_nic_access(priv);

	if (!errcnt)
		IWL_DEBUG_INFO("ucode image in INSTRUCTION memory is good\n");

	return rc;
}


/**
 * iwl3945_verify_inst_sparse - verify runtime uCode image in card vs. host,
 *   using sample data 100 bytes apart.  If these sample points are good,
 *   it's a pretty good bet that everything between them is good, too.
 */
static int iwl3945_verify_inst_sparse(struct iwl3945_priv *priv, __le32 *image, u32 len)
{
	u32 val;
	int rc = 0;
	u32 errcnt = 0;
	u32 i;

	IWL_DEBUG_INFO("ucode inst image size is %u\n", len);

	rc = iwl3945_grab_nic_access(priv);
	if (rc)
		return rc;

	for (i = 0; i < len; i += 100, image += 100/sizeof(u32)) {
		/* read data comes through single port, auto-incr addr */
		/* NOTE: Use the debugless read so we don't flood kernel log
		 * if IWL_DL_IO is set */
		iwl3945_write_direct32(priv, HBUS_TARG_MEM_RADDR,
			i + RTC_INST_LOWER_BOUND);
		val = _iwl3945_read_direct32(priv, HBUS_TARG_MEM_RDAT);
		if (val != le32_to_cpu(*image)) {
#if 0 /* Enable this if you want to see details */
			IWL_ERROR("uCode INST section is invalid at "
				  "offset 0x%x, is 0x%x, s/b 0x%x\n",
				  i, val, *image);
#endif
			rc = -EIO;
			errcnt++;
			if (errcnt >= 3)
				break;
		}
	}

	iwl3945_release_nic_access(priv);

	return rc;
}


/**
 * iwl3945_verify_ucode - determine which instruction image is in SRAM,
 *    and verify its contents
 */
static int iwl3945_verify_ucode(struct iwl3945_priv *priv)
{
	__le32 *image;
	u32 len;
	int rc = 0;

	/* Try bootstrap */
	image = (__le32 *)priv->ucode_boot.v_addr;
	len = priv->ucode_boot.len;
	rc = iwl3945_verify_inst_sparse(priv, image, len);
	if (rc == 0) {
		IWL_DEBUG_INFO("Bootstrap uCode is good in inst SRAM\n");
		return 0;
	}

	/* Try initialize */
	image = (__le32 *)priv->ucode_init.v_addr;
	len = priv->ucode_init.len;
	rc = iwl3945_verify_inst_sparse(priv, image, len);
	if (rc == 0) {
		IWL_DEBUG_INFO("Initialize uCode is good in inst SRAM\n");
		return 0;
	}

	/* Try runtime/protocol */
	image = (__le32 *)priv->ucode_code.v_addr;
	len = priv->ucode_code.len;
	rc = iwl3945_verify_inst_sparse(priv, image, len);
	if (rc == 0) {
		IWL_DEBUG_INFO("Runtime uCode is good in inst SRAM\n");
		return 0;
	}

	IWL_ERROR("NO VALID UCODE IMAGE IN INSTRUCTION SRAM!!\n");

	/* Since nothing seems to match, show first several data entries in
	 * instruction SRAM, so maybe visual inspection will give a clue.
	 * Selection of bootstrap image (vs. other images) is arbitrary. */
	image = (__le32 *)priv->ucode_boot.v_addr;
	len = priv->ucode_boot.len;
	rc = iwl3945_verify_inst_full(priv, image, len);

	return rc;
}


/* check contents of special bootstrap uCode SRAM */
static int iwl3945_verify_bsm(struct iwl3945_priv *priv)
{
	__le32 *image = priv->ucode_boot.v_addr;
	u32 len = priv->ucode_boot.len;
	u32 reg;
	u32 val;

	IWL_DEBUG_INFO("Begin verify bsm\n");

	/* verify BSM SRAM contents */
	val = iwl3945_read_prph(priv, BSM_WR_DWCOUNT_REG);
	for (reg = BSM_SRAM_LOWER_BOUND;
	     reg < BSM_SRAM_LOWER_BOUND + len;
	     reg += sizeof(u32), image ++) {
		val = iwl3945_read_prph(priv, reg);
		if (val != le32_to_cpu(*image)) {
			IWL_ERROR("BSM uCode verification failed at "
				  "addr 0x%08X+%u (of %u), is 0x%x, s/b 0x%x\n",
				  BSM_SRAM_LOWER_BOUND,
				  reg - BSM_SRAM_LOWER_BOUND, len,
				  val, le32_to_cpu(*image));
			return -EIO;
		}
	}

	IWL_DEBUG_INFO("BSM bootstrap uCode image OK\n");

	return 0;
}

/**
 * iwl3945_load_bsm - Load bootstrap instructions
 *
 * BSM operation:
 *
 * The Bootstrap State Machine (BSM) stores a short bootstrap uCode program
 * in special SRAM that does not power down during RFKILL.  When powering back
 * up after power-saving sleeps (or during initial uCode load), the BSM loads
 * the bootstrap program into the on-board processor, and starts it.
 *
 * The bootstrap program loads (via DMA) instructions and data for a new
 * program from host DRAM locations indicated by the host driver in the
 * BSM_DRAM_* registers.  Once the new program is loaded, it starts
 * automatically.
 *
 * When initializing the NIC, the host driver points the BSM to the
 * "initialize" uCode image.  This uCode sets up some internal data, then
 * notifies host via "initialize alive" that it is complete.
 *
 * The host then replaces the BSM_DRAM_* pointer values to point to the
 * normal runtime uCode instructions and a backup uCode data cache buffer
 * (filled initially with starting data values for the on-board processor),
 * then triggers the "initialize" uCode to load and launch the runtime uCode,
 * which begins normal operation.
 *
 * When doing a power-save shutdown, runtime uCode saves data SRAM into
 * the backup data cache in DRAM before SRAM is powered down.
 *
 * When powering back up, the BSM loads the bootstrap program.  This reloads
 * the runtime uCode instructions and the backup data cache into SRAM,
 * and re-launches the runtime uCode from where it left off.
 */
static int iwl3945_load_bsm(struct iwl3945_priv *priv)
{
	__le32 *image = priv->ucode_boot.v_addr;
	u32 len = priv->ucode_boot.len;
	dma_addr_t pinst;
	dma_addr_t pdata;
	u32 inst_len;
	u32 data_len;
	int rc;
	int i;
	u32 done;
	u32 reg_offset;

	IWL_DEBUG_INFO("Begin load bsm\n");

	/* make sure bootstrap program is no larger than BSM's SRAM size */
	if (len > IWL_MAX_BSM_SIZE)
		return -EINVAL;

	/* Tell bootstrap uCode where to find the "Initialize" uCode
	 *   in host DRAM ... host DRAM physical address bits 31:0 for 3945.
	 * NOTE:  iwl3945_initialize_alive_start() will replace these values,
	 *        after the "initialize" uCode has run, to point to
	 *        runtime/protocol instructions and backup data cache. */
	pinst = priv->ucode_init.p_addr;
	pdata = priv->ucode_init_data.p_addr;
	inst_len = priv->ucode_init.len;
	data_len = priv->ucode_init_data.len;

	rc = iwl3945_grab_nic_access(priv);
	if (rc)
		return rc;

	iwl3945_write_prph(priv, BSM_DRAM_INST_PTR_REG, pinst);
	iwl3945_write_prph(priv, BSM_DRAM_DATA_PTR_REG, pdata);
	iwl3945_write_prph(priv, BSM_DRAM_INST_BYTECOUNT_REG, inst_len);
	iwl3945_write_prph(priv, BSM_DRAM_DATA_BYTECOUNT_REG, data_len);

	/* Fill BSM memory with bootstrap instructions */
	for (reg_offset = BSM_SRAM_LOWER_BOUND;
	     reg_offset < BSM_SRAM_LOWER_BOUND + len;
	     reg_offset += sizeof(u32), image++)
		_iwl3945_write_prph(priv, reg_offset,
					  le32_to_cpu(*image));

	rc = iwl3945_verify_bsm(priv);
	if (rc) {
		iwl3945_release_nic_access(priv);
		return rc;
	}

	/* Tell BSM to copy from BSM SRAM into instruction SRAM, when asked */
	iwl3945_write_prph(priv, BSM_WR_MEM_SRC_REG, 0x0);
	iwl3945_write_prph(priv, BSM_WR_MEM_DST_REG,
				 RTC_INST_LOWER_BOUND);
	iwl3945_write_prph(priv, BSM_WR_DWCOUNT_REG, len / sizeof(u32));

	/* Load bootstrap code into instruction SRAM now,
	 *   to prepare to load "initialize" uCode */
	iwl3945_write_prph(priv, BSM_WR_CTRL_REG,
		BSM_WR_CTRL_REG_BIT_START);

	/* Wait for load of bootstrap uCode to finish */
	for (i = 0; i < 100; i++) {
		done = iwl3945_read_prph(priv, BSM_WR_CTRL_REG);
		if (!(done & BSM_WR_CTRL_REG_BIT_START))
			break;
		udelay(10);
	}
	if (i < 100)
		IWL_DEBUG_INFO("BSM write complete, poll %d iterations\n", i);
	else {
		IWL_ERROR("BSM write did not complete!\n");
		return -EIO;
	}

	/* Enable future boot loads whenever power management unit triggers it
	 *   (e.g. when powering back up after power-save shutdown) */
	iwl3945_write_prph(priv, BSM_WR_CTRL_REG,
		BSM_WR_CTRL_REG_BIT_START_EN);

	iwl3945_release_nic_access(priv);

	return 0;
}

static void iwl3945_nic_start(struct iwl3945_priv *priv)
{
	/* Remove all resets to allow NIC to operate */
	iwl3945_write32(priv, CSR_RESET, 0);
}

/**
 * iwl3945_read_ucode - Read uCode images from disk file.
 *
 * Copy into buffers for card to fetch via bus-mastering
 */
static int iwl3945_read_ucode(struct iwl3945_priv *priv)
{
	struct iwl3945_ucode *ucode;
	int ret = 0;
	const struct firmware *ucode_raw;
	/* firmware file name contains uCode/driver compatibility version */
	const char *name = priv->cfg->fw_name;
	u8 *src;
	size_t len;
	u32 ver, inst_size, data_size, init_size, init_data_size, boot_size;

	/* Ask kernel firmware_class module to get the boot firmware off disk.
	 * request_firmware() is synchronous, file is in memory on return. */
	ret = request_firmware(&ucode_raw, name, &priv->pci_dev->dev);
	if (ret < 0) {
		IWL_ERROR("%s firmware file req failed: Reason %d\n",
				name, ret);
		goto error;
	}

	IWL_DEBUG_INFO("Got firmware '%s' file (%zd bytes) from disk\n",
		       name, ucode_raw->size);

	/* Make sure that we got at least our header! */
	if (ucode_raw->size < sizeof(*ucode)) {
		IWL_ERROR("File size way too small!\n");
		ret = -EINVAL;
		goto err_release;
	}

	/* Data from ucode file:  header followed by uCode images */
	ucode = (void *)ucode_raw->data;

	ver = le32_to_cpu(ucode->ver);
	inst_size = le32_to_cpu(ucode->inst_size);
	data_size = le32_to_cpu(ucode->data_size);
	init_size = le32_to_cpu(ucode->init_size);
	init_data_size = le32_to_cpu(ucode->init_data_size);
	boot_size = le32_to_cpu(ucode->boot_size);

	IWL_DEBUG_INFO("f/w package hdr ucode version = 0x%x\n", ver);
	IWL_DEBUG_INFO("f/w package hdr runtime inst size = %u\n", inst_size);
	IWL_DEBUG_INFO("f/w package hdr runtime data size = %u\n", data_size);
	IWL_DEBUG_INFO("f/w package hdr init inst size = %u\n", init_size);
	IWL_DEBUG_INFO("f/w package hdr init data size = %u\n", init_data_size);
	IWL_DEBUG_INFO("f/w package hdr boot inst size = %u\n", boot_size);

	/* Verify size of file vs. image size info in file's header */
	if (ucode_raw->size < sizeof(*ucode) +
		inst_size + data_size + init_size +
		init_data_size + boot_size) {

		IWL_DEBUG_INFO("uCode file size %d too small\n",
			       (int)ucode_raw->size);
		ret = -EINVAL;
		goto err_release;
	}

	/* Verify that uCode images will fit in card's SRAM */
	if (inst_size > IWL_MAX_INST_SIZE) {
		IWL_DEBUG_INFO("uCode instr len %d too large to fit in\n",
			       inst_size);
		ret = -EINVAL;
		goto err_release;
	}

	if (data_size > IWL_MAX_DATA_SIZE) {
		IWL_DEBUG_INFO("uCode data len %d too large to fit in\n",
			       data_size);
		ret = -EINVAL;
		goto err_release;
	}
	if (init_size > IWL_MAX_INST_SIZE) {
		IWL_DEBUG_INFO("uCode init instr len %d too large to fit in\n",
				init_size);
		ret = -EINVAL;
		goto err_release;
	}
	if (init_data_size > IWL_MAX_DATA_SIZE) {
		IWL_DEBUG_INFO("uCode init data len %d too large to fit in\n",
				init_data_size);
		ret = -EINVAL;
		goto err_release;
	}
	if (boot_size > IWL_MAX_BSM_SIZE) {
		IWL_DEBUG_INFO("uCode boot instr len %d too large to fit in\n",
				boot_size);
		ret = -EINVAL;
		goto err_release;
	}

	/* Allocate ucode buffers for card's bus-master loading ... */

	/* Runtime instructions and 2 copies of data:
	 * 1) unmodified from disk
	 * 2) backup cache for save/restore during power-downs */
	priv->ucode_code.len = inst_size;
	iwl_alloc_fw_desc(priv->pci_dev, &priv->ucode_code);

	priv->ucode_data.len = data_size;
	iwl_alloc_fw_desc(priv->pci_dev, &priv->ucode_data);

	priv->ucode_data_backup.len = data_size;
	iwl_alloc_fw_desc(priv->pci_dev, &priv->ucode_data_backup);

	if (!priv->ucode_code.v_addr || !priv->ucode_data.v_addr ||
	    !priv->ucode_data_backup.v_addr)
		goto err_pci_alloc;

	/* Initialization instructions and data */
	if (init_size && init_data_size) {
		priv->ucode_init.len = init_size;
		iwl_alloc_fw_desc(priv->pci_dev, &priv->ucode_init);

		priv->ucode_init_data.len = init_data_size;
		iwl_alloc_fw_desc(priv->pci_dev, &priv->ucode_init_data);

		if (!priv->ucode_init.v_addr || !priv->ucode_init_data.v_addr)
			goto err_pci_alloc;
	}

	/* Bootstrap (instructions only, no data) */
	if (boot_size) {
		priv->ucode_boot.len = boot_size;
		iwl_alloc_fw_desc(priv->pci_dev, &priv->ucode_boot);

		if (!priv->ucode_boot.v_addr)
			goto err_pci_alloc;
	}

	/* Copy images into buffers for card's bus-master reads ... */

	/* Runtime instructions (first block of data in file) */
	src = &ucode->data[0];
	len = priv->ucode_code.len;
	IWL_DEBUG_INFO("Copying (but not loading) uCode instr len %Zd\n", len);
	memcpy(priv->ucode_code.v_addr, src, len);
	IWL_DEBUG_INFO("uCode instr buf vaddr = 0x%p, paddr = 0x%08x\n",
		priv->ucode_code.v_addr, (u32)priv->ucode_code.p_addr);

	/* Runtime data (2nd block)
	 * NOTE:  Copy into backup buffer will be done in iwl3945_up()  */
	src = &ucode->data[inst_size];
	len = priv->ucode_data.len;
	IWL_DEBUG_INFO("Copying (but not loading) uCode data len %Zd\n", len);
	memcpy(priv->ucode_data.v_addr, src, len);
	memcpy(priv->ucode_data_backup.v_addr, src, len);

	/* Initialization instructions (3rd block) */
	if (init_size) {
		src = &ucode->data[inst_size + data_size];
		len = priv->ucode_init.len;
		IWL_DEBUG_INFO("Copying (but not loading) init instr len %Zd\n",
			       len);
		memcpy(priv->ucode_init.v_addr, src, len);
	}

	/* Initialization data (4th block) */
	if (init_data_size) {
		src = &ucode->data[inst_size + data_size + init_size];
		len = priv->ucode_init_data.len;
		IWL_DEBUG_INFO("Copying (but not loading) init data len %d\n",
			       (int)len);
		memcpy(priv->ucode_init_data.v_addr, src, len);
	}

	/* Bootstrap instructions (5th block) */
	src = &ucode->data[inst_size + data_size + init_size + init_data_size];
	len = priv->ucode_boot.len;
	IWL_DEBUG_INFO("Copying (but not loading) boot instr len %d\n",
		       (int)len);
	memcpy(priv->ucode_boot.v_addr, src, len);

	/* We have our copies now, allow OS release its copies */
	release_firmware(ucode_raw);
	return 0;

 err_pci_alloc:
	IWL_ERROR("failed to allocate pci memory\n");
	ret = -ENOMEM;
	iwl3945_dealloc_ucode_pci(priv);

 err_release:
	release_firmware(ucode_raw);

 error:
	return ret;
}


/**
 * iwl3945_set_ucode_ptrs - Set uCode address location
 *
 * Tell initialization uCode where to find runtime uCode.
 *
 * BSM registers initially contain pointers to initialization uCode.
 * We need to replace them to load runtime uCode inst and data,
 * and to save runtime data when powering down.
 */
static int iwl3945_set_ucode_ptrs(struct iwl3945_priv *priv)
{
	dma_addr_t pinst;
	dma_addr_t pdata;
	int rc = 0;
	unsigned long flags;

	/* bits 31:0 for 3945 */
	pinst = priv->ucode_code.p_addr;
	pdata = priv->ucode_data_backup.p_addr;

	spin_lock_irqsave(&priv->lock, flags);
	rc = iwl3945_grab_nic_access(priv);
	if (rc) {
		spin_unlock_irqrestore(&priv->lock, flags);
		return rc;
	}

	/* Tell bootstrap uCode where to find image to load */
	iwl3945_write_prph(priv, BSM_DRAM_INST_PTR_REG, pinst);
	iwl3945_write_prph(priv, BSM_DRAM_DATA_PTR_REG, pdata);
	iwl3945_write_prph(priv, BSM_DRAM_DATA_BYTECOUNT_REG,
				 priv->ucode_data.len);

	/* Inst bytecount must be last to set up, bit 31 signals uCode
	 *   that all new ptr/size info is in place */
	iwl3945_write_prph(priv, BSM_DRAM_INST_BYTECOUNT_REG,
				 priv->ucode_code.len | BSM_DRAM_INST_LOAD);

	iwl3945_release_nic_access(priv);

	spin_unlock_irqrestore(&priv->lock, flags);

	IWL_DEBUG_INFO("Runtime uCode pointers are set.\n");

	return rc;
}

/**
 * iwl3945_init_alive_start - Called after REPLY_ALIVE notification received
 *
 * Called after REPLY_ALIVE notification received from "initialize" uCode.
 *
 * Tell "initialize" uCode to go ahead and load the runtime uCode.
 */
static void iwl3945_init_alive_start(struct iwl3945_priv *priv)
{
	/* Check alive response for "valid" sign from uCode */
	if (priv->card_alive_init.is_valid != UCODE_VALID_OK) {
		/* We had an error bringing up the hardware, so take it
		 * all the way back down so we can try again */
		IWL_DEBUG_INFO("Initialize Alive failed.\n");
		goto restart;
	}

	/* Bootstrap uCode has loaded initialize uCode ... verify inst image.
	 * This is a paranoid check, because we would not have gotten the
	 * "initialize" alive if code weren't properly loaded.  */
	if (iwl3945_verify_ucode(priv)) {
		/* Runtime instruction load was bad;
		 * take it all the way back down so we can try again */
		IWL_DEBUG_INFO("Bad \"initialize\" uCode load.\n");
		goto restart;
	}

	/* Send pointers to protocol/runtime uCode image ... init code will
	 * load and launch runtime uCode, which will send us another "Alive"
	 * notification. */
	IWL_DEBUG_INFO("Initialization Alive received.\n");
	if (iwl3945_set_ucode_ptrs(priv)) {
		/* Runtime instruction load won't happen;
		 * take it all the way back down so we can try again */
		IWL_DEBUG_INFO("Couldn't set up uCode pointers.\n");
		goto restart;
	}
	return;

 restart:
	queue_work(priv->workqueue, &priv->restart);
}


/**
 * iwl3945_alive_start - called after REPLY_ALIVE notification received
 *                   from protocol/runtime uCode (initialization uCode's
 *                   Alive gets handled by iwl3945_init_alive_start()).
 */
static void iwl3945_alive_start(struct iwl3945_priv *priv)
{
	int rc = 0;
	int thermal_spin = 0;
	u32 rfkill;

	IWL_DEBUG_INFO("Runtime Alive received.\n");

	if (priv->card_alive.is_valid != UCODE_VALID_OK) {
		/* We had an error bringing up the hardware, so take it
		 * all the way back down so we can try again */
		IWL_DEBUG_INFO("Alive failed.\n");
		goto restart;
	}

	/* Initialize uCode has loaded Runtime uCode ... verify inst image.
	 * This is a paranoid check, because we would not have gotten the
	 * "runtime" alive if code weren't properly loaded.  */
	if (iwl3945_verify_ucode(priv)) {
		/* Runtime instruction load was bad;
		 * take it all the way back down so we can try again */
		IWL_DEBUG_INFO("Bad runtime uCode load.\n");
		goto restart;
	}

	iwl3945_clear_stations_table(priv);

	rc = iwl3945_grab_nic_access(priv);
	if (rc) {
		IWL_WARNING("Can not read rfkill status from adapter\n");
		return;
	}

	rfkill = iwl3945_read_prph(priv, APMG_RFKILL_REG);
	IWL_DEBUG_INFO("RFKILL status: 0x%x\n", rfkill);
	iwl3945_release_nic_access(priv);

	if (rfkill & 0x1) {
		clear_bit(STATUS_RF_KILL_HW, &priv->status);
		/* if rfkill is not on, then wait for thermal
		 * sensor in adapter to kick in */
		while (iwl3945_hw_get_temperature(priv) == 0) {
			thermal_spin++;
			udelay(10);
		}

		if (thermal_spin)
			IWL_DEBUG_INFO("Thermal calibration took %dus\n",
				       thermal_spin * 10);
	} else
		set_bit(STATUS_RF_KILL_HW, &priv->status);

	/* After the ALIVE response, we can send commands to 3945 uCode */
	set_bit(STATUS_ALIVE, &priv->status);

	/* Clear out the uCode error bit if it is set */
	clear_bit(STATUS_FW_ERROR, &priv->status);

	if (iwl3945_is_rfkill(priv))
		return;

	ieee80211_wake_queues(priv->hw);

	priv->active_rate = priv->rates_mask;
	priv->active_rate_basic = priv->rates_mask & IWL_BASIC_RATES_MASK;

	iwl3945_send_power_mode(priv, IWL_POWER_LEVEL(priv->power_mode));

	if (iwl3945_is_associated(priv)) {
		struct iwl3945_rxon_cmd *active_rxon =
				(struct iwl3945_rxon_cmd *)(&priv->active_rxon);

		memcpy(&priv->staging_rxon, &priv->active_rxon,
		       sizeof(priv->staging_rxon));
		active_rxon->filter_flags &= ~RXON_FILTER_ASSOC_MSK;
	} else {
		/* Initialize our rx_config data */
		iwl3945_connection_init_rx_config(priv);
		memcpy(priv->staging_rxon.node_addr, priv->mac_addr, ETH_ALEN);
	}

	/* Configure Bluetooth device coexistence support */
	iwl3945_send_bt_config(priv);

	/* Configure the adapter for unassociated operation */
	iwl3945_commit_rxon(priv);

	iwl3945_reg_txpower_periodic(priv);

	iwl3945_led_register(priv);

	IWL_DEBUG_INFO("ALIVE processing complete.\n");
	set_bit(STATUS_READY, &priv->status);
	wake_up_interruptible(&priv->wait_command_queue);

	if (priv->error_recovering)
		iwl3945_error_recovery(priv);

	ieee80211_notify_mac(priv->hw, IEEE80211_NOTIFY_RE_ASSOC);
	return;

 restart:
	queue_work(priv->workqueue, &priv->restart);
}

static void iwl3945_cancel_deferred_work(struct iwl3945_priv *priv);

static void __iwl3945_down(struct iwl3945_priv *priv)
{
	unsigned long flags;
	int exit_pending = test_bit(STATUS_EXIT_PENDING, &priv->status);
	struct ieee80211_conf *conf = NULL;

	IWL_DEBUG_INFO(DRV_NAME " is going down\n");

	conf = ieee80211_get_hw_conf(priv->hw);

	if (!exit_pending)
		set_bit(STATUS_EXIT_PENDING, &priv->status);

	iwl3945_led_unregister(priv);
	iwl3945_clear_stations_table(priv);

	/* Unblock any waiting calls */
	wake_up_interruptible_all(&priv->wait_command_queue);

	/* Wipe out the EXIT_PENDING status bit if we are not actually
	 * exiting the module */
	if (!exit_pending)
		clear_bit(STATUS_EXIT_PENDING, &priv->status);

	/* stop and reset the on-board processor */
	iwl3945_write32(priv, CSR_RESET, CSR_RESET_REG_FLAG_NEVO_RESET);

	/* tell the device to stop sending interrupts */
	spin_lock_irqsave(&priv->lock, flags);
	iwl3945_disable_interrupts(priv);
	spin_unlock_irqrestore(&priv->lock, flags);
	iwl_synchronize_irq(priv);

	if (priv->mac80211_registered)
		ieee80211_stop_queues(priv->hw);

	/* If we have not previously called iwl3945_init() then
	 * clear all bits but the RF Kill and SUSPEND bits and return */
	if (!iwl3945_is_init(priv)) {
		priv->status = test_bit(STATUS_RF_KILL_HW, &priv->status) <<
					STATUS_RF_KILL_HW |
			       test_bit(STATUS_RF_KILL_SW, &priv->status) <<
					STATUS_RF_KILL_SW |
			       test_bit(STATUS_GEO_CONFIGURED, &priv->status) <<
					STATUS_GEO_CONFIGURED |
			       test_bit(STATUS_IN_SUSPEND, &priv->status) <<
					STATUS_IN_SUSPEND |
				test_bit(STATUS_EXIT_PENDING, &priv->status) <<
					STATUS_EXIT_PENDING;
		goto exit;
	}

	/* ...otherwise clear out all the status bits but the RF Kill and
	 * SUSPEND bits and continue taking the NIC down. */
	priv->status &= test_bit(STATUS_RF_KILL_HW, &priv->status) <<
				STATUS_RF_KILL_HW |
			test_bit(STATUS_RF_KILL_SW, &priv->status) <<
				STATUS_RF_KILL_SW |
			test_bit(STATUS_GEO_CONFIGURED, &priv->status) <<
				STATUS_GEO_CONFIGURED |
			test_bit(STATUS_IN_SUSPEND, &priv->status) <<
				STATUS_IN_SUSPEND |
			test_bit(STATUS_FW_ERROR, &priv->status) <<
				STATUS_FW_ERROR |
			test_bit(STATUS_EXIT_PENDING, &priv->status) <<
				STATUS_EXIT_PENDING;

	spin_lock_irqsave(&priv->lock, flags);
	iwl3945_clear_bit(priv, CSR_GP_CNTRL, CSR_GP_CNTRL_REG_FLAG_MAC_ACCESS_REQ);
	spin_unlock_irqrestore(&priv->lock, flags);

	iwl3945_hw_txq_ctx_stop(priv);
	iwl3945_hw_rxq_stop(priv);

	spin_lock_irqsave(&priv->lock, flags);
	if (!iwl3945_grab_nic_access(priv)) {
		iwl3945_write_prph(priv, APMG_CLK_DIS_REG,
					 APMG_CLK_VAL_DMA_CLK_RQT);
		iwl3945_release_nic_access(priv);
	}
	spin_unlock_irqrestore(&priv->lock, flags);

	udelay(5);

	iwl3945_hw_nic_stop_master(priv);
	iwl3945_set_bit(priv, CSR_RESET, CSR_RESET_REG_FLAG_SW_RESET);
	iwl3945_hw_nic_reset(priv);

 exit:
	memset(&priv->card_alive, 0, sizeof(struct iwl3945_alive_resp));

	if (priv->ibss_beacon)
		dev_kfree_skb(priv->ibss_beacon);
	priv->ibss_beacon = NULL;

	/* clear out any free frames */
	iwl3945_clear_free_frames(priv);
}

static void iwl3945_down(struct iwl3945_priv *priv)
{
	mutex_lock(&priv->mutex);
	__iwl3945_down(priv);
	mutex_unlock(&priv->mutex);

	iwl3945_cancel_deferred_work(priv);
}

#define MAX_HW_RESTARTS 5

static int __iwl3945_up(struct iwl3945_priv *priv)
{
	int rc, i;

	if (test_bit(STATUS_EXIT_PENDING, &priv->status)) {
		IWL_WARNING("Exit pending; will not bring the NIC up\n");
		return -EIO;
	}

	if (test_bit(STATUS_RF_KILL_SW, &priv->status)) {
		IWL_WARNING("Radio disabled by SW RF kill (module "
			    "parameter)\n");
		return -ENODEV;
	}

	if (!priv->ucode_data_backup.v_addr || !priv->ucode_data.v_addr) {
		IWL_ERROR("ucode not available for device bringup\n");
		return -EIO;
	}

	/* If platform's RF_KILL switch is NOT set to KILL */
	if (iwl3945_read32(priv, CSR_GP_CNTRL) &
				CSR_GP_CNTRL_REG_FLAG_HW_RF_KILL_SW)
		clear_bit(STATUS_RF_KILL_HW, &priv->status);
	else {
		set_bit(STATUS_RF_KILL_HW, &priv->status);
		if (!test_bit(STATUS_IN_SUSPEND, &priv->status)) {
			iwl3945_rfkill_set_hw_state(priv);
			IWL_WARNING("Radio disabled by HW RF Kill switch\n");
			return -ENODEV;
		}
	}
	iwl3945_rfkill_set_hw_state(priv);
	iwl3945_write32(priv, CSR_INT, 0xFFFFFFFF);

	rc = iwl3945_hw_nic_init(priv);
	if (rc) {
		IWL_ERROR("Unable to int nic\n");
		return rc;
	}

	/* make sure rfkill handshake bits are cleared */
	iwl3945_write32(priv, CSR_UCODE_DRV_GP1_CLR, CSR_UCODE_SW_BIT_RFKILL);
	iwl3945_write32(priv, CSR_UCODE_DRV_GP1_CLR,
		    CSR_UCODE_DRV_GP1_BIT_CMD_BLOCKED);

	/* clear (again), then enable host interrupts */
	iwl3945_write32(priv, CSR_INT, 0xFFFFFFFF);
	iwl3945_enable_interrupts(priv);

	/* really make sure rfkill handshake bits are cleared */
	iwl3945_write32(priv, CSR_UCODE_DRV_GP1_CLR, CSR_UCODE_SW_BIT_RFKILL);
	iwl3945_write32(priv, CSR_UCODE_DRV_GP1_CLR, CSR_UCODE_SW_BIT_RFKILL);

	/* Copy original ucode data image from disk into backup cache.
	 * This will be used to initialize the on-board processor's
	 * data SRAM for a clean start when the runtime program first loads. */
	memcpy(priv->ucode_data_backup.v_addr, priv->ucode_data.v_addr,
	       priv->ucode_data.len);

	/* We return success when we resume from suspend and rf_kill is on. */
	if (test_bit(STATUS_RF_KILL_HW, &priv->status))
		return 0;

	for (i = 0; i < MAX_HW_RESTARTS; i++) {

		iwl3945_clear_stations_table(priv);

		/* load bootstrap state machine,
		 * load bootstrap program into processor's memory,
		 * prepare to load the "initialize" uCode */
		rc = iwl3945_load_bsm(priv);

		if (rc) {
			IWL_ERROR("Unable to set up bootstrap uCode: %d\n", rc);
			continue;
		}

		/* start card; "initialize" will load runtime ucode */
		iwl3945_nic_start(priv);

		IWL_DEBUG_INFO(DRV_NAME " is coming up\n");

		return 0;
	}

	set_bit(STATUS_EXIT_PENDING, &priv->status);
	__iwl3945_down(priv);
	clear_bit(STATUS_EXIT_PENDING, &priv->status);

	/* tried to restart and config the device for as long as our
	 * patience could withstand */
	IWL_ERROR("Unable to initialize device after %d attempts.\n", i);
	return -EIO;
}


/*****************************************************************************
 *
 * Workqueue callbacks
 *
 *****************************************************************************/

static void iwl3945_bg_init_alive_start(struct work_struct *data)
{
	struct iwl3945_priv *priv =
	    container_of(data, struct iwl3945_priv, init_alive_start.work);

	if (test_bit(STATUS_EXIT_PENDING, &priv->status))
		return;

	mutex_lock(&priv->mutex);
	iwl3945_init_alive_start(priv);
	mutex_unlock(&priv->mutex);
}

static void iwl3945_bg_alive_start(struct work_struct *data)
{
	struct iwl3945_priv *priv =
	    container_of(data, struct iwl3945_priv, alive_start.work);

	if (test_bit(STATUS_EXIT_PENDING, &priv->status))
		return;

	mutex_lock(&priv->mutex);
	iwl3945_alive_start(priv);
	mutex_unlock(&priv->mutex);
}

static void iwl3945_bg_rf_kill(struct work_struct *work)
{
	struct iwl3945_priv *priv = container_of(work, struct iwl3945_priv, rf_kill);

	wake_up_interruptible(&priv->wait_command_queue);

	if (test_bit(STATUS_EXIT_PENDING, &priv->status))
		return;

	mutex_lock(&priv->mutex);

	if (!iwl3945_is_rfkill(priv)) {
		IWL_DEBUG(IWL_DL_INFO | IWL_DL_RF_KILL,
			  "HW and/or SW RF Kill no longer active, restarting "
			  "device\n");
		if (!test_bit(STATUS_EXIT_PENDING, &priv->status))
			queue_work(priv->workqueue, &priv->restart);
	} else {

		if (!test_bit(STATUS_RF_KILL_HW, &priv->status))
			IWL_DEBUG_RF_KILL("Can not turn radio back on - "
					  "disabled by SW switch\n");
		else
			IWL_WARNING("Radio Frequency Kill Switch is On:\n"
				    "Kill switch must be turned off for "
				    "wireless networking to work.\n");
	}

	iwl3945_rfkill_set_hw_state(priv);
	mutex_unlock(&priv->mutex);
}

static void iwl3945_bg_set_monitor(struct work_struct *work)
{
	struct iwl3945_priv *priv = container_of(work,
				struct iwl3945_priv, set_monitor);

	IWL_DEBUG(IWL_DL_STATE, "setting monitor mode\n");

	mutex_lock(&priv->mutex);

	if (!iwl3945_is_ready(priv))
		IWL_DEBUG(IWL_DL_STATE, "leave - not ready\n");
	else
		if (iwl3945_set_mode(priv, IEEE80211_IF_TYPE_MNTR) != 0)
			IWL_ERROR("iwl3945_set_mode() failed\n");

	mutex_unlock(&priv->mutex);
}

#define IWL_SCAN_CHECK_WATCHDOG (7 * HZ)

static void iwl3945_bg_scan_check(struct work_struct *data)
{
	struct iwl3945_priv *priv =
	    container_of(data, struct iwl3945_priv, scan_check.work);

	if (test_bit(STATUS_EXIT_PENDING, &priv->status))
		return;

	mutex_lock(&priv->mutex);
	if (test_bit(STATUS_SCANNING, &priv->status) ||
	    test_bit(STATUS_SCAN_ABORTING, &priv->status)) {
		IWL_DEBUG(IWL_DL_INFO | IWL_DL_SCAN,
			  "Scan completion watchdog resetting adapter (%dms)\n",
			  jiffies_to_msecs(IWL_SCAN_CHECK_WATCHDOG));

		if (!test_bit(STATUS_EXIT_PENDING, &priv->status))
			iwl3945_send_scan_abort(priv);
	}
	mutex_unlock(&priv->mutex);
}

static void iwl3945_bg_request_scan(struct work_struct *data)
{
	struct iwl3945_priv *priv =
	    container_of(data, struct iwl3945_priv, request_scan);
	struct iwl3945_host_cmd cmd = {
		.id = REPLY_SCAN_CMD,
		.len = sizeof(struct iwl3945_scan_cmd),
		.meta.flags = CMD_SIZE_HUGE,
	};
	int rc = 0;
	struct iwl3945_scan_cmd *scan;
	struct ieee80211_conf *conf = NULL;
	u8 direct_mask;
	enum ieee80211_band band;

	conf = ieee80211_get_hw_conf(priv->hw);

	mutex_lock(&priv->mutex);

	if (!iwl3945_is_ready(priv)) {
		IWL_WARNING("request scan called when driver not ready.\n");
		goto done;
	}

	/* Make sure the scan wasn't cancelled before this queued work
	 * was given the chance to run... */
	if (!test_bit(STATUS_SCANNING, &priv->status))
		goto done;

	/* This should never be called or scheduled if there is currently
	 * a scan active in the hardware. */
	if (test_bit(STATUS_SCAN_HW, &priv->status)) {
		IWL_DEBUG_INFO("Multiple concurrent scan requests in parallel. "
			       "Ignoring second request.\n");
		rc = -EIO;
		goto done;
	}

	if (test_bit(STATUS_EXIT_PENDING, &priv->status)) {
		IWL_DEBUG_SCAN("Aborting scan due to device shutdown\n");
		goto done;
	}

	if (test_bit(STATUS_SCAN_ABORTING, &priv->status)) {
		IWL_DEBUG_HC("Scan request while abort pending.  Queuing.\n");
		goto done;
	}

	if (iwl3945_is_rfkill(priv)) {
		IWL_DEBUG_HC("Aborting scan due to RF Kill activation\n");
		goto done;
	}

	if (!test_bit(STATUS_READY, &priv->status)) {
		IWL_DEBUG_HC("Scan request while uninitialized.  Queuing.\n");
		goto done;
	}

	if (!priv->scan_bands) {
		IWL_DEBUG_HC("Aborting scan due to no requested bands\n");
		goto done;
	}

	if (!priv->scan) {
		priv->scan = kmalloc(sizeof(struct iwl3945_scan_cmd) +
				     IWL_MAX_SCAN_SIZE, GFP_KERNEL);
		if (!priv->scan) {
			rc = -ENOMEM;
			goto done;
		}
	}
	scan = priv->scan;
	memset(scan, 0, sizeof(struct iwl3945_scan_cmd) + IWL_MAX_SCAN_SIZE);

	scan->quiet_plcp_th = IWL_PLCP_QUIET_THRESH;
	scan->quiet_time = IWL_ACTIVE_QUIET_TIME;

	if (iwl3945_is_associated(priv)) {
		u16 interval = 0;
		u32 extra;
		u32 suspend_time = 100;
		u32 scan_suspend_time = 100;
		unsigned long flags;

		IWL_DEBUG_INFO("Scanning while associated...\n");

		spin_lock_irqsave(&priv->lock, flags);
		interval = priv->beacon_int;
		spin_unlock_irqrestore(&priv->lock, flags);

		scan->suspend_time = 0;
		scan->max_out_time = cpu_to_le32(200 * 1024);
		if (!interval)
			interval = suspend_time;
		/*
		 * suspend time format:
		 *  0-19: beacon interval in usec (time before exec.)
		 * 20-23: 0
		 * 24-31: number of beacons (suspend between channels)
		 */

		extra = (suspend_time / interval) << 24;
		scan_suspend_time = 0xFF0FFFFF &
		    (extra | ((suspend_time % interval) * 1024));

		scan->suspend_time = cpu_to_le32(scan_suspend_time);
		IWL_DEBUG_SCAN("suspend_time 0x%X beacon interval %d\n",
			       scan_suspend_time, interval);
	}

	/* We should add the ability for user to lock to PASSIVE ONLY */
	if (priv->one_direct_scan) {
		IWL_DEBUG_SCAN
		    ("Kicking off one direct scan for '%s'\n",
		     iwl3945_escape_essid(priv->direct_ssid,
				      priv->direct_ssid_len));
		scan->direct_scan[0].id = WLAN_EID_SSID;
		scan->direct_scan[0].len = priv->direct_ssid_len;
		memcpy(scan->direct_scan[0].ssid,
		       priv->direct_ssid, priv->direct_ssid_len);
		direct_mask = 1;
	} else if (!iwl3945_is_associated(priv) && priv->essid_len) {
		IWL_DEBUG_SCAN
		  ("Kicking off one direct scan for '%s' when not associated\n",
		   iwl3945_escape_essid(priv->essid, priv->essid_len));
		scan->direct_scan[0].id = WLAN_EID_SSID;
		scan->direct_scan[0].len = priv->essid_len;
		memcpy(scan->direct_scan[0].ssid, priv->essid, priv->essid_len);
		direct_mask = 1;
	} else {
		IWL_DEBUG_SCAN("Kicking off one indirect scan.\n");
		direct_mask = 0;
	}

	/* We don't build a direct scan probe request; the uCode will do
	 * that based on the direct_mask added to each channel entry */
	scan->tx_cmd.len = cpu_to_le16(
		iwl3945_fill_probe_req(priv, (struct ieee80211_mgmt *)scan->data,
			IWL_MAX_SCAN_SIZE - sizeof(*scan), 0));
	scan->tx_cmd.tx_flags = TX_CMD_FLG_SEQ_CTL_MSK;
	scan->tx_cmd.sta_id = priv->hw_setting.bcast_sta_id;
	scan->tx_cmd.stop_time.life_time = TX_CMD_LIFE_TIME_INFINITE;

	/* flags + rate selection */

	if (priv->scan_bands & BIT(IEEE80211_BAND_2GHZ)) {
		scan->flags = RXON_FLG_BAND_24G_MSK | RXON_FLG_AUTO_DETECT_MSK;
		scan->tx_cmd.rate = IWL_RATE_1M_PLCP;
		scan->good_CRC_th = 0;
		band = IEEE80211_BAND_2GHZ;
	} else if (priv->scan_bands & BIT(IEEE80211_BAND_5GHZ)) {
		scan->tx_cmd.rate = IWL_RATE_6M_PLCP;
		scan->good_CRC_th = IWL_GOOD_CRC_TH;
		band = IEEE80211_BAND_5GHZ;
	} else {
		IWL_WARNING("Invalid scan band count\n");
		goto done;
	}

	/* select Rx antennas */
	scan->flags |= iwl3945_get_antenna_flags(priv);

	if (priv->iw_mode == IEEE80211_IF_TYPE_MNTR)
		scan->filter_flags = RXON_FILTER_PROMISC_MSK;

	if (direct_mask)
		scan->channel_count =
			iwl3945_get_channels_for_scan(
				priv, band, 1, /* active */
				direct_mask,
				(void *)&scan->data[le16_to_cpu(scan->tx_cmd.len)]);
	else
		scan->channel_count =
			iwl3945_get_channels_for_scan(
				priv, band, 0, /* passive */
				direct_mask,
				(void *)&scan->data[le16_to_cpu(scan->tx_cmd.len)]);

	cmd.len += le16_to_cpu(scan->tx_cmd.len) +
	    scan->channel_count * sizeof(struct iwl3945_scan_channel);
	cmd.data = scan;
	scan->len = cpu_to_le16(cmd.len);

	set_bit(STATUS_SCAN_HW, &priv->status);
	rc = iwl3945_send_cmd_sync(priv, &cmd);
	if (rc)
		goto done;

	queue_delayed_work(priv->workqueue, &priv->scan_check,
			   IWL_SCAN_CHECK_WATCHDOG);

	mutex_unlock(&priv->mutex);
	return;

 done:
	/* inform mac80211 scan aborted */
	queue_work(priv->workqueue, &priv->scan_completed);
	mutex_unlock(&priv->mutex);
}

static void iwl3945_bg_up(struct work_struct *data)
{
	struct iwl3945_priv *priv = container_of(data, struct iwl3945_priv, up);

	if (test_bit(STATUS_EXIT_PENDING, &priv->status))
		return;

	mutex_lock(&priv->mutex);
	__iwl3945_up(priv);
	mutex_unlock(&priv->mutex);
}

static void iwl3945_bg_restart(struct work_struct *data)
{
	struct iwl3945_priv *priv = container_of(data, struct iwl3945_priv, restart);

	if (test_bit(STATUS_EXIT_PENDING, &priv->status))
		return;

	iwl3945_down(priv);
	queue_work(priv->workqueue, &priv->up);
}

static void iwl3945_bg_rx_replenish(struct work_struct *data)
{
	struct iwl3945_priv *priv =
	    container_of(data, struct iwl3945_priv, rx_replenish);

	if (test_bit(STATUS_EXIT_PENDING, &priv->status))
		return;

	mutex_lock(&priv->mutex);
	iwl3945_rx_replenish(priv);
	mutex_unlock(&priv->mutex);
}

#define IWL_DELAY_NEXT_SCAN (HZ*2)

static void iwl3945_bg_post_associate(struct work_struct *data)
{
	struct iwl3945_priv *priv = container_of(data, struct iwl3945_priv,
					     post_associate.work);

	int rc = 0;
	struct ieee80211_conf *conf = NULL;
	DECLARE_MAC_BUF(mac);

	if (priv->iw_mode == IEEE80211_IF_TYPE_AP) {
		IWL_ERROR("%s Should not be called in AP mode\n", __FUNCTION__);
		return;
	}


	IWL_DEBUG_ASSOC("Associated as %d to: %s\n",
			priv->assoc_id,
			print_mac(mac, priv->active_rxon.bssid_addr));

	if (test_bit(STATUS_EXIT_PENDING, &priv->status))
		return;

	mutex_lock(&priv->mutex);

	if (!priv->vif || !priv->is_open) {
		mutex_unlock(&priv->mutex);
		return;
	}
	iwl3945_scan_cancel_timeout(priv, 200);

	conf = ieee80211_get_hw_conf(priv->hw);

	priv->staging_rxon.filter_flags &= ~RXON_FILTER_ASSOC_MSK;
	iwl3945_commit_rxon(priv);

	memset(&priv->rxon_timing, 0, sizeof(struct iwl3945_rxon_time_cmd));
	iwl3945_setup_rxon_timing(priv);
	rc = iwl3945_send_cmd_pdu(priv, REPLY_RXON_TIMING,
			      sizeof(priv->rxon_timing), &priv->rxon_timing);
	if (rc)
		IWL_WARNING("REPLY_RXON_TIMING failed - "
			    "Attempting to continue.\n");

	priv->staging_rxon.filter_flags |= RXON_FILTER_ASSOC_MSK;

	priv->staging_rxon.assoc_id = cpu_to_le16(priv->assoc_id);

	IWL_DEBUG_ASSOC("assoc id %d beacon interval %d\n",
			priv->assoc_id, priv->beacon_int);

	if (priv->assoc_capability & WLAN_CAPABILITY_SHORT_PREAMBLE)
		priv->staging_rxon.flags |= RXON_FLG_SHORT_PREAMBLE_MSK;
	else
		priv->staging_rxon.flags &= ~RXON_FLG_SHORT_PREAMBLE_MSK;

	if (priv->staging_rxon.flags & RXON_FLG_BAND_24G_MSK) {
		if (priv->assoc_capability & WLAN_CAPABILITY_SHORT_SLOT_TIME)
			priv->staging_rxon.flags |= RXON_FLG_SHORT_SLOT_MSK;
		else
			priv->staging_rxon.flags &= ~RXON_FLG_SHORT_SLOT_MSK;

		if (priv->iw_mode == IEEE80211_IF_TYPE_IBSS)
			priv->staging_rxon.flags &= ~RXON_FLG_SHORT_SLOT_MSK;

	}

	iwl3945_commit_rxon(priv);

	switch (priv->iw_mode) {
	case IEEE80211_IF_TYPE_STA:
		iwl3945_rate_scale_init(priv->hw, IWL_AP_ID);
		break;

	case IEEE80211_IF_TYPE_IBSS:

		/* clear out the station table */
		iwl3945_clear_stations_table(priv);

		iwl3945_add_station(priv, iwl3945_broadcast_addr, 0, 0);
		iwl3945_add_station(priv, priv->bssid, 0, 0);
		iwl3945_sync_sta(priv, IWL_STA_ID,
				 (priv->band == IEEE80211_BAND_5GHZ) ?
				 IWL_RATE_6M_PLCP : IWL_RATE_1M_PLCP,
				 CMD_ASYNC);
		iwl3945_rate_scale_init(priv->hw, IWL_STA_ID);
		iwl3945_send_beacon_cmd(priv);

		break;

	default:
		 IWL_ERROR("%s Should not be called in %d mode\n",
			   __FUNCTION__, priv->iw_mode);
		break;
	}

	iwl3945_sequence_reset(priv);

	iwl3945_activate_qos(priv, 0);

	/* we have just associated, don't start scan too early */
	priv->next_scan_jiffies = jiffies + IWL_DELAY_NEXT_SCAN;
	mutex_unlock(&priv->mutex);
}

static void iwl3945_bg_abort_scan(struct work_struct *work)
{
	struct iwl3945_priv *priv = container_of(work, struct iwl3945_priv, abort_scan);

	if (!iwl3945_is_ready(priv))
		return;

	mutex_lock(&priv->mutex);

	set_bit(STATUS_SCAN_ABORTING, &priv->status);
	iwl3945_send_scan_abort(priv);

	mutex_unlock(&priv->mutex);
}

static int iwl3945_mac_config(struct ieee80211_hw *hw, struct ieee80211_conf *conf);

static void iwl3945_bg_scan_completed(struct work_struct *work)
{
	struct iwl3945_priv *priv =
	    container_of(work, struct iwl3945_priv, scan_completed);

	IWL_DEBUG(IWL_DL_INFO | IWL_DL_SCAN, "SCAN complete scan\n");

	if (test_bit(STATUS_EXIT_PENDING, &priv->status))
		return;

	if (test_bit(STATUS_CONF_PENDING, &priv->status))
		iwl3945_mac_config(priv->hw, ieee80211_get_hw_conf(priv->hw));

	ieee80211_scan_completed(priv->hw);

	/* Since setting the TXPOWER may have been deferred while
	 * performing the scan, fire one off */
	mutex_lock(&priv->mutex);
	iwl3945_hw_reg_send_txpower(priv);
	mutex_unlock(&priv->mutex);
}

/*****************************************************************************
 *
 * mac80211 entry point functions
 *
 *****************************************************************************/

#define UCODE_READY_TIMEOUT	(2 * HZ)

static int iwl3945_mac_start(struct ieee80211_hw *hw)
{
	struct iwl3945_priv *priv = hw->priv;
	int ret;

	IWL_DEBUG_MAC80211("enter\n");

	if (pci_enable_device(priv->pci_dev)) {
		IWL_ERROR("Fail to pci_enable_device\n");
		return -ENODEV;
	}
	pci_restore_state(priv->pci_dev);
	pci_enable_msi(priv->pci_dev);

	ret = request_irq(priv->pci_dev->irq, iwl3945_isr, IRQF_SHARED,
			  DRV_NAME, priv);
	if (ret) {
		IWL_ERROR("Error allocating IRQ %d\n", priv->pci_dev->irq);
		goto out_disable_msi;
	}

	/* we should be verifying the device is ready to be opened */
	mutex_lock(&priv->mutex);

	memset(&priv->staging_rxon, 0, sizeof(struct iwl3945_rxon_cmd));
	/* fetch ucode file from disk, alloc and copy to bus-master buffers ...
	 * ucode filename and max sizes are card-specific. */

	if (!priv->ucode_code.len) {
		ret = iwl3945_read_ucode(priv);
		if (ret) {
			IWL_ERROR("Could not read microcode: %d\n", ret);
			mutex_unlock(&priv->mutex);
			goto out_release_irq;
		}
	}

	ret = __iwl3945_up(priv);

	mutex_unlock(&priv->mutex);

	if (ret)
		goto out_release_irq;

	IWL_DEBUG_INFO("Start UP work.\n");

	if (test_bit(STATUS_IN_SUSPEND, &priv->status))
		return 0;

	/* Wait for START_ALIVE from ucode. Otherwise callbacks from
	 * mac80211 will not be run successfully. */
	ret = wait_event_interruptible_timeout(priv->wait_command_queue,
			test_bit(STATUS_READY, &priv->status),
			UCODE_READY_TIMEOUT);
	if (!ret) {
		if (!test_bit(STATUS_READY, &priv->status)) {
			IWL_ERROR("Wait for START_ALIVE timeout after %dms.\n",
				  jiffies_to_msecs(UCODE_READY_TIMEOUT));
			ret = -ETIMEDOUT;
			goto out_release_irq;
		}
	}

	priv->is_open = 1;
	IWL_DEBUG_MAC80211("leave\n");
	return 0;

out_release_irq:
	free_irq(priv->pci_dev->irq, priv);
out_disable_msi:
	pci_disable_msi(priv->pci_dev);
	pci_disable_device(priv->pci_dev);
	priv->is_open = 0;
	IWL_DEBUG_MAC80211("leave - failed\n");
	return ret;
}

static void iwl3945_mac_stop(struct ieee80211_hw *hw)
{
	struct iwl3945_priv *priv = hw->priv;

	IWL_DEBUG_MAC80211("enter\n");

	if (!priv->is_open) {
		IWL_DEBUG_MAC80211("leave - skip\n");
		return;
	}

	priv->is_open = 0;

	if (iwl3945_is_ready_rf(priv)) {
		/* stop mac, cancel any scan request and clear
		 * RXON_FILTER_ASSOC_MSK BIT
		 */
		mutex_lock(&priv->mutex);
		iwl3945_scan_cancel_timeout(priv, 100);
		cancel_delayed_work(&priv->post_associate);
		mutex_unlock(&priv->mutex);
	}

	iwl3945_down(priv);

	flush_workqueue(priv->workqueue);
	free_irq(priv->pci_dev->irq, priv);
	pci_disable_msi(priv->pci_dev);
	pci_save_state(priv->pci_dev);
	pci_disable_device(priv->pci_dev);

	IWL_DEBUG_MAC80211("leave\n");
}

static int iwl3945_mac_tx(struct ieee80211_hw *hw, struct sk_buff *skb)
{
	struct iwl3945_priv *priv = hw->priv;

	IWL_DEBUG_MAC80211("enter\n");

<<<<<<< HEAD
=======
	if (priv->iw_mode == IEEE80211_IF_TYPE_MNTR) {
		IWL_DEBUG_MAC80211("leave - monitor\n");
		dev_kfree_skb_any(skb);
		return 0;
	}

>>>>>>> c5a78ac0
	IWL_DEBUG_TX("dev->xmit(%d bytes) at rate 0x%02x\n", skb->len,
		     ieee80211_get_tx_rate(hw, IEEE80211_SKB_CB(skb))->bitrate);

	if (iwl3945_tx_skb(priv, skb))
		dev_kfree_skb_any(skb);

	IWL_DEBUG_MAC80211("leave\n");
	return 0;
}

static int iwl3945_mac_add_interface(struct ieee80211_hw *hw,
				 struct ieee80211_if_init_conf *conf)
{
	struct iwl3945_priv *priv = hw->priv;
	unsigned long flags;
	DECLARE_MAC_BUF(mac);

	IWL_DEBUG_MAC80211("enter: type %d\n", conf->type);

	if (priv->vif) {
		IWL_DEBUG_MAC80211("leave - vif != NULL\n");
		return -EOPNOTSUPP;
	}

	spin_lock_irqsave(&priv->lock, flags);
	priv->vif = conf->vif;

	spin_unlock_irqrestore(&priv->lock, flags);

	mutex_lock(&priv->mutex);

	if (conf->mac_addr) {
		IWL_DEBUG_MAC80211("Set: %s\n", print_mac(mac, conf->mac_addr));
		memcpy(priv->mac_addr, conf->mac_addr, ETH_ALEN);
	}

	if (iwl3945_is_ready(priv))
		iwl3945_set_mode(priv, conf->type);

	mutex_unlock(&priv->mutex);

	IWL_DEBUG_MAC80211("leave\n");
	return 0;
}

/**
 * iwl3945_mac_config - mac80211 config callback
 *
 * We ignore conf->flags & IEEE80211_CONF_SHORT_SLOT_TIME since it seems to
 * be set inappropriately and the driver currently sets the hardware up to
 * use it whenever needed.
 */
static int iwl3945_mac_config(struct ieee80211_hw *hw, struct ieee80211_conf *conf)
{
	struct iwl3945_priv *priv = hw->priv;
	const struct iwl3945_channel_info *ch_info;
	unsigned long flags;
	int ret = 0;

	mutex_lock(&priv->mutex);
	IWL_DEBUG_MAC80211("enter to channel %d\n", conf->channel->hw_value);

	priv->add_radiotap = !!(conf->flags & IEEE80211_CONF_RADIOTAP);

	if (!iwl3945_is_ready(priv)) {
		IWL_DEBUG_MAC80211("leave - not ready\n");
		ret = -EIO;
		goto out;
	}

	if (unlikely(!iwl3945_param_disable_hw_scan &&
		     test_bit(STATUS_SCANNING, &priv->status))) {
		IWL_DEBUG_MAC80211("leave - scanning\n");
		set_bit(STATUS_CONF_PENDING, &priv->status);
		mutex_unlock(&priv->mutex);
		return 0;
	}

	spin_lock_irqsave(&priv->lock, flags);

	ch_info = iwl3945_get_channel_info(priv, conf->channel->band,
					   conf->channel->hw_value);
	if (!is_channel_valid(ch_info)) {
		IWL_DEBUG_SCAN("Channel %d [%d] is INVALID for this band.\n",
			       conf->channel->hw_value, conf->channel->band);
		IWL_DEBUG_MAC80211("leave - invalid channel\n");
		spin_unlock_irqrestore(&priv->lock, flags);
		ret = -EINVAL;
		goto out;
	}

	iwl3945_set_rxon_channel(priv, conf->channel->band, conf->channel->hw_value);

	iwl3945_set_flags_for_phymode(priv, conf->channel->band);

	/* The list of supported rates and rate mask can be different
	 * for each phymode; since the phymode may have changed, reset
	 * the rate mask to what mac80211 lists */
	iwl3945_set_rate(priv);

	spin_unlock_irqrestore(&priv->lock, flags);

#ifdef IEEE80211_CONF_CHANNEL_SWITCH
	if (conf->flags & IEEE80211_CONF_CHANNEL_SWITCH) {
		iwl3945_hw_channel_switch(priv, conf->channel);
		goto out;
	}
#endif

	iwl3945_radio_kill_sw(priv, !conf->radio_enabled);

	if (!conf->radio_enabled) {
		IWL_DEBUG_MAC80211("leave - radio disabled\n");
		goto out;
	}

	if (iwl3945_is_rfkill(priv)) {
		IWL_DEBUG_MAC80211("leave - RF kill\n");
		ret = -EIO;
		goto out;
	}

	iwl3945_set_rate(priv);

	if (memcmp(&priv->active_rxon,
		   &priv->staging_rxon, sizeof(priv->staging_rxon)))
		iwl3945_commit_rxon(priv);
	else
		IWL_DEBUG_INFO("No re-sending same RXON configuration.\n");

	IWL_DEBUG_MAC80211("leave\n");

out:
	clear_bit(STATUS_CONF_PENDING, &priv->status);
	mutex_unlock(&priv->mutex);
	return ret;
}

static void iwl3945_config_ap(struct iwl3945_priv *priv)
{
	int rc = 0;

	if (test_bit(STATUS_EXIT_PENDING, &priv->status))
		return;

	/* The following should be done only at AP bring up */
	if (!(iwl3945_is_associated(priv))) {

		/* RXON - unassoc (to set timing command) */
		priv->staging_rxon.filter_flags &= ~RXON_FILTER_ASSOC_MSK;
		iwl3945_commit_rxon(priv);

		/* RXON Timing */
		memset(&priv->rxon_timing, 0, sizeof(struct iwl3945_rxon_time_cmd));
		iwl3945_setup_rxon_timing(priv);
		rc = iwl3945_send_cmd_pdu(priv, REPLY_RXON_TIMING,
				sizeof(priv->rxon_timing), &priv->rxon_timing);
		if (rc)
			IWL_WARNING("REPLY_RXON_TIMING failed - "
					"Attempting to continue.\n");

		/* FIXME: what should be the assoc_id for AP? */
		priv->staging_rxon.assoc_id = cpu_to_le16(priv->assoc_id);
		if (priv->assoc_capability & WLAN_CAPABILITY_SHORT_PREAMBLE)
			priv->staging_rxon.flags |=
				RXON_FLG_SHORT_PREAMBLE_MSK;
		else
			priv->staging_rxon.flags &=
				~RXON_FLG_SHORT_PREAMBLE_MSK;

		if (priv->staging_rxon.flags & RXON_FLG_BAND_24G_MSK) {
			if (priv->assoc_capability &
				WLAN_CAPABILITY_SHORT_SLOT_TIME)
				priv->staging_rxon.flags |=
					RXON_FLG_SHORT_SLOT_MSK;
			else
				priv->staging_rxon.flags &=
					~RXON_FLG_SHORT_SLOT_MSK;

			if (priv->iw_mode == IEEE80211_IF_TYPE_IBSS)
				priv->staging_rxon.flags &=
					~RXON_FLG_SHORT_SLOT_MSK;
		}
		/* restore RXON assoc */
		priv->staging_rxon.filter_flags |= RXON_FILTER_ASSOC_MSK;
		iwl3945_commit_rxon(priv);
		iwl3945_add_station(priv, iwl3945_broadcast_addr, 0, 0);
	}
	iwl3945_send_beacon_cmd(priv);

	/* FIXME - we need to add code here to detect a totally new
	 * configuration, reset the AP, unassoc, rxon timing, assoc,
	 * clear sta table, add BCAST sta... */
}

static int iwl3945_mac_config_interface(struct ieee80211_hw *hw,
					struct ieee80211_vif *vif,
				    struct ieee80211_if_conf *conf)
{
	struct iwl3945_priv *priv = hw->priv;
	DECLARE_MAC_BUF(mac);
	unsigned long flags;
	int rc;

	if (conf == NULL)
		return -EIO;

	if (priv->vif != vif) {
		IWL_DEBUG_MAC80211("leave - priv->vif != vif\n");
		return 0;
	}

	/* XXX: this MUST use conf->mac_addr */

	if ((priv->iw_mode == IEEE80211_IF_TYPE_AP) &&
	    (!conf->beacon || !conf->ssid_len)) {
		IWL_DEBUG_MAC80211
		    ("Leaving in AP mode because HostAPD is not ready.\n");
		return 0;
	}

	if (!iwl3945_is_alive(priv))
		return -EAGAIN;

	mutex_lock(&priv->mutex);

	if (conf->bssid)
		IWL_DEBUG_MAC80211("bssid: %s\n",
				   print_mac(mac, conf->bssid));

/*
 * very dubious code was here; the probe filtering flag is never set:
 *
	if (unlikely(test_bit(STATUS_SCANNING, &priv->status)) &&
	    !(priv->hw->flags & IEEE80211_HW_NO_PROBE_FILTERING)) {
 */

	if (priv->iw_mode == IEEE80211_IF_TYPE_AP) {
		if (!conf->bssid) {
			conf->bssid = priv->mac_addr;
			memcpy(priv->bssid, priv->mac_addr, ETH_ALEN);
			IWL_DEBUG_MAC80211("bssid was set to: %s\n",
					   print_mac(mac, conf->bssid));
		}
		if (priv->ibss_beacon)
			dev_kfree_skb(priv->ibss_beacon);

		priv->ibss_beacon = conf->beacon;
	}

	if (iwl3945_is_rfkill(priv))
		goto done;

	if (conf->bssid && !is_zero_ether_addr(conf->bssid) &&
	    !is_multicast_ether_addr(conf->bssid)) {
		/* If there is currently a HW scan going on in the background
		 * then we need to cancel it else the RXON below will fail. */
		if (iwl3945_scan_cancel_timeout(priv, 100)) {
			IWL_WARNING("Aborted scan still in progress "
				    "after 100ms\n");
			IWL_DEBUG_MAC80211("leaving - scan abort failed.\n");
			mutex_unlock(&priv->mutex);
			return -EAGAIN;
		}
		memcpy(priv->staging_rxon.bssid_addr, conf->bssid, ETH_ALEN);

		/* TODO: Audit driver for usage of these members and see
		 * if mac80211 deprecates them (priv->bssid looks like it
		 * shouldn't be there, but I haven't scanned the IBSS code
		 * to verify) - jpk */
		memcpy(priv->bssid, conf->bssid, ETH_ALEN);

		if (priv->iw_mode == IEEE80211_IF_TYPE_AP)
			iwl3945_config_ap(priv);
		else {
			rc = iwl3945_commit_rxon(priv);
			if ((priv->iw_mode == IEEE80211_IF_TYPE_STA) && rc)
				iwl3945_add_station(priv,
					priv->active_rxon.bssid_addr, 1, 0);
		}

	} else {
		iwl3945_scan_cancel_timeout(priv, 100);
		priv->staging_rxon.filter_flags &= ~RXON_FILTER_ASSOC_MSK;
		iwl3945_commit_rxon(priv);
	}

 done:
	spin_lock_irqsave(&priv->lock, flags);
	if (!conf->ssid_len)
		memset(priv->essid, 0, IW_ESSID_MAX_SIZE);
	else
		memcpy(priv->essid, conf->ssid, conf->ssid_len);

	priv->essid_len = conf->ssid_len;
	spin_unlock_irqrestore(&priv->lock, flags);

	IWL_DEBUG_MAC80211("leave\n");
	mutex_unlock(&priv->mutex);

	return 0;
}

static void iwl3945_configure_filter(struct ieee80211_hw *hw,
				 unsigned int changed_flags,
				 unsigned int *total_flags,
				 int mc_count, struct dev_addr_list *mc_list)
{
	struct iwl3945_priv *priv = hw->priv;

	if (changed_flags & (*total_flags) & FIF_OTHER_BSS) {
		IWL_DEBUG_MAC80211("Enter: type %d (0x%x, 0x%x)\n",
				   IEEE80211_IF_TYPE_MNTR,
				   changed_flags, *total_flags);
		/* queue work 'cuz mac80211 is holding a lock which
		 * prevents us from issuing (synchronous) f/w cmds */
		queue_work(priv->workqueue, &priv->set_monitor);
	}
	*total_flags &= FIF_OTHER_BSS | FIF_ALLMULTI |
			FIF_BCN_PRBRESP_PROMISC | FIF_CONTROL;
}

static void iwl3945_mac_remove_interface(struct ieee80211_hw *hw,
				     struct ieee80211_if_init_conf *conf)
{
	struct iwl3945_priv *priv = hw->priv;

	IWL_DEBUG_MAC80211("enter\n");

	mutex_lock(&priv->mutex);

	if (iwl3945_is_ready_rf(priv)) {
		iwl3945_scan_cancel_timeout(priv, 100);
		cancel_delayed_work(&priv->post_associate);
		priv->staging_rxon.filter_flags &= ~RXON_FILTER_ASSOC_MSK;
		iwl3945_commit_rxon(priv);
	}
	if (priv->vif == conf->vif) {
		priv->vif = NULL;
		memset(priv->bssid, 0, ETH_ALEN);
		memset(priv->essid, 0, IW_ESSID_MAX_SIZE);
		priv->essid_len = 0;
	}
	mutex_unlock(&priv->mutex);

	IWL_DEBUG_MAC80211("leave\n");
}

static int iwl3945_mac_hw_scan(struct ieee80211_hw *hw, u8 *ssid, size_t len)
{
	int rc = 0;
	unsigned long flags;
	struct iwl3945_priv *priv = hw->priv;

	IWL_DEBUG_MAC80211("enter\n");

	mutex_lock(&priv->mutex);
	spin_lock_irqsave(&priv->lock, flags);

	if (!iwl3945_is_ready_rf(priv)) {
		rc = -EIO;
		IWL_DEBUG_MAC80211("leave - not ready or exit pending\n");
		goto out_unlock;
	}

	if (priv->iw_mode == IEEE80211_IF_TYPE_AP) {	/* APs don't scan */
		rc = -EIO;
		IWL_ERROR("ERROR: APs don't scan\n");
		goto out_unlock;
	}

	/* we don't schedule scan within next_scan_jiffies period */
	if (priv->next_scan_jiffies &&
			time_after(priv->next_scan_jiffies, jiffies)) {
		rc = -EAGAIN;
		goto out_unlock;
	}
	/* if we just finished scan ask for delay for a broadcast scan */
	if ((len == 0) && priv->last_scan_jiffies &&
	    time_after(priv->last_scan_jiffies + IWL_DELAY_NEXT_SCAN,
		       jiffies)) {
		rc = -EAGAIN;
		goto out_unlock;
	}
	if (len) {
		IWL_DEBUG_SCAN("direct scan for %s [%d]\n ",
			       iwl3945_escape_essid(ssid, len), (int)len);

		priv->one_direct_scan = 1;
		priv->direct_ssid_len = (u8)
		    min((u8) len, (u8) IW_ESSID_MAX_SIZE);
		memcpy(priv->direct_ssid, ssid, priv->direct_ssid_len);
	} else
		priv->one_direct_scan = 0;

	rc = iwl3945_scan_initiate(priv);

	IWL_DEBUG_MAC80211("leave\n");

out_unlock:
	spin_unlock_irqrestore(&priv->lock, flags);
	mutex_unlock(&priv->mutex);

	return rc;
}

static int iwl3945_mac_set_key(struct ieee80211_hw *hw, enum set_key_cmd cmd,
			   const u8 *local_addr, const u8 *addr,
			   struct ieee80211_key_conf *key)
{
	struct iwl3945_priv *priv = hw->priv;
	int rc = 0;
	u8 sta_id;

	IWL_DEBUG_MAC80211("enter\n");

	if (!iwl3945_param_hwcrypto) {
		IWL_DEBUG_MAC80211("leave - hwcrypto disabled\n");
		return -EOPNOTSUPP;
	}

	if (is_zero_ether_addr(addr))
		/* only support pairwise keys */
		return -EOPNOTSUPP;

	sta_id = iwl3945_hw_find_station(priv, addr);
	if (sta_id == IWL_INVALID_STATION) {
		DECLARE_MAC_BUF(mac);

		IWL_DEBUG_MAC80211("leave - %s not in station map.\n",
				   print_mac(mac, addr));
		return -EINVAL;
	}

	mutex_lock(&priv->mutex);

	iwl3945_scan_cancel_timeout(priv, 100);

	switch (cmd) {
	case  SET_KEY:
		rc = iwl3945_update_sta_key_info(priv, key, sta_id);
		if (!rc) {
			iwl3945_set_rxon_hwcrypto(priv, 1);
			iwl3945_commit_rxon(priv);
			key->hw_key_idx = sta_id;
			IWL_DEBUG_MAC80211("set_key success, using hwcrypto\n");
			key->flags |= IEEE80211_KEY_FLAG_GENERATE_IV;
		}
		break;
	case DISABLE_KEY:
		rc = iwl3945_clear_sta_key_info(priv, sta_id);
		if (!rc) {
			iwl3945_set_rxon_hwcrypto(priv, 0);
			iwl3945_commit_rxon(priv);
			IWL_DEBUG_MAC80211("disable hwcrypto key\n");
		}
		break;
	default:
		rc = -EINVAL;
	}

	IWL_DEBUG_MAC80211("leave\n");
	mutex_unlock(&priv->mutex);

	return rc;
}

static int iwl3945_mac_conf_tx(struct ieee80211_hw *hw, u16 queue,
			   const struct ieee80211_tx_queue_params *params)
{
	struct iwl3945_priv *priv = hw->priv;
	unsigned long flags;
	int q;

	IWL_DEBUG_MAC80211("enter\n");

	if (!iwl3945_is_ready_rf(priv)) {
		IWL_DEBUG_MAC80211("leave - RF not ready\n");
		return -EIO;
	}

	if (queue >= AC_NUM) {
		IWL_DEBUG_MAC80211("leave - queue >= AC_NUM %d\n", queue);
		return 0;
	}

	if (!priv->qos_data.qos_enable) {
		priv->qos_data.qos_active = 0;
		IWL_DEBUG_MAC80211("leave - qos not enabled\n");
		return 0;
	}
	q = AC_NUM - 1 - queue;

	spin_lock_irqsave(&priv->lock, flags);

	priv->qos_data.def_qos_parm.ac[q].cw_min = cpu_to_le16(params->cw_min);
	priv->qos_data.def_qos_parm.ac[q].cw_max = cpu_to_le16(params->cw_max);
	priv->qos_data.def_qos_parm.ac[q].aifsn = params->aifs;
	priv->qos_data.def_qos_parm.ac[q].edca_txop =
			cpu_to_le16((params->txop * 32));

	priv->qos_data.def_qos_parm.ac[q].reserved1 = 0;
	priv->qos_data.qos_active = 1;

	spin_unlock_irqrestore(&priv->lock, flags);

	mutex_lock(&priv->mutex);
	if (priv->iw_mode == IEEE80211_IF_TYPE_AP)
		iwl3945_activate_qos(priv, 1);
	else if (priv->assoc_id && iwl3945_is_associated(priv))
		iwl3945_activate_qos(priv, 0);

	mutex_unlock(&priv->mutex);

	IWL_DEBUG_MAC80211("leave\n");
	return 0;
}

static int iwl3945_mac_get_tx_stats(struct ieee80211_hw *hw,
				struct ieee80211_tx_queue_stats *stats)
{
	struct iwl3945_priv *priv = hw->priv;
	int i, avail;
	struct iwl3945_tx_queue *txq;
	struct iwl3945_queue *q;
	unsigned long flags;

	IWL_DEBUG_MAC80211("enter\n");

	if (!iwl3945_is_ready_rf(priv)) {
		IWL_DEBUG_MAC80211("leave - RF not ready\n");
		return -EIO;
	}

	spin_lock_irqsave(&priv->lock, flags);

	for (i = 0; i < AC_NUM; i++) {
		txq = &priv->txq[i];
		q = &txq->q;
		avail = iwl3945_queue_space(q);

		stats[i].len = q->n_window - avail;
		stats[i].limit = q->n_window - q->high_mark;
		stats[i].count = q->n_window;

	}
	spin_unlock_irqrestore(&priv->lock, flags);

	IWL_DEBUG_MAC80211("leave\n");

	return 0;
}

static int iwl3945_mac_get_stats(struct ieee80211_hw *hw,
			     struct ieee80211_low_level_stats *stats)
{
	IWL_DEBUG_MAC80211("enter\n");
	IWL_DEBUG_MAC80211("leave\n");

	return 0;
}

static u64 iwl3945_mac_get_tsf(struct ieee80211_hw *hw)
{
	IWL_DEBUG_MAC80211("enter\n");
	IWL_DEBUG_MAC80211("leave\n");

	return 0;
}

static void iwl3945_mac_reset_tsf(struct ieee80211_hw *hw)
{
	struct iwl3945_priv *priv = hw->priv;
	unsigned long flags;

	mutex_lock(&priv->mutex);
	IWL_DEBUG_MAC80211("enter\n");

	iwl3945_reset_qos(priv);

	cancel_delayed_work(&priv->post_associate);

	spin_lock_irqsave(&priv->lock, flags);
	priv->assoc_id = 0;
	priv->assoc_capability = 0;
	priv->call_post_assoc_from_beacon = 0;

	/* new association get rid of ibss beacon skb */
	if (priv->ibss_beacon)
		dev_kfree_skb(priv->ibss_beacon);

	priv->ibss_beacon = NULL;

	priv->beacon_int = priv->hw->conf.beacon_int;
	priv->timestamp1 = 0;
	priv->timestamp0 = 0;
	if ((priv->iw_mode == IEEE80211_IF_TYPE_STA))
		priv->beacon_int = 0;

	spin_unlock_irqrestore(&priv->lock, flags);

	if (!iwl3945_is_ready_rf(priv)) {
		IWL_DEBUG_MAC80211("leave - not ready\n");
		mutex_unlock(&priv->mutex);
		return;
	}

	/* we are restarting association process
	 * clear RXON_FILTER_ASSOC_MSK bit
	*/
	if (priv->iw_mode != IEEE80211_IF_TYPE_AP) {
		iwl3945_scan_cancel_timeout(priv, 100);
		priv->staging_rxon.filter_flags &= ~RXON_FILTER_ASSOC_MSK;
		iwl3945_commit_rxon(priv);
	}

	/* Per mac80211.h: This is only used in IBSS mode... */
	if (priv->iw_mode != IEEE80211_IF_TYPE_IBSS) {

		IWL_DEBUG_MAC80211("leave - not in IBSS\n");
		mutex_unlock(&priv->mutex);
		return;
	}

	iwl3945_set_rate(priv);

	mutex_unlock(&priv->mutex);

	IWL_DEBUG_MAC80211("leave\n");

}

static int iwl3945_mac_beacon_update(struct ieee80211_hw *hw, struct sk_buff *skb)
{
	struct iwl3945_priv *priv = hw->priv;
	unsigned long flags;

	mutex_lock(&priv->mutex);
	IWL_DEBUG_MAC80211("enter\n");

	if (!iwl3945_is_ready_rf(priv)) {
		IWL_DEBUG_MAC80211("leave - RF not ready\n");
		mutex_unlock(&priv->mutex);
		return -EIO;
	}

	if (priv->iw_mode != IEEE80211_IF_TYPE_IBSS) {
		IWL_DEBUG_MAC80211("leave - not IBSS\n");
		mutex_unlock(&priv->mutex);
		return -EIO;
	}

	spin_lock_irqsave(&priv->lock, flags);

	if (priv->ibss_beacon)
		dev_kfree_skb(priv->ibss_beacon);

	priv->ibss_beacon = skb;

	priv->assoc_id = 0;

	IWL_DEBUG_MAC80211("leave\n");
	spin_unlock_irqrestore(&priv->lock, flags);

	iwl3945_reset_qos(priv);

	queue_work(priv->workqueue, &priv->post_associate.work);

	mutex_unlock(&priv->mutex);

	return 0;
}

/*****************************************************************************
 *
 * sysfs attributes
 *
 *****************************************************************************/

#ifdef CONFIG_IWL3945_DEBUG

/*
 * The following adds a new attribute to the sysfs representation
 * of this device driver (i.e. a new file in /sys/bus/pci/drivers/iwl/)
 * used for controlling the debug level.
 *
 * See the level definitions in iwl for details.
 */

static ssize_t show_debug_level(struct device_driver *d, char *buf)
{
	return sprintf(buf, "0x%08X\n", iwl3945_debug_level);
}
static ssize_t store_debug_level(struct device_driver *d,
				 const char *buf, size_t count)
{
	char *p = (char *)buf;
	u32 val;

	val = simple_strtoul(p, &p, 0);
	if (p == buf)
		printk(KERN_INFO DRV_NAME
		       ": %s is not in hex or decimal form.\n", buf);
	else
		iwl3945_debug_level = val;

	return strnlen(buf, count);
}

static DRIVER_ATTR(debug_level, S_IWUSR | S_IRUGO,
		   show_debug_level, store_debug_level);

#endif /* CONFIG_IWL3945_DEBUG */

static ssize_t show_temperature(struct device *d,
				struct device_attribute *attr, char *buf)
{
	struct iwl3945_priv *priv = (struct iwl3945_priv *)d->driver_data;

	if (!iwl3945_is_alive(priv))
		return -EAGAIN;

	return sprintf(buf, "%d\n", iwl3945_hw_get_temperature(priv));
}

static DEVICE_ATTR(temperature, S_IRUGO, show_temperature, NULL);

static ssize_t show_rs_window(struct device *d,
			      struct device_attribute *attr,
			      char *buf)
{
	struct iwl3945_priv *priv = d->driver_data;
	return iwl3945_fill_rs_info(priv->hw, buf, IWL_AP_ID);
}
static DEVICE_ATTR(rs_window, S_IRUGO, show_rs_window, NULL);

static ssize_t show_tx_power(struct device *d,
			     struct device_attribute *attr, char *buf)
{
	struct iwl3945_priv *priv = (struct iwl3945_priv *)d->driver_data;
	return sprintf(buf, "%d\n", priv->user_txpower_limit);
}

static ssize_t store_tx_power(struct device *d,
			      struct device_attribute *attr,
			      const char *buf, size_t count)
{
	struct iwl3945_priv *priv = (struct iwl3945_priv *)d->driver_data;
	char *p = (char *)buf;
	u32 val;

	val = simple_strtoul(p, &p, 10);
	if (p == buf)
		printk(KERN_INFO DRV_NAME
		       ": %s is not in decimal form.\n", buf);
	else
		iwl3945_hw_reg_set_txpower(priv, val);

	return count;
}

static DEVICE_ATTR(tx_power, S_IWUSR | S_IRUGO, show_tx_power, store_tx_power);

static ssize_t show_flags(struct device *d,
			  struct device_attribute *attr, char *buf)
{
	struct iwl3945_priv *priv = (struct iwl3945_priv *)d->driver_data;

	return sprintf(buf, "0x%04X\n", priv->active_rxon.flags);
}

static ssize_t store_flags(struct device *d,
			   struct device_attribute *attr,
			   const char *buf, size_t count)
{
	struct iwl3945_priv *priv = (struct iwl3945_priv *)d->driver_data;
	u32 flags = simple_strtoul(buf, NULL, 0);

	mutex_lock(&priv->mutex);
	if (le32_to_cpu(priv->staging_rxon.flags) != flags) {
		/* Cancel any currently running scans... */
		if (iwl3945_scan_cancel_timeout(priv, 100))
			IWL_WARNING("Could not cancel scan.\n");
		else {
			IWL_DEBUG_INFO("Committing rxon.flags = 0x%04X\n",
				       flags);
			priv->staging_rxon.flags = cpu_to_le32(flags);
			iwl3945_commit_rxon(priv);
		}
	}
	mutex_unlock(&priv->mutex);

	return count;
}

static DEVICE_ATTR(flags, S_IWUSR | S_IRUGO, show_flags, store_flags);

static ssize_t show_filter_flags(struct device *d,
				 struct device_attribute *attr, char *buf)
{
	struct iwl3945_priv *priv = (struct iwl3945_priv *)d->driver_data;

	return sprintf(buf, "0x%04X\n",
		le32_to_cpu(priv->active_rxon.filter_flags));
}

static ssize_t store_filter_flags(struct device *d,
				  struct device_attribute *attr,
				  const char *buf, size_t count)
{
	struct iwl3945_priv *priv = (struct iwl3945_priv *)d->driver_data;
	u32 filter_flags = simple_strtoul(buf, NULL, 0);

	mutex_lock(&priv->mutex);
	if (le32_to_cpu(priv->staging_rxon.filter_flags) != filter_flags) {
		/* Cancel any currently running scans... */
		if (iwl3945_scan_cancel_timeout(priv, 100))
			IWL_WARNING("Could not cancel scan.\n");
		else {
			IWL_DEBUG_INFO("Committing rxon.filter_flags = "
				       "0x%04X\n", filter_flags);
			priv->staging_rxon.filter_flags =
				cpu_to_le32(filter_flags);
			iwl3945_commit_rxon(priv);
		}
	}
	mutex_unlock(&priv->mutex);

	return count;
}

static DEVICE_ATTR(filter_flags, S_IWUSR | S_IRUGO, show_filter_flags,
		   store_filter_flags);

#ifdef CONFIG_IWL3945_SPECTRUM_MEASUREMENT

static ssize_t show_measurement(struct device *d,
				struct device_attribute *attr, char *buf)
{
	struct iwl3945_priv *priv = dev_get_drvdata(d);
	struct iwl3945_spectrum_notification measure_report;
	u32 size = sizeof(measure_report), len = 0, ofs = 0;
	u8 *data = (u8 *) & measure_report;
	unsigned long flags;

	spin_lock_irqsave(&priv->lock, flags);
	if (!(priv->measurement_status & MEASUREMENT_READY)) {
		spin_unlock_irqrestore(&priv->lock, flags);
		return 0;
	}
	memcpy(&measure_report, &priv->measure_report, size);
	priv->measurement_status = 0;
	spin_unlock_irqrestore(&priv->lock, flags);

	while (size && (PAGE_SIZE - len)) {
		hex_dump_to_buffer(data + ofs, size, 16, 1, buf + len,
				   PAGE_SIZE - len, 1);
		len = strlen(buf);
		if (PAGE_SIZE - len)
			buf[len++] = '\n';

		ofs += 16;
		size -= min(size, 16U);
	}

	return len;
}

static ssize_t store_measurement(struct device *d,
				 struct device_attribute *attr,
				 const char *buf, size_t count)
{
	struct iwl3945_priv *priv = dev_get_drvdata(d);
	struct ieee80211_measurement_params params = {
		.channel = le16_to_cpu(priv->active_rxon.channel),
		.start_time = cpu_to_le64(priv->last_tsf),
		.duration = cpu_to_le16(1),
	};
	u8 type = IWL_MEASURE_BASIC;
	u8 buffer[32];
	u8 channel;

	if (count) {
		char *p = buffer;
		strncpy(buffer, buf, min(sizeof(buffer), count));
		channel = simple_strtoul(p, NULL, 0);
		if (channel)
			params.channel = channel;

		p = buffer;
		while (*p && *p != ' ')
			p++;
		if (*p)
			type = simple_strtoul(p + 1, NULL, 0);
	}

	IWL_DEBUG_INFO("Invoking measurement of type %d on "
		       "channel %d (for '%s')\n", type, params.channel, buf);
	iwl3945_get_measurement(priv, &params, type);

	return count;
}

static DEVICE_ATTR(measurement, S_IRUSR | S_IWUSR,
		   show_measurement, store_measurement);
#endif /* CONFIG_IWL3945_SPECTRUM_MEASUREMENT */

static ssize_t store_retry_rate(struct device *d,
				struct device_attribute *attr,
				const char *buf, size_t count)
{
	struct iwl3945_priv *priv = dev_get_drvdata(d);

	priv->retry_rate = simple_strtoul(buf, NULL, 0);
	if (priv->retry_rate <= 0)
		priv->retry_rate = 1;

	return count;
}

static ssize_t show_retry_rate(struct device *d,
			       struct device_attribute *attr, char *buf)
{
	struct iwl3945_priv *priv = dev_get_drvdata(d);
	return sprintf(buf, "%d", priv->retry_rate);
}

static DEVICE_ATTR(retry_rate, S_IWUSR | S_IRUSR, show_retry_rate,
		   store_retry_rate);

static ssize_t store_power_level(struct device *d,
				 struct device_attribute *attr,
				 const char *buf, size_t count)
{
	struct iwl3945_priv *priv = dev_get_drvdata(d);
	int rc;
	int mode;

	mode = simple_strtoul(buf, NULL, 0);
	mutex_lock(&priv->mutex);

	if (!iwl3945_is_ready(priv)) {
		rc = -EAGAIN;
		goto out;
	}

	if ((mode < 1) || (mode > IWL_POWER_LIMIT) || (mode == IWL_POWER_AC))
		mode = IWL_POWER_AC;
	else
		mode |= IWL_POWER_ENABLED;

	if (mode != priv->power_mode) {
		rc = iwl3945_send_power_mode(priv, IWL_POWER_LEVEL(mode));
		if (rc) {
			IWL_DEBUG_MAC80211("failed setting power mode.\n");
			goto out;
		}
		priv->power_mode = mode;
	}

	rc = count;

 out:
	mutex_unlock(&priv->mutex);
	return rc;
}

#define MAX_WX_STRING 80

/* Values are in microsecond */
static const s32 timeout_duration[] = {
	350000,
	250000,
	75000,
	37000,
	25000,
};
static const s32 period_duration[] = {
	400000,
	700000,
	1000000,
	1000000,
	1000000
};

static ssize_t show_power_level(struct device *d,
				struct device_attribute *attr, char *buf)
{
	struct iwl3945_priv *priv = dev_get_drvdata(d);
	int level = IWL_POWER_LEVEL(priv->power_mode);
	char *p = buf;

	p += sprintf(p, "%d ", level);
	switch (level) {
	case IWL_POWER_MODE_CAM:
	case IWL_POWER_AC:
		p += sprintf(p, "(AC)");
		break;
	case IWL_POWER_BATTERY:
		p += sprintf(p, "(BATTERY)");
		break;
	default:
		p += sprintf(p,
			     "(Timeout %dms, Period %dms)",
			     timeout_duration[level - 1] / 1000,
			     period_duration[level - 1] / 1000);
	}

	if (!(priv->power_mode & IWL_POWER_ENABLED))
		p += sprintf(p, " OFF\n");
	else
		p += sprintf(p, " \n");

	return (p - buf + 1);

}

static DEVICE_ATTR(power_level, S_IWUSR | S_IRUSR, show_power_level,
		   store_power_level);

static ssize_t show_channels(struct device *d,
			     struct device_attribute *attr, char *buf)
{
	/* all this shit doesn't belong into sysfs anyway */
	return 0;
}

static DEVICE_ATTR(channels, S_IRUSR, show_channels, NULL);

static ssize_t show_statistics(struct device *d,
			       struct device_attribute *attr, char *buf)
{
	struct iwl3945_priv *priv = dev_get_drvdata(d);
	u32 size = sizeof(struct iwl3945_notif_statistics);
	u32 len = 0, ofs = 0;
	u8 *data = (u8 *) & priv->statistics;
	int rc = 0;

	if (!iwl3945_is_alive(priv))
		return -EAGAIN;

	mutex_lock(&priv->mutex);
	rc = iwl3945_send_statistics_request(priv);
	mutex_unlock(&priv->mutex);

	if (rc) {
		len = sprintf(buf,
			      "Error sending statistics request: 0x%08X\n", rc);
		return len;
	}

	while (size && (PAGE_SIZE - len)) {
		hex_dump_to_buffer(data + ofs, size, 16, 1, buf + len,
				   PAGE_SIZE - len, 1);
		len = strlen(buf);
		if (PAGE_SIZE - len)
			buf[len++] = '\n';

		ofs += 16;
		size -= min(size, 16U);
	}

	return len;
}

static DEVICE_ATTR(statistics, S_IRUGO, show_statistics, NULL);

static ssize_t show_antenna(struct device *d,
			    struct device_attribute *attr, char *buf)
{
	struct iwl3945_priv *priv = dev_get_drvdata(d);

	if (!iwl3945_is_alive(priv))
		return -EAGAIN;

	return sprintf(buf, "%d\n", priv->antenna);
}

static ssize_t store_antenna(struct device *d,
			     struct device_attribute *attr,
			     const char *buf, size_t count)
{
	int ant;
	struct iwl3945_priv *priv = dev_get_drvdata(d);

	if (count == 0)
		return 0;

	if (sscanf(buf, "%1i", &ant) != 1) {
		IWL_DEBUG_INFO("not in hex or decimal form.\n");
		return count;
	}

	if ((ant >= 0) && (ant <= 2)) {
		IWL_DEBUG_INFO("Setting antenna select to %d.\n", ant);
		priv->antenna = (enum iwl3945_antenna)ant;
	} else
		IWL_DEBUG_INFO("Bad antenna select value %d.\n", ant);


	return count;
}

static DEVICE_ATTR(antenna, S_IWUSR | S_IRUGO, show_antenna, store_antenna);

static ssize_t show_status(struct device *d,
			   struct device_attribute *attr, char *buf)
{
	struct iwl3945_priv *priv = (struct iwl3945_priv *)d->driver_data;
	if (!iwl3945_is_alive(priv))
		return -EAGAIN;
	return sprintf(buf, "0x%08x\n", (int)priv->status);
}

static DEVICE_ATTR(status, S_IRUGO, show_status, NULL);

static ssize_t dump_error_log(struct device *d,
			      struct device_attribute *attr,
			      const char *buf, size_t count)
{
	char *p = (char *)buf;

	if (p[0] == '1')
		iwl3945_dump_nic_error_log((struct iwl3945_priv *)d->driver_data);

	return strnlen(buf, count);
}

static DEVICE_ATTR(dump_errors, S_IWUSR, NULL, dump_error_log);

static ssize_t dump_event_log(struct device *d,
			      struct device_attribute *attr,
			      const char *buf, size_t count)
{
	char *p = (char *)buf;

	if (p[0] == '1')
		iwl3945_dump_nic_event_log((struct iwl3945_priv *)d->driver_data);

	return strnlen(buf, count);
}

static DEVICE_ATTR(dump_events, S_IWUSR, NULL, dump_event_log);

/*****************************************************************************
 *
 * driver setup and teardown
 *
 *****************************************************************************/

static void iwl3945_setup_deferred_work(struct iwl3945_priv *priv)
{
	priv->workqueue = create_workqueue(DRV_NAME);

	init_waitqueue_head(&priv->wait_command_queue);

	INIT_WORK(&priv->up, iwl3945_bg_up);
	INIT_WORK(&priv->restart, iwl3945_bg_restart);
	INIT_WORK(&priv->rx_replenish, iwl3945_bg_rx_replenish);
	INIT_WORK(&priv->scan_completed, iwl3945_bg_scan_completed);
	INIT_WORK(&priv->request_scan, iwl3945_bg_request_scan);
	INIT_WORK(&priv->abort_scan, iwl3945_bg_abort_scan);
	INIT_WORK(&priv->rf_kill, iwl3945_bg_rf_kill);
	INIT_WORK(&priv->beacon_update, iwl3945_bg_beacon_update);
	INIT_WORK(&priv->set_monitor, iwl3945_bg_set_monitor);
	INIT_DELAYED_WORK(&priv->post_associate, iwl3945_bg_post_associate);
	INIT_DELAYED_WORK(&priv->init_alive_start, iwl3945_bg_init_alive_start);
	INIT_DELAYED_WORK(&priv->alive_start, iwl3945_bg_alive_start);
	INIT_DELAYED_WORK(&priv->scan_check, iwl3945_bg_scan_check);

	iwl3945_hw_setup_deferred_work(priv);

	tasklet_init(&priv->irq_tasklet, (void (*)(unsigned long))
		     iwl3945_irq_tasklet, (unsigned long)priv);
}

static void iwl3945_cancel_deferred_work(struct iwl3945_priv *priv)
{
	iwl3945_hw_cancel_deferred_work(priv);

	cancel_delayed_work_sync(&priv->init_alive_start);
	cancel_delayed_work(&priv->scan_check);
	cancel_delayed_work(&priv->alive_start);
	cancel_delayed_work(&priv->post_associate);
	cancel_work_sync(&priv->beacon_update);
}

static struct attribute *iwl3945_sysfs_entries[] = {
	&dev_attr_antenna.attr,
	&dev_attr_channels.attr,
	&dev_attr_dump_errors.attr,
	&dev_attr_dump_events.attr,
	&dev_attr_flags.attr,
	&dev_attr_filter_flags.attr,
#ifdef CONFIG_IWL3945_SPECTRUM_MEASUREMENT
	&dev_attr_measurement.attr,
#endif
	&dev_attr_power_level.attr,
	&dev_attr_retry_rate.attr,
	&dev_attr_rs_window.attr,
	&dev_attr_statistics.attr,
	&dev_attr_status.attr,
	&dev_attr_temperature.attr,
	&dev_attr_tx_power.attr,

	NULL
};

static struct attribute_group iwl3945_attribute_group = {
	.name = NULL,		/* put in device directory */
	.attrs = iwl3945_sysfs_entries,
};

static struct ieee80211_ops iwl3945_hw_ops = {
	.tx = iwl3945_mac_tx,
	.start = iwl3945_mac_start,
	.stop = iwl3945_mac_stop,
	.add_interface = iwl3945_mac_add_interface,
	.remove_interface = iwl3945_mac_remove_interface,
	.config = iwl3945_mac_config,
	.config_interface = iwl3945_mac_config_interface,
	.configure_filter = iwl3945_configure_filter,
	.set_key = iwl3945_mac_set_key,
	.get_stats = iwl3945_mac_get_stats,
	.get_tx_stats = iwl3945_mac_get_tx_stats,
	.conf_tx = iwl3945_mac_conf_tx,
	.get_tsf = iwl3945_mac_get_tsf,
	.reset_tsf = iwl3945_mac_reset_tsf,
	.beacon_update = iwl3945_mac_beacon_update,
	.hw_scan = iwl3945_mac_hw_scan
};

static int iwl3945_pci_probe(struct pci_dev *pdev, const struct pci_device_id *ent)
{
	int err = 0;
	struct iwl3945_priv *priv;
	struct ieee80211_hw *hw;
	struct iwl_3945_cfg *cfg = (struct iwl_3945_cfg *)(ent->driver_data);
	int i;
	unsigned long flags;
	DECLARE_MAC_BUF(mac);

	/* Disabling hardware scan means that mac80211 will perform scans
	 * "the hard way", rather than using device's scan. */
	if (iwl3945_param_disable_hw_scan) {
		IWL_DEBUG_INFO("Disabling hw_scan\n");
		iwl3945_hw_ops.hw_scan = NULL;
	}

	if ((iwl3945_param_queues_num > IWL39_MAX_NUM_QUEUES) ||
	    (iwl3945_param_queues_num < IWL_MIN_NUM_QUEUES)) {
		IWL_ERROR("invalid queues_num, should be between %d and %d\n",
			  IWL_MIN_NUM_QUEUES, IWL39_MAX_NUM_QUEUES);
		err = -EINVAL;
		goto out;
	}

	/* mac80211 allocates memory for this device instance, including
	 *   space for this driver's private structure */
	hw = ieee80211_alloc_hw(sizeof(struct iwl3945_priv), &iwl3945_hw_ops);
	if (hw == NULL) {
		IWL_ERROR("Can not allocate network device\n");
		err = -ENOMEM;
		goto out;
	}
	SET_IEEE80211_DEV(hw, &pdev->dev);

	hw->rate_control_algorithm = "iwl-3945-rs";

	IWL_DEBUG_INFO("*** LOAD DRIVER ***\n");
	priv = hw->priv;
	priv->hw = hw;

	priv->pci_dev = pdev;
	priv->cfg = cfg;

	/* Select antenna (may be helpful if only one antenna is connected) */
	priv->antenna = (enum iwl3945_antenna)iwl3945_param_antenna;
#ifdef CONFIG_IWL3945_DEBUG
	iwl3945_debug_level = iwl3945_param_debug;
	atomic_set(&priv->restrict_refcnt, 0);
#endif
	priv->retry_rate = 1;

	priv->ibss_beacon = NULL;

	/* Tell mac80211 our characteristics */
	hw->flags = IEEE80211_HW_HOST_GEN_BEACON_TEMPLATE |
		    IEEE80211_HW_SIGNAL_DBM |
		    IEEE80211_HW_NOISE_DBM;

	/* 4 EDCA QOS priorities */
	hw->queues = 4;

	spin_lock_init(&priv->lock);
	spin_lock_init(&priv->power_data.lock);
	spin_lock_init(&priv->sta_lock);
	spin_lock_init(&priv->hcmd_lock);

	for (i = 0; i < IWL_IBSS_MAC_HASH_SIZE; i++)
		INIT_LIST_HEAD(&priv->ibss_mac_hash[i]);

	INIT_LIST_HEAD(&priv->free_frames);

	mutex_init(&priv->mutex);
	if (pci_enable_device(pdev)) {
		err = -ENODEV;
		goto out_ieee80211_free_hw;
	}

	pci_set_master(pdev);

	/* Clear the driver's (not device's) station table */
	iwl3945_clear_stations_table(priv);

	priv->data_retry_limit = -1;
	priv->ieee_channels = NULL;
	priv->ieee_rates = NULL;
	priv->band = IEEE80211_BAND_2GHZ;

	err = pci_set_dma_mask(pdev, DMA_32BIT_MASK);
	if (!err)
		err = pci_set_consistent_dma_mask(pdev, DMA_32BIT_MASK);
	if (err) {
		printk(KERN_WARNING DRV_NAME ": No suitable DMA available.\n");
		goto out_pci_disable_device;
	}

	pci_set_drvdata(pdev, priv);
	err = pci_request_regions(pdev, DRV_NAME);
	if (err)
		goto out_pci_disable_device;

	/* We disable the RETRY_TIMEOUT register (0x41) to keep
	 * PCI Tx retries from interfering with C3 CPU state */
	pci_write_config_byte(pdev, 0x41, 0x00);

	priv->hw_base = pci_iomap(pdev, 0, 0);
	if (!priv->hw_base) {
		err = -ENODEV;
		goto out_pci_release_regions;
	}

	IWL_DEBUG_INFO("pci_resource_len = 0x%08llx\n",
			(unsigned long long) pci_resource_len(pdev, 0));
	IWL_DEBUG_INFO("pci_resource_base = %p\n", priv->hw_base);

	/* Initialize module parameter values here */

	/* Disable radio (SW RF KILL) via parameter when loading driver */
	if (iwl3945_param_disable) {
		set_bit(STATUS_RF_KILL_SW, &priv->status);
		IWL_DEBUG_INFO("Radio disabled.\n");
	}

	priv->iw_mode = IEEE80211_IF_TYPE_STA;

	printk(KERN_INFO DRV_NAME
		": Detected Intel Wireless WiFi Link %s\n", priv->cfg->name);

	/* Device-specific setup */
	if (iwl3945_hw_set_hw_setting(priv)) {
		IWL_ERROR("failed to set hw settings\n");
		goto out_iounmap;
	}

	if (iwl3945_param_qos_enable)
		priv->qos_data.qos_enable = 1;

	iwl3945_reset_qos(priv);

	priv->qos_data.qos_active = 0;
	priv->qos_data.qos_cap.val = 0;

	iwl3945_set_rxon_channel(priv, IEEE80211_BAND_2GHZ, 6);
	iwl3945_setup_deferred_work(priv);
	iwl3945_setup_rx_handlers(priv);

	priv->rates_mask = IWL_RATES_MASK;
	/* If power management is turned on, default to AC mode */
	priv->power_mode = IWL_POWER_AC;
	priv->user_txpower_limit = IWL_DEFAULT_TX_POWER;

	spin_lock_irqsave(&priv->lock, flags);
	iwl3945_disable_interrupts(priv);
	spin_unlock_irqrestore(&priv->lock, flags);

	err = sysfs_create_group(&pdev->dev.kobj, &iwl3945_attribute_group);
	if (err) {
		IWL_ERROR("failed to create sysfs device attributes\n");
		goto out_release_irq;
	}

	/* nic init */
	iwl3945_set_bit(priv, CSR_GIO_CHICKEN_BITS,
                    CSR_GIO_CHICKEN_BITS_REG_BIT_DIS_L0S_EXIT_TIMER);

        iwl3945_set_bit(priv, CSR_GP_CNTRL, CSR_GP_CNTRL_REG_FLAG_INIT_DONE);
        err = iwl3945_poll_bit(priv, CSR_GP_CNTRL,
                          CSR_GP_CNTRL_REG_FLAG_MAC_CLOCK_READY,
                          CSR_GP_CNTRL_REG_FLAG_MAC_CLOCK_READY, 25000);
        if (err < 0) {
                IWL_DEBUG_INFO("Failed to init the card\n");
		goto out_remove_sysfs;
        }
	/* Read the EEPROM */
	err = iwl3945_eeprom_init(priv);
	if (err) {
		IWL_ERROR("Unable to init EEPROM\n");
		goto out_remove_sysfs;
	}
	/* MAC Address location in EEPROM same for 3945/4965 */
	get_eeprom_mac(priv, priv->mac_addr);
	IWL_DEBUG_INFO("MAC address: %s\n", print_mac(mac, priv->mac_addr));
	SET_IEEE80211_PERM_ADDR(priv->hw, priv->mac_addr);

	err = iwl3945_init_channel_map(priv);
	if (err) {
		IWL_ERROR("initializing regulatory failed: %d\n", err);
		goto out_remove_sysfs;
	}

	err = iwl3945_init_geos(priv);
	if (err) {
		IWL_ERROR("initializing geos failed: %d\n", err);
		goto out_free_channel_map;
	}

	err = ieee80211_register_hw(priv->hw);
	if (err) {
		IWL_ERROR("Failed to register network device (error %d)\n", err);
		goto out_free_geos;
	}

	priv->hw->conf.beacon_int = 100;
	priv->mac80211_registered = 1;
	pci_save_state(pdev);
	pci_disable_device(pdev);

	err = iwl3945_rfkill_init(priv);
	if (err)
		IWL_ERROR("Unable to initialize RFKILL system. "
				  "Ignoring error: %d\n", err);

	return 0;

 out_free_geos:
	iwl3945_free_geos(priv);
 out_free_channel_map:
	iwl3945_free_channel_map(priv);
 out_remove_sysfs:
	sysfs_remove_group(&pdev->dev.kobj, &iwl3945_attribute_group);

 out_release_irq:
	destroy_workqueue(priv->workqueue);
	priv->workqueue = NULL;
	iwl3945_unset_hw_setting(priv);

 out_iounmap:
	pci_iounmap(pdev, priv->hw_base);
 out_pci_release_regions:
	pci_release_regions(pdev);
 out_pci_disable_device:
	pci_disable_device(pdev);
	pci_set_drvdata(pdev, NULL);
 out_ieee80211_free_hw:
	ieee80211_free_hw(priv->hw);
 out:
	return err;
}

static void __devexit iwl3945_pci_remove(struct pci_dev *pdev)
{
	struct iwl3945_priv *priv = pci_get_drvdata(pdev);
	struct list_head *p, *q;
	int i;
	unsigned long flags;

	if (!priv)
		return;

	IWL_DEBUG_INFO("*** UNLOAD DRIVER ***\n");

	set_bit(STATUS_EXIT_PENDING, &priv->status);

	iwl3945_down(priv);

	/* make sure we flush any pending irq or
	 * tasklet for the driver
	 */
	spin_lock_irqsave(&priv->lock, flags);
	iwl3945_disable_interrupts(priv);
	spin_unlock_irqrestore(&priv->lock, flags);

	iwl_synchronize_irq(priv);

	/* Free MAC hash list for ADHOC */
	for (i = 0; i < IWL_IBSS_MAC_HASH_SIZE; i++) {
		list_for_each_safe(p, q, &priv->ibss_mac_hash[i]) {
			list_del(p);
			kfree(list_entry(p, struct iwl3945_ibss_seq, list));
		}
	}

	sysfs_remove_group(&pdev->dev.kobj, &iwl3945_attribute_group);

	iwl3945_rfkill_unregister(priv);
	iwl3945_dealloc_ucode_pci(priv);

	if (priv->rxq.bd)
		iwl3945_rx_queue_free(priv, &priv->rxq);
	iwl3945_hw_txq_ctx_free(priv);

	iwl3945_unset_hw_setting(priv);
	iwl3945_clear_stations_table(priv);

	if (priv->mac80211_registered) {
		ieee80211_unregister_hw(priv->hw);
	}

	/*netif_stop_queue(dev); */
	flush_workqueue(priv->workqueue);

	/* ieee80211_unregister_hw calls iwl3945_mac_stop, which flushes
	 * priv->workqueue... so we can't take down the workqueue
	 * until now... */
	destroy_workqueue(priv->workqueue);
	priv->workqueue = NULL;

	pci_iounmap(pdev, priv->hw_base);
	pci_release_regions(pdev);
	pci_disable_device(pdev);
	pci_set_drvdata(pdev, NULL);

	iwl3945_free_channel_map(priv);
	iwl3945_free_geos(priv);
	kfree(priv->scan);
	if (priv->ibss_beacon)
		dev_kfree_skb(priv->ibss_beacon);

	ieee80211_free_hw(priv->hw);
}

#ifdef CONFIG_PM

static int iwl3945_pci_suspend(struct pci_dev *pdev, pm_message_t state)
{
	struct iwl3945_priv *priv = pci_get_drvdata(pdev);

	if (priv->is_open) {
		set_bit(STATUS_IN_SUSPEND, &priv->status);
		iwl3945_mac_stop(priv->hw);
		priv->is_open = 1;
	}

	pci_set_power_state(pdev, PCI_D3hot);

	return 0;
}

static int iwl3945_pci_resume(struct pci_dev *pdev)
{
	struct iwl3945_priv *priv = pci_get_drvdata(pdev);

	pci_set_power_state(pdev, PCI_D0);

	if (priv->is_open)
		iwl3945_mac_start(priv->hw);

	clear_bit(STATUS_IN_SUSPEND, &priv->status);
	return 0;
}

#endif /* CONFIG_PM */

/*************** RFKILL FUNCTIONS **********/
#ifdef CONFIG_IWLWIFI_RFKILL
/* software rf-kill from user */
static int iwl3945_rfkill_soft_rf_kill(void *data, enum rfkill_state state)
{
	struct iwl3945_priv *priv = data;
	int err = 0;

	if (!priv->rfkill_mngr.rfkill)
	return 0;

	if (test_bit(STATUS_EXIT_PENDING, &priv->status))
		return 0;

	IWL_DEBUG_RF_KILL("we recieved soft RFKILL set to state %d\n", state);
	mutex_lock(&priv->mutex);

	switch (state) {
	case RFKILL_STATE_UNBLOCKED:
		iwl3945_radio_kill_sw(priv, 0);
		/* if HW rf-kill is set dont allow ON state */
		if (iwl3945_is_rfkill(priv))
			err = -EBUSY;
		break;
	case RFKILL_STATE_SOFT_BLOCKED:
		iwl3945_radio_kill_sw(priv, 1);
		if (!iwl3945_is_rfkill(priv))
			err = -EBUSY;
		break;
	default:
		IWL_WARNING("we recieved unexpected RFKILL state %d\n", state);
		break;
	}
	mutex_unlock(&priv->mutex);

	return err;
}

int iwl3945_rfkill_init(struct iwl3945_priv *priv)
{
	struct device *device = wiphy_dev(priv->hw->wiphy);
	int ret = 0;

	BUG_ON(device == NULL);

	IWL_DEBUG_RF_KILL("Initializing RFKILL.\n");
	priv->rfkill_mngr.rfkill = rfkill_allocate(device, RFKILL_TYPE_WLAN);
	if (!priv->rfkill_mngr.rfkill) {
		IWL_ERROR("Unable to allocate rfkill device.\n");
		ret = -ENOMEM;
		goto error;
	}

	priv->rfkill_mngr.rfkill->name = priv->cfg->name;
	priv->rfkill_mngr.rfkill->data = priv;
	priv->rfkill_mngr.rfkill->state = RFKILL_STATE_ON;
	priv->rfkill_mngr.rfkill->toggle_radio = iwl3945_rfkill_soft_rf_kill;
	priv->rfkill_mngr.rfkill->user_claim_unsupported = 1;

	priv->rfkill_mngr.rfkill->dev.class->suspend = NULL;
	priv->rfkill_mngr.rfkill->dev.class->resume = NULL;

	priv->rfkill_mngr.input_dev = input_allocate_device();
	if (!priv->rfkill_mngr.input_dev) {
		IWL_ERROR("Unable to allocate rfkill input device.\n");
		ret = -ENOMEM;
		goto freed_rfkill;
	}

	priv->rfkill_mngr.input_dev->name = priv->cfg->name;
	priv->rfkill_mngr.input_dev->phys = wiphy_name(priv->hw->wiphy);
	priv->rfkill_mngr.input_dev->id.bustype = BUS_HOST;
	priv->rfkill_mngr.input_dev->id.vendor = priv->pci_dev->vendor;
	priv->rfkill_mngr.input_dev->dev.parent = device;
	priv->rfkill_mngr.input_dev->evbit[0] = BIT(EV_KEY);
	set_bit(KEY_WLAN, priv->rfkill_mngr.input_dev->keybit);

	ret = rfkill_register(priv->rfkill_mngr.rfkill);
	if (ret) {
		IWL_ERROR("Unable to register rfkill: %d\n", ret);
		goto free_input_dev;
	}

	ret = input_register_device(priv->rfkill_mngr.input_dev);
	if (ret) {
		IWL_ERROR("Unable to register rfkill input device: %d\n", ret);
		goto unregister_rfkill;
	}

	IWL_DEBUG_RF_KILL("RFKILL initialization complete.\n");
	return ret;

unregister_rfkill:
	rfkill_unregister(priv->rfkill_mngr.rfkill);
	priv->rfkill_mngr.rfkill = NULL;

free_input_dev:
	input_free_device(priv->rfkill_mngr.input_dev);
	priv->rfkill_mngr.input_dev = NULL;

freed_rfkill:
	if (priv->rfkill_mngr.rfkill != NULL)
		rfkill_free(priv->rfkill_mngr.rfkill);
	priv->rfkill_mngr.rfkill = NULL;

error:
	IWL_DEBUG_RF_KILL("RFKILL initialization complete.\n");
	return ret;
}

void iwl3945_rfkill_unregister(struct iwl3945_priv *priv)
{

	if (priv->rfkill_mngr.input_dev)
		input_unregister_device(priv->rfkill_mngr.input_dev);

	if (priv->rfkill_mngr.rfkill)
		rfkill_unregister(priv->rfkill_mngr.rfkill);

	priv->rfkill_mngr.input_dev = NULL;
	priv->rfkill_mngr.rfkill = NULL;
}

/* set rf-kill to the right state. */
void iwl3945_rfkill_set_hw_state(struct iwl3945_priv *priv)
{

	if (!priv->rfkill_mngr.rfkill)
		return;

	if (!iwl3945_is_rfkill(priv))
		priv->rfkill_mngr.rfkill->state = RFKILL_STATE_ON;
	else
		priv->rfkill_mngr.rfkill->state = RFKILL_STATE_OFF;
}
#endif

/*****************************************************************************
 *
 * driver and module entry point
 *
 *****************************************************************************/

static struct pci_driver iwl3945_driver = {
	.name = DRV_NAME,
	.id_table = iwl3945_hw_card_ids,
	.probe = iwl3945_pci_probe,
	.remove = __devexit_p(iwl3945_pci_remove),
#ifdef CONFIG_PM
	.suspend = iwl3945_pci_suspend,
	.resume = iwl3945_pci_resume,
#endif
};

static int __init iwl3945_init(void)
{

	int ret;
	printk(KERN_INFO DRV_NAME ": " DRV_DESCRIPTION ", " DRV_VERSION "\n");
	printk(KERN_INFO DRV_NAME ": " DRV_COPYRIGHT "\n");

	ret = iwl3945_rate_control_register();
	if (ret) {
		IWL_ERROR("Unable to register rate control algorithm: %d\n", ret);
		return ret;
	}

	ret = pci_register_driver(&iwl3945_driver);
	if (ret) {
		IWL_ERROR("Unable to initialize PCI module\n");
		goto error_register;
	}
#ifdef CONFIG_IWL3945_DEBUG
	ret = driver_create_file(&iwl3945_driver.driver, &driver_attr_debug_level);
	if (ret) {
		IWL_ERROR("Unable to create driver sysfs file\n");
		goto error_debug;
	}
#endif

	return ret;

#ifdef CONFIG_IWL3945_DEBUG
error_debug:
	pci_unregister_driver(&iwl3945_driver);
#endif
error_register:
	iwl3945_rate_control_unregister();
	return ret;
}

static void __exit iwl3945_exit(void)
{
#ifdef CONFIG_IWL3945_DEBUG
	driver_remove_file(&iwl3945_driver.driver, &driver_attr_debug_level);
#endif
	pci_unregister_driver(&iwl3945_driver);
	iwl3945_rate_control_unregister();
}

module_param_named(antenna, iwl3945_param_antenna, int, 0444);
MODULE_PARM_DESC(antenna, "select antenna (1=Main, 2=Aux, default 0 [both])");
module_param_named(disable, iwl3945_param_disable, int, 0444);
MODULE_PARM_DESC(disable, "manually disable the radio (default 0 [radio on])");
module_param_named(hwcrypto, iwl3945_param_hwcrypto, int, 0444);
MODULE_PARM_DESC(hwcrypto,
		 "using hardware crypto engine (default 0 [software])\n");
module_param_named(debug, iwl3945_param_debug, int, 0444);
MODULE_PARM_DESC(debug, "debug output mask");
module_param_named(disable_hw_scan, iwl3945_param_disable_hw_scan, int, 0444);
MODULE_PARM_DESC(disable_hw_scan, "disable hardware scanning (default 0)");

module_param_named(queues_num, iwl3945_param_queues_num, int, 0444);
MODULE_PARM_DESC(queues_num, "number of hw queues.");

/* QoS */
module_param_named(qos_enable, iwl3945_param_qos_enable, int, 0444);
MODULE_PARM_DESC(qos_enable, "enable all QoS functionality");

module_exit(iwl3945_exit);
module_init(iwl3945_init);<|MERGE_RESOLUTION|>--- conflicted
+++ resolved
@@ -6694,15 +6694,12 @@
 
 	IWL_DEBUG_MAC80211("enter\n");
 
-<<<<<<< HEAD
-=======
 	if (priv->iw_mode == IEEE80211_IF_TYPE_MNTR) {
 		IWL_DEBUG_MAC80211("leave - monitor\n");
 		dev_kfree_skb_any(skb);
 		return 0;
 	}
 
->>>>>>> c5a78ac0
 	IWL_DEBUG_TX("dev->xmit(%d bytes) at rate 0x%02x\n", skb->len,
 		     ieee80211_get_tx_rate(hw, IEEE80211_SKB_CB(skb))->bitrate);
 
