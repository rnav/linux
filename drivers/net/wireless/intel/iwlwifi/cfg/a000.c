--- conflicted
+++ resolved
@@ -134,13 +134,9 @@
 	.rf_id = true,							\
 	.gen2 = true,							\
 	.nvm_type = IWL_NVM_EXT,					\
-<<<<<<< HEAD
-	.dbgc_supported = true
-=======
 	.dbgc_supported = true,						\
 	.tx_cmd_queue_size = 32,					\
 	.min_umac_error_event_table = 0x400000
->>>>>>> 0c86a6bd
 
 const struct iwl_cfg iwla000_2ac_cfg_hr = {
 	.name = "Intel(R) Dual Band Wireless AC a000",
