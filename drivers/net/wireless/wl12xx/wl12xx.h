/*
 * This file is part of wl1271
 *
 * Copyright (C) 1998-2009 Texas Instruments. All rights reserved.
 * Copyright (C) 2008-2009 Nokia Corporation
 *
 * Contact: Luciano Coelho <luciano.coelho@nokia.com>
 *
 * This program is free software; you can redistribute it and/or
 * modify it under the terms of the GNU General Public License
 * version 2 as published by the Free Software Foundation.
 *
 * This program is distributed in the hope that it will be useful, but
 * WITHOUT ANY WARRANTY; without even the implied warranty of
 * MERCHANTABILITY or FITNESS FOR A PARTICULAR PURPOSE.  See the GNU
 * General Public License for more details.
 *
 * You should have received a copy of the GNU General Public License
 * along with this program; if not, write to the Free Software
 * Foundation, Inc., 51 Franklin St, Fifth Floor, Boston, MA
 * 02110-1301 USA
 *
 */

#ifndef __WL12XX_H__
#define __WL12XX_H__

#include <linux/mutex.h>
#include <linux/completion.h>
#include <linux/spinlock.h>
#include <linux/list.h>
#include <linux/bitops.h>
#include <net/mac80211.h>

#include "conf.h"
#include "ini.h"

#define DRIVER_NAME "wl1271"
#define DRIVER_PREFIX DRIVER_NAME ": "

/*
 * FW versions support BA 11n
 * versions marks x.x.x.50-60.x
 */
#define WL12XX_BA_SUPPORT_FW_COST_VER2_START    50
#define WL12XX_BA_SUPPORT_FW_COST_VER2_END      60

enum {
	DEBUG_NONE	= 0,
	DEBUG_IRQ	= BIT(0),
	DEBUG_SPI	= BIT(1),
	DEBUG_BOOT	= BIT(2),
	DEBUG_MAILBOX	= BIT(3),
	DEBUG_TESTMODE	= BIT(4),
	DEBUG_EVENT	= BIT(5),
	DEBUG_TX	= BIT(6),
	DEBUG_RX	= BIT(7),
	DEBUG_SCAN	= BIT(8),
	DEBUG_CRYPT	= BIT(9),
	DEBUG_PSM	= BIT(10),
	DEBUG_MAC80211	= BIT(11),
	DEBUG_CMD	= BIT(12),
	DEBUG_ACX	= BIT(13),
	DEBUG_SDIO	= BIT(14),
	DEBUG_FILTERS   = BIT(15),
	DEBUG_ADHOC     = BIT(16),
	DEBUG_AP	= BIT(17),
	DEBUG_MASTER	= (DEBUG_ADHOC | DEBUG_AP),
	DEBUG_ALL	= ~0,
};

extern u32 wl12xx_debug_level;

#define DEBUG_DUMP_LIMIT 1024

#define wl1271_error(fmt, arg...) \
	pr_err(DRIVER_PREFIX "ERROR " fmt "\n", ##arg)

#define wl1271_warning(fmt, arg...) \
	pr_warning(DRIVER_PREFIX "WARNING " fmt "\n", ##arg)

#define wl1271_notice(fmt, arg...) \
	pr_info(DRIVER_PREFIX fmt "\n", ##arg)

#define wl1271_info(fmt, arg...) \
	pr_info(DRIVER_PREFIX fmt "\n", ##arg)

#define wl1271_debug(level, fmt, arg...) \
	do { \
		if (level & wl12xx_debug_level) \
			pr_debug(DRIVER_PREFIX fmt "\n", ##arg); \
	} while (0)

/* TODO: use pr_debug_hex_dump when it will be available */
#define wl1271_dump(level, prefix, buf, len)	\
	do { \
		if (level & wl12xx_debug_level) \
			print_hex_dump(KERN_DEBUG, DRIVER_PREFIX prefix, \
				       DUMP_PREFIX_OFFSET, 16, 1,	\
				       buf,				\
				       min_t(size_t, len, DEBUG_DUMP_LIMIT), \
				       0);				\
	} while (0)

#define wl1271_dump_ascii(level, prefix, buf, len)	\
	do { \
		if (level & wl12xx_debug_level) \
			print_hex_dump(KERN_DEBUG, DRIVER_PREFIX prefix, \
				       DUMP_PREFIX_OFFSET, 16, 1,	\
				       buf,				\
				       min_t(size_t, len, DEBUG_DUMP_LIMIT), \
				       true);				\
	} while (0)

#define WL1271_DEFAULT_STA_RX_CONFIG (CFG_UNI_FILTER_EN |	\
				  CFG_BSSID_FILTER_EN | \
				  CFG_MC_FILTER_EN)

#define WL1271_DEFAULT_STA_RX_FILTER (CFG_RX_RCTS_ACK | CFG_RX_PRSP_EN |  \
				  CFG_RX_MGMT_EN | CFG_RX_DATA_EN |   \
				  CFG_RX_CTL_EN | CFG_RX_BCN_EN |     \
				  CFG_RX_AUTH_EN | CFG_RX_ASSOC_EN)

#define WL1271_DEFAULT_AP_RX_CONFIG  0

#define WL1271_DEFAULT_AP_RX_FILTER  (CFG_RX_RCTS_ACK | CFG_RX_PREQ_EN | \
				  CFG_RX_MGMT_EN | CFG_RX_DATA_EN | \
				  CFG_RX_CTL_EN | CFG_RX_AUTH_EN | \
				  CFG_RX_ASSOC_EN)



<<<<<<< HEAD
#define WL1271_FW_NAME "wl1271-fw.bin"
=======
#define WL1271_FW_NAME "wl1271-fw-2.bin"
>>>>>>> 320d6c1b
#define WL1271_AP_FW_NAME "wl1271-fw-ap.bin"

#define WL1271_NVS_NAME "wl1271-nvs.bin"

#define WL1271_TX_SECURITY_LO16(s) ((u16)((s) & 0xffff))
#define WL1271_TX_SECURITY_HI32(s) ((u32)(((s) >> 16) & 0xffffffff))

#define WL1271_CIPHER_SUITE_GEM 0x00147201

#define WL1271_BUSY_WORD_CNT 1
#define WL1271_BUSY_WORD_LEN (WL1271_BUSY_WORD_CNT * sizeof(u32))

#define WL1271_ELP_HW_STATE_ASLEEP 0
#define WL1271_ELP_HW_STATE_IRQ    1

#define WL1271_DEFAULT_BEACON_INT  100
#define WL1271_DEFAULT_DTIM_PERIOD 1

#define WL1271_AP_GLOBAL_HLID      0
#define WL1271_AP_BROADCAST_HLID   1
#define WL1271_AP_STA_HLID_START   2

#define WL1271_AP_BSS_INDEX        0
#define WL1271_AP_DEF_INACTIV_SEC  300
#define WL1271_AP_DEF_BEACON_EXP   20

#define ACX_TX_DESCRIPTORS         32

#define WL1271_AGGR_BUFFER_SIZE (4 * PAGE_SIZE)

enum wl1271_state {
	WL1271_STATE_OFF,
	WL1271_STATE_ON,
	WL1271_STATE_PLT,
};

enum wl1271_partition_type {
	PART_DOWN,
	PART_WORK,
	PART_DRPW,

	PART_TABLE_LEN
};

struct wl1271_partition {
	u32 size;
	u32 start;
};

struct wl1271_partition_set {
	struct wl1271_partition mem;
	struct wl1271_partition reg;
	struct wl1271_partition mem2;
	struct wl1271_partition mem3;
};

struct wl1271;

#define WL12XX_NUM_FW_VER 5

/* FIXME: I'm not sure about this structure name */
struct wl1271_chip {
	u32 id;
	char fw_ver_str[ETHTOOL_BUSINFO_LEN];
	unsigned int fw_ver[WL12XX_NUM_FW_VER];
};

struct wl1271_stats {
	struct acx_statistics *fw_stats;
	unsigned long fw_stats_update;

	unsigned int retry_count;
	unsigned int excessive_retries;
};

#define NUM_TX_QUEUES              4
#define NUM_RX_PKT_DESC            8

#define AP_MAX_STATIONS            5

/* Broadcast and Global links + links to stations */
#define AP_MAX_LINKS               (AP_MAX_STATIONS + 2)

<<<<<<< HEAD
/* FW status registers */
struct wl1271_fw_status {
=======
/* FW status registers common for AP/STA */
struct wl1271_fw_common_status {
>>>>>>> 320d6c1b
	__le32 intr;
	u8  fw_rx_counter;
	u8  drv_rx_counter;
	u8  reserved;
	u8  tx_results_counter;
	__le32 rx_pkt_descs[NUM_RX_PKT_DESC];
	__le32 tx_released_blks[NUM_TX_QUEUES];
	__le32 fw_localtime;
<<<<<<< HEAD

	/* Next fields valid only in AP FW */

	/*
	 * A bitmap (where each bit represents a single HLID)
	 * to indicate if the station is in PS mode.
	 */
	__le32 link_ps_bitmap;

	/* Number of freed MBs per HLID */
	u8 tx_lnk_free_blks[AP_MAX_LINKS];
	u8 padding_1[1];
=======
>>>>>>> 320d6c1b
} __packed;

/* FW status registers for AP */
struct wl1271_fw_ap_status {
	struct wl1271_fw_common_status common;

	/* Next fields valid only in AP FW */

	/*
	 * A bitmap (where each bit represents a single HLID)
	 * to indicate if the station is in PS mode.
	 */
	__le32 link_ps_bitmap;

	/* Number of freed MBs per HLID */
	u8 tx_lnk_free_blks[AP_MAX_LINKS];
	u8 padding_1[1];
} __packed;

/* FW status registers for STA */
struct wl1271_fw_sta_status {
	struct wl1271_fw_common_status common;

	u8  tx_total;
	u8  reserved1;
	__le16 reserved2;
} __packed;

struct wl1271_fw_full_status {
	union {
		struct wl1271_fw_common_status common;
		struct wl1271_fw_sta_status sta;
		struct wl1271_fw_ap_status ap;
	};
} __packed;


struct wl1271_rx_mem_pool_addr {
	u32 addr;
	u32 addr_extra;
};

struct wl1271_scan {
	struct cfg80211_scan_request *req;
	bool *scanned_ch;
	bool failed;
	u8 state;
	u8 ssid[IW_ESSID_MAX_SIZE+1];
	size_t ssid_len;
};

struct wl1271_if_operations {
	void (*read)(struct wl1271 *wl, int addr, void *buf, size_t len,
		     bool fixed);
	void (*write)(struct wl1271 *wl, int addr, void *buf, size_t len,
		     bool fixed);
	void (*reset)(struct wl1271 *wl);
	void (*init)(struct wl1271 *wl);
	int (*power)(struct wl1271 *wl, bool enable);
	struct device* (*dev)(struct wl1271 *wl);
	void (*enable_irq)(struct wl1271 *wl);
	void (*disable_irq)(struct wl1271 *wl);
};

#define MAX_NUM_KEYS 14
#define MAX_KEY_SIZE 32

struct wl1271_ap_key {
	u8 id;
	u8 key_type;
	u8 key_size;
	u8 key[MAX_KEY_SIZE];
	u8 hlid;
	u32 tx_seq_32;
	u16 tx_seq_16;
};

<<<<<<< HEAD
=======
enum wl12xx_flags {
	WL1271_FLAG_STA_ASSOCIATED,
	WL1271_FLAG_JOINED,
	WL1271_FLAG_GPIO_POWER,
	WL1271_FLAG_TX_QUEUE_STOPPED,
	WL1271_FLAG_IN_ELP,
	WL1271_FLAG_PSM,
	WL1271_FLAG_PSM_REQUESTED,
	WL1271_FLAG_IRQ_PENDING,
	WL1271_FLAG_IRQ_RUNNING,
	WL1271_FLAG_IDLE,
	WL1271_FLAG_IDLE_REQUESTED,
	WL1271_FLAG_PSPOLL_FAILURE,
	WL1271_FLAG_STA_STATE_SENT,
	WL1271_FLAG_FW_TX_BUSY,
	WL1271_FLAG_AP_STARTED
};

>>>>>>> 320d6c1b
struct wl1271 {
	struct platform_device *plat_dev;
	struct ieee80211_hw *hw;
	bool mac80211_registered;

	void *if_priv;

	struct wl1271_if_operations *if_ops;

	void (*set_power)(bool enable);
	int irq;
	int ref_clock;

	spinlock_t wl_lock;

	enum wl1271_state state;
	struct mutex mutex;

<<<<<<< HEAD
#define WL1271_FLAG_STA_RATES_CHANGED  (0)
#define WL1271_FLAG_STA_ASSOCIATED     (1)
#define WL1271_FLAG_JOINED             (2)
#define WL1271_FLAG_GPIO_POWER         (3)
#define WL1271_FLAG_TX_QUEUE_STOPPED   (4)
#define WL1271_FLAG_IN_ELP             (5)
#define WL1271_FLAG_PSM                (6)
#define WL1271_FLAG_PSM_REQUESTED      (7)
#define WL1271_FLAG_IRQ_PENDING        (8)
#define WL1271_FLAG_IRQ_RUNNING        (9)
#define WL1271_FLAG_IDLE              (10)
#define WL1271_FLAG_IDLE_REQUESTED    (11)
#define WL1271_FLAG_PSPOLL_FAILURE    (12)
#define WL1271_FLAG_STA_STATE_SENT    (13)
#define WL1271_FLAG_FW_TX_BUSY        (14)
#define WL1271_FLAG_AP_STARTED        (15)
=======
>>>>>>> 320d6c1b
	unsigned long flags;

	struct wl1271_partition_set part;

	struct wl1271_chip chip;

	int cmd_box_addr;
	int event_box_addr;

	u8 *fw;
	size_t fw_len;
	u8 fw_bss_type;
	struct wl1271_nvs_file *nvs;
	size_t nvs_len;

	s8 hw_pg_ver;

	u8 bssid[ETH_ALEN];
	u8 mac_addr[ETH_ALEN];
	u8 bss_type;
	u8 set_bss_type;
	u8 ssid[IW_ESSID_MAX_SIZE + 1];
	u8 ssid_len;
	int channel;

	struct wl1271_acx_mem_map *target_mem_map;

	/* Accounting for allocated / available TX blocks on HW */
	u32 tx_blocks_freed[NUM_TX_QUEUES];
	u32 tx_blocks_available;
	u32 tx_results_count;

	/* Transmitted TX packets counter for chipset interface */
	u32 tx_packets_count;

	/* Time-offset between host and chipset clocks */
	s64 time_offset;

	/* Session counter for the chipset */
	int session_counter;

	/* Frames scheduled for transmission, not handled yet */
	struct sk_buff_head tx_queue[NUM_TX_QUEUES];
	int tx_queue_count;

	struct work_struct tx_work;

	/* Pending TX frames */
	unsigned long tx_frames_map[BITS_TO_LONGS(ACX_TX_DESCRIPTORS)];
	struct sk_buff *tx_frames[ACX_TX_DESCRIPTORS];
	int tx_frames_cnt;

	/* Security sequence number counters */
	u8 tx_security_last_seq;
	s64 tx_security_seq;

	/* FW Rx counter */
	u32 rx_counter;

	/* Rx memory pool address */
	struct wl1271_rx_mem_pool_addr rx_mem_pool_addr;

	/* Intermediate buffer, used for packet aggregation */
	u8 *aggr_buf;

	/* The target interrupt mask */
	struct work_struct irq_work;

	/* Hardware recovery work */
	struct work_struct recovery_work;

	/* The mbox event mask */
	u32 event_mask;

	/* Mailbox pointers */
	u32 mbox_ptr[2];

	/* Are we currently scanning */
	struct wl1271_scan scan;
	struct delayed_work scan_complete_work;

	/* probe-req template for the current AP */
	struct sk_buff *probereq;

	/* Our association ID */
	u16 aid;

	/*
	 * currently configured rate set:
	 *	bits  0-15 - 802.11abg rates
	 *	bits 16-23 - 802.11n   MCS index mask
	 * support only 1 stream, thus only 8 bits for the MCS rates (0-7).
	 */
	u32 basic_rate_set;
	u32 basic_rate;
	u32 rate_set;

	/* The current band */
	enum ieee80211_band band;

	/* Beaconing interval (needed for ad-hoc) */
	u32 beacon_int;

	/* Default key (for WEP) */
	u32 default_key;

	unsigned int filters;
	unsigned int rx_config;
	unsigned int rx_filter;

	struct completion *elp_compl;
	struct delayed_work elp_work;
	struct delayed_work pspoll_work;

	/* counter for ps-poll delivery failures */
	int ps_poll_failures;

	/* retry counter for PSM entries */
	u8 psm_entry_retry;

	/* in dBm */
	int power_level;

	int rssi_thold;
	int last_rssi_event;

	struct wl1271_stats stats;

	__le32 buffer_32;
	u32 buffer_cmd;
	u32 buffer_busyword[WL1271_BUSY_WORD_CNT];

	struct wl1271_fw_full_status *fw_status;
	struct wl1271_tx_hw_res_if *tx_res_if;

	struct ieee80211_vif *vif;

	/* Current chipset configuration */
	struct conf_drv_settings conf;

	bool sg_enabled;

	bool enable_11a;

	struct list_head list;

	/* Most recently reported noise in dBm */
	s8 noise;

	/* map for HLIDs of associated stations - when operating in AP mode */
	unsigned long ap_hlid_map[BITS_TO_LONGS(AP_MAX_STATIONS)];

	/* recoreded keys for AP-mode - set here before AP startup */
	struct wl1271_ap_key *recorded_ap_keys[MAX_NUM_KEYS];

	/* bands supported by this instance of wl12xx */
	struct ieee80211_supported_band bands[IEEE80211_NUM_BANDS];

	/* RX BA constraint value */
	bool ba_support;
	u8 ba_rx_bitmap;
};

struct wl1271_station {
	u8 hlid;
};

int wl1271_plt_start(struct wl1271 *wl);
int wl1271_plt_stop(struct wl1271 *wl);

#define JOIN_TIMEOUT 5000 /* 5000 milliseconds to join */

#define SESSION_COUNTER_MAX 7 /* maximum value for the session counter */

#define WL1271_DEFAULT_POWER_LEVEL 0

#define WL1271_TX_QUEUE_LOW_WATERMARK  10
#define WL1271_TX_QUEUE_HIGH_WATERMARK 25

/* WL1271 needs a 200ms sleep after power on, and a 20ms sleep before power
   on in case is has been shut down shortly before */
#define WL1271_PRE_POWER_ON_SLEEP 20 /* in milliseconds */
#define WL1271_POWER_ON_SLEEP 200 /* in milliseconds */

/* Macros to handle wl1271.sta_rate_set */
#define HW_BG_RATES_MASK	0xffff
#define HW_HT_RATES_OFFSET	16

#endif<|MERGE_RESOLUTION|>--- conflicted
+++ resolved
@@ -130,11 +130,7 @@
 
 
 
-<<<<<<< HEAD
-#define WL1271_FW_NAME "wl1271-fw.bin"
-=======
 #define WL1271_FW_NAME "wl1271-fw-2.bin"
->>>>>>> 320d6c1b
 #define WL1271_AP_FW_NAME "wl1271-fw-ap.bin"
 
 #define WL1271_NVS_NAME "wl1271-nvs.bin"
@@ -218,13 +214,8 @@
 /* Broadcast and Global links + links to stations */
 #define AP_MAX_LINKS               (AP_MAX_STATIONS + 2)
 
-<<<<<<< HEAD
-/* FW status registers */
-struct wl1271_fw_status {
-=======
 /* FW status registers common for AP/STA */
 struct wl1271_fw_common_status {
->>>>>>> 320d6c1b
 	__le32 intr;
 	u8  fw_rx_counter;
 	u8  drv_rx_counter;
@@ -233,21 +224,6 @@
 	__le32 rx_pkt_descs[NUM_RX_PKT_DESC];
 	__le32 tx_released_blks[NUM_TX_QUEUES];
 	__le32 fw_localtime;
-<<<<<<< HEAD
-
-	/* Next fields valid only in AP FW */
-
-	/*
-	 * A bitmap (where each bit represents a single HLID)
-	 * to indicate if the station is in PS mode.
-	 */
-	__le32 link_ps_bitmap;
-
-	/* Number of freed MBs per HLID */
-	u8 tx_lnk_free_blks[AP_MAX_LINKS];
-	u8 padding_1[1];
-=======
->>>>>>> 320d6c1b
 } __packed;
 
 /* FW status registers for AP */
@@ -325,8 +301,6 @@
 	u16 tx_seq_16;
 };
 
-<<<<<<< HEAD
-=======
 enum wl12xx_flags {
 	WL1271_FLAG_STA_ASSOCIATED,
 	WL1271_FLAG_JOINED,
@@ -345,7 +319,6 @@
 	WL1271_FLAG_AP_STARTED
 };
 
->>>>>>> 320d6c1b
 struct wl1271 {
 	struct platform_device *plat_dev;
 	struct ieee80211_hw *hw;
@@ -364,25 +337,6 @@
 	enum wl1271_state state;
 	struct mutex mutex;
 
-<<<<<<< HEAD
-#define WL1271_FLAG_STA_RATES_CHANGED  (0)
-#define WL1271_FLAG_STA_ASSOCIATED     (1)
-#define WL1271_FLAG_JOINED             (2)
-#define WL1271_FLAG_GPIO_POWER         (3)
-#define WL1271_FLAG_TX_QUEUE_STOPPED   (4)
-#define WL1271_FLAG_IN_ELP             (5)
-#define WL1271_FLAG_PSM                (6)
-#define WL1271_FLAG_PSM_REQUESTED      (7)
-#define WL1271_FLAG_IRQ_PENDING        (8)
-#define WL1271_FLAG_IRQ_RUNNING        (9)
-#define WL1271_FLAG_IDLE              (10)
-#define WL1271_FLAG_IDLE_REQUESTED    (11)
-#define WL1271_FLAG_PSPOLL_FAILURE    (12)
-#define WL1271_FLAG_STA_STATE_SENT    (13)
-#define WL1271_FLAG_FW_TX_BUSY        (14)
-#define WL1271_FLAG_AP_STARTED        (15)
-=======
->>>>>>> 320d6c1b
 	unsigned long flags;
 
 	struct wl1271_partition_set part;
