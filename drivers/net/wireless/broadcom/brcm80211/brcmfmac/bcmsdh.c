--- conflicted
+++ resolved
@@ -1002,8 +1002,6 @@
 
 
 static void brcmf_sdiod_acpi_save_power_manageable(struct brcmf_sdio_dev *sdiodev)
-<<<<<<< HEAD
-=======
 {
 #if IS_ENABLED(CONFIG_ACPI)
 	struct acpi_device *adev;
@@ -1020,32 +1018,12 @@
 
 static void brcmf_sdiod_acpi_set_power_manageable(struct brcmf_sdio_dev *sdiodev,
 						  int enable)
->>>>>>> 70cc1b53
 {
 #if IS_ENABLED(CONFIG_ACPI)
 	struct acpi_device *adev;
 
 	adev = ACPI_COMPANION(&sdiodev->func1->dev);
 	if (adev)
-<<<<<<< HEAD
-		sdiodev->func1_power_manageable = adev->flags.power_manageable;
-
-	adev = ACPI_COMPANION(&sdiodev->func2->dev);
-	if (adev)
-		sdiodev->func2_power_manageable = adev->flags.power_manageable;
-#endif
-}
-
-static void brcmf_sdiod_acpi_set_power_manageable(struct brcmf_sdio_dev *sdiodev,
-						  int enable)
-{
-#if IS_ENABLED(CONFIG_ACPI)
-	struct acpi_device *adev;
-
-	adev = ACPI_COMPANION(&sdiodev->func1->dev);
-	if (adev)
-=======
->>>>>>> 70cc1b53
 		adev->flags.power_manageable = enable ? sdiodev->func1_power_manageable : 0;
 
 	adev = ACPI_COMPANION(&sdiodev->func2->dev);
