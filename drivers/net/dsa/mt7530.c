// SPDX-License-Identifier: GPL-2.0-only
/*
 * Mediatek MT7530 DSA Switch driver
 * Copyright (C) 2017 Sean Wang <sean.wang@mediatek.com>
 */
#include <linux/etherdevice.h>
#include <linux/if_bridge.h>
#include <linux/iopoll.h>
#include <linux/mdio.h>
#include <linux/mfd/syscon.h>
#include <linux/module.h>
#include <linux/netdevice.h>
#include <linux/of_irq.h>
#include <linux/of_mdio.h>
#include <linux/of_net.h>
#include <linux/of_platform.h>
#include <linux/phylink.h>
#include <linux/regmap.h>
#include <linux/regulator/consumer.h>
#include <linux/reset.h>
#include <linux/gpio/consumer.h>
#include <linux/gpio/driver.h>
#include <net/dsa.h>

#include "mt7530.h"

static struct mt753x_pcs *pcs_to_mt753x_pcs(struct phylink_pcs *pcs)
{
	return container_of(pcs, struct mt753x_pcs, pcs);
}

/* String, offset, and register size in bytes if different from 4 bytes */
static const struct mt7530_mib_desc mt7530_mib[] = {
	MIB_DESC(1, 0x00, "TxDrop"),
	MIB_DESC(1, 0x04, "TxCrcErr"),
	MIB_DESC(1, 0x08, "TxUnicast"),
	MIB_DESC(1, 0x0c, "TxMulticast"),
	MIB_DESC(1, 0x10, "TxBroadcast"),
	MIB_DESC(1, 0x14, "TxCollision"),
	MIB_DESC(1, 0x18, "TxSingleCollision"),
	MIB_DESC(1, 0x1c, "TxMultipleCollision"),
	MIB_DESC(1, 0x20, "TxDeferred"),
	MIB_DESC(1, 0x24, "TxLateCollision"),
	MIB_DESC(1, 0x28, "TxExcessiveCollistion"),
	MIB_DESC(1, 0x2c, "TxPause"),
	MIB_DESC(1, 0x30, "TxPktSz64"),
	MIB_DESC(1, 0x34, "TxPktSz65To127"),
	MIB_DESC(1, 0x38, "TxPktSz128To255"),
	MIB_DESC(1, 0x3c, "TxPktSz256To511"),
	MIB_DESC(1, 0x40, "TxPktSz512To1023"),
	MIB_DESC(1, 0x44, "Tx1024ToMax"),
	MIB_DESC(2, 0x48, "TxBytes"),
	MIB_DESC(1, 0x60, "RxDrop"),
	MIB_DESC(1, 0x64, "RxFiltering"),
	MIB_DESC(1, 0x68, "RxUnicast"),
	MIB_DESC(1, 0x6c, "RxMulticast"),
	MIB_DESC(1, 0x70, "RxBroadcast"),
	MIB_DESC(1, 0x74, "RxAlignErr"),
	MIB_DESC(1, 0x78, "RxCrcErr"),
	MIB_DESC(1, 0x7c, "RxUnderSizeErr"),
	MIB_DESC(1, 0x80, "RxFragErr"),
	MIB_DESC(1, 0x84, "RxOverSzErr"),
	MIB_DESC(1, 0x88, "RxJabberErr"),
	MIB_DESC(1, 0x8c, "RxPause"),
	MIB_DESC(1, 0x90, "RxPktSz64"),
	MIB_DESC(1, 0x94, "RxPktSz65To127"),
	MIB_DESC(1, 0x98, "RxPktSz128To255"),
	MIB_DESC(1, 0x9c, "RxPktSz256To511"),
	MIB_DESC(1, 0xa0, "RxPktSz512To1023"),
	MIB_DESC(1, 0xa4, "RxPktSz1024ToMax"),
	MIB_DESC(2, 0xa8, "RxBytes"),
	MIB_DESC(1, 0xb0, "RxCtrlDrop"),
	MIB_DESC(1, 0xb4, "RxIngressDrop"),
	MIB_DESC(1, 0xb8, "RxArlDrop"),
};

static void
mt7530_mutex_lock(struct mt7530_priv *priv)
{
	if (priv->bus)
		mutex_lock_nested(&priv->bus->mdio_lock, MDIO_MUTEX_NESTED);
}

static void
mt7530_mutex_unlock(struct mt7530_priv *priv)
{
	if (priv->bus)
		mutex_unlock(&priv->bus->mdio_lock);
}

static void
core_write(struct mt7530_priv *priv, u32 reg, u32 val)
{
	struct mii_bus *bus = priv->bus;
	int ret;

	mt7530_mutex_lock(priv);

	/* Write the desired MMD Devad */
	ret = bus->write(bus, MT753X_CTRL_PHY_ADDR(priv->mdiodev->addr),
			 MII_MMD_CTRL, MDIO_MMD_VEND2);
	if (ret < 0)
		goto err;

	/* Write the desired MMD register address */
	ret = bus->write(bus, MT753X_CTRL_PHY_ADDR(priv->mdiodev->addr),
			 MII_MMD_DATA, reg);
	if (ret < 0)
		goto err;

	/* Select the Function : DATA with no post increment */
	ret = bus->write(bus, MT753X_CTRL_PHY_ADDR(priv->mdiodev->addr),
			 MII_MMD_CTRL, MDIO_MMD_VEND2 | MII_MMD_CTRL_NOINCR);
	if (ret < 0)
		goto err;

	/* Write the data into MMD's selected register */
	ret = bus->write(bus, MT753X_CTRL_PHY_ADDR(priv->mdiodev->addr),
			 MII_MMD_DATA, val);
err:
	if (ret < 0)
		dev_err(&bus->dev, "failed to write mmd register\n");

	mt7530_mutex_unlock(priv);
}

static void
core_rmw(struct mt7530_priv *priv, u32 reg, u32 mask, u32 set)
{
	struct mii_bus *bus = priv->bus;
	u32 val;
	int ret;

	mt7530_mutex_lock(priv);

	/* Write the desired MMD Devad */
	ret = bus->write(bus, MT753X_CTRL_PHY_ADDR(priv->mdiodev->addr),
			 MII_MMD_CTRL, MDIO_MMD_VEND2);
	if (ret < 0)
		goto err;

	/* Write the desired MMD register address */
	ret = bus->write(bus, MT753X_CTRL_PHY_ADDR(priv->mdiodev->addr),
			 MII_MMD_DATA, reg);
	if (ret < 0)
		goto err;

	/* Select the Function : DATA with no post increment */
	ret = bus->write(bus, MT753X_CTRL_PHY_ADDR(priv->mdiodev->addr),
			 MII_MMD_CTRL, MDIO_MMD_VEND2 | MII_MMD_CTRL_NOINCR);
	if (ret < 0)
		goto err;

	/* Read the content of the MMD's selected register */
	val = bus->read(bus, MT753X_CTRL_PHY_ADDR(priv->mdiodev->addr),
			MII_MMD_DATA);
	val &= ~mask;
	val |= set;
	/* Write the data into MMD's selected register */
	ret = bus->write(bus, MT753X_CTRL_PHY_ADDR(priv->mdiodev->addr),
			 MII_MMD_DATA, val);
err:
	if (ret < 0)
		dev_err(&bus->dev, "failed to write mmd register\n");

	mt7530_mutex_unlock(priv);
}

static void
core_set(struct mt7530_priv *priv, u32 reg, u32 val)
{
	core_rmw(priv, reg, 0, val);
}

static void
core_clear(struct mt7530_priv *priv, u32 reg, u32 val)
{
	core_rmw(priv, reg, val, 0);
}

static int
mt7530_mii_write(struct mt7530_priv *priv, u32 reg, u32 val)
{
	int ret;

	ret = regmap_write(priv->regmap, reg, val);

	if (ret < 0)
		dev_err(priv->dev,
			"failed to write mt7530 register\n");

	return ret;
}

static u32
mt7530_mii_read(struct mt7530_priv *priv, u32 reg)
{
	int ret;
	u32 val;

	ret = regmap_read(priv->regmap, reg, &val);
	if (ret) {
		WARN_ON_ONCE(1);
		dev_err(priv->dev,
			"failed to read mt7530 register\n");
		return 0;
	}

	return val;
}

static void
mt7530_write(struct mt7530_priv *priv, u32 reg, u32 val)
{
	mt7530_mutex_lock(priv);

	mt7530_mii_write(priv, reg, val);

	mt7530_mutex_unlock(priv);
}

static u32
_mt7530_unlocked_read(struct mt7530_dummy_poll *p)
{
	return mt7530_mii_read(p->priv, p->reg);
}

static u32
_mt7530_read(struct mt7530_dummy_poll *p)
{
	u32 val;

	mt7530_mutex_lock(p->priv);

	val = mt7530_mii_read(p->priv, p->reg);

	mt7530_mutex_unlock(p->priv);

	return val;
}

static u32
mt7530_read(struct mt7530_priv *priv, u32 reg)
{
	struct mt7530_dummy_poll p;

	INIT_MT7530_DUMMY_POLL(&p, priv, reg);
	return _mt7530_read(&p);
}

static void
mt7530_rmw(struct mt7530_priv *priv, u32 reg,
	   u32 mask, u32 set)
{
	mt7530_mutex_lock(priv);

	regmap_update_bits(priv->regmap, reg, mask, set);

	mt7530_mutex_unlock(priv);
}

static void
mt7530_set(struct mt7530_priv *priv, u32 reg, u32 val)
{
	mt7530_rmw(priv, reg, val, val);
}

static void
mt7530_clear(struct mt7530_priv *priv, u32 reg, u32 val)
{
	mt7530_rmw(priv, reg, val, 0);
}

static int
mt7530_fdb_cmd(struct mt7530_priv *priv, enum mt7530_fdb_cmd cmd, u32 *rsp)
{
	u32 val;
	int ret;
	struct mt7530_dummy_poll p;

	/* Set the command operating upon the MAC address entries */
	val = ATC_BUSY | ATC_MAT(0) | cmd;
	mt7530_write(priv, MT7530_ATC, val);

	INIT_MT7530_DUMMY_POLL(&p, priv, MT7530_ATC);
	ret = readx_poll_timeout(_mt7530_read, &p, val,
				 !(val & ATC_BUSY), 20, 20000);
	if (ret < 0) {
		dev_err(priv->dev, "reset timeout\n");
		return ret;
	}

	/* Additional sanity for read command if the specified
	 * entry is invalid
	 */
	val = mt7530_read(priv, MT7530_ATC);
	if ((cmd == MT7530_FDB_READ) && (val & ATC_INVALID))
		return -EINVAL;

	if (rsp)
		*rsp = val;

	return 0;
}

static void
mt7530_fdb_read(struct mt7530_priv *priv, struct mt7530_fdb *fdb)
{
	u32 reg[3];
	int i;

	/* Read from ARL table into an array */
	for (i = 0; i < 3; i++) {
		reg[i] = mt7530_read(priv, MT7530_TSRA1 + (i * 4));

		dev_dbg(priv->dev, "%s(%d) reg[%d]=0x%x\n",
			__func__, __LINE__, i, reg[i]);
	}

	fdb->vid = (reg[1] >> CVID) & CVID_MASK;
	fdb->aging = (reg[2] >> AGE_TIMER) & AGE_TIMER_MASK;
	fdb->port_mask = (reg[2] >> PORT_MAP) & PORT_MAP_MASK;
	fdb->mac[0] = (reg[0] >> MAC_BYTE_0) & MAC_BYTE_MASK;
	fdb->mac[1] = (reg[0] >> MAC_BYTE_1) & MAC_BYTE_MASK;
	fdb->mac[2] = (reg[0] >> MAC_BYTE_2) & MAC_BYTE_MASK;
	fdb->mac[3] = (reg[0] >> MAC_BYTE_3) & MAC_BYTE_MASK;
	fdb->mac[4] = (reg[1] >> MAC_BYTE_4) & MAC_BYTE_MASK;
	fdb->mac[5] = (reg[1] >> MAC_BYTE_5) & MAC_BYTE_MASK;
	fdb->noarp = ((reg[2] >> ENT_STATUS) & ENT_STATUS_MASK) == STATIC_ENT;
}

static void
mt7530_fdb_write(struct mt7530_priv *priv, u16 vid,
		 u8 port_mask, const u8 *mac,
		 u8 aging, u8 type)
{
	u32 reg[3] = { 0 };
	int i;

	reg[1] |= vid & CVID_MASK;
	reg[1] |= ATA2_IVL;
	reg[1] |= ATA2_FID(FID_BRIDGED);
	reg[2] |= (aging & AGE_TIMER_MASK) << AGE_TIMER;
	reg[2] |= (port_mask & PORT_MAP_MASK) << PORT_MAP;
	/* STATIC_ENT indicate that entry is static wouldn't
	 * be aged out and STATIC_EMP specified as erasing an
	 * entry
	 */
	reg[2] |= (type & ENT_STATUS_MASK) << ENT_STATUS;
	reg[1] |= mac[5] << MAC_BYTE_5;
	reg[1] |= mac[4] << MAC_BYTE_4;
	reg[0] |= mac[3] << MAC_BYTE_3;
	reg[0] |= mac[2] << MAC_BYTE_2;
	reg[0] |= mac[1] << MAC_BYTE_1;
	reg[0] |= mac[0] << MAC_BYTE_0;

	/* Write array into the ARL table */
	for (i = 0; i < 3; i++)
		mt7530_write(priv, MT7530_ATA1 + (i * 4), reg[i]);
}

/* Set up switch core clock for MT7530 */
static void mt7530_pll_setup(struct mt7530_priv *priv)
{
	/* Disable core clock */
	core_clear(priv, CORE_TRGMII_GSW_CLK_CG, REG_GSWCK_EN);

	/* Disable PLL */
	core_write(priv, CORE_GSWPLL_GRP1, 0);

	/* Set core clock into 500Mhz */
	core_write(priv, CORE_GSWPLL_GRP2,
		   RG_GSWPLL_POSDIV_500M(1) |
		   RG_GSWPLL_FBKDIV_500M(25));

	/* Enable PLL */
	core_write(priv, CORE_GSWPLL_GRP1,
		   RG_GSWPLL_EN_PRE |
		   RG_GSWPLL_POSDIV_200M(2) |
		   RG_GSWPLL_FBKDIV_200M(32));

	udelay(20);

	/* Enable core clock */
	core_set(priv, CORE_TRGMII_GSW_CLK_CG, REG_GSWCK_EN);
}

/* If port 6 is available as a CPU port, always prefer that as the default,
 * otherwise don't care.
 */
static struct dsa_port *
mt753x_preferred_default_local_cpu_port(struct dsa_switch *ds)
{
	struct dsa_port *cpu_dp = dsa_to_port(ds, 6);

	if (dsa_port_is_cpu(cpu_dp))
		return cpu_dp;

	return NULL;
}

/* Setup port 6 interface mode and TRGMII TX circuit */
static void
mt7530_setup_port6(struct dsa_switch *ds, phy_interface_t interface)
{
	struct mt7530_priv *priv = ds->priv;
	u32 ncpo1, ssc_delta, xtal;

	/* Disable the MT7530 TRGMII clocks */
	core_clear(priv, CORE_TRGMII_GSW_CLK_CG, REG_TRGMIICK_EN);

	if (interface == PHY_INTERFACE_MODE_RGMII) {
		mt7530_rmw(priv, MT7530_P6ECR, P6_INTF_MODE_MASK,
			   P6_INTF_MODE(0));
		return;
	}

	mt7530_rmw(priv, MT7530_P6ECR, P6_INTF_MODE_MASK, P6_INTF_MODE(1));

	xtal = mt7530_read(priv, MT753X_MTRAP) & MT7530_XTAL_MASK;

	if (xtal == MT7530_XTAL_25MHZ)
		ssc_delta = 0x57;
	else
		ssc_delta = 0x87;

	if (priv->id == ID_MT7621) {
		/* PLL frequency: 125MHz: 1.0GBit */
		if (xtal == MT7530_XTAL_40MHZ)
			ncpo1 = 0x0640;
		if (xtal == MT7530_XTAL_25MHZ)
			ncpo1 = 0x0a00;
	} else { /* PLL frequency: 250MHz: 2.0Gbit */
		if (xtal == MT7530_XTAL_40MHZ)
			ncpo1 = 0x0c80;
		if (xtal == MT7530_XTAL_25MHZ)
			ncpo1 = 0x1400;
	}

	/* Setup the MT7530 TRGMII Tx Clock */
	core_write(priv, CORE_PLL_GROUP5, RG_LCDDS_PCW_NCPO1(ncpo1));
	core_write(priv, CORE_PLL_GROUP6, RG_LCDDS_PCW_NCPO0(0));
	core_write(priv, CORE_PLL_GROUP10, RG_LCDDS_SSC_DELTA(ssc_delta));
	core_write(priv, CORE_PLL_GROUP11, RG_LCDDS_SSC_DELTA1(ssc_delta));
	core_write(priv, CORE_PLL_GROUP4, RG_SYSPLL_DDSFBK_EN |
		   RG_SYSPLL_BIAS_EN | RG_SYSPLL_BIAS_LPF_EN);
	core_write(priv, CORE_PLL_GROUP2, RG_SYSPLL_EN_NORMAL |
		   RG_SYSPLL_VODEN | RG_SYSPLL_POSDIV(1));
	core_write(priv, CORE_PLL_GROUP7, RG_LCDDS_PCW_NCPO_CHG |
		   RG_LCCDS_C(3) | RG_LCDDS_PWDB | RG_LCDDS_ISO_EN);

	/* Enable the MT7530 TRGMII clocks */
	core_set(priv, CORE_TRGMII_GSW_CLK_CG, REG_TRGMIICK_EN);
}

static void
mt7531_pll_setup(struct mt7530_priv *priv)
{
	enum mt7531_xtal_fsel xtal;
	u32 top_sig;
	u32 hwstrap;
	u32 val;

	val = mt7530_read(priv, MT7531_CREV);
	top_sig = mt7530_read(priv, MT7531_TOP_SIG_SR);
	hwstrap = mt7530_read(priv, MT753X_TRAP);
	if ((val & CHIP_REV_M) > 0)
		xtal = (top_sig & PAD_MCM_SMI_EN) ? MT7531_XTAL_FSEL_40MHZ :
						    MT7531_XTAL_FSEL_25MHZ;
	else
		xtal = (hwstrap & MT7531_XTAL25) ? MT7531_XTAL_FSEL_25MHZ :
						   MT7531_XTAL_FSEL_40MHZ;

	/* Step 1 : Disable MT7531 COREPLL */
	val = mt7530_read(priv, MT7531_PLLGP_EN);
	val &= ~EN_COREPLL;
	mt7530_write(priv, MT7531_PLLGP_EN, val);

	/* Step 2: switch to XTAL output */
	val = mt7530_read(priv, MT7531_PLLGP_EN);
	val |= SW_CLKSW;
	mt7530_write(priv, MT7531_PLLGP_EN, val);

	val = mt7530_read(priv, MT7531_PLLGP_CR0);
	val &= ~RG_COREPLL_EN;
	mt7530_write(priv, MT7531_PLLGP_CR0, val);

	/* Step 3: disable PLLGP and enable program PLLGP */
	val = mt7530_read(priv, MT7531_PLLGP_EN);
	val |= SW_PLLGP;
	mt7530_write(priv, MT7531_PLLGP_EN, val);

	/* Step 4: program COREPLL output frequency to 500MHz */
	val = mt7530_read(priv, MT7531_PLLGP_CR0);
	val &= ~RG_COREPLL_POSDIV_M;
	val |= 2 << RG_COREPLL_POSDIV_S;
	mt7530_write(priv, MT7531_PLLGP_CR0, val);
	usleep_range(25, 35);

	switch (xtal) {
	case MT7531_XTAL_FSEL_25MHZ:
		val = mt7530_read(priv, MT7531_PLLGP_CR0);
		val &= ~RG_COREPLL_SDM_PCW_M;
		val |= 0x140000 << RG_COREPLL_SDM_PCW_S;
		mt7530_write(priv, MT7531_PLLGP_CR0, val);
		break;
	case MT7531_XTAL_FSEL_40MHZ:
		val = mt7530_read(priv, MT7531_PLLGP_CR0);
		val &= ~RG_COREPLL_SDM_PCW_M;
		val |= 0x190000 << RG_COREPLL_SDM_PCW_S;
		mt7530_write(priv, MT7531_PLLGP_CR0, val);
		break;
	}

	/* Set feedback divide ratio update signal to high */
	val = mt7530_read(priv, MT7531_PLLGP_CR0);
	val |= RG_COREPLL_SDM_PCW_CHG;
	mt7530_write(priv, MT7531_PLLGP_CR0, val);
	/* Wait for at least 16 XTAL clocks */
	usleep_range(10, 20);

	/* Step 5: set feedback divide ratio update signal to low */
	val = mt7530_read(priv, MT7531_PLLGP_CR0);
	val &= ~RG_COREPLL_SDM_PCW_CHG;
	mt7530_write(priv, MT7531_PLLGP_CR0, val);

	/* Enable 325M clock for SGMII */
	mt7530_write(priv, MT7531_ANA_PLLGP_CR5, 0xad0000);

	/* Enable 250SSC clock for RGMII */
	mt7530_write(priv, MT7531_ANA_PLLGP_CR2, 0x4f40000);

	/* Step 6: Enable MT7531 PLL */
	val = mt7530_read(priv, MT7531_PLLGP_CR0);
	val |= RG_COREPLL_EN;
	mt7530_write(priv, MT7531_PLLGP_CR0, val);

	val = mt7530_read(priv, MT7531_PLLGP_EN);
	val |= EN_COREPLL;
	mt7530_write(priv, MT7531_PLLGP_EN, val);
	usleep_range(25, 35);
}

static void
mt7530_mib_reset(struct dsa_switch *ds)
{
	struct mt7530_priv *priv = ds->priv;

	mt7530_write(priv, MT7530_MIB_CCR, CCR_MIB_FLUSH);
	mt7530_write(priv, MT7530_MIB_CCR, CCR_MIB_ACTIVATE);
}

static int mt7530_phy_read_c22(struct mt7530_priv *priv, int port, int regnum)
{
	return mdiobus_read_nested(priv->bus, port, regnum);
}

static int mt7530_phy_write_c22(struct mt7530_priv *priv, int port, int regnum,
				u16 val)
{
	return mdiobus_write_nested(priv->bus, port, regnum, val);
}

static int mt7530_phy_read_c45(struct mt7530_priv *priv, int port,
			       int devad, int regnum)
{
	return mdiobus_c45_read_nested(priv->bus, port, devad, regnum);
}

static int mt7530_phy_write_c45(struct mt7530_priv *priv, int port, int devad,
				int regnum, u16 val)
{
	return mdiobus_c45_write_nested(priv->bus, port, devad, regnum, val);
}

static int
mt7531_ind_c45_phy_read(struct mt7530_priv *priv, int port, int devad,
			int regnum)
{
	struct mt7530_dummy_poll p;
	u32 reg, val;
	int ret;

	INIT_MT7530_DUMMY_POLL(&p, priv, MT7531_PHY_IAC);

	mt7530_mutex_lock(priv);

	ret = readx_poll_timeout(_mt7530_unlocked_read, &p, val,
				 !(val & MT7531_PHY_ACS_ST), 20, 100000);
	if (ret < 0) {
		dev_err(priv->dev, "poll timeout\n");
		goto out;
	}

	reg = MT7531_MDIO_CL45_ADDR | MT7531_MDIO_PHY_ADDR(port) |
	      MT7531_MDIO_DEV_ADDR(devad) | regnum;
	mt7530_mii_write(priv, MT7531_PHY_IAC, reg | MT7531_PHY_ACS_ST);

	ret = readx_poll_timeout(_mt7530_unlocked_read, &p, val,
				 !(val & MT7531_PHY_ACS_ST), 20, 100000);
	if (ret < 0) {
		dev_err(priv->dev, "poll timeout\n");
		goto out;
	}

	reg = MT7531_MDIO_CL45_READ | MT7531_MDIO_PHY_ADDR(port) |
	      MT7531_MDIO_DEV_ADDR(devad);
	mt7530_mii_write(priv, MT7531_PHY_IAC, reg | MT7531_PHY_ACS_ST);

	ret = readx_poll_timeout(_mt7530_unlocked_read, &p, val,
				 !(val & MT7531_PHY_ACS_ST), 20, 100000);
	if (ret < 0) {
		dev_err(priv->dev, "poll timeout\n");
		goto out;
	}

	ret = val & MT7531_MDIO_RW_DATA_MASK;
out:
	mt7530_mutex_unlock(priv);

	return ret;
}

static int
mt7531_ind_c45_phy_write(struct mt7530_priv *priv, int port, int devad,
			 int regnum, u16 data)
{
	struct mt7530_dummy_poll p;
	u32 val, reg;
	int ret;

	INIT_MT7530_DUMMY_POLL(&p, priv, MT7531_PHY_IAC);

	mt7530_mutex_lock(priv);

	ret = readx_poll_timeout(_mt7530_unlocked_read, &p, val,
				 !(val & MT7531_PHY_ACS_ST), 20, 100000);
	if (ret < 0) {
		dev_err(priv->dev, "poll timeout\n");
		goto out;
	}

	reg = MT7531_MDIO_CL45_ADDR | MT7531_MDIO_PHY_ADDR(port) |
	      MT7531_MDIO_DEV_ADDR(devad) | regnum;
	mt7530_mii_write(priv, MT7531_PHY_IAC, reg | MT7531_PHY_ACS_ST);

	ret = readx_poll_timeout(_mt7530_unlocked_read, &p, val,
				 !(val & MT7531_PHY_ACS_ST), 20, 100000);
	if (ret < 0) {
		dev_err(priv->dev, "poll timeout\n");
		goto out;
	}

	reg = MT7531_MDIO_CL45_WRITE | MT7531_MDIO_PHY_ADDR(port) |
	      MT7531_MDIO_DEV_ADDR(devad) | data;
	mt7530_mii_write(priv, MT7531_PHY_IAC, reg | MT7531_PHY_ACS_ST);

	ret = readx_poll_timeout(_mt7530_unlocked_read, &p, val,
				 !(val & MT7531_PHY_ACS_ST), 20, 100000);
	if (ret < 0) {
		dev_err(priv->dev, "poll timeout\n");
		goto out;
	}

out:
	mt7530_mutex_unlock(priv);

	return ret;
}

static int
mt7531_ind_c22_phy_read(struct mt7530_priv *priv, int port, int regnum)
{
	struct mt7530_dummy_poll p;
	int ret;
	u32 val;

	INIT_MT7530_DUMMY_POLL(&p, priv, MT7531_PHY_IAC);

	mt7530_mutex_lock(priv);

	ret = readx_poll_timeout(_mt7530_unlocked_read, &p, val,
				 !(val & MT7531_PHY_ACS_ST), 20, 100000);
	if (ret < 0) {
		dev_err(priv->dev, "poll timeout\n");
		goto out;
	}

	val = MT7531_MDIO_CL22_READ | MT7531_MDIO_PHY_ADDR(port) |
	      MT7531_MDIO_REG_ADDR(regnum);

	mt7530_mii_write(priv, MT7531_PHY_IAC, val | MT7531_PHY_ACS_ST);

	ret = readx_poll_timeout(_mt7530_unlocked_read, &p, val,
				 !(val & MT7531_PHY_ACS_ST), 20, 100000);
	if (ret < 0) {
		dev_err(priv->dev, "poll timeout\n");
		goto out;
	}

	ret = val & MT7531_MDIO_RW_DATA_MASK;
out:
	mt7530_mutex_unlock(priv);

	return ret;
}

static int
mt7531_ind_c22_phy_write(struct mt7530_priv *priv, int port, int regnum,
			 u16 data)
{
	struct mt7530_dummy_poll p;
	int ret;
	u32 reg;

	INIT_MT7530_DUMMY_POLL(&p, priv, MT7531_PHY_IAC);

	mt7530_mutex_lock(priv);

	ret = readx_poll_timeout(_mt7530_unlocked_read, &p, reg,
				 !(reg & MT7531_PHY_ACS_ST), 20, 100000);
	if (ret < 0) {
		dev_err(priv->dev, "poll timeout\n");
		goto out;
	}

	reg = MT7531_MDIO_CL22_WRITE | MT7531_MDIO_PHY_ADDR(port) |
	      MT7531_MDIO_REG_ADDR(regnum) | data;

	mt7530_mii_write(priv, MT7531_PHY_IAC, reg | MT7531_PHY_ACS_ST);

	ret = readx_poll_timeout(_mt7530_unlocked_read, &p, reg,
				 !(reg & MT7531_PHY_ACS_ST), 20, 100000);
	if (ret < 0) {
		dev_err(priv->dev, "poll timeout\n");
		goto out;
	}

out:
	mt7530_mutex_unlock(priv);

	return ret;
}

static int
mt753x_phy_read_c22(struct mii_bus *bus, int port, int regnum)
{
	struct mt7530_priv *priv = bus->priv;

	return priv->info->phy_read_c22(priv, port, regnum);
}

static int
mt753x_phy_read_c45(struct mii_bus *bus, int port, int devad, int regnum)
{
	struct mt7530_priv *priv = bus->priv;

	return priv->info->phy_read_c45(priv, port, devad, regnum);
}

static int
mt753x_phy_write_c22(struct mii_bus *bus, int port, int regnum, u16 val)
{
	struct mt7530_priv *priv = bus->priv;

	return priv->info->phy_write_c22(priv, port, regnum, val);
}

static int
mt753x_phy_write_c45(struct mii_bus *bus, int port, int devad, int regnum,
		     u16 val)
{
	struct mt7530_priv *priv = bus->priv;

	return priv->info->phy_write_c45(priv, port, devad, regnum, val);
}

static void
mt7530_get_strings(struct dsa_switch *ds, int port, u32 stringset,
		   uint8_t *data)
{
	int i;

	if (stringset != ETH_SS_STATS)
		return;

	for (i = 0; i < ARRAY_SIZE(mt7530_mib); i++)
		ethtool_puts(&data, mt7530_mib[i].name);
}

static void
mt7530_get_ethtool_stats(struct dsa_switch *ds, int port,
			 uint64_t *data)
{
	struct mt7530_priv *priv = ds->priv;
	const struct mt7530_mib_desc *mib;
	u32 reg, i;
	u64 hi;

	for (i = 0; i < ARRAY_SIZE(mt7530_mib); i++) {
		mib = &mt7530_mib[i];
		reg = MT7530_PORT_MIB_COUNTER(port) + mib->offset;

		data[i] = mt7530_read(priv, reg);
		if (mib->size == 2) {
			hi = mt7530_read(priv, reg + 4);
			data[i] |= hi << 32;
		}
	}
}

static int
mt7530_get_sset_count(struct dsa_switch *ds, int port, int sset)
{
	if (sset != ETH_SS_STATS)
		return 0;

	return ARRAY_SIZE(mt7530_mib);
}

static int
mt7530_set_ageing_time(struct dsa_switch *ds, unsigned int msecs)
{
	struct mt7530_priv *priv = ds->priv;
	unsigned int secs = msecs / 1000;
	unsigned int tmp_age_count;
	unsigned int error = -1;
	unsigned int age_count;
	unsigned int age_unit;

	/* Applied timer is (AGE_CNT + 1) * (AGE_UNIT + 1) seconds */
	if (secs < 1 || secs > (AGE_CNT_MAX + 1) * (AGE_UNIT_MAX + 1))
		return -ERANGE;

	/* iterate through all possible age_count to find the closest pair */
	for (tmp_age_count = 0; tmp_age_count <= AGE_CNT_MAX; ++tmp_age_count) {
		unsigned int tmp_age_unit = secs / (tmp_age_count + 1) - 1;

		if (tmp_age_unit <= AGE_UNIT_MAX) {
			unsigned int tmp_error = secs -
				(tmp_age_count + 1) * (tmp_age_unit + 1);

			/* found a closer pair */
			if (error > tmp_error) {
				error = tmp_error;
				age_count = tmp_age_count;
				age_unit = tmp_age_unit;
			}

			/* found the exact match, so break the loop */
			if (!error)
				break;
		}
	}

	mt7530_write(priv, MT7530_AAC, AGE_CNT(age_count) | AGE_UNIT(age_unit));

	return 0;
}

static const char *mt7530_p5_mode_str(unsigned int mode)
{
	switch (mode) {
	case MUX_PHY_P0:
		return "MUX PHY P0";
	case MUX_PHY_P4:
		return "MUX PHY P4";
	default:
		return "GMAC5";
	}
}

static void mt7530_setup_port5(struct dsa_switch *ds, phy_interface_t interface)
{
	struct mt7530_priv *priv = ds->priv;
	u8 tx_delay = 0;
	int val;

	mutex_lock(&priv->reg_mutex);

	val = mt7530_read(priv, MT753X_MTRAP);

	val &= ~MT7530_P5_PHY0_SEL & ~MT7530_P5_MAC_SEL & ~MT7530_P5_RGMII_MODE;

	switch (priv->p5_mode) {
	/* MUX_PHY_P0: P0 -> P5 -> SoC MAC */
	case MUX_PHY_P0:
		val |= MT7530_P5_PHY0_SEL;
		fallthrough;

	/* MUX_PHY_P4: P4 -> P5 -> SoC MAC */
	case MUX_PHY_P4:
		/* Setup the MAC by default for the cpu port */
		mt7530_write(priv, MT753X_PMCR_P(5), 0x56300);
		break;

	/* GMAC5: P5 -> SoC MAC or external PHY */
	default:
		val |= MT7530_P5_MAC_SEL;
		break;
	}

	/* Setup RGMII settings */
	if (phy_interface_mode_is_rgmii(interface)) {
		val |= MT7530_P5_RGMII_MODE;

		/* P5 RGMII RX Clock Control: delay setting for 1000M */
		mt7530_write(priv, MT7530_P5RGMIIRXCR, CSR_RGMII_EDGE_ALIGN);

		/* Don't set delay in DSA mode */
		if (!dsa_is_dsa_port(priv->ds, 5) &&
		    (interface == PHY_INTERFACE_MODE_RGMII_TXID ||
		     interface == PHY_INTERFACE_MODE_RGMII_ID))
			tx_delay = 4; /* n * 0.5 ns */

		/* P5 RGMII TX Clock Control: delay x */
		mt7530_write(priv, MT7530_P5RGMIITXCR,
			     CSR_RGMII_TXC_CFG(0x10 + tx_delay));

		/* reduce P5 RGMII Tx driving, 8mA */
		mt7530_write(priv, MT7530_IO_DRV_CR,
			     P5_IO_CLK_DRV(1) | P5_IO_DATA_DRV(1));
	}

	mt7530_write(priv, MT753X_MTRAP, val);

	dev_dbg(ds->dev, "Setup P5, HWTRAP=0x%x, mode=%s, phy-mode=%s\n", val,
		mt7530_p5_mode_str(priv->p5_mode), phy_modes(interface));

	mutex_unlock(&priv->reg_mutex);
}

/* In Clause 5 of IEEE Std 802-2014, two sublayers of the data link layer (DLL)
 * of the Open Systems Interconnection basic reference model (OSI/RM) are
 * described; the medium access control (MAC) and logical link control (LLC)
 * sublayers. The MAC sublayer is the one facing the physical layer.
<<<<<<< HEAD
 *
 * In 8.2 of IEEE Std 802.1Q-2022, the Bridge architecture is described. A
 * Bridge component comprises a MAC Relay Entity for interconnecting the Ports
 * of the Bridge, at least two Ports, and higher layer entities with at least a
 * Spanning Tree Protocol Entity included.
 *
 * Each Bridge Port also functions as an end station and shall provide the MAC
 * Service to an LLC Entity. Each instance of the MAC Service is provided to a
 * distinct LLC Entity that supports protocol identification, multiplexing, and
 * demultiplexing, for protocol data unit (PDU) transmission and reception by
 * one or more higher layer entities.
 *
 * It is described in 8.13.9 of IEEE Std 802.1Q-2022 that in a Bridge, the LLC
 * Entity associated with each Bridge Port is modeled as being directly
 * connected to the attached Local Area Network (LAN).
 *
 * On the switch with CPU port architecture, CPU port functions as Management
 * Port, and the Management Port functionality is provided by software which
 * functions as an end station. Software is connected to an IEEE 802 LAN that is
 * wholly contained within the system that incorporates the Bridge. Software
 * provides access to the LLC Entity associated with each Bridge Port by the
 * value of the source port field on the special tag on the frame received by
 * software.
 *
=======
 *
 * In 8.2 of IEEE Std 802.1Q-2022, the Bridge architecture is described. A
 * Bridge component comprises a MAC Relay Entity for interconnecting the Ports
 * of the Bridge, at least two Ports, and higher layer entities with at least a
 * Spanning Tree Protocol Entity included.
 *
 * Each Bridge Port also functions as an end station and shall provide the MAC
 * Service to an LLC Entity. Each instance of the MAC Service is provided to a
 * distinct LLC Entity that supports protocol identification, multiplexing, and
 * demultiplexing, for protocol data unit (PDU) transmission and reception by
 * one or more higher layer entities.
 *
 * It is described in 8.13.9 of IEEE Std 802.1Q-2022 that in a Bridge, the LLC
 * Entity associated with each Bridge Port is modeled as being directly
 * connected to the attached Local Area Network (LAN).
 *
 * On the switch with CPU port architecture, CPU port functions as Management
 * Port, and the Management Port functionality is provided by software which
 * functions as an end station. Software is connected to an IEEE 802 LAN that is
 * wholly contained within the system that incorporates the Bridge. Software
 * provides access to the LLC Entity associated with each Bridge Port by the
 * value of the source port field on the special tag on the frame received by
 * software.
 *
>>>>>>> ff2632d7
 * We call frames that carry control information to determine the active
 * topology and current extent of each Virtual Local Area Network (VLAN), i.e.,
 * spanning tree or Shortest Path Bridging (SPB) and Multiple VLAN Registration
 * Protocol Data Units (MVRPDUs), and frames from other link constrained
 * protocols, such as Extensible Authentication Protocol over LAN (EAPOL) and
 * Link Layer Discovery Protocol (LLDP), link-local frames. They are not
 * forwarded by a Bridge. Permanently configured entries in the filtering
 * database (FDB) ensure that such frames are discarded by the Forwarding
 * Process. In 8.6.3 of IEEE Std 802.1Q-2022, this is described in detail:
 *
 * Each of the reserved MAC addresses specified in Table 8-1
 * (01-80-C2-00-00-[00,01,02,03,04,05,06,07,08,09,0A,0B,0C,0D,0E,0F]) shall be
 * permanently configured in the FDB in C-VLAN components and ERs.
 *
 * Each of the reserved MAC addresses specified in Table 8-2
 * (01-80-C2-00-00-[01,02,03,04,05,06,07,08,09,0A,0E]) shall be permanently
 * configured in the FDB in S-VLAN components.
 *
 * Each of the reserved MAC addresses specified in Table 8-3
 * (01-80-C2-00-00-[01,02,04,0E]) shall be permanently configured in the FDB in
 * TPMR components.
 *
 * The FDB entries for reserved MAC addresses shall specify filtering for all
 * Bridge Ports and all VIDs. Management shall not provide the capability to
 * modify or remove entries for reserved MAC addresses.
 *
 * The addresses in Table 8-1, Table 8-2, and Table 8-3 determine the scope of
 * propagation of PDUs within a Bridged Network, as follows:
 *
 *   The Nearest Bridge group address (01-80-C2-00-00-0E) is an address that no
 *   conformant Two-Port MAC Relay (TPMR) component, Service VLAN (S-VLAN)
 *   component, Customer VLAN (C-VLAN) component, or MAC Bridge can forward.
 *   PDUs transmitted using this destination address, or any other addresses
 *   that appear in Table 8-1, Table 8-2, and Table 8-3
 *   (01-80-C2-00-00-[00,01,02,03,04,05,06,07,08,09,0A,0B,0C,0D,0E,0F]), can
 *   therefore travel no further than those stations that can be reached via a
 *   single individual LAN from the originating station.
 *
 *   The Nearest non-TPMR Bridge group address (01-80-C2-00-00-03), is an
 *   address that no conformant S-VLAN component, C-VLAN component, or MAC
 *   Bridge can forward; however, this address is relayed by a TPMR component.
 *   PDUs using this destination address, or any of the other addresses that
 *   appear in both Table 8-1 and Table 8-2 but not in Table 8-3
 *   (01-80-C2-00-00-[00,03,05,06,07,08,09,0A,0B,0C,0D,0F]), will be relayed by
 *   any TPMRs but will propagate no further than the nearest S-VLAN component,
 *   C-VLAN component, or MAC Bridge.
 *
 *   The Nearest Customer Bridge group address (01-80-C2-00-00-00) is an address
 *   that no conformant C-VLAN component, MAC Bridge can forward; however, it is
 *   relayed by TPMR components and S-VLAN components. PDUs using this
 *   destination address, or any of the other addresses that appear in Table 8-1
 *   but not in either Table 8-2 or Table 8-3 (01-80-C2-00-00-[00,0B,0C,0D,0F]),
 *   will be relayed by TPMR components and S-VLAN components but will propagate
 *   no further than the nearest C-VLAN component or MAC Bridge.
 *
 * Because the LLC Entity associated with each Bridge Port is provided via CPU
 * port, we must not filter these frames but forward them to CPU port.
 *
 * In a Bridge, the transmission Port is majorly decided by ingress and egress
 * rules, FDB, and spanning tree Port State functions of the Forwarding Process.
 * For link-local frames, only CPU port should be designated as destination port
 * in the FDB, and the other functions of the Forwarding Process must not
 * interfere with the decision of the transmission Port. We call this process
 * trapping frames to CPU port.
 *
 * Therefore, on the switch with CPU port architecture, link-local frames must
 * be trapped to CPU port, and certain link-local frames received by a Port of a
 * Bridge comprising a TPMR component or an S-VLAN component must be excluded
 * from it.
 *
 * A Bridge of the switch with CPU port architecture cannot comprise a Two-Port
 * MAC Relay (TPMR) component as a TPMR component supports only a subset of the
 * functionality of a MAC Bridge. A Bridge comprising two Ports (Management Port
 * doesn't count) of this architecture will either function as a standard MAC
 * Bridge or a standard VLAN Bridge.
 *
 * Therefore, a Bridge of this architecture can only comprise S-VLAN components,
 * C-VLAN components, or MAC Bridge components. Since there's no TPMR component,
 * we don't need to relay PDUs using the destination addresses specified on the
 * Nearest non-TPMR section, and the proportion of the Nearest Customer Bridge
 * section where they must be relayed by TPMR components.
 *
 * One option to trap link-local frames to CPU port is to add static FDB entries
 * with CPU port designated as destination port. However, because that
 * Independent VLAN Learning (IVL) is being used on every VID, each entry only
 * applies to a single VLAN Identifier (VID). For a Bridge comprising a MAC
 * Bridge component or a C-VLAN component, there would have to be 16 times 4096
 * entries. This switch intellectual property can only hold a maximum of 2048
 * entries. Using this option, there also isn't a mechanism to prevent
 * link-local frames from being discarded when the spanning tree Port State of
 * the reception Port is discarding.
 *
 * The remaining option is to utilise the BPC, RGAC1, RGAC2, RGAC3, and RGAC4
 * registers. Whilst this applies to every VID, it doesn't contain all of the
 * reserved MAC addresses without affecting the remaining Standard Group MAC
 * Addresses. The REV_UN frame tag utilised using the RGAC4 register covers the
 * remaining 01-80-C2-00-00-[04,05,06,07,08,09,0A,0B,0C,0D,0F] destination
 * addresses. It also includes the 01-80-C2-00-00-22 to 01-80-C2-00-00-FF
 * destination addresses which may be relayed by MAC Bridges or VLAN Bridges.
 * The latter option provides better but not complete conformance.
 *
 * This switch intellectual property also does not provide a mechanism to trap
 * link-local frames with specific destination addresses to CPU port by Bridge,
 * to conform to the filtering rules for the distinct Bridge components.
 *
 * Therefore, regardless of the type of the Bridge component, link-local frames
 * with these destination addresses will be trapped to CPU port:
 *
 * 01-80-C2-00-00-[00,01,02,03,0E]
 *
 * In a Bridge comprising a MAC Bridge component or a C-VLAN component:
 *
 *   Link-local frames with these destination addresses won't be trapped to CPU
 *   port which won't conform to IEEE Std 802.1Q-2022:
 *
 *   01-80-C2-00-00-[04,05,06,07,08,09,0A,0B,0C,0D,0F]
 *
 * In a Bridge comprising an S-VLAN component:
 *
 *   Link-local frames with these destination addresses will be trapped to CPU
 *   port which won't conform to IEEE Std 802.1Q-2022:
 *
 *   01-80-C2-00-00-00
 *
 *   Link-local frames with these destination addresses won't be trapped to CPU
 *   port which won't conform to IEEE Std 802.1Q-2022:
 *
 *   01-80-C2-00-00-[04,05,06,07,08,09,0A]
 *
 * To trap link-local frames to CPU port as conformant as this switch
 * intellectual property can allow, link-local frames are made to be regarded as
 * Bridge Protocol Data Units (BPDUs). This is because this switch intellectual
 * property only lets the frames regarded as BPDUs bypass the spanning tree Port
 * State function of the Forwarding Process.
 *
 * The only remaining interference is the ingress rules. When the reception Port
 * has no PVID assigned on software, VLAN-untagged frames won't be allowed in.
 * There doesn't seem to be a mechanism on the switch intellectual property to
 * have link-local frames bypass this function of the Forwarding Process.
 */
static void
mt753x_trap_frames(struct mt7530_priv *priv)
{
	/* Trap 802.1X PAE frames and BPDUs to the CPU port(s) and egress them
	 * VLAN-untagged.
	 */
	mt7530_rmw(priv, MT753X_BPC,
<<<<<<< HEAD
		   MT753X_PAE_BPDU_FR | MT753X_PAE_EG_TAG_MASK |
			   MT753X_PAE_PORT_FW_MASK | MT753X_BPDU_EG_TAG_MASK |
			   MT753X_BPDU_PORT_FW_MASK,
		   MT753X_PAE_BPDU_FR |
			   MT753X_PAE_EG_TAG(MT7530_VLAN_EG_UNTAGGED) |
			   MT753X_PAE_PORT_FW(MT753X_BPDU_CPU_ONLY) |
			   MT753X_BPDU_EG_TAG(MT7530_VLAN_EG_UNTAGGED) |
			   MT753X_BPDU_CPU_ONLY);
=======
		   PAE_BPDU_FR | PAE_EG_TAG_MASK | PAE_PORT_FW_MASK |
			   BPDU_EG_TAG_MASK | BPDU_PORT_FW_MASK,
		   PAE_BPDU_FR | PAE_EG_TAG(MT7530_VLAN_EG_UNTAGGED) |
			   PAE_PORT_FW(TO_CPU_FW_CPU_ONLY) |
			   BPDU_EG_TAG(MT7530_VLAN_EG_UNTAGGED) |
			   TO_CPU_FW_CPU_ONLY);
>>>>>>> ff2632d7

	/* Trap frames with :01 and :02 MAC DAs to the CPU port(s) and egress
	 * them VLAN-untagged.
	 */
	mt7530_rmw(priv, MT753X_RGAC1,
<<<<<<< HEAD
		   MT753X_R02_BPDU_FR | MT753X_R02_EG_TAG_MASK |
			   MT753X_R02_PORT_FW_MASK | MT753X_R01_BPDU_FR |
			   MT753X_R01_EG_TAG_MASK | MT753X_R01_PORT_FW_MASK,
		   MT753X_R02_BPDU_FR |
			   MT753X_R02_EG_TAG(MT7530_VLAN_EG_UNTAGGED) |
			   MT753X_R02_PORT_FW(MT753X_BPDU_CPU_ONLY) |
			   MT753X_R01_BPDU_FR |
			   MT753X_R01_EG_TAG(MT7530_VLAN_EG_UNTAGGED) |
			   MT753X_BPDU_CPU_ONLY);
=======
		   R02_BPDU_FR | R02_EG_TAG_MASK | R02_PORT_FW_MASK |
			   R01_BPDU_FR | R01_EG_TAG_MASK | R01_PORT_FW_MASK,
		   R02_BPDU_FR | R02_EG_TAG(MT7530_VLAN_EG_UNTAGGED) |
			   R02_PORT_FW(TO_CPU_FW_CPU_ONLY) | R01_BPDU_FR |
			   R01_EG_TAG(MT7530_VLAN_EG_UNTAGGED) |
			   TO_CPU_FW_CPU_ONLY);
>>>>>>> ff2632d7

	/* Trap frames with :03 and :0E MAC DAs to the CPU port(s) and egress
	 * them VLAN-untagged.
	 */
	mt7530_rmw(priv, MT753X_RGAC2,
<<<<<<< HEAD
		   MT753X_R0E_BPDU_FR | MT753X_R0E_EG_TAG_MASK |
			   MT753X_R0E_PORT_FW_MASK | MT753X_R03_BPDU_FR |
			   MT753X_R03_EG_TAG_MASK | MT753X_R03_PORT_FW_MASK,
		   MT753X_R0E_BPDU_FR |
			   MT753X_R0E_EG_TAG(MT7530_VLAN_EG_UNTAGGED) |
			   MT753X_R0E_PORT_FW(MT753X_BPDU_CPU_ONLY) |
			   MT753X_R03_BPDU_FR |
			   MT753X_R03_EG_TAG(MT7530_VLAN_EG_UNTAGGED) |
			   MT753X_BPDU_CPU_ONLY);
=======
		   R0E_BPDU_FR | R0E_EG_TAG_MASK | R0E_PORT_FW_MASK |
			   R03_BPDU_FR | R03_EG_TAG_MASK | R03_PORT_FW_MASK,
		   R0E_BPDU_FR | R0E_EG_TAG(MT7530_VLAN_EG_UNTAGGED) |
			   R0E_PORT_FW(TO_CPU_FW_CPU_ONLY) | R03_BPDU_FR |
			   R03_EG_TAG(MT7530_VLAN_EG_UNTAGGED) |
			   TO_CPU_FW_CPU_ONLY);
>>>>>>> ff2632d7
}

static void
mt753x_cpu_port_enable(struct dsa_switch *ds, int port)
{
	struct mt7530_priv *priv = ds->priv;

	/* Enable Mediatek header mode on the cpu port */
	mt7530_write(priv, MT7530_PVC_P(port),
		     PORT_SPEC_TAG);

	/* Enable flooding on the CPU port */
	mt7530_set(priv, MT753X_MFC, BC_FFP(BIT(port)) | UNM_FFP(BIT(port)) |
		   UNU_FFP(BIT(port)));

	/* Add the CPU port to the CPU port bitmap for MT7531 and the switch on
	 * the MT7988 SoC. Trapped frames will be forwarded to the CPU port that
	 * is affine to the inbound user port.
	 */
	if (priv->id == ID_MT7531 || priv->id == ID_MT7988)
		mt7530_set(priv, MT7531_CFC, MT7531_CPU_PMAP(BIT(port)));

	/* CPU port gets connected to all user ports of
	 * the switch.
	 */
	mt7530_write(priv, MT7530_PCR_P(port),
		     PCR_MATRIX(dsa_user_ports(priv->ds)));

	/* Set to fallback mode for independent VLAN learning */
	mt7530_rmw(priv, MT7530_PCR_P(port), PCR_PORT_VLAN_MASK,
		   MT7530_PORT_FALLBACK_MODE);
}

static int
mt7530_port_enable(struct dsa_switch *ds, int port,
		   struct phy_device *phy)
{
	struct dsa_port *dp = dsa_to_port(ds, port);
	struct mt7530_priv *priv = ds->priv;

	mutex_lock(&priv->reg_mutex);

	/* Allow the user port gets connected to the cpu port and also
	 * restore the port matrix if the port is the member of a certain
	 * bridge.
	 */
	if (dsa_port_is_user(dp)) {
		struct dsa_port *cpu_dp = dp->cpu_dp;

		priv->ports[port].pm |= PCR_MATRIX(BIT(cpu_dp->index));
	}
	priv->ports[port].enable = true;
	mt7530_rmw(priv, MT7530_PCR_P(port), PCR_MATRIX_MASK,
		   priv->ports[port].pm);

	mutex_unlock(&priv->reg_mutex);

	if (priv->id != ID_MT7530 && priv->id != ID_MT7621)
		return 0;

	if (port == 5)
		mt7530_clear(priv, MT753X_MTRAP, MT7530_P5_DIS);
	else if (port == 6)
		mt7530_clear(priv, MT753X_MTRAP, MT7530_P6_DIS);

	return 0;
}

static void
mt7530_port_disable(struct dsa_switch *ds, int port)
{
	struct mt7530_priv *priv = ds->priv;

	mutex_lock(&priv->reg_mutex);

	/* Clear up all port matrix which could be restored in the next
	 * enablement for the port.
	 */
	priv->ports[port].enable = false;
	mt7530_rmw(priv, MT7530_PCR_P(port), PCR_MATRIX_MASK,
		   PCR_MATRIX_CLR);

	mutex_unlock(&priv->reg_mutex);

	if (priv->id != ID_MT7530 && priv->id != ID_MT7621)
		return;

	/* Do not set MT7530_P5_DIS when port 5 is being used for PHY muxing. */
	if (port == 5 && priv->p5_mode == GMAC5)
		mt7530_set(priv, MT753X_MTRAP, MT7530_P5_DIS);
	else if (port == 6)
		mt7530_set(priv, MT753X_MTRAP, MT7530_P6_DIS);
}

static int
mt7530_port_change_mtu(struct dsa_switch *ds, int port, int new_mtu)
{
	struct mt7530_priv *priv = ds->priv;
	int length;
	u32 val;

	/* When a new MTU is set, DSA always set the CPU port's MTU to the
	 * largest MTU of the user ports. Because the switch only has a global
	 * RX length register, only allowing CPU port here is enough.
	 */
	if (!dsa_is_cpu_port(ds, port))
		return 0;

	mt7530_mutex_lock(priv);

	val = mt7530_mii_read(priv, MT7530_GMACCR);
	val &= ~MAX_RX_PKT_LEN_MASK;

	/* RX length also includes Ethernet header, MTK tag, and FCS length */
	length = new_mtu + ETH_HLEN + MTK_HDR_LEN + ETH_FCS_LEN;
	if (length <= 1522) {
		val |= MAX_RX_PKT_LEN_1522;
	} else if (length <= 1536) {
		val |= MAX_RX_PKT_LEN_1536;
	} else if (length <= 1552) {
		val |= MAX_RX_PKT_LEN_1552;
	} else {
		val &= ~MAX_RX_JUMBO_MASK;
		val |= MAX_RX_JUMBO(DIV_ROUND_UP(length, 1024));
		val |= MAX_RX_PKT_LEN_JUMBO;
	}

	mt7530_mii_write(priv, MT7530_GMACCR, val);

	mt7530_mutex_unlock(priv);

	return 0;
}

static int
mt7530_port_max_mtu(struct dsa_switch *ds, int port)
{
	return MT7530_MAX_MTU;
}

static void
mt7530_stp_state_set(struct dsa_switch *ds, int port, u8 state)
{
	struct mt7530_priv *priv = ds->priv;
	u32 stp_state;

	switch (state) {
	case BR_STATE_DISABLED:
		stp_state = MT7530_STP_DISABLED;
		break;
	case BR_STATE_BLOCKING:
		stp_state = MT7530_STP_BLOCKING;
		break;
	case BR_STATE_LISTENING:
		stp_state = MT7530_STP_LISTENING;
		break;
	case BR_STATE_LEARNING:
		stp_state = MT7530_STP_LEARNING;
		break;
	case BR_STATE_FORWARDING:
	default:
		stp_state = MT7530_STP_FORWARDING;
		break;
	}

	mt7530_rmw(priv, MT7530_SSP_P(port), FID_PST_MASK(FID_BRIDGED),
		   FID_PST(FID_BRIDGED, stp_state));
}

static int
mt7530_port_pre_bridge_flags(struct dsa_switch *ds, int port,
			     struct switchdev_brport_flags flags,
			     struct netlink_ext_ack *extack)
{
	if (flags.mask & ~(BR_LEARNING | BR_FLOOD | BR_MCAST_FLOOD |
			   BR_BCAST_FLOOD))
		return -EINVAL;

	return 0;
}

static int
mt7530_port_bridge_flags(struct dsa_switch *ds, int port,
			 struct switchdev_brport_flags flags,
			 struct netlink_ext_ack *extack)
{
	struct mt7530_priv *priv = ds->priv;

	if (flags.mask & BR_LEARNING)
		mt7530_rmw(priv, MT7530_PSC_P(port), SA_DIS,
			   flags.val & BR_LEARNING ? 0 : SA_DIS);

	if (flags.mask & BR_FLOOD)
		mt7530_rmw(priv, MT753X_MFC, UNU_FFP(BIT(port)),
			   flags.val & BR_FLOOD ? UNU_FFP(BIT(port)) : 0);

	if (flags.mask & BR_MCAST_FLOOD)
		mt7530_rmw(priv, MT753X_MFC, UNM_FFP(BIT(port)),
			   flags.val & BR_MCAST_FLOOD ? UNM_FFP(BIT(port)) : 0);

	if (flags.mask & BR_BCAST_FLOOD)
		mt7530_rmw(priv, MT753X_MFC, BC_FFP(BIT(port)),
			   flags.val & BR_BCAST_FLOOD ? BC_FFP(BIT(port)) : 0);

	return 0;
}

static int
mt7530_port_bridge_join(struct dsa_switch *ds, int port,
			struct dsa_bridge bridge, bool *tx_fwd_offload,
			struct netlink_ext_ack *extack)
{
	struct dsa_port *dp = dsa_to_port(ds, port), *other_dp;
	struct dsa_port *cpu_dp = dp->cpu_dp;
	u32 port_bitmap = BIT(cpu_dp->index);
	struct mt7530_priv *priv = ds->priv;

	mutex_lock(&priv->reg_mutex);

	dsa_switch_for_each_user_port(other_dp, ds) {
		int other_port = other_dp->index;

		if (dp == other_dp)
			continue;

		/* Add this port to the port matrix of the other ports in the
		 * same bridge. If the port is disabled, port matrix is kept
		 * and not being setup until the port becomes enabled.
		 */
		if (!dsa_port_offloads_bridge(other_dp, &bridge))
			continue;

		if (priv->ports[other_port].enable)
			mt7530_set(priv, MT7530_PCR_P(other_port),
				   PCR_MATRIX(BIT(port)));
		priv->ports[other_port].pm |= PCR_MATRIX(BIT(port));

		port_bitmap |= BIT(other_port);
	}

	/* Add the all other ports to this port matrix. */
	if (priv->ports[port].enable)
		mt7530_rmw(priv, MT7530_PCR_P(port),
			   PCR_MATRIX_MASK, PCR_MATRIX(port_bitmap));
	priv->ports[port].pm |= PCR_MATRIX(port_bitmap);

	/* Set to fallback mode for independent VLAN learning */
	mt7530_rmw(priv, MT7530_PCR_P(port), PCR_PORT_VLAN_MASK,
		   MT7530_PORT_FALLBACK_MODE);

	mutex_unlock(&priv->reg_mutex);

	return 0;
}

static void
mt7530_port_set_vlan_unaware(struct dsa_switch *ds, int port)
{
	struct mt7530_priv *priv = ds->priv;
	bool all_user_ports_removed = true;
	int i;

	/* This is called after .port_bridge_leave when leaving a VLAN-aware
	 * bridge. Don't set standalone ports to fallback mode.
	 */
	if (dsa_port_bridge_dev_get(dsa_to_port(ds, port)))
		mt7530_rmw(priv, MT7530_PCR_P(port), PCR_PORT_VLAN_MASK,
			   MT7530_PORT_FALLBACK_MODE);

	mt7530_rmw(priv, MT7530_PVC_P(port),
		   VLAN_ATTR_MASK | PVC_EG_TAG_MASK | ACC_FRM_MASK,
		   VLAN_ATTR(MT7530_VLAN_TRANSPARENT) |
		   PVC_EG_TAG(MT7530_VLAN_EG_CONSISTENT) |
		   MT7530_VLAN_ACC_ALL);

	/* Set PVID to 0 */
	mt7530_rmw(priv, MT7530_PPBV1_P(port), G0_PORT_VID_MASK,
		   G0_PORT_VID_DEF);

	for (i = 0; i < priv->ds->num_ports; i++) {
		if (dsa_is_user_port(ds, i) &&
		    dsa_port_is_vlan_filtering(dsa_to_port(ds, i))) {
			all_user_ports_removed = false;
			break;
		}
	}

	/* CPU port also does the same thing until all user ports belonging to
	 * the CPU port get out of VLAN filtering mode.
	 */
	if (all_user_ports_removed) {
		struct dsa_port *dp = dsa_to_port(ds, port);
		struct dsa_port *cpu_dp = dp->cpu_dp;

		mt7530_write(priv, MT7530_PCR_P(cpu_dp->index),
			     PCR_MATRIX(dsa_user_ports(priv->ds)));
		mt7530_write(priv, MT7530_PVC_P(cpu_dp->index), PORT_SPEC_TAG
			     | PVC_EG_TAG(MT7530_VLAN_EG_CONSISTENT));
	}
}

static void
mt7530_port_set_vlan_aware(struct dsa_switch *ds, int port)
{
	struct mt7530_priv *priv = ds->priv;

	/* Trapped into security mode allows packet forwarding through VLAN
	 * table lookup.
	 */
	if (dsa_is_user_port(ds, port)) {
		mt7530_rmw(priv, MT7530_PCR_P(port), PCR_PORT_VLAN_MASK,
			   MT7530_PORT_SECURITY_MODE);
		mt7530_rmw(priv, MT7530_PPBV1_P(port), G0_PORT_VID_MASK,
			   G0_PORT_VID(priv->ports[port].pvid));

		/* Only accept tagged frames if PVID is not set */
		if (!priv->ports[port].pvid)
			mt7530_rmw(priv, MT7530_PVC_P(port), ACC_FRM_MASK,
				   MT7530_VLAN_ACC_TAGGED);

		/* Set the port as a user port which is to be able to recognize
		 * VID from incoming packets before fetching entry within the
		 * VLAN table.
		 */
		mt7530_rmw(priv, MT7530_PVC_P(port),
			   VLAN_ATTR_MASK | PVC_EG_TAG_MASK,
			   VLAN_ATTR(MT7530_VLAN_USER) |
			   PVC_EG_TAG(MT7530_VLAN_EG_DISABLED));
	} else {
		/* Also set CPU ports to the "user" VLAN port attribute, to
		 * allow VLAN classification, but keep the EG_TAG attribute as
		 * "consistent" (i.o.w. don't change its value) for packets
		 * received by the switch from the CPU, so that tagged packets
		 * are forwarded to user ports as tagged, and untagged as
		 * untagged.
		 */
		mt7530_rmw(priv, MT7530_PVC_P(port), VLAN_ATTR_MASK,
			   VLAN_ATTR(MT7530_VLAN_USER));
	}
}

static void
mt7530_port_bridge_leave(struct dsa_switch *ds, int port,
			 struct dsa_bridge bridge)
{
	struct dsa_port *dp = dsa_to_port(ds, port), *other_dp;
	struct dsa_port *cpu_dp = dp->cpu_dp;
	struct mt7530_priv *priv = ds->priv;

	mutex_lock(&priv->reg_mutex);

	dsa_switch_for_each_user_port(other_dp, ds) {
		int other_port = other_dp->index;

		if (dp == other_dp)
			continue;

		/* Remove this port from the port matrix of the other ports
		 * in the same bridge. If the port is disabled, port matrix
		 * is kept and not being setup until the port becomes enabled.
		 */
		if (!dsa_port_offloads_bridge(other_dp, &bridge))
			continue;

		if (priv->ports[other_port].enable)
			mt7530_clear(priv, MT7530_PCR_P(other_port),
				     PCR_MATRIX(BIT(port)));
		priv->ports[other_port].pm &= ~PCR_MATRIX(BIT(port));
	}

	/* Set the cpu port to be the only one in the port matrix of
	 * this port.
	 */
	if (priv->ports[port].enable)
		mt7530_rmw(priv, MT7530_PCR_P(port), PCR_MATRIX_MASK,
			   PCR_MATRIX(BIT(cpu_dp->index)));
	priv->ports[port].pm = PCR_MATRIX(BIT(cpu_dp->index));

	/* When a port is removed from the bridge, the port would be set up
	 * back to the default as is at initial boot which is a VLAN-unaware
	 * port.
	 */
	mt7530_rmw(priv, MT7530_PCR_P(port), PCR_PORT_VLAN_MASK,
		   MT7530_PORT_MATRIX_MODE);

	mutex_unlock(&priv->reg_mutex);
}

static int
mt7530_port_fdb_add(struct dsa_switch *ds, int port,
		    const unsigned char *addr, u16 vid,
		    struct dsa_db db)
{
	struct mt7530_priv *priv = ds->priv;
	int ret;
	u8 port_mask = BIT(port);

	mutex_lock(&priv->reg_mutex);
	mt7530_fdb_write(priv, vid, port_mask, addr, -1, STATIC_ENT);
	ret = mt7530_fdb_cmd(priv, MT7530_FDB_WRITE, NULL);
	mutex_unlock(&priv->reg_mutex);

	return ret;
}

static int
mt7530_port_fdb_del(struct dsa_switch *ds, int port,
		    const unsigned char *addr, u16 vid,
		    struct dsa_db db)
{
	struct mt7530_priv *priv = ds->priv;
	int ret;
	u8 port_mask = BIT(port);

	mutex_lock(&priv->reg_mutex);
	mt7530_fdb_write(priv, vid, port_mask, addr, -1, STATIC_EMP);
	ret = mt7530_fdb_cmd(priv, MT7530_FDB_WRITE, NULL);
	mutex_unlock(&priv->reg_mutex);

	return ret;
}

static int
mt7530_port_fdb_dump(struct dsa_switch *ds, int port,
		     dsa_fdb_dump_cb_t *cb, void *data)
{
	struct mt7530_priv *priv = ds->priv;
	struct mt7530_fdb _fdb = { 0 };
	int cnt = MT7530_NUM_FDB_RECORDS;
	int ret = 0;
	u32 rsp = 0;

	mutex_lock(&priv->reg_mutex);

	ret = mt7530_fdb_cmd(priv, MT7530_FDB_START, &rsp);
	if (ret < 0)
		goto err;

	do {
		if (rsp & ATC_SRCH_HIT) {
			mt7530_fdb_read(priv, &_fdb);
			if (_fdb.port_mask & BIT(port)) {
				ret = cb(_fdb.mac, _fdb.vid, _fdb.noarp,
					 data);
				if (ret < 0)
					break;
			}
		}
	} while (--cnt &&
		 !(rsp & ATC_SRCH_END) &&
		 !mt7530_fdb_cmd(priv, MT7530_FDB_NEXT, &rsp));
err:
	mutex_unlock(&priv->reg_mutex);

	return 0;
}

static int
mt7530_port_mdb_add(struct dsa_switch *ds, int port,
		    const struct switchdev_obj_port_mdb *mdb,
		    struct dsa_db db)
{
	struct mt7530_priv *priv = ds->priv;
	const u8 *addr = mdb->addr;
	u16 vid = mdb->vid;
	u8 port_mask = 0;
	int ret;

	mutex_lock(&priv->reg_mutex);

	mt7530_fdb_write(priv, vid, 0, addr, 0, STATIC_EMP);
	if (!mt7530_fdb_cmd(priv, MT7530_FDB_READ, NULL))
		port_mask = (mt7530_read(priv, MT7530_ATRD) >> PORT_MAP)
			    & PORT_MAP_MASK;

	port_mask |= BIT(port);
	mt7530_fdb_write(priv, vid, port_mask, addr, -1, STATIC_ENT);
	ret = mt7530_fdb_cmd(priv, MT7530_FDB_WRITE, NULL);

	mutex_unlock(&priv->reg_mutex);

	return ret;
}

static int
mt7530_port_mdb_del(struct dsa_switch *ds, int port,
		    const struct switchdev_obj_port_mdb *mdb,
		    struct dsa_db db)
{
	struct mt7530_priv *priv = ds->priv;
	const u8 *addr = mdb->addr;
	u16 vid = mdb->vid;
	u8 port_mask = 0;
	int ret;

	mutex_lock(&priv->reg_mutex);

	mt7530_fdb_write(priv, vid, 0, addr, 0, STATIC_EMP);
	if (!mt7530_fdb_cmd(priv, MT7530_FDB_READ, NULL))
		port_mask = (mt7530_read(priv, MT7530_ATRD) >> PORT_MAP)
			    & PORT_MAP_MASK;

	port_mask &= ~BIT(port);
	mt7530_fdb_write(priv, vid, port_mask, addr, -1,
			 port_mask ? STATIC_ENT : STATIC_EMP);
	ret = mt7530_fdb_cmd(priv, MT7530_FDB_WRITE, NULL);

	mutex_unlock(&priv->reg_mutex);

	return ret;
}

static int
mt7530_vlan_cmd(struct mt7530_priv *priv, enum mt7530_vlan_cmd cmd, u16 vid)
{
	struct mt7530_dummy_poll p;
	u32 val;
	int ret;

	val = VTCR_BUSY | VTCR_FUNC(cmd) | vid;
	mt7530_write(priv, MT7530_VTCR, val);

	INIT_MT7530_DUMMY_POLL(&p, priv, MT7530_VTCR);
	ret = readx_poll_timeout(_mt7530_read, &p, val,
				 !(val & VTCR_BUSY), 20, 20000);
	if (ret < 0) {
		dev_err(priv->dev, "poll timeout\n");
		return ret;
	}

	val = mt7530_read(priv, MT7530_VTCR);
	if (val & VTCR_INVALID) {
		dev_err(priv->dev, "read VTCR invalid\n");
		return -EINVAL;
	}

	return 0;
}

static int
mt7530_port_vlan_filtering(struct dsa_switch *ds, int port, bool vlan_filtering,
			   struct netlink_ext_ack *extack)
{
	struct dsa_port *dp = dsa_to_port(ds, port);
	struct dsa_port *cpu_dp = dp->cpu_dp;

	if (vlan_filtering) {
		/* The port is being kept as VLAN-unaware port when bridge is
		 * set up with vlan_filtering not being set, Otherwise, the
		 * port and the corresponding CPU port is required the setup
		 * for becoming a VLAN-aware port.
		 */
		mt7530_port_set_vlan_aware(ds, port);
		mt7530_port_set_vlan_aware(ds, cpu_dp->index);
	} else {
		mt7530_port_set_vlan_unaware(ds, port);
	}

	return 0;
}

static void
mt7530_hw_vlan_add(struct mt7530_priv *priv,
		   struct mt7530_hw_vlan_entry *entry)
{
	struct dsa_port *dp = dsa_to_port(priv->ds, entry->port);
	u8 new_members;
	u32 val;

	new_members = entry->old_members | BIT(entry->port);

	/* Validate the entry with independent learning, create egress tag per
	 * VLAN and joining the port as one of the port members.
	 */
	val = IVL_MAC | VTAG_EN | PORT_MEM(new_members) | FID(FID_BRIDGED) |
	      VLAN_VALID;
	mt7530_write(priv, MT7530_VAWD1, val);

	/* Decide whether adding tag or not for those outgoing packets from the
	 * port inside the VLAN.
	 * CPU port is always taken as a tagged port for serving more than one
	 * VLANs across and also being applied with egress type stack mode for
	 * that VLAN tags would be appended after hardware special tag used as
	 * DSA tag.
	 */
	if (dsa_port_is_cpu(dp))
		val = MT7530_VLAN_EGRESS_STACK;
	else if (entry->untagged)
		val = MT7530_VLAN_EGRESS_UNTAG;
	else
		val = MT7530_VLAN_EGRESS_TAG;
	mt7530_rmw(priv, MT7530_VAWD2,
		   ETAG_CTRL_P_MASK(entry->port),
		   ETAG_CTRL_P(entry->port, val));
}

static void
mt7530_hw_vlan_del(struct mt7530_priv *priv,
		   struct mt7530_hw_vlan_entry *entry)
{
	u8 new_members;
	u32 val;

	new_members = entry->old_members & ~BIT(entry->port);

	val = mt7530_read(priv, MT7530_VAWD1);
	if (!(val & VLAN_VALID)) {
		dev_err(priv->dev,
			"Cannot be deleted due to invalid entry\n");
		return;
	}

	if (new_members) {
		val = IVL_MAC | VTAG_EN | PORT_MEM(new_members) |
		      VLAN_VALID;
		mt7530_write(priv, MT7530_VAWD1, val);
	} else {
		mt7530_write(priv, MT7530_VAWD1, 0);
		mt7530_write(priv, MT7530_VAWD2, 0);
	}
}

static void
mt7530_hw_vlan_update(struct mt7530_priv *priv, u16 vid,
		      struct mt7530_hw_vlan_entry *entry,
		      mt7530_vlan_op vlan_op)
{
	u32 val;

	/* Fetch entry */
	mt7530_vlan_cmd(priv, MT7530_VTCR_RD_VID, vid);

	val = mt7530_read(priv, MT7530_VAWD1);

	entry->old_members = (val >> PORT_MEM_SHFT) & PORT_MEM_MASK;

	/* Manipulate entry */
	vlan_op(priv, entry);

	/* Flush result to hardware */
	mt7530_vlan_cmd(priv, MT7530_VTCR_WR_VID, vid);
}

static int
mt7530_setup_vlan0(struct mt7530_priv *priv)
{
	u32 val;

	/* Validate the entry with independent learning, keep the original
	 * ingress tag attribute.
	 */
	val = IVL_MAC | EG_CON | PORT_MEM(MT7530_ALL_MEMBERS) | FID(FID_BRIDGED) |
	      VLAN_VALID;
	mt7530_write(priv, MT7530_VAWD1, val);

	return mt7530_vlan_cmd(priv, MT7530_VTCR_WR_VID, 0);
}

static int
mt7530_port_vlan_add(struct dsa_switch *ds, int port,
		     const struct switchdev_obj_port_vlan *vlan,
		     struct netlink_ext_ack *extack)
{
	bool untagged = vlan->flags & BRIDGE_VLAN_INFO_UNTAGGED;
	bool pvid = vlan->flags & BRIDGE_VLAN_INFO_PVID;
	struct mt7530_hw_vlan_entry new_entry;
	struct mt7530_priv *priv = ds->priv;

	mutex_lock(&priv->reg_mutex);

	mt7530_hw_vlan_entry_init(&new_entry, port, untagged);
	mt7530_hw_vlan_update(priv, vlan->vid, &new_entry, mt7530_hw_vlan_add);

	if (pvid) {
		priv->ports[port].pvid = vlan->vid;

		/* Accept all frames if PVID is set */
		mt7530_rmw(priv, MT7530_PVC_P(port), ACC_FRM_MASK,
			   MT7530_VLAN_ACC_ALL);

		/* Only configure PVID if VLAN filtering is enabled */
		if (dsa_port_is_vlan_filtering(dsa_to_port(ds, port)))
			mt7530_rmw(priv, MT7530_PPBV1_P(port),
				   G0_PORT_VID_MASK,
				   G0_PORT_VID(vlan->vid));
	} else if (vlan->vid && priv->ports[port].pvid == vlan->vid) {
		/* This VLAN is overwritten without PVID, so unset it */
		priv->ports[port].pvid = G0_PORT_VID_DEF;

		/* Only accept tagged frames if the port is VLAN-aware */
		if (dsa_port_is_vlan_filtering(dsa_to_port(ds, port)))
			mt7530_rmw(priv, MT7530_PVC_P(port), ACC_FRM_MASK,
				   MT7530_VLAN_ACC_TAGGED);

		mt7530_rmw(priv, MT7530_PPBV1_P(port), G0_PORT_VID_MASK,
			   G0_PORT_VID_DEF);
	}

	mutex_unlock(&priv->reg_mutex);

	return 0;
}

static int
mt7530_port_vlan_del(struct dsa_switch *ds, int port,
		     const struct switchdev_obj_port_vlan *vlan)
{
	struct mt7530_hw_vlan_entry target_entry;
	struct mt7530_priv *priv = ds->priv;

	mutex_lock(&priv->reg_mutex);

	mt7530_hw_vlan_entry_init(&target_entry, port, 0);
	mt7530_hw_vlan_update(priv, vlan->vid, &target_entry,
			      mt7530_hw_vlan_del);

	/* PVID is being restored to the default whenever the PVID port
	 * is being removed from the VLAN.
	 */
	if (priv->ports[port].pvid == vlan->vid) {
		priv->ports[port].pvid = G0_PORT_VID_DEF;

		/* Only accept tagged frames if the port is VLAN-aware */
		if (dsa_port_is_vlan_filtering(dsa_to_port(ds, port)))
			mt7530_rmw(priv, MT7530_PVC_P(port), ACC_FRM_MASK,
				   MT7530_VLAN_ACC_TAGGED);

		mt7530_rmw(priv, MT7530_PPBV1_P(port), G0_PORT_VID_MASK,
			   G0_PORT_VID_DEF);
	}


	mutex_unlock(&priv->reg_mutex);

	return 0;
}

<<<<<<< HEAD
static int mt753x_mirror_port_get(unsigned int id, u32 val)
{
	return (id == ID_MT7531 || id == ID_MT7988) ?
		       MT7531_MIRROR_PORT_GET(val) :
		       MIRROR_PORT(val);
}

static int mt753x_mirror_port_set(unsigned int id, u32 val)
{
	return (id == ID_MT7531 || id == ID_MT7988) ?
		       MT7531_MIRROR_PORT_SET(val) :
		       MIRROR_PORT(val);
}

=======
>>>>>>> ff2632d7
static int mt753x_port_mirror_add(struct dsa_switch *ds, int port,
				  struct dsa_mall_mirror_tc_entry *mirror,
				  bool ingress, struct netlink_ext_ack *extack)
{
	struct mt7530_priv *priv = ds->priv;
	int monitor_port;
	u32 val;

	/* Check for existent entry */
	if ((ingress ? priv->mirror_rx : priv->mirror_tx) & BIT(port))
		return -EEXIST;

	val = mt7530_read(priv, MT753X_MIRROR_REG(priv->id));

	/* MT7530 only supports one monitor port */
	monitor_port = MT753X_MIRROR_PORT_GET(priv->id, val);
	if (val & MT753X_MIRROR_EN(priv->id) &&
	    monitor_port != mirror->to_local_port)
		return -EEXIST;

	val |= MT753X_MIRROR_EN(priv->id);
	val &= ~MT753X_MIRROR_PORT_MASK(priv->id);
	val |= MT753X_MIRROR_PORT_SET(priv->id, mirror->to_local_port);
	mt7530_write(priv, MT753X_MIRROR_REG(priv->id), val);

	val = mt7530_read(priv, MT7530_PCR_P(port));
	if (ingress) {
		val |= PORT_RX_MIR;
		priv->mirror_rx |= BIT(port);
	} else {
		val |= PORT_TX_MIR;
		priv->mirror_tx |= BIT(port);
	}
	mt7530_write(priv, MT7530_PCR_P(port), val);

	return 0;
}

static void mt753x_port_mirror_del(struct dsa_switch *ds, int port,
				   struct dsa_mall_mirror_tc_entry *mirror)
{
	struct mt7530_priv *priv = ds->priv;
	u32 val;

	val = mt7530_read(priv, MT7530_PCR_P(port));
	if (mirror->ingress) {
		val &= ~PORT_RX_MIR;
		priv->mirror_rx &= ~BIT(port);
	} else {
		val &= ~PORT_TX_MIR;
		priv->mirror_tx &= ~BIT(port);
	}
	mt7530_write(priv, MT7530_PCR_P(port), val);

	if (!priv->mirror_rx && !priv->mirror_tx) {
		val = mt7530_read(priv, MT753X_MIRROR_REG(priv->id));
		val &= ~MT753X_MIRROR_EN(priv->id);
		mt7530_write(priv, MT753X_MIRROR_REG(priv->id), val);
	}
}

static enum dsa_tag_protocol
mtk_get_tag_protocol(struct dsa_switch *ds, int port,
		     enum dsa_tag_protocol mp)
{
	return DSA_TAG_PROTO_MTK;
}

#ifdef CONFIG_GPIOLIB
static inline u32
mt7530_gpio_to_bit(unsigned int offset)
{
	/* Map GPIO offset to register bit
	 * [ 2: 0]  port 0 LED 0..2 as GPIO 0..2
	 * [ 6: 4]  port 1 LED 0..2 as GPIO 3..5
	 * [10: 8]  port 2 LED 0..2 as GPIO 6..8
	 * [14:12]  port 3 LED 0..2 as GPIO 9..11
	 * [18:16]  port 4 LED 0..2 as GPIO 12..14
	 */
	return BIT(offset + offset / 3);
}

static int
mt7530_gpio_get(struct gpio_chip *gc, unsigned int offset)
{
	struct mt7530_priv *priv = gpiochip_get_data(gc);
	u32 bit = mt7530_gpio_to_bit(offset);

	return !!(mt7530_read(priv, MT7530_LED_GPIO_DATA) & bit);
}

static void
mt7530_gpio_set(struct gpio_chip *gc, unsigned int offset, int value)
{
	struct mt7530_priv *priv = gpiochip_get_data(gc);
	u32 bit = mt7530_gpio_to_bit(offset);

	if (value)
		mt7530_set(priv, MT7530_LED_GPIO_DATA, bit);
	else
		mt7530_clear(priv, MT7530_LED_GPIO_DATA, bit);
}

static int
mt7530_gpio_get_direction(struct gpio_chip *gc, unsigned int offset)
{
	struct mt7530_priv *priv = gpiochip_get_data(gc);
	u32 bit = mt7530_gpio_to_bit(offset);

	return (mt7530_read(priv, MT7530_LED_GPIO_DIR) & bit) ?
		GPIO_LINE_DIRECTION_OUT : GPIO_LINE_DIRECTION_IN;
}

static int
mt7530_gpio_direction_input(struct gpio_chip *gc, unsigned int offset)
{
	struct mt7530_priv *priv = gpiochip_get_data(gc);
	u32 bit = mt7530_gpio_to_bit(offset);

	mt7530_clear(priv, MT7530_LED_GPIO_OE, bit);
	mt7530_clear(priv, MT7530_LED_GPIO_DIR, bit);

	return 0;
}

static int
mt7530_gpio_direction_output(struct gpio_chip *gc, unsigned int offset, int value)
{
	struct mt7530_priv *priv = gpiochip_get_data(gc);
	u32 bit = mt7530_gpio_to_bit(offset);

	mt7530_set(priv, MT7530_LED_GPIO_DIR, bit);

	if (value)
		mt7530_set(priv, MT7530_LED_GPIO_DATA, bit);
	else
		mt7530_clear(priv, MT7530_LED_GPIO_DATA, bit);

	mt7530_set(priv, MT7530_LED_GPIO_OE, bit);

	return 0;
}

static int
mt7530_setup_gpio(struct mt7530_priv *priv)
{
	struct device *dev = priv->dev;
	struct gpio_chip *gc;

	gc = devm_kzalloc(dev, sizeof(*gc), GFP_KERNEL);
	if (!gc)
		return -ENOMEM;

	mt7530_write(priv, MT7530_LED_GPIO_OE, 0);
	mt7530_write(priv, MT7530_LED_GPIO_DIR, 0);
	mt7530_write(priv, MT7530_LED_IO_MODE, 0);

	gc->label = "mt7530";
	gc->parent = dev;
	gc->owner = THIS_MODULE;
	gc->get_direction = mt7530_gpio_get_direction;
	gc->direction_input = mt7530_gpio_direction_input;
	gc->direction_output = mt7530_gpio_direction_output;
	gc->get = mt7530_gpio_get;
	gc->set = mt7530_gpio_set;
	gc->base = -1;
	gc->ngpio = 15;
	gc->can_sleep = true;

	return devm_gpiochip_add_data(dev, gc, priv);
}
#endif /* CONFIG_GPIOLIB */

static irqreturn_t
mt7530_irq_thread_fn(int irq, void *dev_id)
{
	struct mt7530_priv *priv = dev_id;
	bool handled = false;
	u32 val;
	int p;

	mt7530_mutex_lock(priv);
	val = mt7530_mii_read(priv, MT7530_SYS_INT_STS);
	mt7530_mii_write(priv, MT7530_SYS_INT_STS, val);
	mt7530_mutex_unlock(priv);

	for (p = 0; p < MT7530_NUM_PHYS; p++) {
		if (BIT(p) & val) {
			unsigned int irq;

			irq = irq_find_mapping(priv->irq_domain, p);
			handle_nested_irq(irq);
			handled = true;
		}
	}

	return IRQ_RETVAL(handled);
}

static void
mt7530_irq_mask(struct irq_data *d)
{
	struct mt7530_priv *priv = irq_data_get_irq_chip_data(d);

	priv->irq_enable &= ~BIT(d->hwirq);
}

static void
mt7530_irq_unmask(struct irq_data *d)
{
	struct mt7530_priv *priv = irq_data_get_irq_chip_data(d);

	priv->irq_enable |= BIT(d->hwirq);
}

static void
mt7530_irq_bus_lock(struct irq_data *d)
{
	struct mt7530_priv *priv = irq_data_get_irq_chip_data(d);

	mt7530_mutex_lock(priv);
}

static void
mt7530_irq_bus_sync_unlock(struct irq_data *d)
{
	struct mt7530_priv *priv = irq_data_get_irq_chip_data(d);

	mt7530_mii_write(priv, MT7530_SYS_INT_EN, priv->irq_enable);
	mt7530_mutex_unlock(priv);
}

static struct irq_chip mt7530_irq_chip = {
	.name = KBUILD_MODNAME,
	.irq_mask = mt7530_irq_mask,
	.irq_unmask = mt7530_irq_unmask,
	.irq_bus_lock = mt7530_irq_bus_lock,
	.irq_bus_sync_unlock = mt7530_irq_bus_sync_unlock,
};

static int
mt7530_irq_map(struct irq_domain *domain, unsigned int irq,
	       irq_hw_number_t hwirq)
{
	irq_set_chip_data(irq, domain->host_data);
	irq_set_chip_and_handler(irq, &mt7530_irq_chip, handle_simple_irq);
	irq_set_nested_thread(irq, true);
	irq_set_noprobe(irq);

	return 0;
}

static const struct irq_domain_ops mt7530_irq_domain_ops = {
	.map = mt7530_irq_map,
	.xlate = irq_domain_xlate_onecell,
};

static void
mt7988_irq_mask(struct irq_data *d)
{
	struct mt7530_priv *priv = irq_data_get_irq_chip_data(d);

	priv->irq_enable &= ~BIT(d->hwirq);
	mt7530_mii_write(priv, MT7530_SYS_INT_EN, priv->irq_enable);
}

static void
mt7988_irq_unmask(struct irq_data *d)
{
	struct mt7530_priv *priv = irq_data_get_irq_chip_data(d);

	priv->irq_enable |= BIT(d->hwirq);
	mt7530_mii_write(priv, MT7530_SYS_INT_EN, priv->irq_enable);
}

static struct irq_chip mt7988_irq_chip = {
	.name = KBUILD_MODNAME,
	.irq_mask = mt7988_irq_mask,
	.irq_unmask = mt7988_irq_unmask,
};

static int
mt7988_irq_map(struct irq_domain *domain, unsigned int irq,
	       irq_hw_number_t hwirq)
{
	irq_set_chip_data(irq, domain->host_data);
	irq_set_chip_and_handler(irq, &mt7988_irq_chip, handle_simple_irq);
	irq_set_nested_thread(irq, true);
	irq_set_noprobe(irq);

	return 0;
}

static const struct irq_domain_ops mt7988_irq_domain_ops = {
	.map = mt7988_irq_map,
	.xlate = irq_domain_xlate_onecell,
};

static void
mt7530_setup_mdio_irq(struct mt7530_priv *priv)
{
	struct dsa_switch *ds = priv->ds;
	int p;

	for (p = 0; p < MT7530_NUM_PHYS; p++) {
		if (BIT(p) & ds->phys_mii_mask) {
			unsigned int irq;

			irq = irq_create_mapping(priv->irq_domain, p);
			ds->user_mii_bus->irq[p] = irq;
		}
	}
}

static int
mt7530_setup_irq(struct mt7530_priv *priv)
{
	struct device *dev = priv->dev;
	struct device_node *np = dev->of_node;
	int ret;

	if (!of_property_read_bool(np, "interrupt-controller")) {
		dev_info(dev, "no interrupt support\n");
		return 0;
	}

	priv->irq = of_irq_get(np, 0);
	if (priv->irq <= 0) {
		dev_err(dev, "failed to get parent IRQ: %d\n", priv->irq);
		return priv->irq ? : -EINVAL;
	}

	if (priv->id == ID_MT7988)
		priv->irq_domain = irq_domain_add_linear(np, MT7530_NUM_PHYS,
							 &mt7988_irq_domain_ops,
							 priv);
	else
		priv->irq_domain = irq_domain_add_linear(np, MT7530_NUM_PHYS,
							 &mt7530_irq_domain_ops,
							 priv);

	if (!priv->irq_domain) {
		dev_err(dev, "failed to create IRQ domain\n");
		return -ENOMEM;
	}

	/* This register must be set for MT7530 to properly fire interrupts */
	if (priv->id == ID_MT7530 || priv->id == ID_MT7621)
		mt7530_set(priv, MT7530_TOP_SIG_CTRL, TOP_SIG_CTRL_NORMAL);

	ret = request_threaded_irq(priv->irq, NULL, mt7530_irq_thread_fn,
				   IRQF_ONESHOT, KBUILD_MODNAME, priv);
	if (ret) {
		irq_domain_remove(priv->irq_domain);
		dev_err(dev, "failed to request IRQ: %d\n", ret);
		return ret;
	}

	return 0;
}

static void
mt7530_free_mdio_irq(struct mt7530_priv *priv)
{
	int p;

	for (p = 0; p < MT7530_NUM_PHYS; p++) {
		if (BIT(p) & priv->ds->phys_mii_mask) {
			unsigned int irq;

			irq = irq_find_mapping(priv->irq_domain, p);
			irq_dispose_mapping(irq);
		}
	}
}

static void
mt7530_free_irq_common(struct mt7530_priv *priv)
{
	free_irq(priv->irq, priv);
	irq_domain_remove(priv->irq_domain);
}

static void
mt7530_free_irq(struct mt7530_priv *priv)
{
	struct device_node *mnp, *np = priv->dev->of_node;

	mnp = of_get_child_by_name(np, "mdio");
	if (!mnp)
		mt7530_free_mdio_irq(priv);
	of_node_put(mnp);

	mt7530_free_irq_common(priv);
}

static int
mt7530_setup_mdio(struct mt7530_priv *priv)
{
	struct device_node *mnp, *np = priv->dev->of_node;
	struct dsa_switch *ds = priv->ds;
	struct device *dev = priv->dev;
	struct mii_bus *bus;
	static int idx;
	int ret = 0;

	mnp = of_get_child_by_name(np, "mdio");

	if (mnp && !of_device_is_available(mnp))
		goto out;

	bus = devm_mdiobus_alloc(dev);
	if (!bus) {
		ret = -ENOMEM;
		goto out;
	}

	if (!mnp)
		ds->user_mii_bus = bus;

	bus->priv = priv;
	bus->name = KBUILD_MODNAME "-mii";
	snprintf(bus->id, MII_BUS_ID_SIZE, KBUILD_MODNAME "-%d", idx++);
	bus->read = mt753x_phy_read_c22;
	bus->write = mt753x_phy_write_c22;
	bus->read_c45 = mt753x_phy_read_c45;
	bus->write_c45 = mt753x_phy_write_c45;
	bus->parent = dev;
	bus->phy_mask = ~ds->phys_mii_mask;

	if (priv->irq && !mnp)
		mt7530_setup_mdio_irq(priv);

	ret = devm_of_mdiobus_register(dev, bus, mnp);
	if (ret) {
		dev_err(dev, "failed to register MDIO bus: %d\n", ret);
		if (priv->irq && !mnp)
			mt7530_free_mdio_irq(priv);
	}

out:
	of_node_put(mnp);
	return ret;
}

static int
mt7530_setup(struct dsa_switch *ds)
{
	struct mt7530_priv *priv = ds->priv;
	struct device_node *dn = NULL;
	struct device_node *phy_node;
	struct device_node *mac_np;
	struct mt7530_dummy_poll p;
	phy_interface_t interface;
	struct dsa_port *cpu_dp;
	u32 id, val;
	int ret, i;

	/* The parent node of conduit netdev which holds the common system
	 * controller also is the container for two GMACs nodes representing
	 * as two netdev instances.
	 */
	dsa_switch_for_each_cpu_port(cpu_dp, ds) {
		dn = cpu_dp->conduit->dev.of_node->parent;
		/* It doesn't matter which CPU port is found first,
		 * their conduits should share the same parent OF node
		 */
		break;
	}

	if (!dn) {
		dev_err(ds->dev, "parent OF node of DSA conduit not found");
		return -EINVAL;
	}

	ds->assisted_learning_on_cpu_port = true;
	ds->mtu_enforcement_ingress = true;

	if (priv->id == ID_MT7530) {
		regulator_set_voltage(priv->core_pwr, 1000000, 1000000);
		ret = regulator_enable(priv->core_pwr);
		if (ret < 0) {
			dev_err(priv->dev,
				"Failed to enable core power: %d\n", ret);
			return ret;
		}

		regulator_set_voltage(priv->io_pwr, 3300000, 3300000);
		ret = regulator_enable(priv->io_pwr);
		if (ret < 0) {
			dev_err(priv->dev, "Failed to enable io pwr: %d\n",
				ret);
			return ret;
		}
	}

	/* Reset whole chip through gpio pin or memory-mapped registers for
	 * different type of hardware
	 */
	if (priv->mcm) {
		reset_control_assert(priv->rstc);
		usleep_range(5000, 5100);
		reset_control_deassert(priv->rstc);
	} else {
		gpiod_set_value_cansleep(priv->reset, 0);
		usleep_range(5000, 5100);
		gpiod_set_value_cansleep(priv->reset, 1);
	}

	/* Waiting for MT7530 got to stable */
	INIT_MT7530_DUMMY_POLL(&p, priv, MT753X_TRAP);
	ret = readx_poll_timeout(_mt7530_read, &p, val, val != 0,
				 20, 1000000);
	if (ret < 0) {
		dev_err(priv->dev, "reset timeout\n");
		return ret;
	}

	id = mt7530_read(priv, MT7530_CREV);
	id >>= CHIP_NAME_SHIFT;
	if (id != MT7530_ID) {
		dev_err(priv->dev, "chip %x can't be supported\n", id);
		return -ENODEV;
	}

	if ((val & MT7530_XTAL_MASK) == MT7530_XTAL_20MHZ) {
		dev_err(priv->dev,
			"MT7530 with a 20MHz XTAL is not supported!\n");
		return -EINVAL;
	}

	/* Reset the switch through internal reset */
	mt7530_write(priv, MT7530_SYS_CTRL,
		     SYS_CTRL_PHY_RST | SYS_CTRL_SW_RST |
		     SYS_CTRL_REG_RST);

	/* Lower Tx driving for TRGMII path */
	for (i = 0; i < NUM_TRGMII_CTRL; i++)
		mt7530_write(priv, MT7530_TRGMII_TD_ODT(i),
			     TD_DM_DRVP(8) | TD_DM_DRVN(8));

	for (i = 0; i < NUM_TRGMII_CTRL; i++)
		mt7530_rmw(priv, MT7530_TRGMII_RD(i),
			   RD_TAP_MASK, RD_TAP(16));

	/* Allow modifying the trap and directly access PHY registers via the
	 * MDIO bus the switch is on.
	 */
	mt7530_rmw(priv, MT753X_MTRAP, MT7530_CHG_TRAP |
		   MT7530_PHY_INDIRECT_ACCESS, MT7530_CHG_TRAP);

	if ((val & MT7530_XTAL_MASK) == MT7530_XTAL_40MHZ)
		mt7530_pll_setup(priv);

	mt753x_trap_frames(priv);

	/* Enable and reset MIB counters */
	mt7530_mib_reset(ds);

	for (i = 0; i < priv->ds->num_ports; i++) {
		/* Clear link settings and enable force mode to force link down
		 * on all ports until they're enabled later.
		 */
		mt7530_rmw(priv, MT753X_PMCR_P(i), PMCR_LINK_SETTINGS_MASK |
			   MT7530_FORCE_MODE, MT7530_FORCE_MODE);

		/* Disable forwarding by default on all ports */
		mt7530_rmw(priv, MT7530_PCR_P(i), PCR_MATRIX_MASK,
			   PCR_MATRIX_CLR);

		/* Disable learning by default on all ports */
		mt7530_set(priv, MT7530_PSC_P(i), SA_DIS);

		if (dsa_is_cpu_port(ds, i)) {
			mt753x_cpu_port_enable(ds, i);
		} else {
			mt7530_port_disable(ds, i);

			/* Set default PVID to 0 on all user ports */
			mt7530_rmw(priv, MT7530_PPBV1_P(i), G0_PORT_VID_MASK,
				   G0_PORT_VID_DEF);
		}
		/* Enable consistent egress tag */
		mt7530_rmw(priv, MT7530_PVC_P(i), PVC_EG_TAG_MASK,
			   PVC_EG_TAG(MT7530_VLAN_EG_CONSISTENT));
	}

	/* Allow mirroring frames received on the local port (monitor port). */
	mt7530_set(priv, MT753X_AGC, LOCAL_EN);

	/* Setup VLAN ID 0 for VLAN-unaware bridges */
	ret = mt7530_setup_vlan0(priv);
	if (ret)
		return ret;

	/* Check for PHY muxing on port 5 */
	if (dsa_is_unused_port(ds, 5)) {
		/* Scan the ethernet nodes. Look for GMAC1, lookup the used PHY.
		 * Set priv->p5_mode to the appropriate value if PHY muxing is
		 * detected.
		 */
		for_each_child_of_node(dn, mac_np) {
			if (!of_device_is_compatible(mac_np,
						     "mediatek,eth-mac"))
				continue;

			ret = of_property_read_u32(mac_np, "reg", &id);
			if (ret < 0 || id != 1)
				continue;

			phy_node = of_parse_phandle(mac_np, "phy-handle", 0);
			if (!phy_node)
				continue;

			if (phy_node->parent == priv->dev->of_node->parent ||
			    phy_node->parent->parent == priv->dev->of_node) {
				ret = of_get_phy_mode(mac_np, &interface);
				if (ret && ret != -ENODEV) {
					of_node_put(mac_np);
					of_node_put(phy_node);
					return ret;
				}
				id = of_mdio_parse_addr(ds->dev, phy_node);
				if (id == 0)
					priv->p5_mode = MUX_PHY_P0;
				if (id == 4)
					priv->p5_mode = MUX_PHY_P4;
			}
			of_node_put(mac_np);
			of_node_put(phy_node);
			break;
		}

		if (priv->p5_mode == MUX_PHY_P0 ||
		    priv->p5_mode == MUX_PHY_P4) {
			mt7530_clear(priv, MT753X_MTRAP, MT7530_P5_DIS);
			mt7530_setup_port5(ds, interface);
		}
	}

#ifdef CONFIG_GPIOLIB
	if (of_property_read_bool(priv->dev->of_node, "gpio-controller")) {
		ret = mt7530_setup_gpio(priv);
		if (ret)
			return ret;
	}
#endif /* CONFIG_GPIOLIB */

	/* Flush the FDB table */
	ret = mt7530_fdb_cmd(priv, MT7530_FDB_FLUSH, NULL);
	if (ret < 0)
		return ret;

	return 0;
}

static int
mt7531_setup_common(struct dsa_switch *ds)
{
	struct mt7530_priv *priv = ds->priv;
	int ret, i;

	mt753x_trap_frames(priv);

	/* Enable and reset MIB counters */
	mt7530_mib_reset(ds);

	/* Disable flooding on all ports */
	mt7530_clear(priv, MT753X_MFC, BC_FFP_MASK | UNM_FFP_MASK |
		     UNU_FFP_MASK);

	for (i = 0; i < priv->ds->num_ports; i++) {
		/* Clear link settings and enable force mode to force link down
		 * on all ports until they're enabled later.
		 */
		mt7530_rmw(priv, MT753X_PMCR_P(i), PMCR_LINK_SETTINGS_MASK |
			   MT7531_FORCE_MODE_MASK, MT7531_FORCE_MODE_MASK);

		/* Disable forwarding by default on all ports */
		mt7530_rmw(priv, MT7530_PCR_P(i), PCR_MATRIX_MASK,
			   PCR_MATRIX_CLR);

		/* Disable learning by default on all ports */
		mt7530_set(priv, MT7530_PSC_P(i), SA_DIS);

		mt7530_set(priv, MT7531_DBG_CNT(i), MT7531_DIS_CLR);

		if (dsa_is_cpu_port(ds, i)) {
			mt753x_cpu_port_enable(ds, i);
		} else {
			mt7530_port_disable(ds, i);

			/* Set default PVID to 0 on all user ports */
			mt7530_rmw(priv, MT7530_PPBV1_P(i), G0_PORT_VID_MASK,
				   G0_PORT_VID_DEF);
		}

		/* Enable consistent egress tag */
		mt7530_rmw(priv, MT7530_PVC_P(i), PVC_EG_TAG_MASK,
			   PVC_EG_TAG(MT7530_VLAN_EG_CONSISTENT));
	}

	/* Allow mirroring frames received on the local port (monitor port). */
	mt7530_set(priv, MT753X_AGC, LOCAL_EN);

	/* Flush the FDB table */
	ret = mt7530_fdb_cmd(priv, MT7530_FDB_FLUSH, NULL);
	if (ret < 0)
		return ret;

	return 0;
}

static int
mt7531_setup(struct dsa_switch *ds)
{
	struct mt7530_priv *priv = ds->priv;
	struct mt7530_dummy_poll p;
	u32 val, id;
	int ret, i;

	/* Reset whole chip through gpio pin or memory-mapped registers for
	 * different type of hardware
	 */
	if (priv->mcm) {
		reset_control_assert(priv->rstc);
		usleep_range(5000, 5100);
		reset_control_deassert(priv->rstc);
	} else {
		gpiod_set_value_cansleep(priv->reset, 0);
		usleep_range(5000, 5100);
		gpiod_set_value_cansleep(priv->reset, 1);
	}

	/* Waiting for MT7530 got to stable */
	INIT_MT7530_DUMMY_POLL(&p, priv, MT753X_TRAP);
	ret = readx_poll_timeout(_mt7530_read, &p, val, val != 0,
				 20, 1000000);
	if (ret < 0) {
		dev_err(priv->dev, "reset timeout\n");
		return ret;
	}

	id = mt7530_read(priv, MT7531_CREV);
	id >>= CHIP_NAME_SHIFT;

	if (id != MT7531_ID) {
		dev_err(priv->dev, "chip %x can't be supported\n", id);
		return -ENODEV;
	}

	/* MT7531AE has got two SGMII units. One for port 5, one for port 6.
	 * MT7531BE has got only one SGMII unit which is for port 6.
	 */
	val = mt7530_read(priv, MT7531_TOP_SIG_SR);
	priv->p5_sgmii = !!(val & PAD_DUAL_SGMII_EN);

	/* Force link down on all ports before internal reset */
	for (i = 0; i < priv->ds->num_ports; i++)
		mt7530_write(priv, MT753X_PMCR_P(i), MT7531_FORCE_MODE_LNK);

	/* Reset the switch through internal reset */
	mt7530_write(priv, MT7530_SYS_CTRL, SYS_CTRL_SW_RST | SYS_CTRL_REG_RST);

	if (!priv->p5_sgmii) {
		mt7531_pll_setup(priv);
	} else {
		/* Unlike MT7531BE, the GPIO 6-12 pins are not used for RGMII on
		 * MT7531AE. Set the GPIO 11-12 pins to function as MDC and MDIO
		 * to expose the MDIO bus of the switch.
		 */
		mt7530_rmw(priv, MT7531_GPIO_MODE1, MT7531_GPIO11_RG_RXD2_MASK,
			   MT7531_EXT_P_MDC_11);
		mt7530_rmw(priv, MT7531_GPIO_MODE1, MT7531_GPIO12_RG_RXD3_MASK,
			   MT7531_EXT_P_MDIO_12);
	}

	mt7530_rmw(priv, MT7531_GPIO_MODE0, MT7531_GPIO0_MASK,
		   MT7531_GPIO0_INTERRUPT);

	/* Enable Energy-Efficient Ethernet (EEE) and PHY core PLL, since
	 * phy_device has not yet been created provided for
	 * phy_[read,write]_mmd_indirect is called, we provide our own
	 * mt7531_ind_mmd_phy_[read,write] to complete this function.
	 */
	val = mt7531_ind_c45_phy_read(priv,
				      MT753X_CTRL_PHY_ADDR(priv->mdiodev->addr),
				      MDIO_MMD_VEND2, CORE_PLL_GROUP4);
	val |= MT7531_RG_SYSPLL_DMY2 | MT7531_PHY_PLL_BYPASS_MODE;
	val &= ~MT7531_PHY_PLL_OFF;
	mt7531_ind_c45_phy_write(priv,
				 MT753X_CTRL_PHY_ADDR(priv->mdiodev->addr),
				 MDIO_MMD_VEND2, CORE_PLL_GROUP4, val);

	/* Disable EEE advertisement on the switch PHYs. */
<<<<<<< HEAD
	for (i = MT753X_CTRL_PHY_ADDR;
	     i < MT753X_CTRL_PHY_ADDR + MT7530_NUM_PHYS; i++) {
=======
	for (i = MT753X_CTRL_PHY_ADDR(priv->mdiodev->addr);
	     i < MT753X_CTRL_PHY_ADDR(priv->mdiodev->addr) + MT7530_NUM_PHYS;
	     i++) {
>>>>>>> ff2632d7
		mt7531_ind_c45_phy_write(priv, i, MDIO_MMD_AN, MDIO_AN_EEE_ADV,
					 0);
	}

<<<<<<< HEAD
	mt7531_setup_common(ds);
=======
	ret = mt7531_setup_common(ds);
	if (ret)
		return ret;
>>>>>>> ff2632d7

	/* Setup VLAN ID 0 for VLAN-unaware bridges */
	ret = mt7530_setup_vlan0(priv);
	if (ret)
		return ret;

	ds->assisted_learning_on_cpu_port = true;
	ds->mtu_enforcement_ingress = true;

	return 0;
}

static void mt7530_mac_port_get_caps(struct dsa_switch *ds, int port,
				     struct phylink_config *config)
{
	config->mac_capabilities |= MAC_10 | MAC_100 | MAC_1000FD;

	switch (port) {
	/* Ports which are connected to switch PHYs. There is no MII pinout. */
	case 0 ... 4:
		__set_bit(PHY_INTERFACE_MODE_GMII,
			  config->supported_interfaces);
		break;

	/* Port 5 supports rgmii with delays, mii, and gmii. */
	case 5:
		phy_interface_set_rgmii(config->supported_interfaces);
		__set_bit(PHY_INTERFACE_MODE_MII,
			  config->supported_interfaces);
		__set_bit(PHY_INTERFACE_MODE_GMII,
			  config->supported_interfaces);
		break;

	/* Port 6 supports rgmii and trgmii. */
	case 6:
		__set_bit(PHY_INTERFACE_MODE_RGMII,
			  config->supported_interfaces);
		__set_bit(PHY_INTERFACE_MODE_TRGMII,
			  config->supported_interfaces);
		break;
	}
}

static void mt7531_mac_port_get_caps(struct dsa_switch *ds, int port,
				     struct phylink_config *config)
{
	struct mt7530_priv *priv = ds->priv;

	config->mac_capabilities |= MAC_10 | MAC_100 | MAC_1000FD;

	switch (port) {
	/* Ports which are connected to switch PHYs. There is no MII pinout. */
	case 0 ... 4:
		__set_bit(PHY_INTERFACE_MODE_GMII,
			  config->supported_interfaces);
		break;

	/* Port 5 supports rgmii with delays on MT7531BE, sgmii/802.3z on
	 * MT7531AE.
	 */
	case 5:
		if (!priv->p5_sgmii) {
			phy_interface_set_rgmii(config->supported_interfaces);
			break;
		}
		fallthrough;

	/* Port 6 supports sgmii/802.3z. */
	case 6:
		__set_bit(PHY_INTERFACE_MODE_SGMII,
			  config->supported_interfaces);
		__set_bit(PHY_INTERFACE_MODE_1000BASEX,
			  config->supported_interfaces);
		__set_bit(PHY_INTERFACE_MODE_2500BASEX,
			  config->supported_interfaces);

		config->mac_capabilities |= MAC_2500FD;
		break;
	}
}

static void mt7988_mac_port_get_caps(struct dsa_switch *ds, int port,
				     struct phylink_config *config)
{
	switch (port) {
	/* Ports which are connected to switch PHYs. There is no MII pinout. */
	case 0 ... 3:
		__set_bit(PHY_INTERFACE_MODE_INTERNAL,
			  config->supported_interfaces);

		config->mac_capabilities |= MAC_10 | MAC_100 | MAC_1000FD;
		break;

	/* Port 6 is connected to SoC's XGMII MAC. There is no MII pinout. */
	case 6:
		__set_bit(PHY_INTERFACE_MODE_INTERNAL,
			  config->supported_interfaces);

		config->mac_capabilities |= MAC_10000FD;
		break;
	}
}

static void
mt7530_mac_config(struct dsa_switch *ds, int port, unsigned int mode,
		  phy_interface_t interface)
{
	struct mt7530_priv *priv = ds->priv;

	if (port == 5)
		mt7530_setup_port5(priv->ds, interface);
	else if (port == 6)
		mt7530_setup_port6(priv->ds, interface);
}

static void mt7531_rgmii_setup(struct mt7530_priv *priv,
			       phy_interface_t interface,
			       struct phy_device *phydev)
{
	u32 val;

	val = mt7530_read(priv, MT7531_CLKGEN_CTRL);
	val |= GP_CLK_EN;
	val &= ~GP_MODE_MASK;
	val |= GP_MODE(MT7531_GP_MODE_RGMII);
	val &= ~CLK_SKEW_IN_MASK;
	val |= CLK_SKEW_IN(MT7531_CLK_SKEW_NO_CHG);
	val &= ~CLK_SKEW_OUT_MASK;
	val |= CLK_SKEW_OUT(MT7531_CLK_SKEW_NO_CHG);
	val |= TXCLK_NO_REVERSE | RXCLK_NO_DELAY;

	/* Do not adjust rgmii delay when vendor phy driver presents. */
	if (!phydev || phy_driver_is_genphy(phydev)) {
		val &= ~(TXCLK_NO_REVERSE | RXCLK_NO_DELAY);
		switch (interface) {
		case PHY_INTERFACE_MODE_RGMII:
			val |= TXCLK_NO_REVERSE;
			val |= RXCLK_NO_DELAY;
			break;
		case PHY_INTERFACE_MODE_RGMII_RXID:
			val |= TXCLK_NO_REVERSE;
			break;
		case PHY_INTERFACE_MODE_RGMII_TXID:
			val |= RXCLK_NO_DELAY;
			break;
		case PHY_INTERFACE_MODE_RGMII_ID:
			break;
		default:
			break;
		}
	}

	mt7530_write(priv, MT7531_CLKGEN_CTRL, val);
}

static void
mt7531_mac_config(struct dsa_switch *ds, int port, unsigned int mode,
		  phy_interface_t interface)
{
	struct mt7530_priv *priv = ds->priv;
	struct phy_device *phydev;
	struct dsa_port *dp;

	if (phy_interface_mode_is_rgmii(interface)) {
		dp = dsa_to_port(ds, port);
		phydev = dp->user->phydev;
		mt7531_rgmii_setup(priv, interface, phydev);
	}
}

static struct phylink_pcs *
mt753x_phylink_mac_select_pcs(struct phylink_config *config,
			      phy_interface_t interface)
{
	struct dsa_port *dp = dsa_phylink_to_port(config);
	struct mt7530_priv *priv = dp->ds->priv;

	switch (interface) {
	case PHY_INTERFACE_MODE_TRGMII:
		return &priv->pcs[dp->index].pcs;
	case PHY_INTERFACE_MODE_SGMII:
	case PHY_INTERFACE_MODE_1000BASEX:
	case PHY_INTERFACE_MODE_2500BASEX:
		return priv->ports[dp->index].sgmii_pcs;
	default:
		return NULL;
	}
}

static void
mt753x_phylink_mac_config(struct phylink_config *config, unsigned int mode,
			  const struct phylink_link_state *state)
{
	struct dsa_port *dp = dsa_phylink_to_port(config);
	struct dsa_switch *ds = dp->ds;
	struct mt7530_priv *priv;
	int port = dp->index;

	priv = ds->priv;

	if ((port == 5 || port == 6) && priv->info->mac_port_config)
		priv->info->mac_port_config(ds, port, mode, state->interface);

	/* Are we connected to external phy */
	if (port == 5 && dsa_is_user_port(ds, 5))
		mt7530_set(priv, MT753X_PMCR_P(port), PMCR_EXT_PHY);
}

static void mt753x_phylink_mac_link_down(struct phylink_config *config,
					 unsigned int mode,
					 phy_interface_t interface)
{
	struct dsa_port *dp = dsa_phylink_to_port(config);
	struct mt7530_priv *priv = dp->ds->priv;

	mt7530_clear(priv, MT753X_PMCR_P(dp->index), PMCR_LINK_SETTINGS_MASK);
}

static void mt753x_phylink_mac_link_up(struct phylink_config *config,
				       struct phy_device *phydev,
				       unsigned int mode,
				       phy_interface_t interface,
				       int speed, int duplex,
				       bool tx_pause, bool rx_pause)
{
	struct dsa_port *dp = dsa_phylink_to_port(config);
	struct mt7530_priv *priv = dp->ds->priv;
	u32 mcr;

	mcr = PMCR_MAC_RX_EN | PMCR_MAC_TX_EN | PMCR_FORCE_LNK;

	switch (speed) {
	case SPEED_1000:
	case SPEED_2500:
	case SPEED_10000:
		mcr |= PMCR_FORCE_SPEED_1000;
		break;
	case SPEED_100:
		mcr |= PMCR_FORCE_SPEED_100;
		break;
	}
	if (duplex == DUPLEX_FULL) {
		mcr |= PMCR_FORCE_FDX;
		if (tx_pause)
			mcr |= PMCR_FORCE_TX_FC_EN;
		if (rx_pause)
			mcr |= PMCR_FORCE_RX_FC_EN;
	}

	if (mode == MLO_AN_PHY && phydev && phy_init_eee(phydev, false) >= 0) {
		switch (speed) {
		case SPEED_1000:
		case SPEED_2500:
			mcr |= PMCR_FORCE_EEE1G;
			break;
		case SPEED_100:
			mcr |= PMCR_FORCE_EEE100;
			break;
		}
	}

	mt7530_set(priv, MT753X_PMCR_P(dp->index), mcr);
}

static void mt753x_phylink_get_caps(struct dsa_switch *ds, int port,
				    struct phylink_config *config)
{
	struct mt7530_priv *priv = ds->priv;

	config->mac_capabilities = MAC_ASYM_PAUSE | MAC_SYM_PAUSE;

	priv->info->mac_port_get_caps(ds, port, config);
}

static int mt753x_pcs_validate(struct phylink_pcs *pcs,
			       unsigned long *supported,
			       const struct phylink_link_state *state)
{
	/* Autonegotiation is not supported in TRGMII nor 802.3z modes */
	if (state->interface == PHY_INTERFACE_MODE_TRGMII ||
	    phy_interface_mode_is_8023z(state->interface))
		phylink_clear(supported, Autoneg);

	return 0;
}

static void mt7530_pcs_get_state(struct phylink_pcs *pcs,
				 struct phylink_link_state *state)
{
	struct mt7530_priv *priv = pcs_to_mt753x_pcs(pcs)->priv;
	int port = pcs_to_mt753x_pcs(pcs)->port;
	u32 pmsr;

	pmsr = mt7530_read(priv, MT7530_PMSR_P(port));

	state->link = (pmsr & PMSR_LINK);
	state->an_complete = state->link;
	state->duplex = !!(pmsr & PMSR_DPX);

	switch (pmsr & PMSR_SPEED_MASK) {
	case PMSR_SPEED_10:
		state->speed = SPEED_10;
		break;
	case PMSR_SPEED_100:
		state->speed = SPEED_100;
		break;
	case PMSR_SPEED_1000:
		state->speed = SPEED_1000;
		break;
	default:
		state->speed = SPEED_UNKNOWN;
		break;
	}

	state->pause &= ~(MLO_PAUSE_RX | MLO_PAUSE_TX);
	if (pmsr & PMSR_RX_FC)
		state->pause |= MLO_PAUSE_RX;
	if (pmsr & PMSR_TX_FC)
		state->pause |= MLO_PAUSE_TX;
}

static int mt753x_pcs_config(struct phylink_pcs *pcs, unsigned int neg_mode,
			     phy_interface_t interface,
			     const unsigned long *advertising,
			     bool permit_pause_to_mac)
{
	return 0;
}

static void mt7530_pcs_an_restart(struct phylink_pcs *pcs)
{
}

static const struct phylink_pcs_ops mt7530_pcs_ops = {
	.pcs_validate = mt753x_pcs_validate,
	.pcs_get_state = mt7530_pcs_get_state,
	.pcs_config = mt753x_pcs_config,
	.pcs_an_restart = mt7530_pcs_an_restart,
};

static int
mt753x_setup(struct dsa_switch *ds)
{
	struct mt7530_priv *priv = ds->priv;
	int ret = priv->info->sw_setup(ds);
	int i;

	if (ret)
		return ret;

	ret = mt7530_setup_irq(priv);
	if (ret)
		return ret;

	ret = mt7530_setup_mdio(priv);
	if (ret && priv->irq)
		mt7530_free_irq_common(priv);
	if (ret)
		return ret;

	/* Initialise the PCS devices */
	for (i = 0; i < priv->ds->num_ports; i++) {
		priv->pcs[i].pcs.ops = priv->info->pcs_ops;
		priv->pcs[i].pcs.neg_mode = true;
		priv->pcs[i].priv = priv;
		priv->pcs[i].port = i;
	}

	if (priv->create_sgmii) {
		ret = priv->create_sgmii(priv);
		if (ret && priv->irq)
			mt7530_free_irq(priv);
	}

	return ret;
}

static int mt753x_get_mac_eee(struct dsa_switch *ds, int port,
			      struct ethtool_keee *e)
{
	struct mt7530_priv *priv = ds->priv;
	u32 eeecr = mt7530_read(priv, MT753X_PMEEECR_P(port));

	e->tx_lpi_enabled = !(eeecr & LPI_MODE_EN);
	e->tx_lpi_timer = LPI_THRESH_GET(eeecr);

	return 0;
}

static int mt753x_set_mac_eee(struct dsa_switch *ds, int port,
			      struct ethtool_keee *e)
{
	struct mt7530_priv *priv = ds->priv;
	u32 set, mask = LPI_THRESH_MASK | LPI_MODE_EN;

	if (e->tx_lpi_timer > 0xFFF)
		return -EINVAL;

	set = LPI_THRESH_SET(e->tx_lpi_timer);
	if (!e->tx_lpi_enabled)
		/* Force LPI Mode without a delay */
		set |= LPI_MODE_EN;
	mt7530_rmw(priv, MT753X_PMEEECR_P(port), mask, set);

	return 0;
}

static void
mt753x_conduit_state_change(struct dsa_switch *ds,
			    const struct net_device *conduit,
			    bool operational)
{
	struct dsa_port *cpu_dp = conduit->dsa_ptr;
	struct mt7530_priv *priv = ds->priv;
	int val = 0;
	u8 mask;

	/* Set the CPU port to trap frames to for MT7530. Trapped frames will be
	 * forwarded to the numerically smallest CPU port whose conduit
	 * interface is up.
	 */
	if (priv->id != ID_MT7530 && priv->id != ID_MT7621)
		return;

	mask = BIT(cpu_dp->index);

	if (operational)
		priv->active_cpu_ports |= mask;
	else
		priv->active_cpu_ports &= ~mask;

	if (priv->active_cpu_ports) {
		val = MT7530_CPU_EN |
		      MT7530_CPU_PORT(__ffs(priv->active_cpu_ports));
	}

	mt7530_rmw(priv, MT753X_MFC, MT7530_CPU_EN | MT7530_CPU_PORT_MASK, val);
}

static int mt7988_setup(struct dsa_switch *ds)
{
	struct mt7530_priv *priv = ds->priv;

	/* Reset the switch */
	reset_control_assert(priv->rstc);
	usleep_range(20, 50);
	reset_control_deassert(priv->rstc);
	usleep_range(20, 50);

	/* Reset the switch PHYs */
	mt7530_write(priv, MT7530_SYS_CTRL, SYS_CTRL_PHY_RST);

	return mt7531_setup_common(ds);
}

const struct dsa_switch_ops mt7530_switch_ops = {
	.get_tag_protocol	= mtk_get_tag_protocol,
	.setup			= mt753x_setup,
	.preferred_default_local_cpu_port = mt753x_preferred_default_local_cpu_port,
	.get_strings		= mt7530_get_strings,
	.get_ethtool_stats	= mt7530_get_ethtool_stats,
	.get_sset_count		= mt7530_get_sset_count,
	.set_ageing_time	= mt7530_set_ageing_time,
	.port_enable		= mt7530_port_enable,
	.port_disable		= mt7530_port_disable,
	.port_change_mtu	= mt7530_port_change_mtu,
	.port_max_mtu		= mt7530_port_max_mtu,
	.port_stp_state_set	= mt7530_stp_state_set,
	.port_pre_bridge_flags	= mt7530_port_pre_bridge_flags,
	.port_bridge_flags	= mt7530_port_bridge_flags,
	.port_bridge_join	= mt7530_port_bridge_join,
	.port_bridge_leave	= mt7530_port_bridge_leave,
	.port_fdb_add		= mt7530_port_fdb_add,
	.port_fdb_del		= mt7530_port_fdb_del,
	.port_fdb_dump		= mt7530_port_fdb_dump,
	.port_mdb_add		= mt7530_port_mdb_add,
	.port_mdb_del		= mt7530_port_mdb_del,
	.port_vlan_filtering	= mt7530_port_vlan_filtering,
	.port_vlan_add		= mt7530_port_vlan_add,
	.port_vlan_del		= mt7530_port_vlan_del,
	.port_mirror_add	= mt753x_port_mirror_add,
	.port_mirror_del	= mt753x_port_mirror_del,
	.phylink_get_caps	= mt753x_phylink_get_caps,
	.get_mac_eee		= mt753x_get_mac_eee,
	.set_mac_eee		= mt753x_set_mac_eee,
	.conduit_state_change	= mt753x_conduit_state_change,
};
EXPORT_SYMBOL_GPL(mt7530_switch_ops);

static const struct phylink_mac_ops mt753x_phylink_mac_ops = {
	.mac_select_pcs	= mt753x_phylink_mac_select_pcs,
	.mac_config	= mt753x_phylink_mac_config,
	.mac_link_down	= mt753x_phylink_mac_link_down,
	.mac_link_up	= mt753x_phylink_mac_link_up,
};

const struct mt753x_info mt753x_table[] = {
	[ID_MT7621] = {
		.id = ID_MT7621,
		.pcs_ops = &mt7530_pcs_ops,
		.sw_setup = mt7530_setup,
		.phy_read_c22 = mt7530_phy_read_c22,
		.phy_write_c22 = mt7530_phy_write_c22,
		.phy_read_c45 = mt7530_phy_read_c45,
		.phy_write_c45 = mt7530_phy_write_c45,
		.mac_port_get_caps = mt7530_mac_port_get_caps,
		.mac_port_config = mt7530_mac_config,
	},
	[ID_MT7530] = {
		.id = ID_MT7530,
		.pcs_ops = &mt7530_pcs_ops,
		.sw_setup = mt7530_setup,
		.phy_read_c22 = mt7530_phy_read_c22,
		.phy_write_c22 = mt7530_phy_write_c22,
		.phy_read_c45 = mt7530_phy_read_c45,
		.phy_write_c45 = mt7530_phy_write_c45,
		.mac_port_get_caps = mt7530_mac_port_get_caps,
		.mac_port_config = mt7530_mac_config,
	},
	[ID_MT7531] = {
		.id = ID_MT7531,
		.pcs_ops = &mt7530_pcs_ops,
		.sw_setup = mt7531_setup,
		.phy_read_c22 = mt7531_ind_c22_phy_read,
		.phy_write_c22 = mt7531_ind_c22_phy_write,
		.phy_read_c45 = mt7531_ind_c45_phy_read,
		.phy_write_c45 = mt7531_ind_c45_phy_write,
		.mac_port_get_caps = mt7531_mac_port_get_caps,
		.mac_port_config = mt7531_mac_config,
	},
	[ID_MT7988] = {
		.id = ID_MT7988,
		.pcs_ops = &mt7530_pcs_ops,
		.sw_setup = mt7988_setup,
		.phy_read_c22 = mt7531_ind_c22_phy_read,
		.phy_write_c22 = mt7531_ind_c22_phy_write,
		.phy_read_c45 = mt7531_ind_c45_phy_read,
		.phy_write_c45 = mt7531_ind_c45_phy_write,
		.mac_port_get_caps = mt7988_mac_port_get_caps,
	},
};
EXPORT_SYMBOL_GPL(mt753x_table);

int
mt7530_probe_common(struct mt7530_priv *priv)
{
	struct device *dev = priv->dev;

	priv->ds = devm_kzalloc(dev, sizeof(*priv->ds), GFP_KERNEL);
	if (!priv->ds)
		return -ENOMEM;

	priv->ds->dev = dev;
	priv->ds->num_ports = MT7530_NUM_PORTS;

	/* Get the hardware identifier from the devicetree node.
	 * We will need it for some of the clock and regulator setup.
	 */
	priv->info = of_device_get_match_data(dev);
	if (!priv->info)
		return -EINVAL;

	priv->id = priv->info->id;
	priv->dev = dev;
	priv->ds->priv = priv;
	priv->ds->ops = &mt7530_switch_ops;
	priv->ds->phylink_mac_ops = &mt753x_phylink_mac_ops;
	mutex_init(&priv->reg_mutex);
	dev_set_drvdata(dev, priv);

	return 0;
}
EXPORT_SYMBOL_GPL(mt7530_probe_common);

void
mt7530_remove_common(struct mt7530_priv *priv)
{
	if (priv->irq)
		mt7530_free_irq(priv);

	dsa_unregister_switch(priv->ds);

	mutex_destroy(&priv->reg_mutex);
}
EXPORT_SYMBOL_GPL(mt7530_remove_common);

MODULE_AUTHOR("Sean Wang <sean.wang@mediatek.com>");
MODULE_DESCRIPTION("Driver for Mediatek MT7530 Switch");
MODULE_LICENSE("GPL");<|MERGE_RESOLUTION|>--- conflicted
+++ resolved
@@ -934,7 +934,6 @@
  * of the Open Systems Interconnection basic reference model (OSI/RM) are
  * described; the medium access control (MAC) and logical link control (LLC)
  * sublayers. The MAC sublayer is the one facing the physical layer.
-<<<<<<< HEAD
  *
  * In 8.2 of IEEE Std 802.1Q-2022, the Bridge architecture is described. A
  * Bridge component comprises a MAC Relay Entity for interconnecting the Ports
@@ -959,32 +958,6 @@
  * value of the source port field on the special tag on the frame received by
  * software.
  *
-=======
- *
- * In 8.2 of IEEE Std 802.1Q-2022, the Bridge architecture is described. A
- * Bridge component comprises a MAC Relay Entity for interconnecting the Ports
- * of the Bridge, at least two Ports, and higher layer entities with at least a
- * Spanning Tree Protocol Entity included.
- *
- * Each Bridge Port also functions as an end station and shall provide the MAC
- * Service to an LLC Entity. Each instance of the MAC Service is provided to a
- * distinct LLC Entity that supports protocol identification, multiplexing, and
- * demultiplexing, for protocol data unit (PDU) transmission and reception by
- * one or more higher layer entities.
- *
- * It is described in 8.13.9 of IEEE Std 802.1Q-2022 that in a Bridge, the LLC
- * Entity associated with each Bridge Port is modeled as being directly
- * connected to the attached Local Area Network (LAN).
- *
- * On the switch with CPU port architecture, CPU port functions as Management
- * Port, and the Management Port functionality is provided by software which
- * functions as an end station. Software is connected to an IEEE 802 LAN that is
- * wholly contained within the system that incorporates the Bridge. Software
- * provides access to the LLC Entity associated with each Bridge Port by the
- * value of the source port field on the special tag on the frame received by
- * software.
- *
->>>>>>> ff2632d7
  * We call frames that carry control information to determine the active
  * topology and current extent of each Virtual Local Area Network (VLAN), i.e.,
  * spanning tree or Shortest Path Bridging (SPB) and Multiple VLAN Registration
@@ -1132,69 +1105,34 @@
 	 * VLAN-untagged.
 	 */
 	mt7530_rmw(priv, MT753X_BPC,
-<<<<<<< HEAD
-		   MT753X_PAE_BPDU_FR | MT753X_PAE_EG_TAG_MASK |
-			   MT753X_PAE_PORT_FW_MASK | MT753X_BPDU_EG_TAG_MASK |
-			   MT753X_BPDU_PORT_FW_MASK,
-		   MT753X_PAE_BPDU_FR |
-			   MT753X_PAE_EG_TAG(MT7530_VLAN_EG_UNTAGGED) |
-			   MT753X_PAE_PORT_FW(MT753X_BPDU_CPU_ONLY) |
-			   MT753X_BPDU_EG_TAG(MT7530_VLAN_EG_UNTAGGED) |
-			   MT753X_BPDU_CPU_ONLY);
-=======
 		   PAE_BPDU_FR | PAE_EG_TAG_MASK | PAE_PORT_FW_MASK |
 			   BPDU_EG_TAG_MASK | BPDU_PORT_FW_MASK,
 		   PAE_BPDU_FR | PAE_EG_TAG(MT7530_VLAN_EG_UNTAGGED) |
 			   PAE_PORT_FW(TO_CPU_FW_CPU_ONLY) |
 			   BPDU_EG_TAG(MT7530_VLAN_EG_UNTAGGED) |
 			   TO_CPU_FW_CPU_ONLY);
->>>>>>> ff2632d7
 
 	/* Trap frames with :01 and :02 MAC DAs to the CPU port(s) and egress
 	 * them VLAN-untagged.
 	 */
 	mt7530_rmw(priv, MT753X_RGAC1,
-<<<<<<< HEAD
-		   MT753X_R02_BPDU_FR | MT753X_R02_EG_TAG_MASK |
-			   MT753X_R02_PORT_FW_MASK | MT753X_R01_BPDU_FR |
-			   MT753X_R01_EG_TAG_MASK | MT753X_R01_PORT_FW_MASK,
-		   MT753X_R02_BPDU_FR |
-			   MT753X_R02_EG_TAG(MT7530_VLAN_EG_UNTAGGED) |
-			   MT753X_R02_PORT_FW(MT753X_BPDU_CPU_ONLY) |
-			   MT753X_R01_BPDU_FR |
-			   MT753X_R01_EG_TAG(MT7530_VLAN_EG_UNTAGGED) |
-			   MT753X_BPDU_CPU_ONLY);
-=======
 		   R02_BPDU_FR | R02_EG_TAG_MASK | R02_PORT_FW_MASK |
 			   R01_BPDU_FR | R01_EG_TAG_MASK | R01_PORT_FW_MASK,
 		   R02_BPDU_FR | R02_EG_TAG(MT7530_VLAN_EG_UNTAGGED) |
 			   R02_PORT_FW(TO_CPU_FW_CPU_ONLY) | R01_BPDU_FR |
 			   R01_EG_TAG(MT7530_VLAN_EG_UNTAGGED) |
 			   TO_CPU_FW_CPU_ONLY);
->>>>>>> ff2632d7
 
 	/* Trap frames with :03 and :0E MAC DAs to the CPU port(s) and egress
 	 * them VLAN-untagged.
 	 */
 	mt7530_rmw(priv, MT753X_RGAC2,
-<<<<<<< HEAD
-		   MT753X_R0E_BPDU_FR | MT753X_R0E_EG_TAG_MASK |
-			   MT753X_R0E_PORT_FW_MASK | MT753X_R03_BPDU_FR |
-			   MT753X_R03_EG_TAG_MASK | MT753X_R03_PORT_FW_MASK,
-		   MT753X_R0E_BPDU_FR |
-			   MT753X_R0E_EG_TAG(MT7530_VLAN_EG_UNTAGGED) |
-			   MT753X_R0E_PORT_FW(MT753X_BPDU_CPU_ONLY) |
-			   MT753X_R03_BPDU_FR |
-			   MT753X_R03_EG_TAG(MT7530_VLAN_EG_UNTAGGED) |
-			   MT753X_BPDU_CPU_ONLY);
-=======
 		   R0E_BPDU_FR | R0E_EG_TAG_MASK | R0E_PORT_FW_MASK |
 			   R03_BPDU_FR | R03_EG_TAG_MASK | R03_PORT_FW_MASK,
 		   R0E_BPDU_FR | R0E_EG_TAG(MT7530_VLAN_EG_UNTAGGED) |
 			   R0E_PORT_FW(TO_CPU_FW_CPU_ONLY) | R03_BPDU_FR |
 			   R03_EG_TAG(MT7530_VLAN_EG_UNTAGGED) |
 			   TO_CPU_FW_CPU_ONLY);
->>>>>>> ff2632d7
 }
 
 static void
@@ -1932,23 +1870,6 @@
 	return 0;
 }
 
-<<<<<<< HEAD
-static int mt753x_mirror_port_get(unsigned int id, u32 val)
-{
-	return (id == ID_MT7531 || id == ID_MT7988) ?
-		       MT7531_MIRROR_PORT_GET(val) :
-		       MIRROR_PORT(val);
-}
-
-static int mt753x_mirror_port_set(unsigned int id, u32 val)
-{
-	return (id == ID_MT7531 || id == ID_MT7988) ?
-		       MT7531_MIRROR_PORT_SET(val) :
-		       MIRROR_PORT(val);
-}
-
-=======
->>>>>>> ff2632d7
 static int mt753x_port_mirror_add(struct dsa_switch *ds, int port,
 				  struct dsa_mall_mirror_tc_entry *mirror,
 				  bool ingress, struct netlink_ext_ack *extack)
@@ -2744,25 +2665,16 @@
 				 MDIO_MMD_VEND2, CORE_PLL_GROUP4, val);
 
 	/* Disable EEE advertisement on the switch PHYs. */
-<<<<<<< HEAD
-	for (i = MT753X_CTRL_PHY_ADDR;
-	     i < MT753X_CTRL_PHY_ADDR + MT7530_NUM_PHYS; i++) {
-=======
 	for (i = MT753X_CTRL_PHY_ADDR(priv->mdiodev->addr);
 	     i < MT753X_CTRL_PHY_ADDR(priv->mdiodev->addr) + MT7530_NUM_PHYS;
 	     i++) {
->>>>>>> ff2632d7
 		mt7531_ind_c45_phy_write(priv, i, MDIO_MMD_AN, MDIO_AN_EEE_ADV,
 					 0);
 	}
 
-<<<<<<< HEAD
-	mt7531_setup_common(ds);
-=======
 	ret = mt7531_setup_common(ds);
 	if (ret)
 		return ret;
->>>>>>> ff2632d7
 
 	/* Setup VLAN ID 0 for VLAN-unaware bridges */
 	ret = mt7530_setup_vlan0(priv);
