// SPDX-License-Identifier: GPL-2.0-or-later
/* A network driver using virtio.
 *
 * Copyright 2007 Rusty Russell <rusty@rustcorp.com.au> IBM Corporation
 */
//#define DEBUG
#include <linux/netdevice.h>
#include <linux/etherdevice.h>
#include <linux/ethtool.h>
#include <linux/module.h>
#include <linux/virtio.h>
#include <linux/virtio_net.h>
#include <linux/bpf.h>
#include <linux/bpf_trace.h>
#include <linux/scatterlist.h>
#include <linux/if_vlan.h>
#include <linux/slab.h>
#include <linux/cpu.h>
#include <linux/average.h>
#include <linux/filter.h>
#include <linux/kernel.h>
#include <linux/dim.h>
#include <net/route.h>
#include <net/xdp.h>
#include <net/net_failover.h>
#include <net/netdev_rx_queue.h>
#include <net/netdev_queues.h>

static int napi_weight = NAPI_POLL_WEIGHT;
module_param(napi_weight, int, 0444);

static bool csum = true, gso = true, napi_tx = true;
module_param(csum, bool, 0444);
module_param(gso, bool, 0444);
module_param(napi_tx, bool, 0644);

/* FIXME: MTU in config. */
#define GOOD_PACKET_LEN (ETH_HLEN + VLAN_HLEN + ETH_DATA_LEN)
#define GOOD_COPY_LEN	128

#define VIRTNET_RX_PAD (NET_IP_ALIGN + NET_SKB_PAD)

/* Amount of XDP headroom to prepend to packets for use by xdp_adjust_head */
#define VIRTIO_XDP_HEADROOM 256

/* Separating two types of XDP xmit */
#define VIRTIO_XDP_TX		BIT(0)
#define VIRTIO_XDP_REDIR	BIT(1)

#define VIRTIO_XDP_FLAG	BIT(0)

/* RX packet size EWMA. The average packet size is used to determine the packet
 * buffer size when refilling RX rings. As the entire RX ring may be refilled
 * at once, the weight is chosen so that the EWMA will be insensitive to short-
 * term, transient changes in packet size.
 */
DECLARE_EWMA(pkt_len, 0, 64)

#define VIRTNET_DRIVER_VERSION "1.0.0"

static const unsigned long guest_offloads[] = {
	VIRTIO_NET_F_GUEST_TSO4,
	VIRTIO_NET_F_GUEST_TSO6,
	VIRTIO_NET_F_GUEST_ECN,
	VIRTIO_NET_F_GUEST_UFO,
	VIRTIO_NET_F_GUEST_CSUM,
	VIRTIO_NET_F_GUEST_USO4,
	VIRTIO_NET_F_GUEST_USO6,
	VIRTIO_NET_F_GUEST_HDRLEN
};

#define GUEST_OFFLOAD_GRO_HW_MASK ((1ULL << VIRTIO_NET_F_GUEST_TSO4) | \
				(1ULL << VIRTIO_NET_F_GUEST_TSO6) | \
				(1ULL << VIRTIO_NET_F_GUEST_ECN)  | \
				(1ULL << VIRTIO_NET_F_GUEST_UFO)  | \
				(1ULL << VIRTIO_NET_F_GUEST_USO4) | \
				(1ULL << VIRTIO_NET_F_GUEST_USO6))

struct virtnet_stat_desc {
	char desc[ETH_GSTRING_LEN];
	size_t offset;
	size_t qstat_offset;
};

struct virtnet_sq_free_stats {
	u64 packets;
	u64 bytes;
};

struct virtnet_sq_stats {
	struct u64_stats_sync syncp;
	u64_stats_t packets;
	u64_stats_t bytes;
	u64_stats_t xdp_tx;
	u64_stats_t xdp_tx_drops;
	u64_stats_t kicks;
	u64_stats_t tx_timeouts;
	u64_stats_t stop;
	u64_stats_t wake;
};

struct virtnet_rq_stats {
	struct u64_stats_sync syncp;
	u64_stats_t packets;
	u64_stats_t bytes;
	u64_stats_t drops;
	u64_stats_t xdp_packets;
	u64_stats_t xdp_tx;
	u64_stats_t xdp_redirects;
	u64_stats_t xdp_drops;
	u64_stats_t kicks;
};

#define VIRTNET_SQ_STAT(name, m) {name, offsetof(struct virtnet_sq_stats, m), -1}
#define VIRTNET_RQ_STAT(name, m) {name, offsetof(struct virtnet_rq_stats, m), -1}

#define VIRTNET_SQ_STAT_QSTAT(name, m)				\
	{							\
		name,						\
		offsetof(struct virtnet_sq_stats, m),		\
		offsetof(struct netdev_queue_stats_tx, m),	\
	}

#define VIRTNET_RQ_STAT_QSTAT(name, m)				\
	{							\
		name,						\
		offsetof(struct virtnet_rq_stats, m),		\
		offsetof(struct netdev_queue_stats_rx, m),	\
	}

static const struct virtnet_stat_desc virtnet_sq_stats_desc[] = {
	VIRTNET_SQ_STAT("xdp_tx",       xdp_tx),
	VIRTNET_SQ_STAT("xdp_tx_drops", xdp_tx_drops),
	VIRTNET_SQ_STAT("kicks",        kicks),
	VIRTNET_SQ_STAT("tx_timeouts",  tx_timeouts),
};

static const struct virtnet_stat_desc virtnet_rq_stats_desc[] = {
	VIRTNET_RQ_STAT("drops",         drops),
	VIRTNET_RQ_STAT("xdp_packets",   xdp_packets),
	VIRTNET_RQ_STAT("xdp_tx",        xdp_tx),
	VIRTNET_RQ_STAT("xdp_redirects", xdp_redirects),
	VIRTNET_RQ_STAT("xdp_drops",     xdp_drops),
	VIRTNET_RQ_STAT("kicks",         kicks),
};

static const struct virtnet_stat_desc virtnet_sq_stats_desc_qstat[] = {
	VIRTNET_SQ_STAT_QSTAT("packets", packets),
	VIRTNET_SQ_STAT_QSTAT("bytes",   bytes),
	VIRTNET_SQ_STAT_QSTAT("stop",	 stop),
	VIRTNET_SQ_STAT_QSTAT("wake",	 wake),
};

static const struct virtnet_stat_desc virtnet_rq_stats_desc_qstat[] = {
	VIRTNET_RQ_STAT_QSTAT("packets", packets),
	VIRTNET_RQ_STAT_QSTAT("bytes",   bytes),
};

#define VIRTNET_STATS_DESC_CQ(name) \
	{#name, offsetof(struct virtio_net_stats_cvq, name), -1}

#define VIRTNET_STATS_DESC_RX(class, name) \
	{#name, offsetof(struct virtio_net_stats_rx_ ## class, rx_ ## name), -1}

#define VIRTNET_STATS_DESC_TX(class, name) \
	{#name, offsetof(struct virtio_net_stats_tx_ ## class, tx_ ## name), -1}


static const struct virtnet_stat_desc virtnet_stats_cvq_desc[] = {
	VIRTNET_STATS_DESC_CQ(command_num),
	VIRTNET_STATS_DESC_CQ(ok_num),
};

static const struct virtnet_stat_desc virtnet_stats_rx_basic_desc[] = {
	VIRTNET_STATS_DESC_RX(basic, packets),
	VIRTNET_STATS_DESC_RX(basic, bytes),

	VIRTNET_STATS_DESC_RX(basic, notifications),
	VIRTNET_STATS_DESC_RX(basic, interrupts),
};

static const struct virtnet_stat_desc virtnet_stats_tx_basic_desc[] = {
	VIRTNET_STATS_DESC_TX(basic, packets),
	VIRTNET_STATS_DESC_TX(basic, bytes),

	VIRTNET_STATS_DESC_TX(basic, notifications),
	VIRTNET_STATS_DESC_TX(basic, interrupts),
};

static const struct virtnet_stat_desc virtnet_stats_rx_csum_desc[] = {
	VIRTNET_STATS_DESC_RX(csum, needs_csum),
};

static const struct virtnet_stat_desc virtnet_stats_tx_gso_desc[] = {
	VIRTNET_STATS_DESC_TX(gso, gso_packets_noseg),
	VIRTNET_STATS_DESC_TX(gso, gso_bytes_noseg),
};

static const struct virtnet_stat_desc virtnet_stats_rx_speed_desc[] = {
	VIRTNET_STATS_DESC_RX(speed, ratelimit_bytes),
};

static const struct virtnet_stat_desc virtnet_stats_tx_speed_desc[] = {
	VIRTNET_STATS_DESC_TX(speed, ratelimit_bytes),
};

#define VIRTNET_STATS_DESC_RX_QSTAT(class, name, qstat_field)			\
	{									\
		#name,								\
		offsetof(struct virtio_net_stats_rx_ ## class, rx_ ## name),	\
		offsetof(struct netdev_queue_stats_rx, qstat_field),		\
	}

#define VIRTNET_STATS_DESC_TX_QSTAT(class, name, qstat_field)			\
	{									\
		#name,								\
		offsetof(struct virtio_net_stats_tx_ ## class, tx_ ## name),	\
		offsetof(struct netdev_queue_stats_tx, qstat_field),		\
	}

static const struct virtnet_stat_desc virtnet_stats_rx_basic_desc_qstat[] = {
	VIRTNET_STATS_DESC_RX_QSTAT(basic, drops,         hw_drops),
	VIRTNET_STATS_DESC_RX_QSTAT(basic, drop_overruns, hw_drop_overruns),
};

static const struct virtnet_stat_desc virtnet_stats_tx_basic_desc_qstat[] = {
	VIRTNET_STATS_DESC_TX_QSTAT(basic, drops,          hw_drops),
	VIRTNET_STATS_DESC_TX_QSTAT(basic, drop_malformed, hw_drop_errors),
};

static const struct virtnet_stat_desc virtnet_stats_rx_csum_desc_qstat[] = {
	VIRTNET_STATS_DESC_RX_QSTAT(csum, csum_valid, csum_unnecessary),
	VIRTNET_STATS_DESC_RX_QSTAT(csum, csum_none,  csum_none),
	VIRTNET_STATS_DESC_RX_QSTAT(csum, csum_bad,   csum_bad),
};

static const struct virtnet_stat_desc virtnet_stats_tx_csum_desc_qstat[] = {
	VIRTNET_STATS_DESC_TX_QSTAT(csum, csum_none,  csum_none),
	VIRTNET_STATS_DESC_TX_QSTAT(csum, needs_csum, needs_csum),
};

static const struct virtnet_stat_desc virtnet_stats_rx_gso_desc_qstat[] = {
	VIRTNET_STATS_DESC_RX_QSTAT(gso, gso_packets,           hw_gro_packets),
	VIRTNET_STATS_DESC_RX_QSTAT(gso, gso_bytes,             hw_gro_bytes),
	VIRTNET_STATS_DESC_RX_QSTAT(gso, gso_packets_coalesced, hw_gro_wire_packets),
	VIRTNET_STATS_DESC_RX_QSTAT(gso, gso_bytes_coalesced,   hw_gro_wire_bytes),
};

static const struct virtnet_stat_desc virtnet_stats_tx_gso_desc_qstat[] = {
	VIRTNET_STATS_DESC_TX_QSTAT(gso, gso_packets,        hw_gso_packets),
	VIRTNET_STATS_DESC_TX_QSTAT(gso, gso_bytes,          hw_gso_bytes),
	VIRTNET_STATS_DESC_TX_QSTAT(gso, gso_segments,       hw_gso_wire_packets),
	VIRTNET_STATS_DESC_TX_QSTAT(gso, gso_segments_bytes, hw_gso_wire_bytes),
};

static const struct virtnet_stat_desc virtnet_stats_rx_speed_desc_qstat[] = {
	VIRTNET_STATS_DESC_RX_QSTAT(speed, ratelimit_packets, hw_drop_ratelimits),
};

static const struct virtnet_stat_desc virtnet_stats_tx_speed_desc_qstat[] = {
	VIRTNET_STATS_DESC_TX_QSTAT(speed, ratelimit_packets, hw_drop_ratelimits),
};

#define VIRTNET_Q_TYPE_RX 0
#define VIRTNET_Q_TYPE_TX 1
#define VIRTNET_Q_TYPE_CQ 2

struct virtnet_interrupt_coalesce {
	u32 max_packets;
	u32 max_usecs;
};

/* The dma information of pages allocated at a time. */
struct virtnet_rq_dma {
	dma_addr_t addr;
	u32 ref;
	u16 len;
	u16 need_sync;
};

/* Internal representation of a send virtqueue */
struct send_queue {
	/* Virtqueue associated with this send _queue */
	struct virtqueue *vq;

	/* TX: fragments + linear part + virtio header */
	struct scatterlist sg[MAX_SKB_FRAGS + 2];

	/* Name of the send queue: output.$index */
	char name[16];

	struct virtnet_sq_stats stats;

	struct virtnet_interrupt_coalesce intr_coal;

	struct napi_struct napi;

	/* Record whether sq is in reset state. */
	bool reset;
};

/* Internal representation of a receive virtqueue */
struct receive_queue {
	/* Virtqueue associated with this receive_queue */
	struct virtqueue *vq;

	struct napi_struct napi;

	struct bpf_prog __rcu *xdp_prog;

	struct virtnet_rq_stats stats;

	/* The number of rx notifications */
	u16 calls;

	/* Is dynamic interrupt moderation enabled? */
	bool dim_enabled;

	/* Used to protect dim_enabled and inter_coal */
	struct mutex dim_lock;

	/* Dynamic Interrupt Moderation */
	struct dim dim;

	u32 packets_in_napi;

	struct virtnet_interrupt_coalesce intr_coal;

	/* Chain pages by the private ptr. */
	struct page *pages;

	/* Average packet length for mergeable receive buffers. */
	struct ewma_pkt_len mrg_avg_pkt_len;

	/* Page frag for packet buffer allocation. */
	struct page_frag alloc_frag;

	/* RX: fragments + linear part + virtio header */
	struct scatterlist sg[MAX_SKB_FRAGS + 2];

	/* Min single buffer size for mergeable buffers case. */
	unsigned int min_buf_len;

	/* Name of this receive queue: input.$index */
	char name[16];

	struct xdp_rxq_info xdp_rxq;

	/* Record the last dma info to free after new pages is allocated. */
	struct virtnet_rq_dma *last_dma;
};

/* This structure can contain rss message with maximum settings for indirection table and keysize
 * Note, that default structure that describes RSS configuration virtio_net_rss_config
 * contains same info but can't handle table values.
 * In any case, structure would be passed to virtio hw through sg_buf split by parts
 * because table sizes may be differ according to the device configuration.
 */
#define VIRTIO_NET_RSS_MAX_KEY_SIZE     40
#define VIRTIO_NET_RSS_MAX_TABLE_LEN    128
struct virtio_net_ctrl_rss {
	u32 hash_types;
	u16 indirection_table_mask;
	u16 unclassified_queue;
	u16 indirection_table[VIRTIO_NET_RSS_MAX_TABLE_LEN];
	u16 max_tx_vq;
	u8 hash_key_length;
	u8 key[VIRTIO_NET_RSS_MAX_KEY_SIZE];
};

/* Control VQ buffers: protected by the rtnl lock */
struct control_buf {
	struct virtio_net_ctrl_hdr hdr;
	virtio_net_ctrl_ack status;
};

struct virtnet_info {
	struct virtio_device *vdev;
	struct virtqueue *cvq;
	struct net_device *dev;
	struct send_queue *sq;
	struct receive_queue *rq;
	unsigned int status;

	/* Max # of queue pairs supported by the device */
	u16 max_queue_pairs;

	/* # of queue pairs currently used by the driver */
	u16 curr_queue_pairs;

	/* # of XDP queue pairs currently used by the driver */
	u16 xdp_queue_pairs;

	/* xdp_queue_pairs may be 0, when xdp is already loaded. So add this. */
	bool xdp_enabled;

	/* I like... big packets and I cannot lie! */
	bool big_packets;

	/* number of sg entries allocated for big packets */
	unsigned int big_packets_num_skbfrags;

	/* Host will merge rx buffers for big packets (shake it! shake it!) */
	bool mergeable_rx_bufs;

	/* Host supports rss and/or hash report */
	bool has_rss;
	bool has_rss_hash_report;
	u8 rss_key_size;
	u16 rss_indir_table_size;
	u32 rss_hash_types_supported;
	u32 rss_hash_types_saved;
	struct virtio_net_ctrl_rss rss;

	/* Has control virtqueue */
	bool has_cvq;

	/* Lock to protect the control VQ */
	struct mutex cvq_lock;

	/* Host can handle any s/g split between our header and packet data */
	bool any_header_sg;

	/* Packet virtio header size */
	u8 hdr_len;

	/* Work struct for delayed refilling if we run low on memory. */
	struct delayed_work refill;

	/* Is delayed refill enabled? */
	bool refill_enabled;

	/* The lock to synchronize the access to refill_enabled */
	spinlock_t refill_lock;

	/* Work struct for config space updates */
	struct work_struct config_work;

	/* Work struct for setting rx mode */
	struct work_struct rx_mode_work;

	/* OK to queue work setting RX mode? */
	bool rx_mode_work_enabled;

	/* Does the affinity hint is set for virtqueues? */
	bool affinity_hint_set;

	/* CPU hotplug instances for online & dead */
	struct hlist_node node;
	struct hlist_node node_dead;

	struct control_buf *ctrl;

	/* Ethtool settings */
	u8 duplex;
	u32 speed;

	/* Is rx dynamic interrupt moderation enabled? */
	bool rx_dim_enabled;

	/* Interrupt coalescing settings */
	struct virtnet_interrupt_coalesce intr_coal_tx;
	struct virtnet_interrupt_coalesce intr_coal_rx;

	unsigned long guest_offloads;
	unsigned long guest_offloads_capable;

	/* failover when STANDBY feature enabled */
	struct failover *failover;

	u64 device_stats_cap;
};

struct padded_vnet_hdr {
	struct virtio_net_hdr_v1_hash hdr;
	/*
	 * hdr is in a separate sg buffer, and data sg buffer shares same page
	 * with this header sg. This padding makes next sg 16 byte aligned
	 * after the header.
	 */
	char padding[12];
};

struct virtio_net_common_hdr {
	union {
		struct virtio_net_hdr hdr;
		struct virtio_net_hdr_mrg_rxbuf	mrg_hdr;
		struct virtio_net_hdr_v1_hash hash_v1_hdr;
	};
};

static void virtnet_sq_free_unused_buf(struct virtqueue *vq, void *buf);

static bool is_xdp_frame(void *ptr)
{
	return (unsigned long)ptr & VIRTIO_XDP_FLAG;
}

static void *xdp_to_ptr(struct xdp_frame *ptr)
{
	return (void *)((unsigned long)ptr | VIRTIO_XDP_FLAG);
}

static struct xdp_frame *ptr_to_xdp(void *ptr)
{
	return (struct xdp_frame *)((unsigned long)ptr & ~VIRTIO_XDP_FLAG);
}

static void __free_old_xmit(struct send_queue *sq, bool in_napi,
			    struct virtnet_sq_free_stats *stats)
{
	unsigned int len;
	void *ptr;

	while ((ptr = virtqueue_get_buf(sq->vq, &len)) != NULL) {
		++stats->packets;

		if (!is_xdp_frame(ptr)) {
			struct sk_buff *skb = ptr;

			pr_debug("Sent skb %p\n", skb);

			stats->bytes += skb->len;
			napi_consume_skb(skb, in_napi);
		} else {
			struct xdp_frame *frame = ptr_to_xdp(ptr);

			stats->bytes += xdp_get_frame_len(frame);
			xdp_return_frame(frame);
		}
	}
}

/* Converting between virtqueue no. and kernel tx/rx queue no.
 * 0:rx0 1:tx0 2:rx1 3:tx1 ... 2N:rxN 2N+1:txN 2N+2:cvq
 */
static int vq2txq(struct virtqueue *vq)
{
	return (vq->index - 1) / 2;
}

static int txq2vq(int txq)
{
	return txq * 2 + 1;
}

static int vq2rxq(struct virtqueue *vq)
{
	return vq->index / 2;
}

static int rxq2vq(int rxq)
{
	return rxq * 2;
}

static int vq_type(struct virtnet_info *vi, int qid)
{
	if (qid == vi->max_queue_pairs * 2)
		return VIRTNET_Q_TYPE_CQ;

	if (qid % 2)
		return VIRTNET_Q_TYPE_TX;

	return VIRTNET_Q_TYPE_RX;
}

static inline struct virtio_net_common_hdr *
skb_vnet_common_hdr(struct sk_buff *skb)
{
	return (struct virtio_net_common_hdr *)skb->cb;
}

/*
 * private is used to chain pages for big packets, put the whole
 * most recent used list in the beginning for reuse
 */
static void give_pages(struct receive_queue *rq, struct page *page)
{
	struct page *end;

	/* Find end of list, sew whole thing into vi->rq.pages. */
	for (end = page; end->private; end = (struct page *)end->private);
	end->private = (unsigned long)rq->pages;
	rq->pages = page;
}

static struct page *get_a_page(struct receive_queue *rq, gfp_t gfp_mask)
{
	struct page *p = rq->pages;

	if (p) {
		rq->pages = (struct page *)p->private;
		/* clear private here, it is used to chain pages */
		p->private = 0;
	} else
		p = alloc_page(gfp_mask);
	return p;
}

static void virtnet_rq_free_buf(struct virtnet_info *vi,
				struct receive_queue *rq, void *buf)
{
	if (vi->mergeable_rx_bufs)
		put_page(virt_to_head_page(buf));
	else if (vi->big_packets)
		give_pages(rq, buf);
	else
		put_page(virt_to_head_page(buf));
}

static void enable_delayed_refill(struct virtnet_info *vi)
{
	spin_lock_bh(&vi->refill_lock);
	vi->refill_enabled = true;
	spin_unlock_bh(&vi->refill_lock);
}

static void disable_delayed_refill(struct virtnet_info *vi)
{
	spin_lock_bh(&vi->refill_lock);
	vi->refill_enabled = false;
	spin_unlock_bh(&vi->refill_lock);
}

static void enable_rx_mode_work(struct virtnet_info *vi)
{
	rtnl_lock();
	vi->rx_mode_work_enabled = true;
	rtnl_unlock();
}

static void disable_rx_mode_work(struct virtnet_info *vi)
{
	rtnl_lock();
	vi->rx_mode_work_enabled = false;
	rtnl_unlock();
}

static void virtqueue_napi_schedule(struct napi_struct *napi,
				    struct virtqueue *vq)
{
	if (napi_schedule_prep(napi)) {
		virtqueue_disable_cb(vq);
		__napi_schedule(napi);
	}
}

static bool virtqueue_napi_complete(struct napi_struct *napi,
				    struct virtqueue *vq, int processed)
{
	int opaque;

	opaque = virtqueue_enable_cb_prepare(vq);
	if (napi_complete_done(napi, processed)) {
		if (unlikely(virtqueue_poll(vq, opaque)))
			virtqueue_napi_schedule(napi, vq);
		else
			return true;
	} else {
		virtqueue_disable_cb(vq);
	}

	return false;
}

static void skb_xmit_done(struct virtqueue *vq)
{
	struct virtnet_info *vi = vq->vdev->priv;
	struct napi_struct *napi = &vi->sq[vq2txq(vq)].napi;

	/* Suppress further interrupts. */
	virtqueue_disable_cb(vq);

	if (napi->weight)
		virtqueue_napi_schedule(napi, vq);
	else
		/* We were probably waiting for more output buffers. */
		netif_wake_subqueue(vi->dev, vq2txq(vq));
}

#define MRG_CTX_HEADER_SHIFT 22
static void *mergeable_len_to_ctx(unsigned int truesize,
				  unsigned int headroom)
{
	return (void *)(unsigned long)((headroom << MRG_CTX_HEADER_SHIFT) | truesize);
}

static unsigned int mergeable_ctx_to_headroom(void *mrg_ctx)
{
	return (unsigned long)mrg_ctx >> MRG_CTX_HEADER_SHIFT;
}

static unsigned int mergeable_ctx_to_truesize(void *mrg_ctx)
{
	return (unsigned long)mrg_ctx & ((1 << MRG_CTX_HEADER_SHIFT) - 1);
}

static struct sk_buff *virtnet_build_skb(void *buf, unsigned int buflen,
					 unsigned int headroom,
					 unsigned int len)
{
	struct sk_buff *skb;

	skb = build_skb(buf, buflen);
	if (unlikely(!skb))
		return NULL;

	skb_reserve(skb, headroom);
	skb_put(skb, len);

	return skb;
}

/* Called from bottom half context */
static struct sk_buff *page_to_skb(struct virtnet_info *vi,
				   struct receive_queue *rq,
				   struct page *page, unsigned int offset,
				   unsigned int len, unsigned int truesize,
				   unsigned int headroom)
{
	struct sk_buff *skb;
	struct virtio_net_common_hdr *hdr;
	unsigned int copy, hdr_len, hdr_padded_len;
	struct page *page_to_free = NULL;
	int tailroom, shinfo_size;
	char *p, *hdr_p, *buf;

	p = page_address(page) + offset;
	hdr_p = p;

	hdr_len = vi->hdr_len;
	if (vi->mergeable_rx_bufs)
		hdr_padded_len = hdr_len;
	else
		hdr_padded_len = sizeof(struct padded_vnet_hdr);

	buf = p - headroom;
	len -= hdr_len;
	offset += hdr_padded_len;
	p += hdr_padded_len;
	tailroom = truesize - headroom  - hdr_padded_len - len;

	shinfo_size = SKB_DATA_ALIGN(sizeof(struct skb_shared_info));

	if (!NET_IP_ALIGN && len > GOOD_COPY_LEN && tailroom >= shinfo_size) {
		skb = virtnet_build_skb(buf, truesize, p - buf, len);
		if (unlikely(!skb))
			return NULL;

		page = (struct page *)page->private;
		if (page)
			give_pages(rq, page);
		goto ok;
	}

	/* copy small packet so we can reuse these pages for small data */
	skb = napi_alloc_skb(&rq->napi, GOOD_COPY_LEN);
	if (unlikely(!skb))
		return NULL;

	/* Copy all frame if it fits skb->head, otherwise
	 * we let virtio_net_hdr_to_skb() and GRO pull headers as needed.
	 */
	if (len <= skb_tailroom(skb))
		copy = len;
	else
		copy = ETH_HLEN;
	skb_put_data(skb, p, copy);

	len -= copy;
	offset += copy;

	if (vi->mergeable_rx_bufs) {
		if (len)
			skb_add_rx_frag(skb, 0, page, offset, len, truesize);
		else
			page_to_free = page;
		goto ok;
	}

	/*
	 * Verify that we can indeed put this data into a skb.
	 * This is here to handle cases when the device erroneously
	 * tries to receive more than is possible. This is usually
	 * the case of a broken device.
	 */
	if (unlikely(len > MAX_SKB_FRAGS * PAGE_SIZE)) {
		net_dbg_ratelimited("%s: too much data\n", skb->dev->name);
		dev_kfree_skb(skb);
		return NULL;
	}
	BUG_ON(offset >= PAGE_SIZE);
	while (len) {
		unsigned int frag_size = min((unsigned)PAGE_SIZE - offset, len);
		skb_add_rx_frag(skb, skb_shinfo(skb)->nr_frags, page, offset,
				frag_size, truesize);
		len -= frag_size;
		page = (struct page *)page->private;
		offset = 0;
	}

	if (page)
		give_pages(rq, page);

ok:
	hdr = skb_vnet_common_hdr(skb);
	memcpy(hdr, hdr_p, hdr_len);
	if (page_to_free)
		put_page(page_to_free);

	return skb;
}

static void virtnet_rq_unmap(struct receive_queue *rq, void *buf, u32 len)
{
	struct page *page = virt_to_head_page(buf);
	struct virtnet_rq_dma *dma;
	void *head;
	int offset;

	head = page_address(page);

	dma = head;

	--dma->ref;

	if (dma->need_sync && len) {
		offset = buf - (head + sizeof(*dma));

		virtqueue_dma_sync_single_range_for_cpu(rq->vq, dma->addr,
							offset, len,
							DMA_FROM_DEVICE);
	}

	if (dma->ref)
		return;

	virtqueue_dma_unmap_single_attrs(rq->vq, dma->addr, dma->len,
					 DMA_FROM_DEVICE, DMA_ATTR_SKIP_CPU_SYNC);
	put_page(page);
}

static void *virtnet_rq_get_buf(struct receive_queue *rq, u32 *len, void **ctx)
{
	void *buf;

	buf = virtqueue_get_buf_ctx(rq->vq, len, ctx);
	if (buf)
		virtnet_rq_unmap(rq, buf, *len);

	return buf;
}

static void virtnet_rq_init_one_sg(struct receive_queue *rq, void *buf, u32 len)
{
	struct virtnet_rq_dma *dma;
	dma_addr_t addr;
	u32 offset;
	void *head;

	head = page_address(rq->alloc_frag.page);

	offset = buf - head;

	dma = head;

	addr = dma->addr - sizeof(*dma) + offset;

	sg_init_table(rq->sg, 1);
	rq->sg[0].dma_address = addr;
	rq->sg[0].length = len;
}

static void *virtnet_rq_alloc(struct receive_queue *rq, u32 size, gfp_t gfp)
{
	struct page_frag *alloc_frag = &rq->alloc_frag;
	struct virtnet_rq_dma *dma;
	void *buf, *head;
	dma_addr_t addr;

	if (unlikely(!skb_page_frag_refill(size, alloc_frag, gfp)))
		return NULL;

	head = page_address(alloc_frag->page);

	dma = head;

	/* new pages */
	if (!alloc_frag->offset) {
		if (rq->last_dma) {
			/* Now, the new page is allocated, the last dma
			 * will not be used. So the dma can be unmapped
			 * if the ref is 0.
			 */
			virtnet_rq_unmap(rq, rq->last_dma, 0);
			rq->last_dma = NULL;
		}

		dma->len = alloc_frag->size - sizeof(*dma);

		addr = virtqueue_dma_map_single_attrs(rq->vq, dma + 1,
						      dma->len, DMA_FROM_DEVICE, 0);
		if (virtqueue_dma_mapping_error(rq->vq, addr))
			return NULL;

		dma->addr = addr;
		dma->need_sync = virtqueue_dma_need_sync(rq->vq, addr);

		/* Add a reference to dma to prevent the entire dma from
		 * being released during error handling. This reference
		 * will be freed after the pages are no longer used.
		 */
		get_page(alloc_frag->page);
		dma->ref = 1;
		alloc_frag->offset = sizeof(*dma);

		rq->last_dma = dma;
	}

	++dma->ref;

	buf = head + alloc_frag->offset;

	get_page(alloc_frag->page);
	alloc_frag->offset += size;

	return buf;
}

static void virtnet_rq_set_premapped(struct virtnet_info *vi)
{
	int i;

	/* disable for big mode */
	if (!vi->mergeable_rx_bufs && vi->big_packets)
		return;

	for (i = 0; i < vi->max_queue_pairs; i++)
		/* error should never happen */
		BUG_ON(virtqueue_set_dma_premapped(vi->rq[i].vq));
}

static void virtnet_rq_unmap_free_buf(struct virtqueue *vq, void *buf)
{
	struct virtnet_info *vi = vq->vdev->priv;
	struct receive_queue *rq;
	int i = vq2rxq(vq);

	rq = &vi->rq[i];

	if (!vi->big_packets || vi->mergeable_rx_bufs)
		virtnet_rq_unmap(rq, buf, 0);

	virtnet_rq_free_buf(vi, rq, buf);
}

static void free_old_xmit(struct send_queue *sq, bool in_napi)
{
	struct virtnet_sq_free_stats stats = {0};

	__free_old_xmit(sq, in_napi, &stats);

	/* Avoid overhead when no packets have been processed
	 * happens when called speculatively from start_xmit.
	 */
	if (!stats.packets)
		return;

	u64_stats_update_begin(&sq->stats.syncp);
	u64_stats_add(&sq->stats.bytes, stats.bytes);
	u64_stats_add(&sq->stats.packets, stats.packets);
	u64_stats_update_end(&sq->stats.syncp);
}

static bool is_xdp_raw_buffer_queue(struct virtnet_info *vi, int q)
{
	if (q < (vi->curr_queue_pairs - vi->xdp_queue_pairs))
		return false;
	else if (q < vi->curr_queue_pairs)
		return true;
	else
		return false;
}

static void check_sq_full_and_disable(struct virtnet_info *vi,
				      struct net_device *dev,
				      struct send_queue *sq)
{
	bool use_napi = sq->napi.weight;
	int qnum;

	qnum = sq - vi->sq;

	/* If running out of space, stop queue to avoid getting packets that we
	 * are then unable to transmit.
	 * An alternative would be to force queuing layer to requeue the skb by
	 * returning NETDEV_TX_BUSY. However, NETDEV_TX_BUSY should not be
	 * returned in a normal path of operation: it means that driver is not
	 * maintaining the TX queue stop/start state properly, and causes
	 * the stack to do a non-trivial amount of useless work.
	 * Since most packets only take 1 or 2 ring slots, stopping the queue
	 * early means 16 slots are typically wasted.
	 */
	if (sq->vq->num_free < 2+MAX_SKB_FRAGS) {
		netif_stop_subqueue(dev, qnum);
		u64_stats_update_begin(&sq->stats.syncp);
		u64_stats_inc(&sq->stats.stop);
		u64_stats_update_end(&sq->stats.syncp);
		if (use_napi) {
			if (unlikely(!virtqueue_enable_cb_delayed(sq->vq)))
				virtqueue_napi_schedule(&sq->napi, sq->vq);
		} else if (unlikely(!virtqueue_enable_cb_delayed(sq->vq))) {
			/* More just got used, free them then recheck. */
			free_old_xmit(sq, false);
			if (sq->vq->num_free >= 2+MAX_SKB_FRAGS) {
				netif_start_subqueue(dev, qnum);
				u64_stats_update_begin(&sq->stats.syncp);
				u64_stats_inc(&sq->stats.wake);
				u64_stats_update_end(&sq->stats.syncp);
				virtqueue_disable_cb(sq->vq);
			}
		}
	}
}

static int __virtnet_xdp_xmit_one(struct virtnet_info *vi,
				   struct send_queue *sq,
				   struct xdp_frame *xdpf)
{
	struct virtio_net_hdr_mrg_rxbuf *hdr;
	struct skb_shared_info *shinfo;
	u8 nr_frags = 0;
	int err, i;

	if (unlikely(xdpf->headroom < vi->hdr_len))
		return -EOVERFLOW;

	if (unlikely(xdp_frame_has_frags(xdpf))) {
		shinfo = xdp_get_shared_info_from_frame(xdpf);
		nr_frags = shinfo->nr_frags;
	}

	/* In wrapping function virtnet_xdp_xmit(), we need to free
	 * up the pending old buffers, where we need to calculate the
	 * position of skb_shared_info in xdp_get_frame_len() and
	 * xdp_return_frame(), which will involve to xdpf->data and
	 * xdpf->headroom. Therefore, we need to update the value of
	 * headroom synchronously here.
	 */
	xdpf->headroom -= vi->hdr_len;
	xdpf->data -= vi->hdr_len;
	/* Zero header and leave csum up to XDP layers */
	hdr = xdpf->data;
	memset(hdr, 0, vi->hdr_len);
	xdpf->len   += vi->hdr_len;

	sg_init_table(sq->sg, nr_frags + 1);
	sg_set_buf(sq->sg, xdpf->data, xdpf->len);
	for (i = 0; i < nr_frags; i++) {
		skb_frag_t *frag = &shinfo->frags[i];

		sg_set_page(&sq->sg[i + 1], skb_frag_page(frag),
			    skb_frag_size(frag), skb_frag_off(frag));
	}

	err = virtqueue_add_outbuf(sq->vq, sq->sg, nr_frags + 1,
				   xdp_to_ptr(xdpf), GFP_ATOMIC);
	if (unlikely(err))
		return -ENOSPC; /* Caller handle free/refcnt */

	return 0;
}

/* when vi->curr_queue_pairs > nr_cpu_ids, the txq/sq is only used for xdp tx on
 * the current cpu, so it does not need to be locked.
 *
 * Here we use marco instead of inline functions because we have to deal with
 * three issues at the same time: 1. the choice of sq. 2. judge and execute the
 * lock/unlock of txq 3. make sparse happy. It is difficult for two inline
 * functions to perfectly solve these three problems at the same time.
 */
#define virtnet_xdp_get_sq(vi) ({                                       \
	int cpu = smp_processor_id();                                   \
	struct netdev_queue *txq;                                       \
	typeof(vi) v = (vi);                                            \
	unsigned int qp;                                                \
									\
	if (v->curr_queue_pairs > nr_cpu_ids) {                         \
		qp = v->curr_queue_pairs - v->xdp_queue_pairs;          \
		qp += cpu;                                              \
		txq = netdev_get_tx_queue(v->dev, qp);                  \
		__netif_tx_acquire(txq);                                \
	} else {                                                        \
		qp = cpu % v->curr_queue_pairs;                         \
		txq = netdev_get_tx_queue(v->dev, qp);                  \
		__netif_tx_lock(txq, cpu);                              \
	}                                                               \
	v->sq + qp;                                                     \
})

#define virtnet_xdp_put_sq(vi, q) {                                     \
	struct netdev_queue *txq;                                       \
	typeof(vi) v = (vi);                                            \
									\
	txq = netdev_get_tx_queue(v->dev, (q) - v->sq);                 \
	if (v->curr_queue_pairs > nr_cpu_ids)                           \
		__netif_tx_release(txq);                                \
	else                                                            \
		__netif_tx_unlock(txq);                                 \
}

static int virtnet_xdp_xmit(struct net_device *dev,
			    int n, struct xdp_frame **frames, u32 flags)
{
	struct virtnet_info *vi = netdev_priv(dev);
	struct virtnet_sq_free_stats stats = {0};
	struct receive_queue *rq = vi->rq;
	struct bpf_prog *xdp_prog;
	struct send_queue *sq;
	int nxmit = 0;
	int kicks = 0;
	int ret;
	int i;

	/* Only allow ndo_xdp_xmit if XDP is loaded on dev, as this
	 * indicate XDP resources have been successfully allocated.
	 */
	xdp_prog = rcu_access_pointer(rq->xdp_prog);
	if (!xdp_prog)
		return -ENXIO;

	sq = virtnet_xdp_get_sq(vi);

	if (unlikely(flags & ~XDP_XMIT_FLAGS_MASK)) {
		ret = -EINVAL;
		goto out;
	}

	/* Free up any pending old buffers before queueing new ones. */
	__free_old_xmit(sq, false, &stats);

	for (i = 0; i < n; i++) {
		struct xdp_frame *xdpf = frames[i];

		if (__virtnet_xdp_xmit_one(vi, sq, xdpf))
			break;
		nxmit++;
	}
	ret = nxmit;

	if (!is_xdp_raw_buffer_queue(vi, sq - vi->sq))
		check_sq_full_and_disable(vi, dev, sq);

	if (flags & XDP_XMIT_FLUSH) {
		if (virtqueue_kick_prepare(sq->vq) && virtqueue_notify(sq->vq))
			kicks = 1;
	}
out:
	u64_stats_update_begin(&sq->stats.syncp);
	u64_stats_add(&sq->stats.bytes, stats.bytes);
	u64_stats_add(&sq->stats.packets, stats.packets);
	u64_stats_add(&sq->stats.xdp_tx, n);
	u64_stats_add(&sq->stats.xdp_tx_drops, n - nxmit);
	u64_stats_add(&sq->stats.kicks, kicks);
	u64_stats_update_end(&sq->stats.syncp);

	virtnet_xdp_put_sq(vi, sq);
	return ret;
}

static void put_xdp_frags(struct xdp_buff *xdp)
{
	struct skb_shared_info *shinfo;
	struct page *xdp_page;
	int i;

	if (xdp_buff_has_frags(xdp)) {
		shinfo = xdp_get_shared_info_from_buff(xdp);
		for (i = 0; i < shinfo->nr_frags; i++) {
			xdp_page = skb_frag_page(&shinfo->frags[i]);
			put_page(xdp_page);
		}
	}
}

static int virtnet_xdp_handler(struct bpf_prog *xdp_prog, struct xdp_buff *xdp,
			       struct net_device *dev,
			       unsigned int *xdp_xmit,
			       struct virtnet_rq_stats *stats)
{
	struct xdp_frame *xdpf;
	int err;
	u32 act;

	act = bpf_prog_run_xdp(xdp_prog, xdp);
	u64_stats_inc(&stats->xdp_packets);

	switch (act) {
	case XDP_PASS:
		return act;

	case XDP_TX:
		u64_stats_inc(&stats->xdp_tx);
		xdpf = xdp_convert_buff_to_frame(xdp);
		if (unlikely(!xdpf)) {
			netdev_dbg(dev, "convert buff to frame failed for xdp\n");
			return XDP_DROP;
		}

		err = virtnet_xdp_xmit(dev, 1, &xdpf, 0);
		if (unlikely(!err)) {
			xdp_return_frame_rx_napi(xdpf);
		} else if (unlikely(err < 0)) {
			trace_xdp_exception(dev, xdp_prog, act);
			return XDP_DROP;
		}
		*xdp_xmit |= VIRTIO_XDP_TX;
		return act;

	case XDP_REDIRECT:
		u64_stats_inc(&stats->xdp_redirects);
		err = xdp_do_redirect(dev, xdp, xdp_prog);
		if (err)
			return XDP_DROP;

		*xdp_xmit |= VIRTIO_XDP_REDIR;
		return act;

	default:
		bpf_warn_invalid_xdp_action(dev, xdp_prog, act);
		fallthrough;
	case XDP_ABORTED:
		trace_xdp_exception(dev, xdp_prog, act);
		fallthrough;
	case XDP_DROP:
		return XDP_DROP;
	}
}

static unsigned int virtnet_get_headroom(struct virtnet_info *vi)
{
	return vi->xdp_enabled ? VIRTIO_XDP_HEADROOM : 0;
}

/* We copy the packet for XDP in the following cases:
 *
 * 1) Packet is scattered across multiple rx buffers.
 * 2) Headroom space is insufficient.
 *
 * This is inefficient but it's a temporary condition that
 * we hit right after XDP is enabled and until queue is refilled
 * with large buffers with sufficient headroom - so it should affect
 * at most queue size packets.
 * Afterwards, the conditions to enable
 * XDP should preclude the underlying device from sending packets
 * across multiple buffers (num_buf > 1), and we make sure buffers
 * have enough headroom.
 */
static struct page *xdp_linearize_page(struct receive_queue *rq,
				       int *num_buf,
				       struct page *p,
				       int offset,
				       int page_off,
				       unsigned int *len)
{
	int tailroom = SKB_DATA_ALIGN(sizeof(struct skb_shared_info));
	struct page *page;

	if (page_off + *len + tailroom > PAGE_SIZE)
		return NULL;

	page = alloc_page(GFP_ATOMIC);
	if (!page)
		return NULL;

	memcpy(page_address(page) + page_off, page_address(p) + offset, *len);
	page_off += *len;

	while (--*num_buf) {
		unsigned int buflen;
		void *buf;
		int off;

		buf = virtnet_rq_get_buf(rq, &buflen, NULL);
		if (unlikely(!buf))
			goto err_buf;

		p = virt_to_head_page(buf);
		off = buf - page_address(p);

		/* guard against a misconfigured or uncooperative backend that
		 * is sending packet larger than the MTU.
		 */
		if ((page_off + buflen + tailroom) > PAGE_SIZE) {
			put_page(p);
			goto err_buf;
		}

		memcpy(page_address(page) + page_off,
		       page_address(p) + off, buflen);
		page_off += buflen;
		put_page(p);
	}

	/* Headroom does not contribute to packet length */
	*len = page_off - VIRTIO_XDP_HEADROOM;
	return page;
err_buf:
	__free_pages(page, 0);
	return NULL;
}

static struct sk_buff *receive_small_build_skb(struct virtnet_info *vi,
					       unsigned int xdp_headroom,
					       void *buf,
					       unsigned int len)
{
	unsigned int header_offset;
	unsigned int headroom;
	unsigned int buflen;
	struct sk_buff *skb;

	header_offset = VIRTNET_RX_PAD + xdp_headroom;
	headroom = vi->hdr_len + header_offset;
	buflen = SKB_DATA_ALIGN(GOOD_PACKET_LEN + headroom) +
		SKB_DATA_ALIGN(sizeof(struct skb_shared_info));

	skb = virtnet_build_skb(buf, buflen, headroom, len);
	if (unlikely(!skb))
		return NULL;

	buf += header_offset;
	memcpy(skb_vnet_common_hdr(skb), buf, vi->hdr_len);

	return skb;
}

static struct sk_buff *receive_small_xdp(struct net_device *dev,
					 struct virtnet_info *vi,
					 struct receive_queue *rq,
					 struct bpf_prog *xdp_prog,
					 void *buf,
					 unsigned int xdp_headroom,
					 unsigned int len,
					 unsigned int *xdp_xmit,
					 struct virtnet_rq_stats *stats)
{
	unsigned int header_offset = VIRTNET_RX_PAD + xdp_headroom;
	unsigned int headroom = vi->hdr_len + header_offset;
	struct virtio_net_hdr_mrg_rxbuf *hdr = buf + header_offset;
	struct page *page = virt_to_head_page(buf);
	struct page *xdp_page;
	unsigned int buflen;
	struct xdp_buff xdp;
	struct sk_buff *skb;
	unsigned int metasize = 0;
	u32 act;

	if (unlikely(hdr->hdr.gso_type))
		goto err_xdp;

	buflen = SKB_DATA_ALIGN(GOOD_PACKET_LEN + headroom) +
		SKB_DATA_ALIGN(sizeof(struct skb_shared_info));

	if (unlikely(xdp_headroom < virtnet_get_headroom(vi))) {
		int offset = buf - page_address(page) + header_offset;
		unsigned int tlen = len + vi->hdr_len;
		int num_buf = 1;

		xdp_headroom = virtnet_get_headroom(vi);
		header_offset = VIRTNET_RX_PAD + xdp_headroom;
		headroom = vi->hdr_len + header_offset;
		buflen = SKB_DATA_ALIGN(GOOD_PACKET_LEN + headroom) +
			SKB_DATA_ALIGN(sizeof(struct skb_shared_info));
		xdp_page = xdp_linearize_page(rq, &num_buf, page,
					      offset, header_offset,
					      &tlen);
		if (!xdp_page)
			goto err_xdp;

		buf = page_address(xdp_page);
		put_page(page);
		page = xdp_page;
	}

	xdp_init_buff(&xdp, buflen, &rq->xdp_rxq);
	xdp_prepare_buff(&xdp, buf + VIRTNET_RX_PAD + vi->hdr_len,
			 xdp_headroom, len, true);

	act = virtnet_xdp_handler(xdp_prog, &xdp, dev, xdp_xmit, stats);

	switch (act) {
	case XDP_PASS:
		/* Recalculate length in case bpf program changed it */
		len = xdp.data_end - xdp.data;
		metasize = xdp.data - xdp.data_meta;
		break;

	case XDP_TX:
	case XDP_REDIRECT:
		goto xdp_xmit;

	default:
		goto err_xdp;
	}

	skb = virtnet_build_skb(buf, buflen, xdp.data - buf, len);
	if (unlikely(!skb))
		goto err;

	if (metasize)
		skb_metadata_set(skb, metasize);

	return skb;

err_xdp:
	u64_stats_inc(&stats->xdp_drops);
err:
	u64_stats_inc(&stats->drops);
	put_page(page);
xdp_xmit:
	return NULL;
}

static struct sk_buff *receive_small(struct net_device *dev,
				     struct virtnet_info *vi,
				     struct receive_queue *rq,
				     void *buf, void *ctx,
				     unsigned int len,
				     unsigned int *xdp_xmit,
				     struct virtnet_rq_stats *stats)
{
	unsigned int xdp_headroom = (unsigned long)ctx;
	struct page *page = virt_to_head_page(buf);
	struct sk_buff *skb;

	len -= vi->hdr_len;
	u64_stats_add(&stats->bytes, len);

	if (unlikely(len > GOOD_PACKET_LEN)) {
		pr_debug("%s: rx error: len %u exceeds max size %d\n",
			 dev->name, len, GOOD_PACKET_LEN);
		DEV_STATS_INC(dev, rx_length_errors);
		goto err;
	}

	if (unlikely(vi->xdp_enabled)) {
		struct bpf_prog *xdp_prog;

		rcu_read_lock();
		xdp_prog = rcu_dereference(rq->xdp_prog);
		if (xdp_prog) {
			skb = receive_small_xdp(dev, vi, rq, xdp_prog, buf,
						xdp_headroom, len, xdp_xmit,
						stats);
			rcu_read_unlock();
			return skb;
		}
		rcu_read_unlock();
	}

	skb = receive_small_build_skb(vi, xdp_headroom, buf, len);
	if (likely(skb))
		return skb;

err:
	u64_stats_inc(&stats->drops);
	put_page(page);
	return NULL;
}

static struct sk_buff *receive_big(struct net_device *dev,
				   struct virtnet_info *vi,
				   struct receive_queue *rq,
				   void *buf,
				   unsigned int len,
				   struct virtnet_rq_stats *stats)
{
	struct page *page = buf;
	struct sk_buff *skb =
		page_to_skb(vi, rq, page, 0, len, PAGE_SIZE, 0);

	u64_stats_add(&stats->bytes, len - vi->hdr_len);
	if (unlikely(!skb))
		goto err;

	return skb;

err:
	u64_stats_inc(&stats->drops);
	give_pages(rq, page);
	return NULL;
}

static void mergeable_buf_free(struct receive_queue *rq, int num_buf,
			       struct net_device *dev,
			       struct virtnet_rq_stats *stats)
{
	struct page *page;
	void *buf;
	int len;

	while (num_buf-- > 1) {
		buf = virtnet_rq_get_buf(rq, &len, NULL);
		if (unlikely(!buf)) {
			pr_debug("%s: rx error: %d buffers missing\n",
				 dev->name, num_buf);
			DEV_STATS_INC(dev, rx_length_errors);
			break;
		}
		u64_stats_add(&stats->bytes, len);
		page = virt_to_head_page(buf);
		put_page(page);
	}
}

/* Why not use xdp_build_skb_from_frame() ?
 * XDP core assumes that xdp frags are PAGE_SIZE in length, while in
 * virtio-net there are 2 points that do not match its requirements:
 *  1. The size of the prefilled buffer is not fixed before xdp is set.
 *  2. xdp_build_skb_from_frame() does more checks that we don't need,
 *     like eth_type_trans() (which virtio-net does in receive_buf()).
 */
static struct sk_buff *build_skb_from_xdp_buff(struct net_device *dev,
					       struct virtnet_info *vi,
					       struct xdp_buff *xdp,
					       unsigned int xdp_frags_truesz)
{
	struct skb_shared_info *sinfo = xdp_get_shared_info_from_buff(xdp);
	unsigned int headroom, data_len;
	struct sk_buff *skb;
	int metasize;
	u8 nr_frags;

	if (unlikely(xdp->data_end > xdp_data_hard_end(xdp))) {
		pr_debug("Error building skb as missing reserved tailroom for xdp");
		return NULL;
	}

	if (unlikely(xdp_buff_has_frags(xdp)))
		nr_frags = sinfo->nr_frags;

	skb = build_skb(xdp->data_hard_start, xdp->frame_sz);
	if (unlikely(!skb))
		return NULL;

	headroom = xdp->data - xdp->data_hard_start;
	data_len = xdp->data_end - xdp->data;
	skb_reserve(skb, headroom);
	__skb_put(skb, data_len);

	metasize = xdp->data - xdp->data_meta;
	metasize = metasize > 0 ? metasize : 0;
	if (metasize)
		skb_metadata_set(skb, metasize);

	if (unlikely(xdp_buff_has_frags(xdp)))
		xdp_update_skb_shared_info(skb, nr_frags,
					   sinfo->xdp_frags_size,
					   xdp_frags_truesz,
					   xdp_buff_is_frag_pfmemalloc(xdp));

	return skb;
}

/* TODO: build xdp in big mode */
static int virtnet_build_xdp_buff_mrg(struct net_device *dev,
				      struct virtnet_info *vi,
				      struct receive_queue *rq,
				      struct xdp_buff *xdp,
				      void *buf,
				      unsigned int len,
				      unsigned int frame_sz,
				      int *num_buf,
				      unsigned int *xdp_frags_truesize,
				      struct virtnet_rq_stats *stats)
{
	struct virtio_net_hdr_mrg_rxbuf *hdr = buf;
	unsigned int headroom, tailroom, room;
	unsigned int truesize, cur_frag_size;
	struct skb_shared_info *shinfo;
	unsigned int xdp_frags_truesz = 0;
	struct page *page;
	skb_frag_t *frag;
	int offset;
	void *ctx;

	xdp_init_buff(xdp, frame_sz, &rq->xdp_rxq);
	xdp_prepare_buff(xdp, buf - VIRTIO_XDP_HEADROOM,
			 VIRTIO_XDP_HEADROOM + vi->hdr_len, len - vi->hdr_len, true);

	if (!*num_buf)
		return 0;

	if (*num_buf > 1) {
		/* If we want to build multi-buffer xdp, we need
		 * to specify that the flags of xdp_buff have the
		 * XDP_FLAGS_HAS_FRAG bit.
		 */
		if (!xdp_buff_has_frags(xdp))
			xdp_buff_set_frags_flag(xdp);

		shinfo = xdp_get_shared_info_from_buff(xdp);
		shinfo->nr_frags = 0;
		shinfo->xdp_frags_size = 0;
	}

	if (*num_buf > MAX_SKB_FRAGS + 1)
		return -EINVAL;

	while (--*num_buf > 0) {
		buf = virtnet_rq_get_buf(rq, &len, &ctx);
		if (unlikely(!buf)) {
			pr_debug("%s: rx error: %d buffers out of %d missing\n",
				 dev->name, *num_buf,
				 virtio16_to_cpu(vi->vdev, hdr->num_buffers));
			DEV_STATS_INC(dev, rx_length_errors);
			goto err;
		}

		u64_stats_add(&stats->bytes, len);
		page = virt_to_head_page(buf);
		offset = buf - page_address(page);

		truesize = mergeable_ctx_to_truesize(ctx);
		headroom = mergeable_ctx_to_headroom(ctx);
		tailroom = headroom ? sizeof(struct skb_shared_info) : 0;
		room = SKB_DATA_ALIGN(headroom + tailroom);

		cur_frag_size = truesize;
		xdp_frags_truesz += cur_frag_size;
		if (unlikely(len > truesize - room || cur_frag_size > PAGE_SIZE)) {
			put_page(page);
			pr_debug("%s: rx error: len %u exceeds truesize %lu\n",
				 dev->name, len, (unsigned long)(truesize - room));
			DEV_STATS_INC(dev, rx_length_errors);
			goto err;
		}

		frag = &shinfo->frags[shinfo->nr_frags++];
		skb_frag_fill_page_desc(frag, page, offset, len);
		if (page_is_pfmemalloc(page))
			xdp_buff_set_frag_pfmemalloc(xdp);

		shinfo->xdp_frags_size += len;
	}

	*xdp_frags_truesize = xdp_frags_truesz;
	return 0;

err:
	put_xdp_frags(xdp);
	return -EINVAL;
}

static void *mergeable_xdp_get_buf(struct virtnet_info *vi,
				   struct receive_queue *rq,
				   struct bpf_prog *xdp_prog,
				   void *ctx,
				   unsigned int *frame_sz,
				   int *num_buf,
				   struct page **page,
				   int offset,
				   unsigned int *len,
				   struct virtio_net_hdr_mrg_rxbuf *hdr)
{
	unsigned int truesize = mergeable_ctx_to_truesize(ctx);
	unsigned int headroom = mergeable_ctx_to_headroom(ctx);
	struct page *xdp_page;
	unsigned int xdp_room;

	/* Transient failure which in theory could occur if
	 * in-flight packets from before XDP was enabled reach
	 * the receive path after XDP is loaded.
	 */
	if (unlikely(hdr->hdr.gso_type))
		return NULL;

	/* Now XDP core assumes frag size is PAGE_SIZE, but buffers
	 * with headroom may add hole in truesize, which
	 * make their length exceed PAGE_SIZE. So we disabled the
	 * hole mechanism for xdp. See add_recvbuf_mergeable().
	 */
	*frame_sz = truesize;

	if (likely(headroom >= virtnet_get_headroom(vi) &&
		   (*num_buf == 1 || xdp_prog->aux->xdp_has_frags))) {
		return page_address(*page) + offset;
	}

	/* This happens when headroom is not enough because
	 * of the buffer was prefilled before XDP is set.
	 * This should only happen for the first several packets.
	 * In fact, vq reset can be used here to help us clean up
	 * the prefilled buffers, but many existing devices do not
	 * support it, and we don't want to bother users who are
	 * using xdp normally.
	 */
	if (!xdp_prog->aux->xdp_has_frags) {
		/* linearize data for XDP */
		xdp_page = xdp_linearize_page(rq, num_buf,
					      *page, offset,
					      VIRTIO_XDP_HEADROOM,
					      len);
		if (!xdp_page)
			return NULL;
	} else {
		xdp_room = SKB_DATA_ALIGN(VIRTIO_XDP_HEADROOM +
					  sizeof(struct skb_shared_info));
		if (*len + xdp_room > PAGE_SIZE)
			return NULL;

		xdp_page = alloc_page(GFP_ATOMIC);
		if (!xdp_page)
			return NULL;

		memcpy(page_address(xdp_page) + VIRTIO_XDP_HEADROOM,
		       page_address(*page) + offset, *len);
	}

	*frame_sz = PAGE_SIZE;

	put_page(*page);

	*page = xdp_page;

	return page_address(*page) + VIRTIO_XDP_HEADROOM;
}

static struct sk_buff *receive_mergeable_xdp(struct net_device *dev,
					     struct virtnet_info *vi,
					     struct receive_queue *rq,
					     struct bpf_prog *xdp_prog,
					     void *buf,
					     void *ctx,
					     unsigned int len,
					     unsigned int *xdp_xmit,
					     struct virtnet_rq_stats *stats)
{
	struct virtio_net_hdr_mrg_rxbuf *hdr = buf;
	int num_buf = virtio16_to_cpu(vi->vdev, hdr->num_buffers);
	struct page *page = virt_to_head_page(buf);
	int offset = buf - page_address(page);
	unsigned int xdp_frags_truesz = 0;
	struct sk_buff *head_skb;
	unsigned int frame_sz;
	struct xdp_buff xdp;
	void *data;
	u32 act;
	int err;

	data = mergeable_xdp_get_buf(vi, rq, xdp_prog, ctx, &frame_sz, &num_buf, &page,
				     offset, &len, hdr);
	if (unlikely(!data))
		goto err_xdp;

	err = virtnet_build_xdp_buff_mrg(dev, vi, rq, &xdp, data, len, frame_sz,
					 &num_buf, &xdp_frags_truesz, stats);
	if (unlikely(err))
		goto err_xdp;

	act = virtnet_xdp_handler(xdp_prog, &xdp, dev, xdp_xmit, stats);

	switch (act) {
	case XDP_PASS:
		head_skb = build_skb_from_xdp_buff(dev, vi, &xdp, xdp_frags_truesz);
		if (unlikely(!head_skb))
			break;
		return head_skb;

	case XDP_TX:
	case XDP_REDIRECT:
		return NULL;

	default:
		break;
	}

	put_xdp_frags(&xdp);

err_xdp:
	put_page(page);
	mergeable_buf_free(rq, num_buf, dev, stats);

	u64_stats_inc(&stats->xdp_drops);
	u64_stats_inc(&stats->drops);
	return NULL;
}

static struct sk_buff *receive_mergeable(struct net_device *dev,
					 struct virtnet_info *vi,
					 struct receive_queue *rq,
					 void *buf,
					 void *ctx,
					 unsigned int len,
					 unsigned int *xdp_xmit,
					 struct virtnet_rq_stats *stats)
{
	struct virtio_net_hdr_mrg_rxbuf *hdr = buf;
	int num_buf = virtio16_to_cpu(vi->vdev, hdr->num_buffers);
	struct page *page = virt_to_head_page(buf);
	int offset = buf - page_address(page);
	struct sk_buff *head_skb, *curr_skb;
	unsigned int truesize = mergeable_ctx_to_truesize(ctx);
	unsigned int headroom = mergeable_ctx_to_headroom(ctx);
	unsigned int tailroom = headroom ? sizeof(struct skb_shared_info) : 0;
	unsigned int room = SKB_DATA_ALIGN(headroom + tailroom);

	head_skb = NULL;
	u64_stats_add(&stats->bytes, len - vi->hdr_len);

	if (unlikely(len > truesize - room)) {
		pr_debug("%s: rx error: len %u exceeds truesize %lu\n",
			 dev->name, len, (unsigned long)(truesize - room));
		DEV_STATS_INC(dev, rx_length_errors);
		goto err_skb;
	}

	if (unlikely(vi->xdp_enabled)) {
		struct bpf_prog *xdp_prog;

		rcu_read_lock();
		xdp_prog = rcu_dereference(rq->xdp_prog);
		if (xdp_prog) {
			head_skb = receive_mergeable_xdp(dev, vi, rq, xdp_prog, buf, ctx,
							 len, xdp_xmit, stats);
			rcu_read_unlock();
			return head_skb;
		}
		rcu_read_unlock();
	}

	head_skb = page_to_skb(vi, rq, page, offset, len, truesize, headroom);
	curr_skb = head_skb;

	if (unlikely(!curr_skb))
		goto err_skb;
	while (--num_buf) {
		int num_skb_frags;

		buf = virtnet_rq_get_buf(rq, &len, &ctx);
		if (unlikely(!buf)) {
			pr_debug("%s: rx error: %d buffers out of %d missing\n",
				 dev->name, num_buf,
				 virtio16_to_cpu(vi->vdev,
						 hdr->num_buffers));
			DEV_STATS_INC(dev, rx_length_errors);
			goto err_buf;
		}

		u64_stats_add(&stats->bytes, len);
		page = virt_to_head_page(buf);

		truesize = mergeable_ctx_to_truesize(ctx);
		headroom = mergeable_ctx_to_headroom(ctx);
		tailroom = headroom ? sizeof(struct skb_shared_info) : 0;
		room = SKB_DATA_ALIGN(headroom + tailroom);
		if (unlikely(len > truesize - room)) {
			pr_debug("%s: rx error: len %u exceeds truesize %lu\n",
				 dev->name, len, (unsigned long)(truesize - room));
			DEV_STATS_INC(dev, rx_length_errors);
			goto err_skb;
		}

		num_skb_frags = skb_shinfo(curr_skb)->nr_frags;
		if (unlikely(num_skb_frags == MAX_SKB_FRAGS)) {
			struct sk_buff *nskb = alloc_skb(0, GFP_ATOMIC);

			if (unlikely(!nskb))
				goto err_skb;
			if (curr_skb == head_skb)
				skb_shinfo(curr_skb)->frag_list = nskb;
			else
				curr_skb->next = nskb;
			curr_skb = nskb;
			head_skb->truesize += nskb->truesize;
			num_skb_frags = 0;
		}
		if (curr_skb != head_skb) {
			head_skb->data_len += len;
			head_skb->len += len;
			head_skb->truesize += truesize;
		}
		offset = buf - page_address(page);
		if (skb_can_coalesce(curr_skb, num_skb_frags, page, offset)) {
			put_page(page);
			skb_coalesce_rx_frag(curr_skb, num_skb_frags - 1,
					     len, truesize);
		} else {
			skb_add_rx_frag(curr_skb, num_skb_frags, page,
					offset, len, truesize);
		}
	}

	ewma_pkt_len_add(&rq->mrg_avg_pkt_len, head_skb->len);
	return head_skb;

err_skb:
	put_page(page);
	mergeable_buf_free(rq, num_buf, dev, stats);

err_buf:
	u64_stats_inc(&stats->drops);
	dev_kfree_skb(head_skb);
	return NULL;
}

static void virtio_skb_set_hash(const struct virtio_net_hdr_v1_hash *hdr_hash,
				struct sk_buff *skb)
{
	enum pkt_hash_types rss_hash_type;

	if (!hdr_hash || !skb)
		return;

	switch (__le16_to_cpu(hdr_hash->hash_report)) {
	case VIRTIO_NET_HASH_REPORT_TCPv4:
	case VIRTIO_NET_HASH_REPORT_UDPv4:
	case VIRTIO_NET_HASH_REPORT_TCPv6:
	case VIRTIO_NET_HASH_REPORT_UDPv6:
	case VIRTIO_NET_HASH_REPORT_TCPv6_EX:
	case VIRTIO_NET_HASH_REPORT_UDPv6_EX:
		rss_hash_type = PKT_HASH_TYPE_L4;
		break;
	case VIRTIO_NET_HASH_REPORT_IPv4:
	case VIRTIO_NET_HASH_REPORT_IPv6:
	case VIRTIO_NET_HASH_REPORT_IPv6_EX:
		rss_hash_type = PKT_HASH_TYPE_L3;
		break;
	case VIRTIO_NET_HASH_REPORT_NONE:
	default:
		rss_hash_type = PKT_HASH_TYPE_NONE;
	}
	skb_set_hash(skb, __le32_to_cpu(hdr_hash->hash_value), rss_hash_type);
}

static void receive_buf(struct virtnet_info *vi, struct receive_queue *rq,
			void *buf, unsigned int len, void **ctx,
			unsigned int *xdp_xmit,
			struct virtnet_rq_stats *stats)
{
	struct net_device *dev = vi->dev;
	struct sk_buff *skb;
	struct virtio_net_common_hdr *hdr;

	if (unlikely(len < vi->hdr_len + ETH_HLEN)) {
		pr_debug("%s: short packet %i\n", dev->name, len);
		DEV_STATS_INC(dev, rx_length_errors);
		virtnet_rq_free_buf(vi, rq, buf);
		return;
	}

	if (vi->mergeable_rx_bufs)
		skb = receive_mergeable(dev, vi, rq, buf, ctx, len, xdp_xmit,
					stats);
	else if (vi->big_packets)
		skb = receive_big(dev, vi, rq, buf, len, stats);
	else
		skb = receive_small(dev, vi, rq, buf, ctx, len, xdp_xmit, stats);

	if (unlikely(!skb))
		return;

	hdr = skb_vnet_common_hdr(skb);
	if (dev->features & NETIF_F_RXHASH && vi->has_rss_hash_report)
		virtio_skb_set_hash(&hdr->hash_v1_hdr, skb);

	if (hdr->hdr.flags & VIRTIO_NET_HDR_F_DATA_VALID)
		skb->ip_summed = CHECKSUM_UNNECESSARY;

	if (virtio_net_hdr_to_skb(skb, &hdr->hdr,
				  virtio_is_little_endian(vi->vdev))) {
		net_warn_ratelimited("%s: bad gso: type: %u, size: %u\n",
				     dev->name, hdr->hdr.gso_type,
				     hdr->hdr.gso_size);
		goto frame_err;
	}

	skb_record_rx_queue(skb, vq2rxq(rq->vq));
	skb->protocol = eth_type_trans(skb, dev);
	pr_debug("Receiving skb proto 0x%04x len %i type %i\n",
		 ntohs(skb->protocol), skb->len, skb->pkt_type);

	napi_gro_receive(&rq->napi, skb);
	return;

frame_err:
	DEV_STATS_INC(dev, rx_frame_errors);
	dev_kfree_skb(skb);
}

/* Unlike mergeable buffers, all buffers are allocated to the
 * same size, except for the headroom. For this reason we do
 * not need to use  mergeable_len_to_ctx here - it is enough
 * to store the headroom as the context ignoring the truesize.
 */
static int add_recvbuf_small(struct virtnet_info *vi, struct receive_queue *rq,
			     gfp_t gfp)
{
	char *buf;
	unsigned int xdp_headroom = virtnet_get_headroom(vi);
	void *ctx = (void *)(unsigned long)xdp_headroom;
	int len = vi->hdr_len + VIRTNET_RX_PAD + GOOD_PACKET_LEN + xdp_headroom;
	int err;

	len = SKB_DATA_ALIGN(len) +
	      SKB_DATA_ALIGN(sizeof(struct skb_shared_info));

	buf = virtnet_rq_alloc(rq, len, gfp);
	if (unlikely(!buf))
		return -ENOMEM;

	virtnet_rq_init_one_sg(rq, buf + VIRTNET_RX_PAD + xdp_headroom,
			       vi->hdr_len + GOOD_PACKET_LEN);

	err = virtqueue_add_inbuf_ctx(rq->vq, rq->sg, 1, buf, ctx, gfp);
	if (err < 0) {
		virtnet_rq_unmap(rq, buf, 0);
		put_page(virt_to_head_page(buf));
	}

	return err;
}

static int add_recvbuf_big(struct virtnet_info *vi, struct receive_queue *rq,
			   gfp_t gfp)
{
	struct page *first, *list = NULL;
	char *p;
	int i, err, offset;

	sg_init_table(rq->sg, vi->big_packets_num_skbfrags + 2);

	/* page in rq->sg[vi->big_packets_num_skbfrags + 1] is list tail */
	for (i = vi->big_packets_num_skbfrags + 1; i > 1; --i) {
		first = get_a_page(rq, gfp);
		if (!first) {
			if (list)
				give_pages(rq, list);
			return -ENOMEM;
		}
		sg_set_buf(&rq->sg[i], page_address(first), PAGE_SIZE);

		/* chain new page in list head to match sg */
		first->private = (unsigned long)list;
		list = first;
	}

	first = get_a_page(rq, gfp);
	if (!first) {
		give_pages(rq, list);
		return -ENOMEM;
	}
	p = page_address(first);

	/* rq->sg[0], rq->sg[1] share the same page */
	/* a separated rq->sg[0] for header - required in case !any_header_sg */
	sg_set_buf(&rq->sg[0], p, vi->hdr_len);

	/* rq->sg[1] for data packet, from offset */
	offset = sizeof(struct padded_vnet_hdr);
	sg_set_buf(&rq->sg[1], p + offset, PAGE_SIZE - offset);

	/* chain first in list head */
	first->private = (unsigned long)list;
	err = virtqueue_add_inbuf(rq->vq, rq->sg, vi->big_packets_num_skbfrags + 2,
				  first, gfp);
	if (err < 0)
		give_pages(rq, first);

	return err;
}

static unsigned int get_mergeable_buf_len(struct receive_queue *rq,
					  struct ewma_pkt_len *avg_pkt_len,
					  unsigned int room)
{
	struct virtnet_info *vi = rq->vq->vdev->priv;
	const size_t hdr_len = vi->hdr_len;
	unsigned int len;

	if (room)
		return PAGE_SIZE - room;

	len = hdr_len +	clamp_t(unsigned int, ewma_pkt_len_read(avg_pkt_len),
				rq->min_buf_len, PAGE_SIZE - hdr_len);

	return ALIGN(len, L1_CACHE_BYTES);
}

static int add_recvbuf_mergeable(struct virtnet_info *vi,
				 struct receive_queue *rq, gfp_t gfp)
{
	struct page_frag *alloc_frag = &rq->alloc_frag;
	unsigned int headroom = virtnet_get_headroom(vi);
	unsigned int tailroom = headroom ? sizeof(struct skb_shared_info) : 0;
	unsigned int room = SKB_DATA_ALIGN(headroom + tailroom);
	unsigned int len, hole;
	void *ctx;
	char *buf;
	int err;

	/* Extra tailroom is needed to satisfy XDP's assumption. This
	 * means rx frags coalescing won't work, but consider we've
	 * disabled GSO for XDP, it won't be a big issue.
	 */
	len = get_mergeable_buf_len(rq, &rq->mrg_avg_pkt_len, room);

	buf = virtnet_rq_alloc(rq, len + room, gfp);
	if (unlikely(!buf))
		return -ENOMEM;

	buf += headroom; /* advance address leaving hole at front of pkt */
	hole = alloc_frag->size - alloc_frag->offset;
	if (hole < len + room) {
		/* To avoid internal fragmentation, if there is very likely not
		 * enough space for another buffer, add the remaining space to
		 * the current buffer.
		 * XDP core assumes that frame_size of xdp_buff and the length
		 * of the frag are PAGE_SIZE, so we disable the hole mechanism.
		 */
		if (!headroom)
			len += hole;
		alloc_frag->offset += hole;
	}

	virtnet_rq_init_one_sg(rq, buf, len);

	ctx = mergeable_len_to_ctx(len + room, headroom);
	err = virtqueue_add_inbuf_ctx(rq->vq, rq->sg, 1, buf, ctx, gfp);
	if (err < 0) {
		virtnet_rq_unmap(rq, buf, 0);
		put_page(virt_to_head_page(buf));
	}

	return err;
}

/*
 * Returns false if we couldn't fill entirely (OOM).
 *
 * Normally run in the receive path, but can also be run from ndo_open
 * before we're receiving packets, or from refill_work which is
 * careful to disable receiving (using napi_disable).
 */
static bool try_fill_recv(struct virtnet_info *vi, struct receive_queue *rq,
			  gfp_t gfp)
{
	int err;
	bool oom;

	do {
		if (vi->mergeable_rx_bufs)
			err = add_recvbuf_mergeable(vi, rq, gfp);
		else if (vi->big_packets)
			err = add_recvbuf_big(vi, rq, gfp);
		else
			err = add_recvbuf_small(vi, rq, gfp);

		oom = err == -ENOMEM;
		if (err)
			break;
	} while (rq->vq->num_free);
	if (virtqueue_kick_prepare(rq->vq) && virtqueue_notify(rq->vq)) {
		unsigned long flags;

		flags = u64_stats_update_begin_irqsave(&rq->stats.syncp);
		u64_stats_inc(&rq->stats.kicks);
		u64_stats_update_end_irqrestore(&rq->stats.syncp, flags);
	}

	return !oom;
}

static void skb_recv_done(struct virtqueue *rvq)
{
	struct virtnet_info *vi = rvq->vdev->priv;
	struct receive_queue *rq = &vi->rq[vq2rxq(rvq)];

	rq->calls++;
	virtqueue_napi_schedule(&rq->napi, rvq);
}

static void virtnet_napi_enable(struct virtqueue *vq, struct napi_struct *napi)
{
	napi_enable(napi);

	/* If all buffers were filled by other side before we napi_enabled, we
	 * won't get another interrupt, so process any outstanding packets now.
	 * Call local_bh_enable after to trigger softIRQ processing.
	 */
	local_bh_disable();
	virtqueue_napi_schedule(napi, vq);
	local_bh_enable();
}

static void virtnet_napi_tx_enable(struct virtnet_info *vi,
				   struct virtqueue *vq,
				   struct napi_struct *napi)
{
	if (!napi->weight)
		return;

	/* Tx napi touches cachelines on the cpu handling tx interrupts. Only
	 * enable the feature if this is likely affine with the transmit path.
	 */
	if (!vi->affinity_hint_set) {
		napi->weight = 0;
		return;
	}

	return virtnet_napi_enable(vq, napi);
}

static void virtnet_napi_tx_disable(struct napi_struct *napi)
{
	if (napi->weight)
		napi_disable(napi);
}

static void refill_work(struct work_struct *work)
{
	struct virtnet_info *vi =
		container_of(work, struct virtnet_info, refill.work);
	bool still_empty;
	int i;

	for (i = 0; i < vi->curr_queue_pairs; i++) {
		struct receive_queue *rq = &vi->rq[i];

		napi_disable(&rq->napi);
		still_empty = !try_fill_recv(vi, rq, GFP_KERNEL);
		virtnet_napi_enable(rq->vq, &rq->napi);

		/* In theory, this can happen: if we don't get any buffers in
		 * we will *never* try to fill again.
		 */
		if (still_empty)
			schedule_delayed_work(&vi->refill, HZ/2);
	}
}

static int virtnet_receive(struct receive_queue *rq, int budget,
			   unsigned int *xdp_xmit)
{
	struct virtnet_info *vi = rq->vq->vdev->priv;
	struct virtnet_rq_stats stats = {};
	unsigned int len;
	int packets = 0;
	void *buf;
	int i;

	if (!vi->big_packets || vi->mergeable_rx_bufs) {
		void *ctx;

		while (packets < budget &&
		       (buf = virtnet_rq_get_buf(rq, &len, &ctx))) {
			receive_buf(vi, rq, buf, len, ctx, xdp_xmit, &stats);
			packets++;
		}
	} else {
		while (packets < budget &&
		       (buf = virtqueue_get_buf(rq->vq, &len)) != NULL) {
			receive_buf(vi, rq, buf, len, NULL, xdp_xmit, &stats);
			packets++;
		}
	}

	if (rq->vq->num_free > min((unsigned int)budget, virtqueue_get_vring_size(rq->vq)) / 2) {
		if (!try_fill_recv(vi, rq, GFP_ATOMIC)) {
			spin_lock(&vi->refill_lock);
			if (vi->refill_enabled)
				schedule_delayed_work(&vi->refill, 0);
			spin_unlock(&vi->refill_lock);
		}
	}

	u64_stats_set(&stats.packets, packets);
	u64_stats_update_begin(&rq->stats.syncp);
	for (i = 0; i < ARRAY_SIZE(virtnet_rq_stats_desc); i++) {
		size_t offset = virtnet_rq_stats_desc[i].offset;
		u64_stats_t *item, *src;

		item = (u64_stats_t *)((u8 *)&rq->stats + offset);
		src = (u64_stats_t *)((u8 *)&stats + offset);
		u64_stats_add(item, u64_stats_read(src));
	}

	u64_stats_add(&rq->stats.packets, u64_stats_read(&stats.packets));
	u64_stats_add(&rq->stats.bytes, u64_stats_read(&stats.bytes));

	u64_stats_update_end(&rq->stats.syncp);

	return packets;
}

static void virtnet_poll_cleantx(struct receive_queue *rq)
{
	struct virtnet_info *vi = rq->vq->vdev->priv;
	unsigned int index = vq2rxq(rq->vq);
	struct send_queue *sq = &vi->sq[index];
	struct netdev_queue *txq = netdev_get_tx_queue(vi->dev, index);

	if (!sq->napi.weight || is_xdp_raw_buffer_queue(vi, index))
		return;

	if (__netif_tx_trylock(txq)) {
		if (sq->reset) {
			__netif_tx_unlock(txq);
			return;
		}

		do {
			virtqueue_disable_cb(sq->vq);
			free_old_xmit(sq, true);
		} while (unlikely(!virtqueue_enable_cb_delayed(sq->vq)));

		if (sq->vq->num_free >= 2 + MAX_SKB_FRAGS) {
			if (netif_tx_queue_stopped(txq)) {
				u64_stats_update_begin(&sq->stats.syncp);
				u64_stats_inc(&sq->stats.wake);
				u64_stats_update_end(&sq->stats.syncp);
			}
			netif_tx_wake_queue(txq);
		}

		__netif_tx_unlock(txq);
	}
}

static void virtnet_rx_dim_update(struct virtnet_info *vi, struct receive_queue *rq)
{
	struct dim_sample cur_sample = {};

	if (!rq->packets_in_napi)
		return;

	u64_stats_update_begin(&rq->stats.syncp);
	dim_update_sample(rq->calls,
			  u64_stats_read(&rq->stats.packets),
			  u64_stats_read(&rq->stats.bytes),
			  &cur_sample);
	u64_stats_update_end(&rq->stats.syncp);

	net_dim(&rq->dim, cur_sample);
	rq->packets_in_napi = 0;
}

static int virtnet_poll(struct napi_struct *napi, int budget)
{
	struct receive_queue *rq =
		container_of(napi, struct receive_queue, napi);
	struct virtnet_info *vi = rq->vq->vdev->priv;
	struct send_queue *sq;
	unsigned int received;
	unsigned int xdp_xmit = 0;
	bool napi_complete;

	virtnet_poll_cleantx(rq);

	received = virtnet_receive(rq, budget, &xdp_xmit);
	rq->packets_in_napi += received;

	if (xdp_xmit & VIRTIO_XDP_REDIR)
		xdp_do_flush();

	/* Out of packets? */
	if (received < budget) {
		napi_complete = virtqueue_napi_complete(napi, rq->vq, received);
		/* Intentionally not taking dim_lock here. This may result in a
		 * spurious net_dim call. But if that happens virtnet_rx_dim_work
		 * will not act on the scheduled work.
		 */
		if (napi_complete && rq->dim_enabled)
			virtnet_rx_dim_update(vi, rq);
	}

	if (xdp_xmit & VIRTIO_XDP_TX) {
		sq = virtnet_xdp_get_sq(vi);
		if (virtqueue_kick_prepare(sq->vq) && virtqueue_notify(sq->vq)) {
			u64_stats_update_begin(&sq->stats.syncp);
			u64_stats_inc(&sq->stats.kicks);
			u64_stats_update_end(&sq->stats.syncp);
		}
		virtnet_xdp_put_sq(vi, sq);
	}

	return received;
}

static void virtnet_disable_queue_pair(struct virtnet_info *vi, int qp_index)
{
	virtnet_napi_tx_disable(&vi->sq[qp_index].napi);
	napi_disable(&vi->rq[qp_index].napi);
	xdp_rxq_info_unreg(&vi->rq[qp_index].xdp_rxq);
}

static int virtnet_enable_queue_pair(struct virtnet_info *vi, int qp_index)
{
	struct net_device *dev = vi->dev;
	int err;

	err = xdp_rxq_info_reg(&vi->rq[qp_index].xdp_rxq, dev, qp_index,
			       vi->rq[qp_index].napi.napi_id);
	if (err < 0)
		return err;

	err = xdp_rxq_info_reg_mem_model(&vi->rq[qp_index].xdp_rxq,
					 MEM_TYPE_PAGE_SHARED, NULL);
	if (err < 0)
		goto err_xdp_reg_mem_model;

	virtnet_napi_enable(vi->rq[qp_index].vq, &vi->rq[qp_index].napi);
	virtnet_napi_tx_enable(vi, vi->sq[qp_index].vq, &vi->sq[qp_index].napi);

	return 0;

err_xdp_reg_mem_model:
	xdp_rxq_info_unreg(&vi->rq[qp_index].xdp_rxq);
	return err;
}

static int virtnet_open(struct net_device *dev)
{
	struct virtnet_info *vi = netdev_priv(dev);
	int i, err;

	enable_delayed_refill(vi);

	for (i = 0; i < vi->max_queue_pairs; i++) {
		if (i < vi->curr_queue_pairs)
			/* Make sure we have some buffers: if oom use wq. */
			if (!try_fill_recv(vi, &vi->rq[i], GFP_KERNEL))
				schedule_delayed_work(&vi->refill, 0);

		err = virtnet_enable_queue_pair(vi, i);
		if (err < 0)
			goto err_enable_qp;
	}

	return 0;

err_enable_qp:
	disable_delayed_refill(vi);
	cancel_delayed_work_sync(&vi->refill);

	for (i--; i >= 0; i--) {
		virtnet_disable_queue_pair(vi, i);
		cancel_work_sync(&vi->rq[i].dim.work);
	}

	return err;
}

static int virtnet_poll_tx(struct napi_struct *napi, int budget)
{
	struct send_queue *sq = container_of(napi, struct send_queue, napi);
	struct virtnet_info *vi = sq->vq->vdev->priv;
	unsigned int index = vq2txq(sq->vq);
	struct netdev_queue *txq;
	int opaque;
	bool done;

	if (unlikely(is_xdp_raw_buffer_queue(vi, index))) {
		/* We don't need to enable cb for XDP */
		napi_complete_done(napi, 0);
		return 0;
	}

	txq = netdev_get_tx_queue(vi->dev, index);
	__netif_tx_lock(txq, raw_smp_processor_id());
	virtqueue_disable_cb(sq->vq);
	free_old_xmit(sq, true);

	if (sq->vq->num_free >= 2 + MAX_SKB_FRAGS) {
		if (netif_tx_queue_stopped(txq)) {
			u64_stats_update_begin(&sq->stats.syncp);
			u64_stats_inc(&sq->stats.wake);
			u64_stats_update_end(&sq->stats.syncp);
		}
		netif_tx_wake_queue(txq);
	}

	opaque = virtqueue_enable_cb_prepare(sq->vq);

	done = napi_complete_done(napi, 0);

	if (!done)
		virtqueue_disable_cb(sq->vq);

	__netif_tx_unlock(txq);

	if (done) {
		if (unlikely(virtqueue_poll(sq->vq, opaque))) {
			if (napi_schedule_prep(napi)) {
				__netif_tx_lock(txq, raw_smp_processor_id());
				virtqueue_disable_cb(sq->vq);
				__netif_tx_unlock(txq);
				__napi_schedule(napi);
			}
		}
	}

	return 0;
}

static int xmit_skb(struct send_queue *sq, struct sk_buff *skb)
{
	struct virtio_net_hdr_mrg_rxbuf *hdr;
	const unsigned char *dest = ((struct ethhdr *)skb->data)->h_dest;
	struct virtnet_info *vi = sq->vq->vdev->priv;
	int num_sg;
	unsigned hdr_len = vi->hdr_len;
	bool can_push;

	pr_debug("%s: xmit %p %pM\n", vi->dev->name, skb, dest);

	can_push = vi->any_header_sg &&
		!((unsigned long)skb->data & (__alignof__(*hdr) - 1)) &&
		!skb_header_cloned(skb) && skb_headroom(skb) >= hdr_len;
	/* Even if we can, don't push here yet as this would skew
	 * csum_start offset below. */
	if (can_push)
		hdr = (struct virtio_net_hdr_mrg_rxbuf *)(skb->data - hdr_len);
	else
		hdr = &skb_vnet_common_hdr(skb)->mrg_hdr;

	if (virtio_net_hdr_from_skb(skb, &hdr->hdr,
				    virtio_is_little_endian(vi->vdev), false,
				    0))
		return -EPROTO;

	if (vi->mergeable_rx_bufs)
		hdr->num_buffers = 0;

	sg_init_table(sq->sg, skb_shinfo(skb)->nr_frags + (can_push ? 1 : 2));
	if (can_push) {
		__skb_push(skb, hdr_len);
		num_sg = skb_to_sgvec(skb, sq->sg, 0, skb->len);
		if (unlikely(num_sg < 0))
			return num_sg;
		/* Pull header back to avoid skew in tx bytes calculations. */
		__skb_pull(skb, hdr_len);
	} else {
		sg_set_buf(sq->sg, hdr, hdr_len);
		num_sg = skb_to_sgvec(skb, sq->sg + 1, 0, skb->len);
		if (unlikely(num_sg < 0))
			return num_sg;
		num_sg++;
	}
	return virtqueue_add_outbuf(sq->vq, sq->sg, num_sg, skb, GFP_ATOMIC);
}

static netdev_tx_t start_xmit(struct sk_buff *skb, struct net_device *dev)
{
	struct virtnet_info *vi = netdev_priv(dev);
	int qnum = skb_get_queue_mapping(skb);
	struct send_queue *sq = &vi->sq[qnum];
	int err;
	struct netdev_queue *txq = netdev_get_tx_queue(dev, qnum);
	bool kick = !netdev_xmit_more();
	bool use_napi = sq->napi.weight;

	/* Free up any pending old buffers before queueing new ones. */
	do {
		if (use_napi)
			virtqueue_disable_cb(sq->vq);

		free_old_xmit(sq, false);

	} while (use_napi && kick &&
	       unlikely(!virtqueue_enable_cb_delayed(sq->vq)));

	/* timestamp packet in software */
	skb_tx_timestamp(skb);

	/* Try to transmit */
	err = xmit_skb(sq, skb);

	/* This should not happen! */
	if (unlikely(err)) {
		DEV_STATS_INC(dev, tx_fifo_errors);
		if (net_ratelimit())
			dev_warn(&dev->dev,
				 "Unexpected TXQ (%d) queue failure: %d\n",
				 qnum, err);
		DEV_STATS_INC(dev, tx_dropped);
		dev_kfree_skb_any(skb);
		return NETDEV_TX_OK;
	}

	/* Don't wait up for transmitted skbs to be freed. */
	if (!use_napi) {
		skb_orphan(skb);
		nf_reset_ct(skb);
	}

	check_sq_full_and_disable(vi, dev, sq);

	if (kick || netif_xmit_stopped(txq)) {
		if (virtqueue_kick_prepare(sq->vq) && virtqueue_notify(sq->vq)) {
			u64_stats_update_begin(&sq->stats.syncp);
			u64_stats_inc(&sq->stats.kicks);
			u64_stats_update_end(&sq->stats.syncp);
		}
	}

	return NETDEV_TX_OK;
}

static int virtnet_rx_resize(struct virtnet_info *vi,
			     struct receive_queue *rq, u32 ring_num)
{
	bool running = netif_running(vi->dev);
	int err, qindex;

	qindex = rq - vi->rq;

	if (running) {
		napi_disable(&rq->napi);
		cancel_work_sync(&rq->dim.work);
	}

	err = virtqueue_resize(rq->vq, ring_num, virtnet_rq_unmap_free_buf);
	if (err)
		netdev_err(vi->dev, "resize rx fail: rx queue index: %d err: %d\n", qindex, err);

	if (!try_fill_recv(vi, rq, GFP_KERNEL))
		schedule_delayed_work(&vi->refill, 0);

	if (running)
		virtnet_napi_enable(rq->vq, &rq->napi);
	return err;
}

static int virtnet_tx_resize(struct virtnet_info *vi,
			     struct send_queue *sq, u32 ring_num)
{
	bool running = netif_running(vi->dev);
	struct netdev_queue *txq;
	int err, qindex;

	qindex = sq - vi->sq;

	if (running)
		virtnet_napi_tx_disable(&sq->napi);

	txq = netdev_get_tx_queue(vi->dev, qindex);

	/* 1. wait all ximt complete
	 * 2. fix the race of netif_stop_subqueue() vs netif_start_subqueue()
	 */
	__netif_tx_lock_bh(txq);

	/* Prevent rx poll from accessing sq. */
	sq->reset = true;

	/* Prevent the upper layer from trying to send packets. */
	netif_stop_subqueue(vi->dev, qindex);

	__netif_tx_unlock_bh(txq);

	err = virtqueue_resize(sq->vq, ring_num, virtnet_sq_free_unused_buf);
	if (err)
		netdev_err(vi->dev, "resize tx fail: tx queue index: %d err: %d\n", qindex, err);

	__netif_tx_lock_bh(txq);
	sq->reset = false;
	netif_tx_wake_queue(txq);
	__netif_tx_unlock_bh(txq);

	if (running)
		virtnet_napi_tx_enable(vi, sq->vq, &sq->napi);
	return err;
}

/*
 * Send command via the control virtqueue and check status.  Commands
 * supported by the hypervisor, as indicated by feature bits, should
 * never fail unless improperly formatted.
 */
static bool virtnet_send_command_reply(struct virtnet_info *vi, u8 class, u8 cmd,
				       struct scatterlist *out,
				       struct scatterlist *in)
{
	struct scatterlist *sgs[5], hdr, stat;
	u32 out_num = 0, tmp, in_num = 0;
	int ret;

	/* Caller should know better */
	BUG_ON(!virtio_has_feature(vi->vdev, VIRTIO_NET_F_CTRL_VQ));

	mutex_lock(&vi->cvq_lock);
	vi->ctrl->status = ~0;
	vi->ctrl->hdr.class = class;
	vi->ctrl->hdr.cmd = cmd;
	/* Add header */
	sg_init_one(&hdr, &vi->ctrl->hdr, sizeof(vi->ctrl->hdr));
	sgs[out_num++] = &hdr;

	if (out)
		sgs[out_num++] = out;

	/* Add return status. */
	sg_init_one(&stat, &vi->ctrl->status, sizeof(vi->ctrl->status));
	sgs[out_num + in_num++] = &stat;

	if (in)
		sgs[out_num + in_num++] = in;

	BUG_ON(out_num + in_num > ARRAY_SIZE(sgs));
	ret = virtqueue_add_sgs(vi->cvq, sgs, out_num, in_num, vi, GFP_ATOMIC);
	if (ret < 0) {
		dev_warn(&vi->vdev->dev,
			 "Failed to add sgs for command vq: %d\n.", ret);
		mutex_unlock(&vi->cvq_lock);
		return false;
	}

	if (unlikely(!virtqueue_kick(vi->cvq)))
		goto unlock;

	/* Spin for a response, the kick causes an ioport write, trapping
	 * into the hypervisor, so the request should be handled immediately.
	 */
	while (!virtqueue_get_buf(vi->cvq, &tmp) &&
	       !virtqueue_is_broken(vi->cvq)) {
		cond_resched();
		cpu_relax();
	}

unlock:
	mutex_unlock(&vi->cvq_lock);
	return vi->ctrl->status == VIRTIO_NET_OK;
}

static bool virtnet_send_command(struct virtnet_info *vi, u8 class, u8 cmd,
				 struct scatterlist *out)
{
	return virtnet_send_command_reply(vi, class, cmd, out, NULL);
}

static int virtnet_set_mac_address(struct net_device *dev, void *p)
{
	struct virtnet_info *vi = netdev_priv(dev);
	struct virtio_device *vdev = vi->vdev;
	int ret;
	struct sockaddr *addr;
	struct scatterlist sg;

	if (virtio_has_feature(vi->vdev, VIRTIO_NET_F_STANDBY))
		return -EOPNOTSUPP;

	addr = kmemdup(p, sizeof(*addr), GFP_KERNEL);
	if (!addr)
		return -ENOMEM;

	ret = eth_prepare_mac_addr_change(dev, addr);
	if (ret)
		goto out;

	if (virtio_has_feature(vdev, VIRTIO_NET_F_CTRL_MAC_ADDR)) {
		sg_init_one(&sg, addr->sa_data, dev->addr_len);
		if (!virtnet_send_command(vi, VIRTIO_NET_CTRL_MAC,
					  VIRTIO_NET_CTRL_MAC_ADDR_SET, &sg)) {
			dev_warn(&vdev->dev,
				 "Failed to set mac address by vq command.\n");
			ret = -EINVAL;
			goto out;
		}
	} else if (virtio_has_feature(vdev, VIRTIO_NET_F_MAC) &&
		   !virtio_has_feature(vdev, VIRTIO_F_VERSION_1)) {
		unsigned int i;

		/* Naturally, this has an atomicity problem. */
		for (i = 0; i < dev->addr_len; i++)
			virtio_cwrite8(vdev,
				       offsetof(struct virtio_net_config, mac) +
				       i, addr->sa_data[i]);
	}

	eth_commit_mac_addr_change(dev, p);
	ret = 0;

out:
	kfree(addr);
	return ret;
}

static void virtnet_stats(struct net_device *dev,
			  struct rtnl_link_stats64 *tot)
{
	struct virtnet_info *vi = netdev_priv(dev);
	unsigned int start;
	int i;

	for (i = 0; i < vi->max_queue_pairs; i++) {
		u64 tpackets, tbytes, terrors, rpackets, rbytes, rdrops;
		struct receive_queue *rq = &vi->rq[i];
		struct send_queue *sq = &vi->sq[i];

		do {
			start = u64_stats_fetch_begin(&sq->stats.syncp);
			tpackets = u64_stats_read(&sq->stats.packets);
			tbytes   = u64_stats_read(&sq->stats.bytes);
			terrors  = u64_stats_read(&sq->stats.tx_timeouts);
		} while (u64_stats_fetch_retry(&sq->stats.syncp, start));

		do {
			start = u64_stats_fetch_begin(&rq->stats.syncp);
			rpackets = u64_stats_read(&rq->stats.packets);
			rbytes   = u64_stats_read(&rq->stats.bytes);
			rdrops   = u64_stats_read(&rq->stats.drops);
		} while (u64_stats_fetch_retry(&rq->stats.syncp, start));

		tot->rx_packets += rpackets;
		tot->tx_packets += tpackets;
		tot->rx_bytes   += rbytes;
		tot->tx_bytes   += tbytes;
		tot->rx_dropped += rdrops;
		tot->tx_errors  += terrors;
	}

	tot->tx_dropped = DEV_STATS_READ(dev, tx_dropped);
	tot->tx_fifo_errors = DEV_STATS_READ(dev, tx_fifo_errors);
	tot->rx_length_errors = DEV_STATS_READ(dev, rx_length_errors);
	tot->rx_frame_errors = DEV_STATS_READ(dev, rx_frame_errors);
}

static void virtnet_ack_link_announce(struct virtnet_info *vi)
{
	if (!virtnet_send_command(vi, VIRTIO_NET_CTRL_ANNOUNCE,
				  VIRTIO_NET_CTRL_ANNOUNCE_ACK, NULL))
		dev_warn(&vi->dev->dev, "Failed to ack link announce.\n");
}

static int virtnet_set_queues(struct virtnet_info *vi, u16 queue_pairs)
{
	struct virtio_net_ctrl_mq *mq __free(kfree) = NULL;
	struct scatterlist sg;
	struct net_device *dev = vi->dev;

	if (!vi->has_cvq || !virtio_has_feature(vi->vdev, VIRTIO_NET_F_MQ))
		return 0;

	mq = kzalloc(sizeof(*mq), GFP_KERNEL);
	if (!mq)
		return -ENOMEM;

	mq->virtqueue_pairs = cpu_to_virtio16(vi->vdev, queue_pairs);
	sg_init_one(&sg, mq, sizeof(*mq));

	if (!virtnet_send_command(vi, VIRTIO_NET_CTRL_MQ,
				  VIRTIO_NET_CTRL_MQ_VQ_PAIRS_SET, &sg)) {
		dev_warn(&dev->dev, "Fail to set num of queue pairs to %d\n",
			 queue_pairs);
		return -EINVAL;
	} else {
		vi->curr_queue_pairs = queue_pairs;
		/* virtnet_open() will refill when device is going to up. */
		if (dev->flags & IFF_UP)
			schedule_delayed_work(&vi->refill, 0);
	}

	return 0;
}

static int virtnet_close(struct net_device *dev)
{
	struct virtnet_info *vi = netdev_priv(dev);
	int i;

	/* Make sure NAPI doesn't schedule refill work */
	disable_delayed_refill(vi);
	/* Make sure refill_work doesn't re-enable napi! */
	cancel_delayed_work_sync(&vi->refill);

	for (i = 0; i < vi->max_queue_pairs; i++) {
		virtnet_disable_queue_pair(vi, i);
		cancel_work_sync(&vi->rq[i].dim.work);
	}

	return 0;
}

static void virtnet_rx_mode_work(struct work_struct *work)
{
	struct virtnet_info *vi =
		container_of(work, struct virtnet_info, rx_mode_work);
	u8 *promisc_allmulti  __free(kfree) = NULL;
	struct net_device *dev = vi->dev;
	struct scatterlist sg[2];
	struct virtio_net_ctrl_mac *mac_data;
	struct netdev_hw_addr *ha;
	int uc_count;
	int mc_count;
	void *buf;
	int i;

	/* We can't dynamically set ndo_set_rx_mode, so return gracefully */
	if (!virtio_has_feature(vi->vdev, VIRTIO_NET_F_CTRL_RX))
		return;

	rtnl_lock();

	promisc_allmulti = kzalloc(sizeof(*promisc_allmulti), GFP_ATOMIC);
	if (!promisc_allmulti) {
		dev_warn(&dev->dev, "Failed to set RX mode, no memory.\n");
		return;
	}

	*promisc_allmulti = !!(dev->flags & IFF_PROMISC);
	sg_init_one(sg, promisc_allmulti, sizeof(*promisc_allmulti));

	if (!virtnet_send_command(vi, VIRTIO_NET_CTRL_RX,
				  VIRTIO_NET_CTRL_RX_PROMISC, sg))
		dev_warn(&dev->dev, "Failed to %sable promisc mode.\n",
			 *promisc_allmulti ? "en" : "dis");

	*promisc_allmulti = !!(dev->flags & IFF_ALLMULTI);
	sg_init_one(sg, promisc_allmulti, sizeof(*promisc_allmulti));

	if (!virtnet_send_command(vi, VIRTIO_NET_CTRL_RX,
				  VIRTIO_NET_CTRL_RX_ALLMULTI, sg))
		dev_warn(&dev->dev, "Failed to %sable allmulti mode.\n",
			 *promisc_allmulti ? "en" : "dis");

	netif_addr_lock_bh(dev);

	uc_count = netdev_uc_count(dev);
	mc_count = netdev_mc_count(dev);
	/* MAC filter - use one buffer for both lists */
	buf = kzalloc(((uc_count + mc_count) * ETH_ALEN) +
		      (2 * sizeof(mac_data->entries)), GFP_ATOMIC);
	mac_data = buf;
	if (!buf) {
		netif_addr_unlock_bh(dev);
		rtnl_unlock();
		return;
	}

	sg_init_table(sg, 2);

	/* Store the unicast list and count in the front of the buffer */
	mac_data->entries = cpu_to_virtio32(vi->vdev, uc_count);
	i = 0;
	netdev_for_each_uc_addr(ha, dev)
		memcpy(&mac_data->macs[i++][0], ha->addr, ETH_ALEN);

	sg_set_buf(&sg[0], mac_data,
		   sizeof(mac_data->entries) + (uc_count * ETH_ALEN));

	/* multicast list and count fill the end */
	mac_data = (void *)&mac_data->macs[uc_count][0];

	mac_data->entries = cpu_to_virtio32(vi->vdev, mc_count);
	i = 0;
	netdev_for_each_mc_addr(ha, dev)
		memcpy(&mac_data->macs[i++][0], ha->addr, ETH_ALEN);

	netif_addr_unlock_bh(dev);

	sg_set_buf(&sg[1], mac_data,
		   sizeof(mac_data->entries) + (mc_count * ETH_ALEN));

	if (!virtnet_send_command(vi, VIRTIO_NET_CTRL_MAC,
				  VIRTIO_NET_CTRL_MAC_TABLE_SET, sg))
		dev_warn(&dev->dev, "Failed to set MAC filter table.\n");

	rtnl_unlock();

	kfree(buf);
}

static void virtnet_set_rx_mode(struct net_device *dev)
{
	struct virtnet_info *vi = netdev_priv(dev);

	if (vi->rx_mode_work_enabled)
		schedule_work(&vi->rx_mode_work);
}

static int virtnet_vlan_rx_add_vid(struct net_device *dev,
				   __be16 proto, u16 vid)
{
	struct virtnet_info *vi = netdev_priv(dev);
	__virtio16 *_vid __free(kfree) = NULL;
	struct scatterlist sg;

	_vid = kzalloc(sizeof(*_vid), GFP_KERNEL);
	if (!_vid)
		return -ENOMEM;

	*_vid = cpu_to_virtio16(vi->vdev, vid);
	sg_init_one(&sg, _vid, sizeof(*_vid));

	if (!virtnet_send_command(vi, VIRTIO_NET_CTRL_VLAN,
				  VIRTIO_NET_CTRL_VLAN_ADD, &sg))
		dev_warn(&dev->dev, "Failed to add VLAN ID %d.\n", vid);
	return 0;
}

static int virtnet_vlan_rx_kill_vid(struct net_device *dev,
				    __be16 proto, u16 vid)
{
	struct virtnet_info *vi = netdev_priv(dev);
	__virtio16 *_vid __free(kfree) = NULL;
	struct scatterlist sg;

	_vid = kzalloc(sizeof(*_vid), GFP_KERNEL);
	if (!_vid)
		return -ENOMEM;

	*_vid = cpu_to_virtio16(vi->vdev, vid);
	sg_init_one(&sg, _vid, sizeof(*_vid));

	if (!virtnet_send_command(vi, VIRTIO_NET_CTRL_VLAN,
				  VIRTIO_NET_CTRL_VLAN_DEL, &sg))
		dev_warn(&dev->dev, "Failed to kill VLAN ID %d.\n", vid);
	return 0;
}

static void virtnet_clean_affinity(struct virtnet_info *vi)
{
	int i;

	if (vi->affinity_hint_set) {
		for (i = 0; i < vi->max_queue_pairs; i++) {
			virtqueue_set_affinity(vi->rq[i].vq, NULL);
			virtqueue_set_affinity(vi->sq[i].vq, NULL);
		}

		vi->affinity_hint_set = false;
	}
}

static void virtnet_set_affinity(struct virtnet_info *vi)
{
	cpumask_var_t mask;
	int stragglers;
	int group_size;
	int i, j, cpu;
	int num_cpu;
	int stride;

	if (!zalloc_cpumask_var(&mask, GFP_KERNEL)) {
		virtnet_clean_affinity(vi);
		return;
	}

	num_cpu = num_online_cpus();
	stride = max_t(int, num_cpu / vi->curr_queue_pairs, 1);
	stragglers = num_cpu >= vi->curr_queue_pairs ?
			num_cpu % vi->curr_queue_pairs :
			0;
	cpu = cpumask_first(cpu_online_mask);

	for (i = 0; i < vi->curr_queue_pairs; i++) {
		group_size = stride + (i < stragglers ? 1 : 0);

		for (j = 0; j < group_size; j++) {
			cpumask_set_cpu(cpu, mask);
			cpu = cpumask_next_wrap(cpu, cpu_online_mask,
						nr_cpu_ids, false);
		}
		virtqueue_set_affinity(vi->rq[i].vq, mask);
		virtqueue_set_affinity(vi->sq[i].vq, mask);
		__netif_set_xps_queue(vi->dev, cpumask_bits(mask), i, XPS_CPUS);
		cpumask_clear(mask);
	}

	vi->affinity_hint_set = true;
	free_cpumask_var(mask);
}

static int virtnet_cpu_online(unsigned int cpu, struct hlist_node *node)
{
	struct virtnet_info *vi = hlist_entry_safe(node, struct virtnet_info,
						   node);
	virtnet_set_affinity(vi);
	return 0;
}

static int virtnet_cpu_dead(unsigned int cpu, struct hlist_node *node)
{
	struct virtnet_info *vi = hlist_entry_safe(node, struct virtnet_info,
						   node_dead);
	virtnet_set_affinity(vi);
	return 0;
}

static int virtnet_cpu_down_prep(unsigned int cpu, struct hlist_node *node)
{
	struct virtnet_info *vi = hlist_entry_safe(node, struct virtnet_info,
						   node);

	virtnet_clean_affinity(vi);
	return 0;
}

static enum cpuhp_state virtionet_online;

static int virtnet_cpu_notif_add(struct virtnet_info *vi)
{
	int ret;

	ret = cpuhp_state_add_instance_nocalls(virtionet_online, &vi->node);
	if (ret)
		return ret;
	ret = cpuhp_state_add_instance_nocalls(CPUHP_VIRT_NET_DEAD,
					       &vi->node_dead);
	if (!ret)
		return ret;
	cpuhp_state_remove_instance_nocalls(virtionet_online, &vi->node);
	return ret;
}

static void virtnet_cpu_notif_remove(struct virtnet_info *vi)
{
	cpuhp_state_remove_instance_nocalls(virtionet_online, &vi->node);
	cpuhp_state_remove_instance_nocalls(CPUHP_VIRT_NET_DEAD,
					    &vi->node_dead);
}

static int virtnet_send_ctrl_coal_vq_cmd(struct virtnet_info *vi,
					 u16 vqn, u32 max_usecs, u32 max_packets)
{
	struct virtio_net_ctrl_coal_vq *coal_vq __free(kfree) = NULL;
	struct scatterlist sgs;

	coal_vq = kzalloc(sizeof(*coal_vq), GFP_KERNEL);
	if (!coal_vq)
		return -ENOMEM;

	coal_vq->vqn = cpu_to_le16(vqn);
	coal_vq->coal.max_usecs = cpu_to_le32(max_usecs);
	coal_vq->coal.max_packets = cpu_to_le32(max_packets);
	sg_init_one(&sgs, coal_vq, sizeof(*coal_vq));

	if (!virtnet_send_command(vi, VIRTIO_NET_CTRL_NOTF_COAL,
				  VIRTIO_NET_CTRL_NOTF_COAL_VQ_SET,
				  &sgs))
		return -EINVAL;

	return 0;
}

static int virtnet_send_rx_ctrl_coal_vq_cmd(struct virtnet_info *vi,
					    u16 queue, u32 max_usecs,
					    u32 max_packets)
{
	int err;

	err = virtnet_send_ctrl_coal_vq_cmd(vi, rxq2vq(queue),
					    max_usecs, max_packets);
	if (err)
		return err;

	vi->rq[queue].intr_coal.max_usecs = max_usecs;
	vi->rq[queue].intr_coal.max_packets = max_packets;

	return 0;
}

static int virtnet_send_tx_ctrl_coal_vq_cmd(struct virtnet_info *vi,
					    u16 queue, u32 max_usecs,
					    u32 max_packets)
{
	int err;

	err = virtnet_send_ctrl_coal_vq_cmd(vi, txq2vq(queue),
					    max_usecs, max_packets);
	if (err)
		return err;

	vi->sq[queue].intr_coal.max_usecs = max_usecs;
	vi->sq[queue].intr_coal.max_packets = max_packets;

	return 0;
}

static void virtnet_get_ringparam(struct net_device *dev,
				  struct ethtool_ringparam *ring,
				  struct kernel_ethtool_ringparam *kernel_ring,
				  struct netlink_ext_ack *extack)
{
	struct virtnet_info *vi = netdev_priv(dev);

	ring->rx_max_pending = vi->rq[0].vq->num_max;
	ring->tx_max_pending = vi->sq[0].vq->num_max;
	ring->rx_pending = virtqueue_get_vring_size(vi->rq[0].vq);
	ring->tx_pending = virtqueue_get_vring_size(vi->sq[0].vq);
}

static int virtnet_set_ringparam(struct net_device *dev,
				 struct ethtool_ringparam *ring,
				 struct kernel_ethtool_ringparam *kernel_ring,
				 struct netlink_ext_ack *extack)
{
	struct virtnet_info *vi = netdev_priv(dev);
	u32 rx_pending, tx_pending;
	struct receive_queue *rq;
	struct send_queue *sq;
	int i, err;

	if (ring->rx_mini_pending || ring->rx_jumbo_pending)
		return -EINVAL;

	rx_pending = virtqueue_get_vring_size(vi->rq[0].vq);
	tx_pending = virtqueue_get_vring_size(vi->sq[0].vq);

	if (ring->rx_pending == rx_pending &&
	    ring->tx_pending == tx_pending)
		return 0;

	if (ring->rx_pending > vi->rq[0].vq->num_max)
		return -EINVAL;

	if (ring->tx_pending > vi->sq[0].vq->num_max)
		return -EINVAL;

	for (i = 0; i < vi->max_queue_pairs; i++) {
		rq = vi->rq + i;
		sq = vi->sq + i;

		if (ring->tx_pending != tx_pending) {
			err = virtnet_tx_resize(vi, sq, ring->tx_pending);
			if (err)
				return err;

			/* Upon disabling and re-enabling a transmit virtqueue, the device must
			 * set the coalescing parameters of the virtqueue to those configured
			 * through the VIRTIO_NET_CTRL_NOTF_COAL_TX_SET command, or, if the driver
			 * did not set any TX coalescing parameters, to 0.
			 */
			err = virtnet_send_tx_ctrl_coal_vq_cmd(vi, i,
							       vi->intr_coal_tx.max_usecs,
							       vi->intr_coal_tx.max_packets);
			if (err)
				return err;
		}

		if (ring->rx_pending != rx_pending) {
			err = virtnet_rx_resize(vi, rq, ring->rx_pending);
			if (err)
				return err;

			/* The reason is same as the transmit virtqueue reset */
			mutex_lock(&vi->rq[i].dim_lock);
			err = virtnet_send_rx_ctrl_coal_vq_cmd(vi, i,
							       vi->intr_coal_rx.max_usecs,
							       vi->intr_coal_rx.max_packets);
			mutex_unlock(&vi->rq[i].dim_lock);
			if (err)
				return err;
		}
	}

	return 0;
}

static bool virtnet_commit_rss_command(struct virtnet_info *vi)
{
	struct net_device *dev = vi->dev;
	struct scatterlist sgs[4];
	unsigned int sg_buf_size;

	/* prepare sgs */
	sg_init_table(sgs, 4);

	sg_buf_size = offsetof(struct virtio_net_ctrl_rss, indirection_table);
	sg_set_buf(&sgs[0], &vi->rss, sg_buf_size);

	sg_buf_size = sizeof(uint16_t) * (vi->rss.indirection_table_mask + 1);
	sg_set_buf(&sgs[1], vi->rss.indirection_table, sg_buf_size);

	sg_buf_size = offsetof(struct virtio_net_ctrl_rss, key)
			- offsetof(struct virtio_net_ctrl_rss, max_tx_vq);
	sg_set_buf(&sgs[2], &vi->rss.max_tx_vq, sg_buf_size);

	sg_buf_size = vi->rss_key_size;
	sg_set_buf(&sgs[3], vi->rss.key, sg_buf_size);

	if (!virtnet_send_command(vi, VIRTIO_NET_CTRL_MQ,
				  vi->has_rss ? VIRTIO_NET_CTRL_MQ_RSS_CONFIG
				  : VIRTIO_NET_CTRL_MQ_HASH_CONFIG, sgs))
		goto err;

	return true;

err:
	dev_warn(&dev->dev, "VIRTIONET issue with committing RSS sgs\n");
	return false;

}

static void virtnet_init_default_rss(struct virtnet_info *vi)
{
	u32 indir_val = 0;
	int i = 0;

	vi->rss.hash_types = vi->rss_hash_types_supported;
	vi->rss_hash_types_saved = vi->rss_hash_types_supported;
	vi->rss.indirection_table_mask = vi->rss_indir_table_size
						? vi->rss_indir_table_size - 1 : 0;
	vi->rss.unclassified_queue = 0;

	for (; i < vi->rss_indir_table_size; ++i) {
		indir_val = ethtool_rxfh_indir_default(i, vi->curr_queue_pairs);
		vi->rss.indirection_table[i] = indir_val;
	}

	vi->rss.max_tx_vq = vi->has_rss ? vi->curr_queue_pairs : 0;
	vi->rss.hash_key_length = vi->rss_key_size;

	netdev_rss_key_fill(vi->rss.key, vi->rss_key_size);
}

static void virtnet_get_hashflow(const struct virtnet_info *vi, struct ethtool_rxnfc *info)
{
	info->data = 0;
	switch (info->flow_type) {
	case TCP_V4_FLOW:
		if (vi->rss_hash_types_saved & VIRTIO_NET_RSS_HASH_TYPE_TCPv4) {
			info->data = RXH_IP_SRC | RXH_IP_DST |
						 RXH_L4_B_0_1 | RXH_L4_B_2_3;
		} else if (vi->rss_hash_types_saved & VIRTIO_NET_RSS_HASH_TYPE_IPv4) {
			info->data = RXH_IP_SRC | RXH_IP_DST;
		}
		break;
	case TCP_V6_FLOW:
		if (vi->rss_hash_types_saved & VIRTIO_NET_RSS_HASH_TYPE_TCPv6) {
			info->data = RXH_IP_SRC | RXH_IP_DST |
						 RXH_L4_B_0_1 | RXH_L4_B_2_3;
		} else if (vi->rss_hash_types_saved & VIRTIO_NET_RSS_HASH_TYPE_IPv6) {
			info->data = RXH_IP_SRC | RXH_IP_DST;
		}
		break;
	case UDP_V4_FLOW:
		if (vi->rss_hash_types_saved & VIRTIO_NET_RSS_HASH_TYPE_UDPv4) {
			info->data = RXH_IP_SRC | RXH_IP_DST |
						 RXH_L4_B_0_1 | RXH_L4_B_2_3;
		} else if (vi->rss_hash_types_saved & VIRTIO_NET_RSS_HASH_TYPE_IPv4) {
			info->data = RXH_IP_SRC | RXH_IP_DST;
		}
		break;
	case UDP_V6_FLOW:
		if (vi->rss_hash_types_saved & VIRTIO_NET_RSS_HASH_TYPE_UDPv6) {
			info->data = RXH_IP_SRC | RXH_IP_DST |
						 RXH_L4_B_0_1 | RXH_L4_B_2_3;
		} else if (vi->rss_hash_types_saved & VIRTIO_NET_RSS_HASH_TYPE_IPv6) {
			info->data = RXH_IP_SRC | RXH_IP_DST;
		}
		break;
	case IPV4_FLOW:
		if (vi->rss_hash_types_saved & VIRTIO_NET_RSS_HASH_TYPE_IPv4)
			info->data = RXH_IP_SRC | RXH_IP_DST;

		break;
	case IPV6_FLOW:
		if (vi->rss_hash_types_saved & VIRTIO_NET_RSS_HASH_TYPE_IPv6)
			info->data = RXH_IP_SRC | RXH_IP_DST;

		break;
	default:
		info->data = 0;
		break;
	}
}

static bool virtnet_set_hashflow(struct virtnet_info *vi, struct ethtool_rxnfc *info)
{
	u32 new_hashtypes = vi->rss_hash_types_saved;
	bool is_disable = info->data & RXH_DISCARD;
	bool is_l4 = info->data == (RXH_IP_SRC | RXH_IP_DST | RXH_L4_B_0_1 | RXH_L4_B_2_3);

	/* supports only 'sd', 'sdfn' and 'r' */
	if (!((info->data == (RXH_IP_SRC | RXH_IP_DST)) | is_l4 | is_disable))
		return false;

	switch (info->flow_type) {
	case TCP_V4_FLOW:
		new_hashtypes &= ~(VIRTIO_NET_RSS_HASH_TYPE_IPv4 | VIRTIO_NET_RSS_HASH_TYPE_TCPv4);
		if (!is_disable)
			new_hashtypes |= VIRTIO_NET_RSS_HASH_TYPE_IPv4
				| (is_l4 ? VIRTIO_NET_RSS_HASH_TYPE_TCPv4 : 0);
		break;
	case UDP_V4_FLOW:
		new_hashtypes &= ~(VIRTIO_NET_RSS_HASH_TYPE_IPv4 | VIRTIO_NET_RSS_HASH_TYPE_UDPv4);
		if (!is_disable)
			new_hashtypes |= VIRTIO_NET_RSS_HASH_TYPE_IPv4
				| (is_l4 ? VIRTIO_NET_RSS_HASH_TYPE_UDPv4 : 0);
		break;
	case IPV4_FLOW:
		new_hashtypes &= ~VIRTIO_NET_RSS_HASH_TYPE_IPv4;
		if (!is_disable)
			new_hashtypes = VIRTIO_NET_RSS_HASH_TYPE_IPv4;
		break;
	case TCP_V6_FLOW:
		new_hashtypes &= ~(VIRTIO_NET_RSS_HASH_TYPE_IPv6 | VIRTIO_NET_RSS_HASH_TYPE_TCPv6);
		if (!is_disable)
			new_hashtypes |= VIRTIO_NET_RSS_HASH_TYPE_IPv6
				| (is_l4 ? VIRTIO_NET_RSS_HASH_TYPE_TCPv6 : 0);
		break;
	case UDP_V6_FLOW:
		new_hashtypes &= ~(VIRTIO_NET_RSS_HASH_TYPE_IPv6 | VIRTIO_NET_RSS_HASH_TYPE_UDPv6);
		if (!is_disable)
			new_hashtypes |= VIRTIO_NET_RSS_HASH_TYPE_IPv6
				| (is_l4 ? VIRTIO_NET_RSS_HASH_TYPE_UDPv6 : 0);
		break;
	case IPV6_FLOW:
		new_hashtypes &= ~VIRTIO_NET_RSS_HASH_TYPE_IPv6;
		if (!is_disable)
			new_hashtypes = VIRTIO_NET_RSS_HASH_TYPE_IPv6;
		break;
	default:
		/* unsupported flow */
		return false;
	}

	/* if unsupported hashtype was set */
	if (new_hashtypes != (new_hashtypes & vi->rss_hash_types_supported))
		return false;

	if (new_hashtypes != vi->rss_hash_types_saved) {
		vi->rss_hash_types_saved = new_hashtypes;
		vi->rss.hash_types = vi->rss_hash_types_saved;
		if (vi->dev->features & NETIF_F_RXHASH)
			return virtnet_commit_rss_command(vi);
	}

	return true;
}

static void virtnet_get_drvinfo(struct net_device *dev,
				struct ethtool_drvinfo *info)
{
	struct virtnet_info *vi = netdev_priv(dev);
	struct virtio_device *vdev = vi->vdev;

	strscpy(info->driver, KBUILD_MODNAME, sizeof(info->driver));
	strscpy(info->version, VIRTNET_DRIVER_VERSION, sizeof(info->version));
	strscpy(info->bus_info, virtio_bus_name(vdev), sizeof(info->bus_info));

}

/* TODO: Eliminate OOO packets during switching */
static int virtnet_set_channels(struct net_device *dev,
				struct ethtool_channels *channels)
{
	struct virtnet_info *vi = netdev_priv(dev);
	u16 queue_pairs = channels->combined_count;
	int err;

	/* We don't support separate rx/tx channels.
	 * We don't allow setting 'other' channels.
	 */
	if (channels->rx_count || channels->tx_count || channels->other_count)
		return -EINVAL;

	if (queue_pairs > vi->max_queue_pairs || queue_pairs == 0)
		return -EINVAL;

	/* For now we don't support modifying channels while XDP is loaded
	 * also when XDP is loaded all RX queues have XDP programs so we only
	 * need to check a single RX queue.
	 */
	if (vi->rq[0].xdp_prog)
		return -EINVAL;

	cpus_read_lock();
	err = virtnet_set_queues(vi, queue_pairs);
	if (err) {
		cpus_read_unlock();
		goto err;
	}
	virtnet_set_affinity(vi);
	cpus_read_unlock();

	netif_set_real_num_tx_queues(dev, queue_pairs);
	netif_set_real_num_rx_queues(dev, queue_pairs);
 err:
	return err;
}

static void virtnet_stats_sprintf(u8 **p, const char *fmt, const char *noq_fmt,
				  int num, int qid, const struct virtnet_stat_desc *desc)
{
	int i;

	if (qid < 0) {
		for (i = 0; i < num; ++i)
			ethtool_sprintf(p, noq_fmt, desc[i].desc);
	} else {
		for (i = 0; i < num; ++i)
			ethtool_sprintf(p, fmt, qid, desc[i].desc);
	}
}

/* qid == -1: for rx/tx queue total field */
static void virtnet_get_stats_string(struct virtnet_info *vi, int type, int qid, u8 **data)
{
	const struct virtnet_stat_desc *desc;
	const char *fmt, *noq_fmt;
	u8 *p = *data;
	u32 num;

	if (type == VIRTNET_Q_TYPE_CQ && qid >= 0) {
		noq_fmt = "cq_hw_%s";

		if (vi->device_stats_cap & VIRTIO_NET_STATS_TYPE_CVQ) {
			desc = &virtnet_stats_cvq_desc[0];
			num = ARRAY_SIZE(virtnet_stats_cvq_desc);

			virtnet_stats_sprintf(&p, NULL, noq_fmt, num, -1, desc);
		}
	}

	if (type == VIRTNET_Q_TYPE_RX) {
		fmt = "rx%u_%s";
		noq_fmt = "rx_%s";

		desc = &virtnet_rq_stats_desc[0];
		num = ARRAY_SIZE(virtnet_rq_stats_desc);

		virtnet_stats_sprintf(&p, fmt, noq_fmt, num, qid, desc);

		fmt = "rx%u_hw_%s";
		noq_fmt = "rx_hw_%s";

		if (vi->device_stats_cap & VIRTIO_NET_STATS_TYPE_RX_BASIC) {
			desc = &virtnet_stats_rx_basic_desc[0];
			num = ARRAY_SIZE(virtnet_stats_rx_basic_desc);

			virtnet_stats_sprintf(&p, fmt, noq_fmt, num, qid, desc);
		}

		if (vi->device_stats_cap & VIRTIO_NET_STATS_TYPE_RX_CSUM) {
			desc = &virtnet_stats_rx_csum_desc[0];
			num = ARRAY_SIZE(virtnet_stats_rx_csum_desc);

			virtnet_stats_sprintf(&p, fmt, noq_fmt, num, qid, desc);
		}

		if (vi->device_stats_cap & VIRTIO_NET_STATS_TYPE_RX_SPEED) {
			desc = &virtnet_stats_rx_speed_desc[0];
			num = ARRAY_SIZE(virtnet_stats_rx_speed_desc);

			virtnet_stats_sprintf(&p, fmt, noq_fmt, num, qid, desc);
		}
	}

	if (type == VIRTNET_Q_TYPE_TX) {
		fmt = "tx%u_%s";
		noq_fmt = "tx_%s";

		desc = &virtnet_sq_stats_desc[0];
		num = ARRAY_SIZE(virtnet_sq_stats_desc);

		virtnet_stats_sprintf(&p, fmt, noq_fmt, num, qid, desc);

		fmt = "tx%u_hw_%s";
		noq_fmt = "tx_hw_%s";

		if (vi->device_stats_cap & VIRTIO_NET_STATS_TYPE_TX_BASIC) {
			desc = &virtnet_stats_tx_basic_desc[0];
			num = ARRAY_SIZE(virtnet_stats_tx_basic_desc);

			virtnet_stats_sprintf(&p, fmt, noq_fmt, num, qid, desc);
		}

		if (vi->device_stats_cap & VIRTIO_NET_STATS_TYPE_TX_GSO) {
			desc = &virtnet_stats_tx_gso_desc[0];
			num = ARRAY_SIZE(virtnet_stats_tx_gso_desc);

			virtnet_stats_sprintf(&p, fmt, noq_fmt, num, qid, desc);
		}

		if (vi->device_stats_cap & VIRTIO_NET_STATS_TYPE_TX_SPEED) {
			desc = &virtnet_stats_tx_speed_desc[0];
			num = ARRAY_SIZE(virtnet_stats_tx_speed_desc);

			virtnet_stats_sprintf(&p, fmt, noq_fmt, num, qid, desc);
		}
	}

	*data = p;
}

struct virtnet_stats_ctx {
	/* The stats are write to qstats or ethtool -S */
	bool to_qstat;

	/* Used to calculate the offset inside the output buffer. */
	u32 desc_num[3];

	/* The actual supported stat types. */
	u32 bitmap[3];

	/* Used to calculate the reply buffer size. */
	u32 size[3];

	/* Record the output buffer. */
	u64 *data;
};

static void virtnet_stats_ctx_init(struct virtnet_info *vi,
				   struct virtnet_stats_ctx *ctx,
				   u64 *data, bool to_qstat)
{
	u32 queue_type;

	ctx->data = data;
	ctx->to_qstat = to_qstat;

	if (to_qstat) {
		ctx->desc_num[VIRTNET_Q_TYPE_RX] = ARRAY_SIZE(virtnet_rq_stats_desc_qstat);
		ctx->desc_num[VIRTNET_Q_TYPE_TX] = ARRAY_SIZE(virtnet_sq_stats_desc_qstat);

		queue_type = VIRTNET_Q_TYPE_RX;

		if (vi->device_stats_cap & VIRTIO_NET_STATS_TYPE_RX_BASIC) {
			ctx->bitmap[queue_type]   |= VIRTIO_NET_STATS_TYPE_RX_BASIC;
			ctx->desc_num[queue_type] += ARRAY_SIZE(virtnet_stats_rx_basic_desc_qstat);
			ctx->size[queue_type]     += sizeof(struct virtio_net_stats_rx_basic);
		}

		if (vi->device_stats_cap & VIRTIO_NET_STATS_TYPE_RX_CSUM) {
			ctx->bitmap[queue_type]   |= VIRTIO_NET_STATS_TYPE_RX_CSUM;
			ctx->desc_num[queue_type] += ARRAY_SIZE(virtnet_stats_rx_csum_desc_qstat);
			ctx->size[queue_type]     += sizeof(struct virtio_net_stats_rx_csum);
		}

		if (vi->device_stats_cap & VIRTIO_NET_STATS_TYPE_RX_GSO) {
			ctx->bitmap[queue_type]   |= VIRTIO_NET_STATS_TYPE_RX_GSO;
			ctx->desc_num[queue_type] += ARRAY_SIZE(virtnet_stats_rx_gso_desc_qstat);
			ctx->size[queue_type]     += sizeof(struct virtio_net_stats_rx_gso);
		}

		if (vi->device_stats_cap & VIRTIO_NET_STATS_TYPE_RX_SPEED) {
			ctx->bitmap[queue_type]   |= VIRTIO_NET_STATS_TYPE_RX_SPEED;
			ctx->desc_num[queue_type] += ARRAY_SIZE(virtnet_stats_rx_speed_desc_qstat);
			ctx->size[queue_type]     += sizeof(struct virtio_net_stats_rx_speed);
		}

		queue_type = VIRTNET_Q_TYPE_TX;

		if (vi->device_stats_cap & VIRTIO_NET_STATS_TYPE_TX_BASIC) {
			ctx->bitmap[queue_type]   |= VIRTIO_NET_STATS_TYPE_TX_BASIC;
			ctx->desc_num[queue_type] += ARRAY_SIZE(virtnet_stats_tx_basic_desc_qstat);
			ctx->size[queue_type]     += sizeof(struct virtio_net_stats_tx_basic);
		}

		if (vi->device_stats_cap & VIRTIO_NET_STATS_TYPE_TX_CSUM) {
			ctx->bitmap[queue_type]   |= VIRTIO_NET_STATS_TYPE_TX_CSUM;
			ctx->desc_num[queue_type] += ARRAY_SIZE(virtnet_stats_tx_csum_desc_qstat);
			ctx->size[queue_type]     += sizeof(struct virtio_net_stats_tx_csum);
		}

		if (vi->device_stats_cap & VIRTIO_NET_STATS_TYPE_TX_GSO) {
			ctx->bitmap[queue_type]   |= VIRTIO_NET_STATS_TYPE_TX_GSO;
			ctx->desc_num[queue_type] += ARRAY_SIZE(virtnet_stats_tx_gso_desc_qstat);
			ctx->size[queue_type]     += sizeof(struct virtio_net_stats_tx_gso);
		}

		if (vi->device_stats_cap & VIRTIO_NET_STATS_TYPE_TX_SPEED) {
			ctx->bitmap[queue_type]   |= VIRTIO_NET_STATS_TYPE_TX_SPEED;
			ctx->desc_num[queue_type] += ARRAY_SIZE(virtnet_stats_tx_speed_desc_qstat);
			ctx->size[queue_type]     += sizeof(struct virtio_net_stats_tx_speed);
		}

		return;
	}

	ctx->desc_num[VIRTNET_Q_TYPE_RX] = ARRAY_SIZE(virtnet_rq_stats_desc);
	ctx->desc_num[VIRTNET_Q_TYPE_TX] = ARRAY_SIZE(virtnet_sq_stats_desc);

	if (vi->device_stats_cap & VIRTIO_NET_STATS_TYPE_CVQ) {
		queue_type = VIRTNET_Q_TYPE_CQ;

		ctx->bitmap[queue_type]   |= VIRTIO_NET_STATS_TYPE_CVQ;
		ctx->desc_num[queue_type] += ARRAY_SIZE(virtnet_stats_cvq_desc);
		ctx->size[queue_type]     += sizeof(struct virtio_net_stats_cvq);
	}

	queue_type = VIRTNET_Q_TYPE_RX;

	if (vi->device_stats_cap & VIRTIO_NET_STATS_TYPE_RX_BASIC) {
		ctx->bitmap[queue_type]   |= VIRTIO_NET_STATS_TYPE_RX_BASIC;
		ctx->desc_num[queue_type] += ARRAY_SIZE(virtnet_stats_rx_basic_desc);
		ctx->size[queue_type]     += sizeof(struct virtio_net_stats_rx_basic);
	}

	if (vi->device_stats_cap & VIRTIO_NET_STATS_TYPE_RX_CSUM) {
		ctx->bitmap[queue_type]   |= VIRTIO_NET_STATS_TYPE_RX_CSUM;
		ctx->desc_num[queue_type] += ARRAY_SIZE(virtnet_stats_rx_csum_desc);
		ctx->size[queue_type]     += sizeof(struct virtio_net_stats_rx_csum);
	}

	if (vi->device_stats_cap & VIRTIO_NET_STATS_TYPE_RX_SPEED) {
		ctx->bitmap[queue_type]   |= VIRTIO_NET_STATS_TYPE_RX_SPEED;
		ctx->desc_num[queue_type] += ARRAY_SIZE(virtnet_stats_rx_speed_desc);
		ctx->size[queue_type]     += sizeof(struct virtio_net_stats_rx_speed);
	}

	queue_type = VIRTNET_Q_TYPE_TX;

	if (vi->device_stats_cap & VIRTIO_NET_STATS_TYPE_TX_BASIC) {
		ctx->bitmap[queue_type]   |= VIRTIO_NET_STATS_TYPE_TX_BASIC;
		ctx->desc_num[queue_type] += ARRAY_SIZE(virtnet_stats_tx_basic_desc);
		ctx->size[queue_type]     += sizeof(struct virtio_net_stats_tx_basic);
	}

	if (vi->device_stats_cap & VIRTIO_NET_STATS_TYPE_TX_GSO) {
		ctx->bitmap[queue_type]   |= VIRTIO_NET_STATS_TYPE_TX_GSO;
		ctx->desc_num[queue_type] += ARRAY_SIZE(virtnet_stats_tx_gso_desc);
		ctx->size[queue_type]     += sizeof(struct virtio_net_stats_tx_gso);
	}

	if (vi->device_stats_cap & VIRTIO_NET_STATS_TYPE_TX_SPEED) {
		ctx->bitmap[queue_type]   |= VIRTIO_NET_STATS_TYPE_TX_SPEED;
		ctx->desc_num[queue_type] += ARRAY_SIZE(virtnet_stats_tx_speed_desc);
		ctx->size[queue_type]     += sizeof(struct virtio_net_stats_tx_speed);
	}
}

/* stats_sum_queue - Calculate the sum of the same fields in sq or rq.
 * @sum: the position to store the sum values
 * @num: field num
 * @q_value: the first queue fields
 * @q_num: number of the queues
 */
static void stats_sum_queue(u64 *sum, u32 num, u64 *q_value, u32 q_num)
{
	u32 step = num;
	int i, j;
	u64 *p;

	for (i = 0; i < num; ++i) {
		p = sum + i;
		*p = 0;

		for (j = 0; j < q_num; ++j)
			*p += *(q_value + i + j * step);
	}
}

static void virtnet_fill_total_fields(struct virtnet_info *vi,
				      struct virtnet_stats_ctx *ctx)
{
	u64 *data, *first_rx_q, *first_tx_q;
	u32 num_cq, num_rx, num_tx;

	num_cq = ctx->desc_num[VIRTNET_Q_TYPE_CQ];
	num_rx = ctx->desc_num[VIRTNET_Q_TYPE_RX];
	num_tx = ctx->desc_num[VIRTNET_Q_TYPE_TX];

	first_rx_q = ctx->data + num_rx + num_tx + num_cq;
	first_tx_q = first_rx_q + vi->curr_queue_pairs * num_rx;

	data = ctx->data;

	stats_sum_queue(data, num_rx, first_rx_q, vi->curr_queue_pairs);

	data = ctx->data + num_rx;

	stats_sum_queue(data, num_tx, first_tx_q, vi->curr_queue_pairs);
}

static void virtnet_fill_stats_qstat(struct virtnet_info *vi, u32 qid,
				     struct virtnet_stats_ctx *ctx,
				     const u8 *base, bool drv_stats, u8 reply_type)
{
	const struct virtnet_stat_desc *desc;
	const u64_stats_t *v_stat;
	u64 offset, bitmap;
	const __le64 *v;
	u32 queue_type;
	int i, num;

	queue_type = vq_type(vi, qid);
	bitmap = ctx->bitmap[queue_type];

	if (drv_stats) {
		if (queue_type == VIRTNET_Q_TYPE_RX) {
			desc = &virtnet_rq_stats_desc_qstat[0];
			num = ARRAY_SIZE(virtnet_rq_stats_desc_qstat);
		} else {
			desc = &virtnet_sq_stats_desc_qstat[0];
			num = ARRAY_SIZE(virtnet_sq_stats_desc_qstat);
		}

		for (i = 0; i < num; ++i) {
			offset = desc[i].qstat_offset / sizeof(*ctx->data);
			v_stat = (const u64_stats_t *)(base + desc[i].offset);
			ctx->data[offset] = u64_stats_read(v_stat);
		}
		return;
	}

	if (bitmap & VIRTIO_NET_STATS_TYPE_RX_BASIC) {
		desc = &virtnet_stats_rx_basic_desc_qstat[0];
		num = ARRAY_SIZE(virtnet_stats_rx_basic_desc_qstat);
		if (reply_type == VIRTIO_NET_STATS_TYPE_REPLY_RX_BASIC)
			goto found;
	}

	if (bitmap & VIRTIO_NET_STATS_TYPE_RX_CSUM) {
		desc = &virtnet_stats_rx_csum_desc_qstat[0];
		num = ARRAY_SIZE(virtnet_stats_rx_csum_desc_qstat);
		if (reply_type == VIRTIO_NET_STATS_TYPE_REPLY_RX_CSUM)
			goto found;
	}

	if (bitmap & VIRTIO_NET_STATS_TYPE_RX_GSO) {
		desc = &virtnet_stats_rx_gso_desc_qstat[0];
		num = ARRAY_SIZE(virtnet_stats_rx_gso_desc_qstat);
		if (reply_type == VIRTIO_NET_STATS_TYPE_REPLY_RX_GSO)
			goto found;
	}

	if (bitmap & VIRTIO_NET_STATS_TYPE_RX_SPEED) {
		desc = &virtnet_stats_rx_speed_desc_qstat[0];
		num = ARRAY_SIZE(virtnet_stats_rx_speed_desc_qstat);
		if (reply_type == VIRTIO_NET_STATS_TYPE_REPLY_RX_SPEED)
			goto found;
	}

	if (bitmap & VIRTIO_NET_STATS_TYPE_TX_BASIC) {
		desc = &virtnet_stats_tx_basic_desc_qstat[0];
		num = ARRAY_SIZE(virtnet_stats_tx_basic_desc_qstat);
		if (reply_type == VIRTIO_NET_STATS_TYPE_REPLY_TX_BASIC)
			goto found;
	}

	if (bitmap & VIRTIO_NET_STATS_TYPE_TX_CSUM) {
		desc = &virtnet_stats_tx_csum_desc_qstat[0];
		num = ARRAY_SIZE(virtnet_stats_tx_csum_desc_qstat);
		if (reply_type == VIRTIO_NET_STATS_TYPE_REPLY_TX_CSUM)
			goto found;
	}

	if (bitmap & VIRTIO_NET_STATS_TYPE_TX_GSO) {
		desc = &virtnet_stats_tx_gso_desc_qstat[0];
		num = ARRAY_SIZE(virtnet_stats_tx_gso_desc_qstat);
		if (reply_type == VIRTIO_NET_STATS_TYPE_REPLY_TX_GSO)
			goto found;
	}

	if (bitmap & VIRTIO_NET_STATS_TYPE_TX_SPEED) {
		desc = &virtnet_stats_tx_speed_desc_qstat[0];
		num = ARRAY_SIZE(virtnet_stats_tx_speed_desc_qstat);
		if (reply_type == VIRTIO_NET_STATS_TYPE_REPLY_TX_SPEED)
			goto found;
	}

	return;

found:
	for (i = 0; i < num; ++i) {
		offset = desc[i].qstat_offset / sizeof(*ctx->data);
		v = (const __le64 *)(base + desc[i].offset);
		ctx->data[offset] = le64_to_cpu(*v);
	}
}

/* virtnet_fill_stats - copy the stats to qstats or ethtool -S
 * The stats source is the device or the driver.
 *
 * @vi: virtio net info
 * @qid: the vq id
 * @ctx: stats ctx (initiated by virtnet_stats_ctx_init())
 * @base: pointer to the device reply or the driver stats structure.
 * @drv_stats: designate the base type (device reply, driver stats)
 * @type: the type of the device reply (if drv_stats is true, this must be zero)
 */
static void virtnet_fill_stats(struct virtnet_info *vi, u32 qid,
			       struct virtnet_stats_ctx *ctx,
			       const u8 *base, bool drv_stats, u8 reply_type)
{
	u32 queue_type, num_rx, num_tx, num_cq;
	const struct virtnet_stat_desc *desc;
	const u64_stats_t *v_stat;
	u64 offset, bitmap;
	const __le64 *v;
	int i, num;

	if (ctx->to_qstat)
		return virtnet_fill_stats_qstat(vi, qid, ctx, base, drv_stats, reply_type);

	num_cq = ctx->desc_num[VIRTNET_Q_TYPE_CQ];
	num_rx = ctx->desc_num[VIRTNET_Q_TYPE_RX];
	num_tx = ctx->desc_num[VIRTNET_Q_TYPE_TX];

	queue_type = vq_type(vi, qid);
	bitmap = ctx->bitmap[queue_type];

	/* skip the total fields of pairs */
	offset = num_rx + num_tx;

	if (queue_type == VIRTNET_Q_TYPE_TX) {
		offset += num_cq + num_rx * vi->curr_queue_pairs + num_tx * (qid / 2);

		num = ARRAY_SIZE(virtnet_sq_stats_desc);
		if (drv_stats) {
			desc = &virtnet_sq_stats_desc[0];
			goto drv_stats;
		}

		offset += num;

	} else if (queue_type == VIRTNET_Q_TYPE_RX) {
		offset += num_cq + num_rx * (qid / 2);

		num = ARRAY_SIZE(virtnet_rq_stats_desc);
		if (drv_stats) {
			desc = &virtnet_rq_stats_desc[0];
			goto drv_stats;
		}

		offset += num;
	}

	if (bitmap & VIRTIO_NET_STATS_TYPE_CVQ) {
		desc = &virtnet_stats_cvq_desc[0];
		num = ARRAY_SIZE(virtnet_stats_cvq_desc);
		if (reply_type == VIRTIO_NET_STATS_TYPE_REPLY_CVQ)
			goto found;

		offset += num;
	}

	if (bitmap & VIRTIO_NET_STATS_TYPE_RX_BASIC) {
		desc = &virtnet_stats_rx_basic_desc[0];
		num = ARRAY_SIZE(virtnet_stats_rx_basic_desc);
		if (reply_type == VIRTIO_NET_STATS_TYPE_REPLY_RX_BASIC)
			goto found;

		offset += num;
	}

	if (bitmap & VIRTIO_NET_STATS_TYPE_RX_CSUM) {
		desc = &virtnet_stats_rx_csum_desc[0];
		num = ARRAY_SIZE(virtnet_stats_rx_csum_desc);
		if (reply_type == VIRTIO_NET_STATS_TYPE_REPLY_RX_CSUM)
			goto found;

		offset += num;
	}

	if (bitmap & VIRTIO_NET_STATS_TYPE_RX_SPEED) {
		desc = &virtnet_stats_rx_speed_desc[0];
		num = ARRAY_SIZE(virtnet_stats_rx_speed_desc);
		if (reply_type == VIRTIO_NET_STATS_TYPE_REPLY_RX_SPEED)
			goto found;

		offset += num;
	}

	if (bitmap & VIRTIO_NET_STATS_TYPE_TX_BASIC) {
		desc = &virtnet_stats_tx_basic_desc[0];
		num = ARRAY_SIZE(virtnet_stats_tx_basic_desc);
		if (reply_type == VIRTIO_NET_STATS_TYPE_REPLY_TX_BASIC)
			goto found;

		offset += num;
	}

	if (bitmap & VIRTIO_NET_STATS_TYPE_TX_GSO) {
		desc = &virtnet_stats_tx_gso_desc[0];
		num = ARRAY_SIZE(virtnet_stats_tx_gso_desc);
		if (reply_type == VIRTIO_NET_STATS_TYPE_REPLY_TX_GSO)
			goto found;

		offset += num;
	}

	if (bitmap & VIRTIO_NET_STATS_TYPE_TX_SPEED) {
		desc = &virtnet_stats_tx_speed_desc[0];
		num = ARRAY_SIZE(virtnet_stats_tx_speed_desc);
		if (reply_type == VIRTIO_NET_STATS_TYPE_REPLY_TX_SPEED)
			goto found;

		offset += num;
	}

	return;

found:
	for (i = 0; i < num; ++i) {
		v = (const __le64 *)(base + desc[i].offset);
		ctx->data[offset + i] = le64_to_cpu(*v);
	}

	return;

drv_stats:
	for (i = 0; i < num; ++i) {
		v_stat = (const u64_stats_t *)(base + desc[i].offset);
		ctx->data[offset + i] = u64_stats_read(v_stat);
	}
}

static int __virtnet_get_hw_stats(struct virtnet_info *vi,
				  struct virtnet_stats_ctx *ctx,
				  struct virtio_net_ctrl_queue_stats *req,
				  int req_size, void *reply, int res_size)
{
	struct virtio_net_stats_reply_hdr *hdr;
	struct scatterlist sgs_in, sgs_out;
	void *p;
	u32 qid;
	int ok;

	sg_init_one(&sgs_out, req, req_size);
	sg_init_one(&sgs_in, reply, res_size);

	ok = virtnet_send_command_reply(vi, VIRTIO_NET_CTRL_STATS,
					VIRTIO_NET_CTRL_STATS_GET,
					&sgs_out, &sgs_in);

	if (!ok)
		return ok;

	for (p = reply; p - reply < res_size; p += le16_to_cpu(hdr->size)) {
		hdr = p;
		qid = le16_to_cpu(hdr->vq_index);
		virtnet_fill_stats(vi, qid, ctx, p, false, hdr->type);
	}

	return 0;
}

static void virtnet_make_stat_req(struct virtnet_info *vi,
				  struct virtnet_stats_ctx *ctx,
				  struct virtio_net_ctrl_queue_stats *req,
				  int qid, int *idx)
{
	int qtype = vq_type(vi, qid);
	u64 bitmap = ctx->bitmap[qtype];

	if (!bitmap)
		return;

	req->stats[*idx].vq_index = cpu_to_le16(qid);
	req->stats[*idx].types_bitmap[0] = cpu_to_le64(bitmap);
	*idx += 1;
}

/* qid: -1: get stats of all vq.
 *     > 0: get the stats for the special vq. This must not be cvq.
 */
static int virtnet_get_hw_stats(struct virtnet_info *vi,
				struct virtnet_stats_ctx *ctx, int qid)
{
	int qnum, i, j, res_size, qtype, last_vq, first_vq;
	struct virtio_net_ctrl_queue_stats *req;
	bool enable_cvq;
	void *reply;
	int ok;

	if (!virtio_has_feature(vi->vdev, VIRTIO_NET_F_DEVICE_STATS))
		return 0;

	if (qid == -1) {
		last_vq = vi->curr_queue_pairs * 2 - 1;
		first_vq = 0;
		enable_cvq = true;
	} else {
		last_vq = qid;
		first_vq = qid;
		enable_cvq = false;
	}

	qnum = 0;
	res_size = 0;
	for (i = first_vq; i <= last_vq ; ++i) {
		qtype = vq_type(vi, i);
		if (ctx->bitmap[qtype]) {
			++qnum;
			res_size += ctx->size[qtype];
		}
	}

	if (enable_cvq && ctx->bitmap[VIRTNET_Q_TYPE_CQ]) {
		res_size += ctx->size[VIRTNET_Q_TYPE_CQ];
		qnum += 1;
	}

	req = kcalloc(qnum, sizeof(*req), GFP_KERNEL);
	if (!req)
		return -ENOMEM;

	reply = kmalloc(res_size, GFP_KERNEL);
	if (!reply) {
		kfree(req);
		return -ENOMEM;
	}

	j = 0;
	for (i = first_vq; i <= last_vq ; ++i)
		virtnet_make_stat_req(vi, ctx, req, i, &j);

	if (enable_cvq)
		virtnet_make_stat_req(vi, ctx, req, vi->max_queue_pairs * 2, &j);

	ok = __virtnet_get_hw_stats(vi, ctx, req, sizeof(*req) * j, reply, res_size);

	kfree(req);
	kfree(reply);

	return ok;
}

static void virtnet_get_strings(struct net_device *dev, u32 stringset, u8 *data)
{
	struct virtnet_info *vi = netdev_priv(dev);
	unsigned int i;
	u8 *p = data;

	switch (stringset) {
	case ETH_SS_STATS:
		/* Generate the total field names. */
		virtnet_get_stats_string(vi, VIRTNET_Q_TYPE_RX, -1, &p);
		virtnet_get_stats_string(vi, VIRTNET_Q_TYPE_TX, -1, &p);

		virtnet_get_stats_string(vi, VIRTNET_Q_TYPE_CQ, 0, &p);

		for (i = 0; i < vi->curr_queue_pairs; ++i)
			virtnet_get_stats_string(vi, VIRTNET_Q_TYPE_RX, i, &p);

		for (i = 0; i < vi->curr_queue_pairs; ++i)
			virtnet_get_stats_string(vi, VIRTNET_Q_TYPE_TX, i, &p);
		break;
	}
}

static int virtnet_get_sset_count(struct net_device *dev, int sset)
{
	struct virtnet_info *vi = netdev_priv(dev);
	struct virtnet_stats_ctx ctx = {0};
	u32 pair_count;

	switch (sset) {
	case ETH_SS_STATS:
		virtnet_stats_ctx_init(vi, &ctx, NULL, false);

		pair_count = ctx.desc_num[VIRTNET_Q_TYPE_RX] + ctx.desc_num[VIRTNET_Q_TYPE_TX];

		return pair_count + ctx.desc_num[VIRTNET_Q_TYPE_CQ] +
			vi->curr_queue_pairs * pair_count;
	default:
		return -EOPNOTSUPP;
	}
}

static void virtnet_get_ethtool_stats(struct net_device *dev,
				      struct ethtool_stats *stats, u64 *data)
{
	struct virtnet_info *vi = netdev_priv(dev);
	struct virtnet_stats_ctx ctx = {0};
	unsigned int start, i;
	const u8 *stats_base;

	virtnet_stats_ctx_init(vi, &ctx, data, false);
	if (virtnet_get_hw_stats(vi, &ctx, -1))
		dev_warn(&vi->dev->dev, "Failed to get hw stats.\n");

	for (i = 0; i < vi->curr_queue_pairs; i++) {
		struct receive_queue *rq = &vi->rq[i];
		struct send_queue *sq = &vi->sq[i];

		stats_base = (const u8 *)&rq->stats;
		do {
			start = u64_stats_fetch_begin(&rq->stats.syncp);
			virtnet_fill_stats(vi, i * 2, &ctx, stats_base, true, 0);
		} while (u64_stats_fetch_retry(&rq->stats.syncp, start));

		stats_base = (const u8 *)&sq->stats;
		do {
			start = u64_stats_fetch_begin(&sq->stats.syncp);
			virtnet_fill_stats(vi, i * 2 + 1, &ctx, stats_base, true, 0);
		} while (u64_stats_fetch_retry(&sq->stats.syncp, start));
	}

	virtnet_fill_total_fields(vi, &ctx);
}

static void virtnet_get_channels(struct net_device *dev,
				 struct ethtool_channels *channels)
{
	struct virtnet_info *vi = netdev_priv(dev);

	channels->combined_count = vi->curr_queue_pairs;
	channels->max_combined = vi->max_queue_pairs;
	channels->max_other = 0;
	channels->rx_count = 0;
	channels->tx_count = 0;
	channels->other_count = 0;
}

static int virtnet_set_link_ksettings(struct net_device *dev,
				      const struct ethtool_link_ksettings *cmd)
{
	struct virtnet_info *vi = netdev_priv(dev);

	return ethtool_virtdev_set_link_ksettings(dev, cmd,
						  &vi->speed, &vi->duplex);
}

static int virtnet_get_link_ksettings(struct net_device *dev,
				      struct ethtool_link_ksettings *cmd)
{
	struct virtnet_info *vi = netdev_priv(dev);

	cmd->base.speed = vi->speed;
	cmd->base.duplex = vi->duplex;
	cmd->base.port = PORT_OTHER;

	return 0;
}

static int virtnet_send_tx_notf_coal_cmds(struct virtnet_info *vi,
					  struct ethtool_coalesce *ec)
{
	struct virtio_net_ctrl_coal_tx *coal_tx __free(kfree) = NULL;
	struct scatterlist sgs_tx;
	int i;

	coal_tx = kzalloc(sizeof(*coal_tx), GFP_KERNEL);
	if (!coal_tx)
		return -ENOMEM;

	coal_tx->tx_usecs = cpu_to_le32(ec->tx_coalesce_usecs);
	coal_tx->tx_max_packets = cpu_to_le32(ec->tx_max_coalesced_frames);
	sg_init_one(&sgs_tx, coal_tx, sizeof(*coal_tx));

	if (!virtnet_send_command(vi, VIRTIO_NET_CTRL_NOTF_COAL,
				  VIRTIO_NET_CTRL_NOTF_COAL_TX_SET,
				  &sgs_tx))
		return -EINVAL;

	vi->intr_coal_tx.max_usecs = ec->tx_coalesce_usecs;
	vi->intr_coal_tx.max_packets = ec->tx_max_coalesced_frames;
	for (i = 0; i < vi->max_queue_pairs; i++) {
		vi->sq[i].intr_coal.max_usecs = ec->tx_coalesce_usecs;
		vi->sq[i].intr_coal.max_packets = ec->tx_max_coalesced_frames;
	}

	return 0;
}

static int virtnet_send_rx_notf_coal_cmds(struct virtnet_info *vi,
					  struct ethtool_coalesce *ec)
{
	struct virtio_net_ctrl_coal_rx *coal_rx __free(kfree) = NULL;
	bool rx_ctrl_dim_on = !!ec->use_adaptive_rx_coalesce;
	struct scatterlist sgs_rx;
	int ret = 0;
	int i;

	if (rx_ctrl_dim_on && !virtio_has_feature(vi->vdev, VIRTIO_NET_F_VQ_NOTF_COAL))
		return -EOPNOTSUPP;

	if (rx_ctrl_dim_on && (ec->rx_coalesce_usecs != vi->intr_coal_rx.max_usecs ||
			       ec->rx_max_coalesced_frames != vi->intr_coal_rx.max_packets))
		return -EINVAL;

	/* Acquire all queues dim_locks */
	for (i = 0; i < vi->max_queue_pairs; i++)
		mutex_lock(&vi->rq[i].dim_lock);

	if (rx_ctrl_dim_on && !vi->rx_dim_enabled) {
		vi->rx_dim_enabled = true;
		for (i = 0; i < vi->max_queue_pairs; i++)
			vi->rq[i].dim_enabled = true;
		goto unlock;
	}

	coal_rx = kzalloc(sizeof(*coal_rx), GFP_KERNEL);
	if (!coal_rx) {
		ret = -ENOMEM;
		goto unlock;
	}

	if (!rx_ctrl_dim_on && vi->rx_dim_enabled) {
		vi->rx_dim_enabled = false;
		for (i = 0; i < vi->max_queue_pairs; i++)
			vi->rq[i].dim_enabled = false;
	}

	/* Since the per-queue coalescing params can be set,
	 * we need apply the global new params even if they
	 * are not updated.
	 */
	coal_rx->rx_usecs = cpu_to_le32(ec->rx_coalesce_usecs);
	coal_rx->rx_max_packets = cpu_to_le32(ec->rx_max_coalesced_frames);
	sg_init_one(&sgs_rx, coal_rx, sizeof(*coal_rx));

	if (!virtnet_send_command(vi, VIRTIO_NET_CTRL_NOTF_COAL,
				  VIRTIO_NET_CTRL_NOTF_COAL_RX_SET,
				  &sgs_rx)) {
		ret = -EINVAL;
		goto unlock;
	}

	vi->intr_coal_rx.max_usecs = ec->rx_coalesce_usecs;
	vi->intr_coal_rx.max_packets = ec->rx_max_coalesced_frames;
	for (i = 0; i < vi->max_queue_pairs; i++) {
		vi->rq[i].intr_coal.max_usecs = ec->rx_coalesce_usecs;
		vi->rq[i].intr_coal.max_packets = ec->rx_max_coalesced_frames;
	}
unlock:
	for (i = vi->max_queue_pairs - 1; i >= 0; i--)
		mutex_unlock(&vi->rq[i].dim_lock);

	return ret;
}

static int virtnet_send_notf_coal_cmds(struct virtnet_info *vi,
				       struct ethtool_coalesce *ec)
{
	int err;

	err = virtnet_send_tx_notf_coal_cmds(vi, ec);
	if (err)
		return err;

	err = virtnet_send_rx_notf_coal_cmds(vi, ec);
	if (err)
		return err;

	return 0;
}

static int virtnet_send_rx_notf_coal_vq_cmds(struct virtnet_info *vi,
					     struct ethtool_coalesce *ec,
					     u16 queue)
{
	bool rx_ctrl_dim_on = !!ec->use_adaptive_rx_coalesce;
	u32 max_usecs, max_packets;
	bool cur_rx_dim;
	int err;

	mutex_lock(&vi->rq[queue].dim_lock);
	cur_rx_dim = vi->rq[queue].dim_enabled;
	max_usecs = vi->rq[queue].intr_coal.max_usecs;
	max_packets = vi->rq[queue].intr_coal.max_packets;

	if (rx_ctrl_dim_on && (ec->rx_coalesce_usecs != max_usecs ||
			       ec->rx_max_coalesced_frames != max_packets)) {
		mutex_unlock(&vi->rq[queue].dim_lock);
		return -EINVAL;
	}

	if (rx_ctrl_dim_on && !cur_rx_dim) {
		vi->rq[queue].dim_enabled = true;
		mutex_unlock(&vi->rq[queue].dim_lock);
		return 0;
	}

	if (!rx_ctrl_dim_on && cur_rx_dim)
		vi->rq[queue].dim_enabled = false;

	/* If no params are updated, userspace ethtool will
	 * reject the modification.
	 */
	err = virtnet_send_rx_ctrl_coal_vq_cmd(vi, queue,
					       ec->rx_coalesce_usecs,
					       ec->rx_max_coalesced_frames);
	mutex_unlock(&vi->rq[queue].dim_lock);
	return err;
}

static int virtnet_send_notf_coal_vq_cmds(struct virtnet_info *vi,
					  struct ethtool_coalesce *ec,
					  u16 queue)
{
	int err;

	err = virtnet_send_rx_notf_coal_vq_cmds(vi, ec, queue);
	if (err)
		return err;

	err = virtnet_send_tx_ctrl_coal_vq_cmd(vi, queue,
					       ec->tx_coalesce_usecs,
					       ec->tx_max_coalesced_frames);
	if (err)
		return err;

	return 0;
}

static void virtnet_rx_dim_work(struct work_struct *work)
{
	struct dim *dim = container_of(work, struct dim, work);
	struct receive_queue *rq = container_of(dim,
			struct receive_queue, dim);
	struct virtnet_info *vi = rq->vq->vdev->priv;
	struct net_device *dev = vi->dev;
	struct dim_cq_moder update_moder;
	int qnum, err;

	qnum = rq - vi->rq;

	mutex_lock(&rq->dim_lock);
	if (!rq->dim_enabled)
		goto out;

	update_moder = net_dim_get_rx_moderation(dim->mode, dim->profile_ix);
	if (update_moder.usec != rq->intr_coal.max_usecs ||
	    update_moder.pkts != rq->intr_coal.max_packets) {
		err = virtnet_send_rx_ctrl_coal_vq_cmd(vi, qnum,
						       update_moder.usec,
						       update_moder.pkts);
		if (err)
			pr_debug("%s: Failed to send dim parameters on rxq%d\n",
				 dev->name, qnum);
		dim->state = DIM_START_MEASURE;
	}
out:
	mutex_unlock(&rq->dim_lock);
}

static int virtnet_coal_params_supported(struct ethtool_coalesce *ec)
{
	/* usecs coalescing is supported only if VIRTIO_NET_F_NOTF_COAL
	 * or VIRTIO_NET_F_VQ_NOTF_COAL feature is negotiated.
	 */
	if (ec->rx_coalesce_usecs || ec->tx_coalesce_usecs)
		return -EOPNOTSUPP;

	if (ec->tx_max_coalesced_frames > 1 ||
	    ec->rx_max_coalesced_frames != 1)
		return -EINVAL;

	return 0;
}

static int virtnet_should_update_vq_weight(int dev_flags, int weight,
					   int vq_weight, bool *should_update)
{
	if (weight ^ vq_weight) {
		if (dev_flags & IFF_UP)
			return -EBUSY;
		*should_update = true;
	}

	return 0;
}

static int virtnet_set_coalesce(struct net_device *dev,
				struct ethtool_coalesce *ec,
				struct kernel_ethtool_coalesce *kernel_coal,
				struct netlink_ext_ack *extack)
{
	struct virtnet_info *vi = netdev_priv(dev);
	int ret, queue_number, napi_weight;
	bool update_napi = false;

	/* Can't change NAPI weight if the link is up */
	napi_weight = ec->tx_max_coalesced_frames ? NAPI_POLL_WEIGHT : 0;
	for (queue_number = 0; queue_number < vi->max_queue_pairs; queue_number++) {
		ret = virtnet_should_update_vq_weight(dev->flags, napi_weight,
						      vi->sq[queue_number].napi.weight,
						      &update_napi);
		if (ret)
			return ret;

		if (update_napi) {
			/* All queues that belong to [queue_number, vi->max_queue_pairs] will be
			 * updated for the sake of simplicity, which might not be necessary
			 */
			break;
		}
	}

	if (virtio_has_feature(vi->vdev, VIRTIO_NET_F_NOTF_COAL))
		ret = virtnet_send_notf_coal_cmds(vi, ec);
	else
		ret = virtnet_coal_params_supported(ec);

	if (ret)
		return ret;

	if (update_napi) {
		for (; queue_number < vi->max_queue_pairs; queue_number++)
			vi->sq[queue_number].napi.weight = napi_weight;
	}

	return ret;
}

static int virtnet_get_coalesce(struct net_device *dev,
				struct ethtool_coalesce *ec,
				struct kernel_ethtool_coalesce *kernel_coal,
				struct netlink_ext_ack *extack)
{
	struct virtnet_info *vi = netdev_priv(dev);

	if (virtio_has_feature(vi->vdev, VIRTIO_NET_F_NOTF_COAL)) {
		ec->rx_coalesce_usecs = vi->intr_coal_rx.max_usecs;
		ec->tx_coalesce_usecs = vi->intr_coal_tx.max_usecs;
		ec->tx_max_coalesced_frames = vi->intr_coal_tx.max_packets;
		ec->rx_max_coalesced_frames = vi->intr_coal_rx.max_packets;
		ec->use_adaptive_rx_coalesce = vi->rx_dim_enabled;
	} else {
		ec->rx_max_coalesced_frames = 1;

		if (vi->sq[0].napi.weight)
			ec->tx_max_coalesced_frames = 1;
	}

	return 0;
}

static int virtnet_set_per_queue_coalesce(struct net_device *dev,
					  u32 queue,
					  struct ethtool_coalesce *ec)
{
	struct virtnet_info *vi = netdev_priv(dev);
	int ret, napi_weight;
	bool update_napi = false;

	if (queue >= vi->max_queue_pairs)
		return -EINVAL;

	/* Can't change NAPI weight if the link is up */
	napi_weight = ec->tx_max_coalesced_frames ? NAPI_POLL_WEIGHT : 0;
	ret = virtnet_should_update_vq_weight(dev->flags, napi_weight,
					      vi->sq[queue].napi.weight,
					      &update_napi);
	if (ret)
		return ret;

	if (virtio_has_feature(vi->vdev, VIRTIO_NET_F_VQ_NOTF_COAL))
		ret = virtnet_send_notf_coal_vq_cmds(vi, ec, queue);
	else
		ret = virtnet_coal_params_supported(ec);

	if (ret)
		return ret;

	if (update_napi)
		vi->sq[queue].napi.weight = napi_weight;

	return 0;
}

static int virtnet_get_per_queue_coalesce(struct net_device *dev,
					  u32 queue,
					  struct ethtool_coalesce *ec)
{
	struct virtnet_info *vi = netdev_priv(dev);

	if (queue >= vi->max_queue_pairs)
		return -EINVAL;

	if (virtio_has_feature(vi->vdev, VIRTIO_NET_F_VQ_NOTF_COAL)) {
		mutex_lock(&vi->rq[queue].dim_lock);
		ec->rx_coalesce_usecs = vi->rq[queue].intr_coal.max_usecs;
		ec->tx_coalesce_usecs = vi->sq[queue].intr_coal.max_usecs;
		ec->tx_max_coalesced_frames = vi->sq[queue].intr_coal.max_packets;
		ec->rx_max_coalesced_frames = vi->rq[queue].intr_coal.max_packets;
		ec->use_adaptive_rx_coalesce = vi->rq[queue].dim_enabled;
		mutex_unlock(&vi->rq[queue].dim_lock);
	} else {
		ec->rx_max_coalesced_frames = 1;

		if (vi->sq[queue].napi.weight)
			ec->tx_max_coalesced_frames = 1;
	}

	return 0;
}

static void virtnet_init_settings(struct net_device *dev)
{
	struct virtnet_info *vi = netdev_priv(dev);

	vi->speed = SPEED_UNKNOWN;
	vi->duplex = DUPLEX_UNKNOWN;
}

static void virtnet_update_settings(struct virtnet_info *vi)
{
	u32 speed;
	u8 duplex;

	if (!virtio_has_feature(vi->vdev, VIRTIO_NET_F_SPEED_DUPLEX))
		return;

	virtio_cread_le(vi->vdev, struct virtio_net_config, speed, &speed);

	if (ethtool_validate_speed(speed))
		vi->speed = speed;

	virtio_cread_le(vi->vdev, struct virtio_net_config, duplex, &duplex);

	if (ethtool_validate_duplex(duplex))
		vi->duplex = duplex;
}

static u32 virtnet_get_rxfh_key_size(struct net_device *dev)
{
	return ((struct virtnet_info *)netdev_priv(dev))->rss_key_size;
}

static u32 virtnet_get_rxfh_indir_size(struct net_device *dev)
{
	return ((struct virtnet_info *)netdev_priv(dev))->rss_indir_table_size;
}

static int virtnet_get_rxfh(struct net_device *dev,
			    struct ethtool_rxfh_param *rxfh)
{
	struct virtnet_info *vi = netdev_priv(dev);
	int i;

	if (rxfh->indir) {
		for (i = 0; i < vi->rss_indir_table_size; ++i)
			rxfh->indir[i] = vi->rss.indirection_table[i];
	}

	if (rxfh->key)
		memcpy(rxfh->key, vi->rss.key, vi->rss_key_size);

	rxfh->hfunc = ETH_RSS_HASH_TOP;

	return 0;
}

static int virtnet_set_rxfh(struct net_device *dev,
			    struct ethtool_rxfh_param *rxfh,
			    struct netlink_ext_ack *extack)
{
	struct virtnet_info *vi = netdev_priv(dev);
	bool update = false;
	int i;

	if (rxfh->hfunc != ETH_RSS_HASH_NO_CHANGE &&
	    rxfh->hfunc != ETH_RSS_HASH_TOP)
		return -EOPNOTSUPP;

	if (rxfh->indir) {
		if (!vi->has_rss)
			return -EOPNOTSUPP;

		for (i = 0; i < vi->rss_indir_table_size; ++i)
<<<<<<< HEAD
			vi->ctrl->rss.indirection_table[i] = rxfh->indir[i];
		update = true;
	}

	if (rxfh->key) {
		/* If either _F_HASH_REPORT or _F_RSS are negotiated, the
		 * device provides hash calculation capabilities, that is,
		 * hash_key is configured.
		 */
		if (!vi->has_rss && !vi->has_rss_hash_report)
			return -EOPNOTSUPP;

		memcpy(vi->ctrl->rss.key, rxfh->key, vi->rss_key_size);
		update = true;
	}

=======
			vi->rss.indirection_table[i] = rxfh->indir[i];
		update = true;
	}

	if (rxfh->key) {
		/* If either _F_HASH_REPORT or _F_RSS are negotiated, the
		 * device provides hash calculation capabilities, that is,
		 * hash_key is configured.
		 */
		if (!vi->has_rss && !vi->has_rss_hash_report)
			return -EOPNOTSUPP;

		memcpy(vi->rss.key, rxfh->key, vi->rss_key_size);
		update = true;
	}

>>>>>>> ff2632d7
	if (update)
		virtnet_commit_rss_command(vi);

	return 0;
}

static int virtnet_get_rxnfc(struct net_device *dev, struct ethtool_rxnfc *info, u32 *rule_locs)
{
	struct virtnet_info *vi = netdev_priv(dev);
	int rc = 0;

	switch (info->cmd) {
	case ETHTOOL_GRXRINGS:
		info->data = vi->curr_queue_pairs;
		break;
	case ETHTOOL_GRXFH:
		virtnet_get_hashflow(vi, info);
		break;
	default:
		rc = -EOPNOTSUPP;
	}

	return rc;
}

static int virtnet_set_rxnfc(struct net_device *dev, struct ethtool_rxnfc *info)
{
	struct virtnet_info *vi = netdev_priv(dev);
	int rc = 0;

	switch (info->cmd) {
	case ETHTOOL_SRXFH:
		if (!virtnet_set_hashflow(vi, info))
			rc = -EINVAL;

		break;
	default:
		rc = -EOPNOTSUPP;
	}

	return rc;
}

static const struct ethtool_ops virtnet_ethtool_ops = {
	.supported_coalesce_params = ETHTOOL_COALESCE_MAX_FRAMES |
		ETHTOOL_COALESCE_USECS | ETHTOOL_COALESCE_USE_ADAPTIVE_RX,
	.get_drvinfo = virtnet_get_drvinfo,
	.get_link = ethtool_op_get_link,
	.get_ringparam = virtnet_get_ringparam,
	.set_ringparam = virtnet_set_ringparam,
	.get_strings = virtnet_get_strings,
	.get_sset_count = virtnet_get_sset_count,
	.get_ethtool_stats = virtnet_get_ethtool_stats,
	.set_channels = virtnet_set_channels,
	.get_channels = virtnet_get_channels,
	.get_ts_info = ethtool_op_get_ts_info,
	.get_link_ksettings = virtnet_get_link_ksettings,
	.set_link_ksettings = virtnet_set_link_ksettings,
	.set_coalesce = virtnet_set_coalesce,
	.get_coalesce = virtnet_get_coalesce,
	.set_per_queue_coalesce = virtnet_set_per_queue_coalesce,
	.get_per_queue_coalesce = virtnet_get_per_queue_coalesce,
	.get_rxfh_key_size = virtnet_get_rxfh_key_size,
	.get_rxfh_indir_size = virtnet_get_rxfh_indir_size,
	.get_rxfh = virtnet_get_rxfh,
	.set_rxfh = virtnet_set_rxfh,
	.get_rxnfc = virtnet_get_rxnfc,
	.set_rxnfc = virtnet_set_rxnfc,
};

static void virtnet_get_queue_stats_rx(struct net_device *dev, int i,
				       struct netdev_queue_stats_rx *stats)
{
	struct virtnet_info *vi = netdev_priv(dev);
	struct receive_queue *rq = &vi->rq[i];
	struct virtnet_stats_ctx ctx = {0};

	virtnet_stats_ctx_init(vi, &ctx, (void *)stats, true);

	virtnet_get_hw_stats(vi, &ctx, i * 2);
	virtnet_fill_stats(vi, i * 2, &ctx, (void *)&rq->stats, true, 0);
}

static void virtnet_get_queue_stats_tx(struct net_device *dev, int i,
				       struct netdev_queue_stats_tx *stats)
{
	struct virtnet_info *vi = netdev_priv(dev);
	struct send_queue *sq = &vi->sq[i];
	struct virtnet_stats_ctx ctx = {0};

	virtnet_stats_ctx_init(vi, &ctx, (void *)stats, true);

	virtnet_get_hw_stats(vi, &ctx, i * 2 + 1);
	virtnet_fill_stats(vi, i * 2 + 1, &ctx, (void *)&sq->stats, true, 0);
}

static void virtnet_get_base_stats(struct net_device *dev,
				   struct netdev_queue_stats_rx *rx,
				   struct netdev_queue_stats_tx *tx)
{
	struct virtnet_info *vi = netdev_priv(dev);

	/* The queue stats of the virtio-net will not be reset. So here we
	 * return 0.
	 */
	rx->bytes = 0;
	rx->packets = 0;

	if (vi->device_stats_cap & VIRTIO_NET_STATS_TYPE_RX_BASIC) {
		rx->hw_drops = 0;
		rx->hw_drop_overruns = 0;
	}

	if (vi->device_stats_cap & VIRTIO_NET_STATS_TYPE_RX_CSUM) {
		rx->csum_unnecessary = 0;
		rx->csum_none = 0;
		rx->csum_bad = 0;
	}

	if (vi->device_stats_cap & VIRTIO_NET_STATS_TYPE_RX_GSO) {
		rx->hw_gro_packets = 0;
		rx->hw_gro_bytes = 0;
		rx->hw_gro_wire_packets = 0;
		rx->hw_gro_wire_bytes = 0;
	}

	if (vi->device_stats_cap & VIRTIO_NET_STATS_TYPE_RX_SPEED)
		rx->hw_drop_ratelimits = 0;

	tx->bytes = 0;
	tx->packets = 0;
	tx->stop = 0;
	tx->wake = 0;

	if (vi->device_stats_cap & VIRTIO_NET_STATS_TYPE_TX_BASIC) {
		tx->hw_drops = 0;
		tx->hw_drop_errors = 0;
	}

	if (vi->device_stats_cap & VIRTIO_NET_STATS_TYPE_TX_CSUM) {
		tx->csum_none = 0;
		tx->needs_csum = 0;
	}

	if (vi->device_stats_cap & VIRTIO_NET_STATS_TYPE_TX_GSO) {
		tx->hw_gso_packets = 0;
		tx->hw_gso_bytes = 0;
		tx->hw_gso_wire_packets = 0;
		tx->hw_gso_wire_bytes = 0;
	}

	if (vi->device_stats_cap & VIRTIO_NET_STATS_TYPE_TX_SPEED)
		tx->hw_drop_ratelimits = 0;
}

static const struct netdev_stat_ops virtnet_stat_ops = {
	.get_queue_stats_rx	= virtnet_get_queue_stats_rx,
	.get_queue_stats_tx	= virtnet_get_queue_stats_tx,
	.get_base_stats		= virtnet_get_base_stats,
};

static void virtnet_freeze_down(struct virtio_device *vdev)
{
	struct virtnet_info *vi = vdev->priv;

	/* Make sure no work handler is accessing the device */
	flush_work(&vi->config_work);
	disable_rx_mode_work(vi);
	flush_work(&vi->rx_mode_work);

	netif_tx_lock_bh(vi->dev);
	netif_device_detach(vi->dev);
	netif_tx_unlock_bh(vi->dev);
	if (netif_running(vi->dev))
		virtnet_close(vi->dev);
}

static int init_vqs(struct virtnet_info *vi);

static int virtnet_restore_up(struct virtio_device *vdev)
{
	struct virtnet_info *vi = vdev->priv;
	int err;

	err = init_vqs(vi);
	if (err)
		return err;

	virtio_device_ready(vdev);

	enable_delayed_refill(vi);
	enable_rx_mode_work(vi);

	if (netif_running(vi->dev)) {
		err = virtnet_open(vi->dev);
		if (err)
			return err;
	}

	netif_tx_lock_bh(vi->dev);
	netif_device_attach(vi->dev);
	netif_tx_unlock_bh(vi->dev);
	return err;
}

static int virtnet_set_guest_offloads(struct virtnet_info *vi, u64 offloads)
{
	__virtio64 *_offloads __free(kfree) = NULL;
	struct scatterlist sg;

	_offloads = kzalloc(sizeof(*_offloads), GFP_KERNEL);
	if (!_offloads)
		return -ENOMEM;

	*_offloads = cpu_to_virtio64(vi->vdev, offloads);

	sg_init_one(&sg, _offloads, sizeof(*_offloads));

	if (!virtnet_send_command(vi, VIRTIO_NET_CTRL_GUEST_OFFLOADS,
				  VIRTIO_NET_CTRL_GUEST_OFFLOADS_SET, &sg)) {
		dev_warn(&vi->dev->dev, "Fail to set guest offload.\n");
		return -EINVAL;
	}

	return 0;
}

static int virtnet_clear_guest_offloads(struct virtnet_info *vi)
{
	u64 offloads = 0;

	if (!vi->guest_offloads)
		return 0;

	return virtnet_set_guest_offloads(vi, offloads);
}

static int virtnet_restore_guest_offloads(struct virtnet_info *vi)
{
	u64 offloads = vi->guest_offloads;

	if (!vi->guest_offloads)
		return 0;

	return virtnet_set_guest_offloads(vi, offloads);
}

static int virtnet_xdp_set(struct net_device *dev, struct bpf_prog *prog,
			   struct netlink_ext_ack *extack)
{
	unsigned int room = SKB_DATA_ALIGN(VIRTIO_XDP_HEADROOM +
					   sizeof(struct skb_shared_info));
	unsigned int max_sz = PAGE_SIZE - room - ETH_HLEN;
	struct virtnet_info *vi = netdev_priv(dev);
	struct bpf_prog *old_prog;
	u16 xdp_qp = 0, curr_qp;
	int i, err;

	if (!virtio_has_feature(vi->vdev, VIRTIO_NET_F_CTRL_GUEST_OFFLOADS)
	    && (virtio_has_feature(vi->vdev, VIRTIO_NET_F_GUEST_TSO4) ||
	        virtio_has_feature(vi->vdev, VIRTIO_NET_F_GUEST_TSO6) ||
	        virtio_has_feature(vi->vdev, VIRTIO_NET_F_GUEST_ECN) ||
		virtio_has_feature(vi->vdev, VIRTIO_NET_F_GUEST_UFO) ||
		virtio_has_feature(vi->vdev, VIRTIO_NET_F_GUEST_CSUM) ||
		virtio_has_feature(vi->vdev, VIRTIO_NET_F_GUEST_USO4) ||
		virtio_has_feature(vi->vdev, VIRTIO_NET_F_GUEST_USO6))) {
		NL_SET_ERR_MSG_MOD(extack, "Can't set XDP while host is implementing GRO_HW/CSUM, disable GRO_HW/CSUM first");
		return -EOPNOTSUPP;
	}

	if (vi->mergeable_rx_bufs && !vi->any_header_sg) {
		NL_SET_ERR_MSG_MOD(extack, "XDP expects header/data in single page, any_header_sg required");
		return -EINVAL;
	}

	if (prog && !prog->aux->xdp_has_frags && dev->mtu > max_sz) {
		NL_SET_ERR_MSG_MOD(extack, "MTU too large to enable XDP without frags");
		netdev_warn(dev, "single-buffer XDP requires MTU less than %u\n", max_sz);
		return -EINVAL;
	}

	curr_qp = vi->curr_queue_pairs - vi->xdp_queue_pairs;
	if (prog)
		xdp_qp = nr_cpu_ids;

	/* XDP requires extra queues for XDP_TX */
	if (curr_qp + xdp_qp > vi->max_queue_pairs) {
		netdev_warn_once(dev, "XDP request %i queues but max is %i. XDP_TX and XDP_REDIRECT will operate in a slower locked tx mode.\n",
				 curr_qp + xdp_qp, vi->max_queue_pairs);
		xdp_qp = 0;
	}

	old_prog = rtnl_dereference(vi->rq[0].xdp_prog);
	if (!prog && !old_prog)
		return 0;

	if (prog)
		bpf_prog_add(prog, vi->max_queue_pairs - 1);

	/* Make sure NAPI is not using any XDP TX queues for RX. */
	if (netif_running(dev)) {
		for (i = 0; i < vi->max_queue_pairs; i++) {
			napi_disable(&vi->rq[i].napi);
			virtnet_napi_tx_disable(&vi->sq[i].napi);
		}
	}

	if (!prog) {
		for (i = 0; i < vi->max_queue_pairs; i++) {
			rcu_assign_pointer(vi->rq[i].xdp_prog, prog);
			if (i == 0)
				virtnet_restore_guest_offloads(vi);
		}
		synchronize_net();
	}

	err = virtnet_set_queues(vi, curr_qp + xdp_qp);
	if (err)
		goto err;
	netif_set_real_num_rx_queues(dev, curr_qp + xdp_qp);
	vi->xdp_queue_pairs = xdp_qp;

	if (prog) {
		vi->xdp_enabled = true;
		for (i = 0; i < vi->max_queue_pairs; i++) {
			rcu_assign_pointer(vi->rq[i].xdp_prog, prog);
			if (i == 0 && !old_prog)
				virtnet_clear_guest_offloads(vi);
		}
		if (!old_prog)
			xdp_features_set_redirect_target(dev, true);
	} else {
		xdp_features_clear_redirect_target(dev);
		vi->xdp_enabled = false;
	}

	for (i = 0; i < vi->max_queue_pairs; i++) {
		if (old_prog)
			bpf_prog_put(old_prog);
		if (netif_running(dev)) {
			virtnet_napi_enable(vi->rq[i].vq, &vi->rq[i].napi);
			virtnet_napi_tx_enable(vi, vi->sq[i].vq,
					       &vi->sq[i].napi);
		}
	}

	return 0;

err:
	if (!prog) {
		virtnet_clear_guest_offloads(vi);
		for (i = 0; i < vi->max_queue_pairs; i++)
			rcu_assign_pointer(vi->rq[i].xdp_prog, old_prog);
	}

	if (netif_running(dev)) {
		for (i = 0; i < vi->max_queue_pairs; i++) {
			virtnet_napi_enable(vi->rq[i].vq, &vi->rq[i].napi);
			virtnet_napi_tx_enable(vi, vi->sq[i].vq,
					       &vi->sq[i].napi);
		}
	}
	if (prog)
		bpf_prog_sub(prog, vi->max_queue_pairs - 1);
	return err;
}

static int virtnet_xdp(struct net_device *dev, struct netdev_bpf *xdp)
{
	switch (xdp->command) {
	case XDP_SETUP_PROG:
		return virtnet_xdp_set(dev, xdp->prog, xdp->extack);
	default:
		return -EINVAL;
	}
}

static int virtnet_get_phys_port_name(struct net_device *dev, char *buf,
				      size_t len)
{
	struct virtnet_info *vi = netdev_priv(dev);
	int ret;

	if (!virtio_has_feature(vi->vdev, VIRTIO_NET_F_STANDBY))
		return -EOPNOTSUPP;

	ret = snprintf(buf, len, "sby");
	if (ret >= len)
		return -EOPNOTSUPP;

	return 0;
}

static int virtnet_set_features(struct net_device *dev,
				netdev_features_t features)
{
	struct virtnet_info *vi = netdev_priv(dev);
	u64 offloads;
	int err;

	if ((dev->features ^ features) & NETIF_F_GRO_HW) {
		if (vi->xdp_enabled)
			return -EBUSY;

		if (features & NETIF_F_GRO_HW)
			offloads = vi->guest_offloads_capable;
		else
			offloads = vi->guest_offloads_capable &
				   ~GUEST_OFFLOAD_GRO_HW_MASK;

		err = virtnet_set_guest_offloads(vi, offloads);
		if (err)
			return err;
		vi->guest_offloads = offloads;
	}

	if ((dev->features ^ features) & NETIF_F_RXHASH) {
		if (features & NETIF_F_RXHASH)
			vi->rss.hash_types = vi->rss_hash_types_saved;
		else
			vi->rss.hash_types = VIRTIO_NET_HASH_REPORT_NONE;

		if (!virtnet_commit_rss_command(vi))
			return -EINVAL;
	}

	return 0;
}

static void virtnet_tx_timeout(struct net_device *dev, unsigned int txqueue)
{
	struct virtnet_info *priv = netdev_priv(dev);
	struct send_queue *sq = &priv->sq[txqueue];
	struct netdev_queue *txq = netdev_get_tx_queue(dev, txqueue);

	u64_stats_update_begin(&sq->stats.syncp);
	u64_stats_inc(&sq->stats.tx_timeouts);
	u64_stats_update_end(&sq->stats.syncp);

	netdev_err(dev, "TX timeout on queue: %u, sq: %s, vq: 0x%x, name: %s, %u usecs ago\n",
		   txqueue, sq->name, sq->vq->index, sq->vq->name,
		   jiffies_to_usecs(jiffies - READ_ONCE(txq->trans_start)));
}

static const struct net_device_ops virtnet_netdev = {
	.ndo_open            = virtnet_open,
	.ndo_stop   	     = virtnet_close,
	.ndo_start_xmit      = start_xmit,
	.ndo_validate_addr   = eth_validate_addr,
	.ndo_set_mac_address = virtnet_set_mac_address,
	.ndo_set_rx_mode     = virtnet_set_rx_mode,
	.ndo_get_stats64     = virtnet_stats,
	.ndo_vlan_rx_add_vid = virtnet_vlan_rx_add_vid,
	.ndo_vlan_rx_kill_vid = virtnet_vlan_rx_kill_vid,
	.ndo_bpf		= virtnet_xdp,
	.ndo_xdp_xmit		= virtnet_xdp_xmit,
	.ndo_features_check	= passthru_features_check,
	.ndo_get_phys_port_name	= virtnet_get_phys_port_name,
	.ndo_set_features	= virtnet_set_features,
	.ndo_tx_timeout		= virtnet_tx_timeout,
};

static void virtnet_config_changed_work(struct work_struct *work)
{
	struct virtnet_info *vi =
		container_of(work, struct virtnet_info, config_work);
	u16 v;

	if (virtio_cread_feature(vi->vdev, VIRTIO_NET_F_STATUS,
				 struct virtio_net_config, status, &v) < 0)
		return;

	if (v & VIRTIO_NET_S_ANNOUNCE) {
		netdev_notify_peers(vi->dev);
		virtnet_ack_link_announce(vi);
	}

	/* Ignore unknown (future) status bits */
	v &= VIRTIO_NET_S_LINK_UP;

	if (vi->status == v)
		return;

	vi->status = v;

	if (vi->status & VIRTIO_NET_S_LINK_UP) {
		virtnet_update_settings(vi);
		netif_carrier_on(vi->dev);
		netif_tx_wake_all_queues(vi->dev);
	} else {
		netif_carrier_off(vi->dev);
		netif_tx_stop_all_queues(vi->dev);
	}
}

static void virtnet_config_changed(struct virtio_device *vdev)
{
	struct virtnet_info *vi = vdev->priv;

	schedule_work(&vi->config_work);
}

static void virtnet_free_queues(struct virtnet_info *vi)
{
	int i;

	for (i = 0; i < vi->max_queue_pairs; i++) {
		__netif_napi_del(&vi->rq[i].napi);
		__netif_napi_del(&vi->sq[i].napi);
	}

	/* We called __netif_napi_del(),
	 * we need to respect an RCU grace period before freeing vi->rq
	 */
	synchronize_net();

	kfree(vi->rq);
	kfree(vi->sq);
	kfree(vi->ctrl);
}

static void _free_receive_bufs(struct virtnet_info *vi)
{
	struct bpf_prog *old_prog;
	int i;

	for (i = 0; i < vi->max_queue_pairs; i++) {
		while (vi->rq[i].pages)
			__free_pages(get_a_page(&vi->rq[i], GFP_KERNEL), 0);

		old_prog = rtnl_dereference(vi->rq[i].xdp_prog);
		RCU_INIT_POINTER(vi->rq[i].xdp_prog, NULL);
		if (old_prog)
			bpf_prog_put(old_prog);
	}
}

static void free_receive_bufs(struct virtnet_info *vi)
{
	rtnl_lock();
	_free_receive_bufs(vi);
	rtnl_unlock();
}

static void free_receive_page_frags(struct virtnet_info *vi)
{
	int i;
	for (i = 0; i < vi->max_queue_pairs; i++)
		if (vi->rq[i].alloc_frag.page) {
			if (vi->rq[i].last_dma)
				virtnet_rq_unmap(&vi->rq[i], vi->rq[i].last_dma, 0);
			put_page(vi->rq[i].alloc_frag.page);
		}
}

static void virtnet_sq_free_unused_buf(struct virtqueue *vq, void *buf)
{
	if (!is_xdp_frame(buf))
		dev_kfree_skb(buf);
	else
		xdp_return_frame(ptr_to_xdp(buf));
}

static void free_unused_bufs(struct virtnet_info *vi)
{
	void *buf;
	int i;

	for (i = 0; i < vi->max_queue_pairs; i++) {
		struct virtqueue *vq = vi->sq[i].vq;
		while ((buf = virtqueue_detach_unused_buf(vq)) != NULL)
			virtnet_sq_free_unused_buf(vq, buf);
		cond_resched();
	}

	for (i = 0; i < vi->max_queue_pairs; i++) {
		struct virtqueue *vq = vi->rq[i].vq;

		while ((buf = virtqueue_detach_unused_buf(vq)) != NULL)
			virtnet_rq_unmap_free_buf(vq, buf);
		cond_resched();
	}
}

static void virtnet_del_vqs(struct virtnet_info *vi)
{
	struct virtio_device *vdev = vi->vdev;

	virtnet_clean_affinity(vi);

	vdev->config->del_vqs(vdev);

	virtnet_free_queues(vi);
}

/* How large should a single buffer be so a queue full of these can fit at
 * least one full packet?
 * Logic below assumes the mergeable buffer header is used.
 */
static unsigned int mergeable_min_buf_len(struct virtnet_info *vi, struct virtqueue *vq)
{
	const unsigned int hdr_len = vi->hdr_len;
	unsigned int rq_size = virtqueue_get_vring_size(vq);
	unsigned int packet_len = vi->big_packets ? IP_MAX_MTU : vi->dev->max_mtu;
	unsigned int buf_len = hdr_len + ETH_HLEN + VLAN_HLEN + packet_len;
	unsigned int min_buf_len = DIV_ROUND_UP(buf_len, rq_size);

	return max(max(min_buf_len, hdr_len) - hdr_len,
		   (unsigned int)GOOD_PACKET_LEN);
}

static int virtnet_find_vqs(struct virtnet_info *vi)
{
	vq_callback_t **callbacks;
	struct virtqueue **vqs;
	const char **names;
	int ret = -ENOMEM;
	int total_vqs;
	bool *ctx;
	u16 i;

	/* We expect 1 RX virtqueue followed by 1 TX virtqueue, followed by
	 * possible N-1 RX/TX queue pairs used in multiqueue mode, followed by
	 * possible control vq.
	 */
	total_vqs = vi->max_queue_pairs * 2 +
		    virtio_has_feature(vi->vdev, VIRTIO_NET_F_CTRL_VQ);

	/* Allocate space for find_vqs parameters */
	vqs = kcalloc(total_vqs, sizeof(*vqs), GFP_KERNEL);
	if (!vqs)
		goto err_vq;
	callbacks = kmalloc_array(total_vqs, sizeof(*callbacks), GFP_KERNEL);
	if (!callbacks)
		goto err_callback;
	names = kmalloc_array(total_vqs, sizeof(*names), GFP_KERNEL);
	if (!names)
		goto err_names;
	if (!vi->big_packets || vi->mergeable_rx_bufs) {
		ctx = kcalloc(total_vqs, sizeof(*ctx), GFP_KERNEL);
		if (!ctx)
			goto err_ctx;
	} else {
		ctx = NULL;
	}

	/* Parameters for control virtqueue, if any */
	if (vi->has_cvq) {
		callbacks[total_vqs - 1] = NULL;
		names[total_vqs - 1] = "control";
	}

	/* Allocate/initialize parameters for send/receive virtqueues */
	for (i = 0; i < vi->max_queue_pairs; i++) {
		callbacks[rxq2vq(i)] = skb_recv_done;
		callbacks[txq2vq(i)] = skb_xmit_done;
		sprintf(vi->rq[i].name, "input.%u", i);
		sprintf(vi->sq[i].name, "output.%u", i);
		names[rxq2vq(i)] = vi->rq[i].name;
		names[txq2vq(i)] = vi->sq[i].name;
		if (ctx)
			ctx[rxq2vq(i)] = true;
	}

	ret = virtio_find_vqs_ctx(vi->vdev, total_vqs, vqs, callbacks,
				  names, ctx, NULL);
	if (ret)
		goto err_find;

	if (vi->has_cvq) {
		vi->cvq = vqs[total_vqs - 1];
		if (virtio_has_feature(vi->vdev, VIRTIO_NET_F_CTRL_VLAN))
			vi->dev->features |= NETIF_F_HW_VLAN_CTAG_FILTER;
	}

	for (i = 0; i < vi->max_queue_pairs; i++) {
		vi->rq[i].vq = vqs[rxq2vq(i)];
		vi->rq[i].min_buf_len = mergeable_min_buf_len(vi, vi->rq[i].vq);
		vi->sq[i].vq = vqs[txq2vq(i)];
	}

	/* run here: ret == 0. */


err_find:
	kfree(ctx);
err_ctx:
	kfree(names);
err_names:
	kfree(callbacks);
err_callback:
	kfree(vqs);
err_vq:
	return ret;
}

static int virtnet_alloc_queues(struct virtnet_info *vi)
{
	int i;

	if (vi->has_cvq) {
		vi->ctrl = kzalloc(sizeof(*vi->ctrl), GFP_KERNEL);
		if (!vi->ctrl)
			goto err_ctrl;
	} else {
		vi->ctrl = NULL;
	}
	vi->sq = kcalloc(vi->max_queue_pairs, sizeof(*vi->sq), GFP_KERNEL);
	if (!vi->sq)
		goto err_sq;
	vi->rq = kcalloc(vi->max_queue_pairs, sizeof(*vi->rq), GFP_KERNEL);
	if (!vi->rq)
		goto err_rq;

	INIT_DELAYED_WORK(&vi->refill, refill_work);
	for (i = 0; i < vi->max_queue_pairs; i++) {
		vi->rq[i].pages = NULL;
		netif_napi_add_weight(vi->dev, &vi->rq[i].napi, virtnet_poll,
				      napi_weight);
		netif_napi_add_tx_weight(vi->dev, &vi->sq[i].napi,
					 virtnet_poll_tx,
					 napi_tx ? napi_weight : 0);

		INIT_WORK(&vi->rq[i].dim.work, virtnet_rx_dim_work);
		vi->rq[i].dim.mode = DIM_CQ_PERIOD_MODE_START_FROM_EQE;

		sg_init_table(vi->rq[i].sg, ARRAY_SIZE(vi->rq[i].sg));
		ewma_pkt_len_init(&vi->rq[i].mrg_avg_pkt_len);
		sg_init_table(vi->sq[i].sg, ARRAY_SIZE(vi->sq[i].sg));

		u64_stats_init(&vi->rq[i].stats.syncp);
		u64_stats_init(&vi->sq[i].stats.syncp);
		mutex_init(&vi->rq[i].dim_lock);
	}

	return 0;

err_rq:
	kfree(vi->sq);
err_sq:
	kfree(vi->ctrl);
err_ctrl:
	return -ENOMEM;
}

static int init_vqs(struct virtnet_info *vi)
{
	int ret;

	/* Allocate send & receive queues */
	ret = virtnet_alloc_queues(vi);
	if (ret)
		goto err;

	ret = virtnet_find_vqs(vi);
	if (ret)
		goto err_free;

	virtnet_rq_set_premapped(vi);

	cpus_read_lock();
	virtnet_set_affinity(vi);
	cpus_read_unlock();

	return 0;

err_free:
	virtnet_free_queues(vi);
err:
	return ret;
}

#ifdef CONFIG_SYSFS
static ssize_t mergeable_rx_buffer_size_show(struct netdev_rx_queue *queue,
		char *buf)
{
	struct virtnet_info *vi = netdev_priv(queue->dev);
	unsigned int queue_index = get_netdev_rx_queue_index(queue);
	unsigned int headroom = virtnet_get_headroom(vi);
	unsigned int tailroom = headroom ? sizeof(struct skb_shared_info) : 0;
	struct ewma_pkt_len *avg;

	BUG_ON(queue_index >= vi->max_queue_pairs);
	avg = &vi->rq[queue_index].mrg_avg_pkt_len;
	return sprintf(buf, "%u\n",
		       get_mergeable_buf_len(&vi->rq[queue_index], avg,
				       SKB_DATA_ALIGN(headroom + tailroom)));
}

static struct rx_queue_attribute mergeable_rx_buffer_size_attribute =
	__ATTR_RO(mergeable_rx_buffer_size);

static struct attribute *virtio_net_mrg_rx_attrs[] = {
	&mergeable_rx_buffer_size_attribute.attr,
	NULL
};

static const struct attribute_group virtio_net_mrg_rx_group = {
	.name = "virtio_net",
	.attrs = virtio_net_mrg_rx_attrs
};
#endif

static bool virtnet_fail_on_feature(struct virtio_device *vdev,
				    unsigned int fbit,
				    const char *fname, const char *dname)
{
	if (!virtio_has_feature(vdev, fbit))
		return false;

	dev_err(&vdev->dev, "device advertises feature %s but not %s",
		fname, dname);

	return true;
}

#define VIRTNET_FAIL_ON(vdev, fbit, dbit)			\
	virtnet_fail_on_feature(vdev, fbit, #fbit, dbit)

static bool virtnet_validate_features(struct virtio_device *vdev)
{
	if (!virtio_has_feature(vdev, VIRTIO_NET_F_CTRL_VQ) &&
	    (VIRTNET_FAIL_ON(vdev, VIRTIO_NET_F_CTRL_RX,
			     "VIRTIO_NET_F_CTRL_VQ") ||
	     VIRTNET_FAIL_ON(vdev, VIRTIO_NET_F_CTRL_VLAN,
			     "VIRTIO_NET_F_CTRL_VQ") ||
	     VIRTNET_FAIL_ON(vdev, VIRTIO_NET_F_GUEST_ANNOUNCE,
			     "VIRTIO_NET_F_CTRL_VQ") ||
	     VIRTNET_FAIL_ON(vdev, VIRTIO_NET_F_MQ, "VIRTIO_NET_F_CTRL_VQ") ||
	     VIRTNET_FAIL_ON(vdev, VIRTIO_NET_F_CTRL_MAC_ADDR,
			     "VIRTIO_NET_F_CTRL_VQ") ||
	     VIRTNET_FAIL_ON(vdev, VIRTIO_NET_F_RSS,
			     "VIRTIO_NET_F_CTRL_VQ") ||
	     VIRTNET_FAIL_ON(vdev, VIRTIO_NET_F_HASH_REPORT,
			     "VIRTIO_NET_F_CTRL_VQ") ||
	     VIRTNET_FAIL_ON(vdev, VIRTIO_NET_F_NOTF_COAL,
			     "VIRTIO_NET_F_CTRL_VQ") ||
	     VIRTNET_FAIL_ON(vdev, VIRTIO_NET_F_VQ_NOTF_COAL,
			     "VIRTIO_NET_F_CTRL_VQ"))) {
		return false;
	}

	return true;
}

#define MIN_MTU ETH_MIN_MTU
#define MAX_MTU ETH_MAX_MTU

static int virtnet_validate(struct virtio_device *vdev)
{
	if (!vdev->config->get) {
		dev_err(&vdev->dev, "%s failure: config access disabled\n",
			__func__);
		return -EINVAL;
	}

	if (!virtnet_validate_features(vdev))
		return -EINVAL;

	if (virtio_has_feature(vdev, VIRTIO_NET_F_MTU)) {
		int mtu = virtio_cread16(vdev,
					 offsetof(struct virtio_net_config,
						  mtu));
		if (mtu < MIN_MTU)
			__virtio_clear_bit(vdev, VIRTIO_NET_F_MTU);
	}

	if (virtio_has_feature(vdev, VIRTIO_NET_F_STANDBY) &&
	    !virtio_has_feature(vdev, VIRTIO_NET_F_MAC)) {
		dev_warn(&vdev->dev, "device advertises feature VIRTIO_NET_F_STANDBY but not VIRTIO_NET_F_MAC, disabling standby");
		__virtio_clear_bit(vdev, VIRTIO_NET_F_STANDBY);
	}

	return 0;
}

static bool virtnet_check_guest_gso(const struct virtnet_info *vi)
{
	return virtio_has_feature(vi->vdev, VIRTIO_NET_F_GUEST_TSO4) ||
		virtio_has_feature(vi->vdev, VIRTIO_NET_F_GUEST_TSO6) ||
		virtio_has_feature(vi->vdev, VIRTIO_NET_F_GUEST_ECN) ||
		virtio_has_feature(vi->vdev, VIRTIO_NET_F_GUEST_UFO) ||
		(virtio_has_feature(vi->vdev, VIRTIO_NET_F_GUEST_USO4) &&
		virtio_has_feature(vi->vdev, VIRTIO_NET_F_GUEST_USO6));
}

static void virtnet_set_big_packets(struct virtnet_info *vi, const int mtu)
{
	bool guest_gso = virtnet_check_guest_gso(vi);

	/* If device can receive ANY guest GSO packets, regardless of mtu,
	 * allocate packets of maximum size, otherwise limit it to only
	 * mtu size worth only.
	 */
	if (mtu > ETH_DATA_LEN || guest_gso) {
		vi->big_packets = true;
		vi->big_packets_num_skbfrags = guest_gso ? MAX_SKB_FRAGS : DIV_ROUND_UP(mtu, PAGE_SIZE);
	}
}

#define VIRTIO_NET_HASH_REPORT_MAX_TABLE      10
static enum xdp_rss_hash_type
virtnet_xdp_rss_type[VIRTIO_NET_HASH_REPORT_MAX_TABLE] = {
	[VIRTIO_NET_HASH_REPORT_NONE] = XDP_RSS_TYPE_NONE,
	[VIRTIO_NET_HASH_REPORT_IPv4] = XDP_RSS_TYPE_L3_IPV4,
	[VIRTIO_NET_HASH_REPORT_TCPv4] = XDP_RSS_TYPE_L4_IPV4_TCP,
	[VIRTIO_NET_HASH_REPORT_UDPv4] = XDP_RSS_TYPE_L4_IPV4_UDP,
	[VIRTIO_NET_HASH_REPORT_IPv6] = XDP_RSS_TYPE_L3_IPV6,
	[VIRTIO_NET_HASH_REPORT_TCPv6] = XDP_RSS_TYPE_L4_IPV6_TCP,
	[VIRTIO_NET_HASH_REPORT_UDPv6] = XDP_RSS_TYPE_L4_IPV6_UDP,
	[VIRTIO_NET_HASH_REPORT_IPv6_EX] = XDP_RSS_TYPE_L3_IPV6_EX,
	[VIRTIO_NET_HASH_REPORT_TCPv6_EX] = XDP_RSS_TYPE_L4_IPV6_TCP_EX,
	[VIRTIO_NET_HASH_REPORT_UDPv6_EX] = XDP_RSS_TYPE_L4_IPV6_UDP_EX
};

static int virtnet_xdp_rx_hash(const struct xdp_md *_ctx, u32 *hash,
			       enum xdp_rss_hash_type *rss_type)
{
	const struct xdp_buff *xdp = (void *)_ctx;
	struct virtio_net_hdr_v1_hash *hdr_hash;
	struct virtnet_info *vi;
	u16 hash_report;

	if (!(xdp->rxq->dev->features & NETIF_F_RXHASH))
		return -ENODATA;

	vi = netdev_priv(xdp->rxq->dev);
	hdr_hash = (struct virtio_net_hdr_v1_hash *)(xdp->data - vi->hdr_len);
	hash_report = __le16_to_cpu(hdr_hash->hash_report);

	if (hash_report >= VIRTIO_NET_HASH_REPORT_MAX_TABLE)
		hash_report = VIRTIO_NET_HASH_REPORT_NONE;

	*rss_type = virtnet_xdp_rss_type[hash_report];
	*hash = __le32_to_cpu(hdr_hash->hash_value);
	return 0;
}

static const struct xdp_metadata_ops virtnet_xdp_metadata_ops = {
	.xmo_rx_hash			= virtnet_xdp_rx_hash,
};

static int virtnet_probe(struct virtio_device *vdev)
{
	int i, err = -ENOMEM;
	struct net_device *dev;
	struct virtnet_info *vi;
	u16 max_queue_pairs;
	int mtu = 0;

	/* Find if host supports multiqueue/rss virtio_net device */
	max_queue_pairs = 1;
	if (virtio_has_feature(vdev, VIRTIO_NET_F_MQ) || virtio_has_feature(vdev, VIRTIO_NET_F_RSS))
		max_queue_pairs =
		     virtio_cread16(vdev, offsetof(struct virtio_net_config, max_virtqueue_pairs));

	/* We need at least 2 queue's */
	if (max_queue_pairs < VIRTIO_NET_CTRL_MQ_VQ_PAIRS_MIN ||
	    max_queue_pairs > VIRTIO_NET_CTRL_MQ_VQ_PAIRS_MAX ||
	    !virtio_has_feature(vdev, VIRTIO_NET_F_CTRL_VQ))
		max_queue_pairs = 1;

	/* Allocate ourselves a network device with room for our info */
	dev = alloc_etherdev_mq(sizeof(struct virtnet_info), max_queue_pairs);
	if (!dev)
		return -ENOMEM;

	/* Set up network device as normal. */
	dev->priv_flags |= IFF_UNICAST_FLT | IFF_LIVE_ADDR_CHANGE |
			   IFF_TX_SKB_NO_LINEAR;
	dev->netdev_ops = &virtnet_netdev;
	dev->stat_ops = &virtnet_stat_ops;
	dev->features = NETIF_F_HIGHDMA;

	dev->ethtool_ops = &virtnet_ethtool_ops;
	SET_NETDEV_DEV(dev, &vdev->dev);

	/* Do we support "hardware" checksums? */
	if (virtio_has_feature(vdev, VIRTIO_NET_F_CSUM)) {
		/* This opens up the world of extra features. */
		dev->hw_features |= NETIF_F_HW_CSUM | NETIF_F_SG;
		if (csum)
			dev->features |= NETIF_F_HW_CSUM | NETIF_F_SG;

		if (virtio_has_feature(vdev, VIRTIO_NET_F_GSO)) {
			dev->hw_features |= NETIF_F_TSO
				| NETIF_F_TSO_ECN | NETIF_F_TSO6;
		}
		/* Individual feature bits: what can host handle? */
		if (virtio_has_feature(vdev, VIRTIO_NET_F_HOST_TSO4))
			dev->hw_features |= NETIF_F_TSO;
		if (virtio_has_feature(vdev, VIRTIO_NET_F_HOST_TSO6))
			dev->hw_features |= NETIF_F_TSO6;
		if (virtio_has_feature(vdev, VIRTIO_NET_F_HOST_ECN))
			dev->hw_features |= NETIF_F_TSO_ECN;
		if (virtio_has_feature(vdev, VIRTIO_NET_F_HOST_USO))
			dev->hw_features |= NETIF_F_GSO_UDP_L4;

		dev->features |= NETIF_F_GSO_ROBUST;

		if (gso)
			dev->features |= dev->hw_features & NETIF_F_ALL_TSO;
		/* (!csum && gso) case will be fixed by register_netdev() */
	}
	if (virtio_has_feature(vdev, VIRTIO_NET_F_GUEST_CSUM))
		dev->features |= NETIF_F_RXCSUM;
	if (virtio_has_feature(vdev, VIRTIO_NET_F_GUEST_TSO4) ||
	    virtio_has_feature(vdev, VIRTIO_NET_F_GUEST_TSO6))
		dev->features |= NETIF_F_GRO_HW;
	if (virtio_has_feature(vdev, VIRTIO_NET_F_CTRL_GUEST_OFFLOADS))
		dev->hw_features |= NETIF_F_GRO_HW;

	dev->vlan_features = dev->features;
	dev->xdp_features = NETDEV_XDP_ACT_BASIC | NETDEV_XDP_ACT_REDIRECT;

	/* MTU range: 68 - 65535 */
	dev->min_mtu = MIN_MTU;
	dev->max_mtu = MAX_MTU;

	/* Configuration may specify what MAC to use.  Otherwise random. */
	if (virtio_has_feature(vdev, VIRTIO_NET_F_MAC)) {
		u8 addr[ETH_ALEN];

		virtio_cread_bytes(vdev,
				   offsetof(struct virtio_net_config, mac),
				   addr, ETH_ALEN);
		eth_hw_addr_set(dev, addr);
	} else {
		eth_hw_addr_random(dev);
		dev_info(&vdev->dev, "Assigned random MAC address %pM\n",
			 dev->dev_addr);
	}

	/* Set up our device-specific information */
	vi = netdev_priv(dev);
	vi->dev = dev;
	vi->vdev = vdev;
	vdev->priv = vi;

	INIT_WORK(&vi->config_work, virtnet_config_changed_work);
	INIT_WORK(&vi->rx_mode_work, virtnet_rx_mode_work);
	spin_lock_init(&vi->refill_lock);

	if (virtio_has_feature(vdev, VIRTIO_NET_F_MRG_RXBUF)) {
		vi->mergeable_rx_bufs = true;
		dev->xdp_features |= NETDEV_XDP_ACT_RX_SG;
	}

	if (virtio_has_feature(vdev, VIRTIO_NET_F_HASH_REPORT))
		vi->has_rss_hash_report = true;

	if (virtio_has_feature(vdev, VIRTIO_NET_F_RSS)) {
		vi->has_rss = true;

		vi->rss_indir_table_size =
			virtio_cread16(vdev, offsetof(struct virtio_net_config,
				rss_max_indirection_table_length));
	}

	if (vi->has_rss || vi->has_rss_hash_report) {
		vi->rss_key_size =
			virtio_cread8(vdev, offsetof(struct virtio_net_config, rss_max_key_size));

		vi->rss_hash_types_supported =
		    virtio_cread32(vdev, offsetof(struct virtio_net_config, supported_hash_types));
		vi->rss_hash_types_supported &=
				~(VIRTIO_NET_RSS_HASH_TYPE_IP_EX |
				  VIRTIO_NET_RSS_HASH_TYPE_TCP_EX |
				  VIRTIO_NET_RSS_HASH_TYPE_UDP_EX);

		dev->hw_features |= NETIF_F_RXHASH;
		dev->xdp_metadata_ops = &virtnet_xdp_metadata_ops;
	}

	if (vi->has_rss_hash_report)
		vi->hdr_len = sizeof(struct virtio_net_hdr_v1_hash);
	else if (virtio_has_feature(vdev, VIRTIO_NET_F_MRG_RXBUF) ||
		 virtio_has_feature(vdev, VIRTIO_F_VERSION_1))
		vi->hdr_len = sizeof(struct virtio_net_hdr_mrg_rxbuf);
	else
		vi->hdr_len = sizeof(struct virtio_net_hdr);

	if (virtio_has_feature(vdev, VIRTIO_F_ANY_LAYOUT) ||
	    virtio_has_feature(vdev, VIRTIO_F_VERSION_1))
		vi->any_header_sg = true;

	if (virtio_has_feature(vdev, VIRTIO_NET_F_CTRL_VQ))
		vi->has_cvq = true;

	mutex_init(&vi->cvq_lock);

	if (virtio_has_feature(vdev, VIRTIO_NET_F_MTU)) {
		mtu = virtio_cread16(vdev,
				     offsetof(struct virtio_net_config,
					      mtu));
		if (mtu < dev->min_mtu) {
			/* Should never trigger: MTU was previously validated
			 * in virtnet_validate.
			 */
			dev_err(&vdev->dev,
				"device MTU appears to have changed it is now %d < %d",
				mtu, dev->min_mtu);
			err = -EINVAL;
			goto free;
		}

		dev->mtu = mtu;
		dev->max_mtu = mtu;
	}

	virtnet_set_big_packets(vi, mtu);

	if (vi->any_header_sg)
		dev->needed_headroom = vi->hdr_len;

	/* Enable multiqueue by default */
	if (num_online_cpus() >= max_queue_pairs)
		vi->curr_queue_pairs = max_queue_pairs;
	else
		vi->curr_queue_pairs = num_online_cpus();
	vi->max_queue_pairs = max_queue_pairs;

	/* Allocate/initialize the rx/tx queues, and invoke find_vqs */
	err = init_vqs(vi);
	if (err)
		goto free;

	if (virtio_has_feature(vi->vdev, VIRTIO_NET_F_NOTF_COAL)) {
		vi->intr_coal_rx.max_usecs = 0;
		vi->intr_coal_tx.max_usecs = 0;
		vi->intr_coal_rx.max_packets = 0;

		/* Keep the default values of the coalescing parameters
		 * aligned with the default napi_tx state.
		 */
		if (vi->sq[0].napi.weight)
			vi->intr_coal_tx.max_packets = 1;
		else
			vi->intr_coal_tx.max_packets = 0;
	}

	if (virtio_has_feature(vi->vdev, VIRTIO_NET_F_VQ_NOTF_COAL)) {
		/* The reason is the same as VIRTIO_NET_F_NOTF_COAL. */
		for (i = 0; i < vi->max_queue_pairs; i++)
			if (vi->sq[i].napi.weight)
				vi->sq[i].intr_coal.max_packets = 1;
	}

#ifdef CONFIG_SYSFS
	if (vi->mergeable_rx_bufs)
		dev->sysfs_rx_queue_group = &virtio_net_mrg_rx_group;
#endif
	netif_set_real_num_tx_queues(dev, vi->curr_queue_pairs);
	netif_set_real_num_rx_queues(dev, vi->curr_queue_pairs);

	virtnet_init_settings(dev);

	if (virtio_has_feature(vdev, VIRTIO_NET_F_STANDBY)) {
		vi->failover = net_failover_create(vi->dev);
		if (IS_ERR(vi->failover)) {
			err = PTR_ERR(vi->failover);
			goto free_vqs;
		}
	}

	if (vi->has_rss || vi->has_rss_hash_report)
		virtnet_init_default_rss(vi);

	enable_rx_mode_work(vi);

	/* serialize netdev register + virtio_device_ready() with ndo_open() */
	rtnl_lock();

	err = register_netdevice(dev);
	if (err) {
		pr_debug("virtio_net: registering device failed\n");
		rtnl_unlock();
		goto free_failover;
	}

	virtio_device_ready(vdev);

	virtnet_set_queues(vi, vi->curr_queue_pairs);

	/* a random MAC address has been assigned, notify the device.
	 * We don't fail probe if VIRTIO_NET_F_CTRL_MAC_ADDR is not there
	 * because many devices work fine without getting MAC explicitly
	 */
	if (!virtio_has_feature(vdev, VIRTIO_NET_F_MAC) &&
	    virtio_has_feature(vi->vdev, VIRTIO_NET_F_CTRL_MAC_ADDR)) {
		struct scatterlist sg;

		sg_init_one(&sg, dev->dev_addr, dev->addr_len);
		if (!virtnet_send_command(vi, VIRTIO_NET_CTRL_MAC,
					  VIRTIO_NET_CTRL_MAC_ADDR_SET, &sg)) {
			pr_debug("virtio_net: setting MAC address failed\n");
			rtnl_unlock();
			err = -EINVAL;
			goto free_unregister_netdev;
		}
	}

	if (virtio_has_feature(vi->vdev, VIRTIO_NET_F_DEVICE_STATS)) {
		struct virtio_net_stats_capabilities *stats_cap  __free(kfree) = NULL;
		struct scatterlist sg;
		__le64 v;

		stats_cap = kzalloc(sizeof(*stats_cap), GFP_KERNEL);
		if (!stats_cap) {
			rtnl_unlock();
			err = -ENOMEM;
			goto free_unregister_netdev;
		}

		sg_init_one(&sg, stats_cap, sizeof(*stats_cap));

		if (!virtnet_send_command_reply(vi, VIRTIO_NET_CTRL_STATS,
						VIRTIO_NET_CTRL_STATS_QUERY,
						NULL, &sg)) {
			pr_debug("virtio_net: fail to get stats capability\n");
			rtnl_unlock();
			err = -EINVAL;
			goto free_unregister_netdev;
		}

		v = stats_cap->supported_stats_types[0];
		vi->device_stats_cap = le64_to_cpu(v);
	}

	rtnl_unlock();

	err = virtnet_cpu_notif_add(vi);
	if (err) {
		pr_debug("virtio_net: registering cpu notifier failed\n");
		goto free_unregister_netdev;
	}

	/* Assume link up if device can't report link status,
	   otherwise get link status from config. */
	netif_carrier_off(dev);
	if (virtio_has_feature(vi->vdev, VIRTIO_NET_F_STATUS)) {
		schedule_work(&vi->config_work);
	} else {
		vi->status = VIRTIO_NET_S_LINK_UP;
		virtnet_update_settings(vi);
		netif_carrier_on(dev);
	}

	for (i = 0; i < ARRAY_SIZE(guest_offloads); i++)
		if (virtio_has_feature(vi->vdev, guest_offloads[i]))
			set_bit(guest_offloads[i], &vi->guest_offloads);
	vi->guest_offloads_capable = vi->guest_offloads;

	pr_debug("virtnet: registered device %s with %d RX and TX vq's\n",
		 dev->name, max_queue_pairs);

	return 0;

free_unregister_netdev:
	unregister_netdev(dev);
free_failover:
	net_failover_destroy(vi->failover);
free_vqs:
	virtio_reset_device(vdev);
	cancel_delayed_work_sync(&vi->refill);
	free_receive_page_frags(vi);
	virtnet_del_vqs(vi);
free:
	free_netdev(dev);
	return err;
}

static void remove_vq_common(struct virtnet_info *vi)
{
	virtio_reset_device(vi->vdev);

	/* Free unused buffers in both send and recv, if any. */
	free_unused_bufs(vi);

	free_receive_bufs(vi);

	free_receive_page_frags(vi);

	virtnet_del_vqs(vi);
}

static void virtnet_remove(struct virtio_device *vdev)
{
	struct virtnet_info *vi = vdev->priv;

	virtnet_cpu_notif_remove(vi);

	/* Make sure no work handler is accessing the device. */
	flush_work(&vi->config_work);
	disable_rx_mode_work(vi);
	flush_work(&vi->rx_mode_work);

	unregister_netdev(vi->dev);

	net_failover_destroy(vi->failover);

	remove_vq_common(vi);

	free_netdev(vi->dev);
}

static __maybe_unused int virtnet_freeze(struct virtio_device *vdev)
{
	struct virtnet_info *vi = vdev->priv;

	virtnet_cpu_notif_remove(vi);
	virtnet_freeze_down(vdev);
	remove_vq_common(vi);

	return 0;
}

static __maybe_unused int virtnet_restore(struct virtio_device *vdev)
{
	struct virtnet_info *vi = vdev->priv;
	int err;

	err = virtnet_restore_up(vdev);
	if (err)
		return err;
	virtnet_set_queues(vi, vi->curr_queue_pairs);

	err = virtnet_cpu_notif_add(vi);
	if (err) {
		virtnet_freeze_down(vdev);
		remove_vq_common(vi);
		return err;
	}

	return 0;
}

static struct virtio_device_id id_table[] = {
	{ VIRTIO_ID_NET, VIRTIO_DEV_ANY_ID },
	{ 0 },
};

#define VIRTNET_FEATURES \
	VIRTIO_NET_F_CSUM, VIRTIO_NET_F_GUEST_CSUM, \
	VIRTIO_NET_F_MAC, \
	VIRTIO_NET_F_HOST_TSO4, VIRTIO_NET_F_HOST_UFO, VIRTIO_NET_F_HOST_TSO6, \
	VIRTIO_NET_F_HOST_ECN, VIRTIO_NET_F_GUEST_TSO4, VIRTIO_NET_F_GUEST_TSO6, \
	VIRTIO_NET_F_GUEST_ECN, VIRTIO_NET_F_GUEST_UFO, \
	VIRTIO_NET_F_HOST_USO, VIRTIO_NET_F_GUEST_USO4, VIRTIO_NET_F_GUEST_USO6, \
	VIRTIO_NET_F_MRG_RXBUF, VIRTIO_NET_F_STATUS, VIRTIO_NET_F_CTRL_VQ, \
	VIRTIO_NET_F_CTRL_RX, VIRTIO_NET_F_CTRL_VLAN, \
	VIRTIO_NET_F_GUEST_ANNOUNCE, VIRTIO_NET_F_MQ, \
	VIRTIO_NET_F_CTRL_MAC_ADDR, \
	VIRTIO_NET_F_MTU, VIRTIO_NET_F_CTRL_GUEST_OFFLOADS, \
	VIRTIO_NET_F_SPEED_DUPLEX, VIRTIO_NET_F_STANDBY, \
	VIRTIO_NET_F_RSS, VIRTIO_NET_F_HASH_REPORT, VIRTIO_NET_F_NOTF_COAL, \
	VIRTIO_NET_F_VQ_NOTF_COAL, \
	VIRTIO_NET_F_GUEST_HDRLEN, VIRTIO_NET_F_DEVICE_STATS

static unsigned int features[] = {
	VIRTNET_FEATURES,
};

static unsigned int features_legacy[] = {
	VIRTNET_FEATURES,
	VIRTIO_NET_F_GSO,
	VIRTIO_F_ANY_LAYOUT,
};

static struct virtio_driver virtio_net_driver = {
	.feature_table = features,
	.feature_table_size = ARRAY_SIZE(features),
	.feature_table_legacy = features_legacy,
	.feature_table_size_legacy = ARRAY_SIZE(features_legacy),
	.driver.name =	KBUILD_MODNAME,
	.driver.owner =	THIS_MODULE,
	.id_table =	id_table,
	.validate =	virtnet_validate,
	.probe =	virtnet_probe,
	.remove =	virtnet_remove,
	.config_changed = virtnet_config_changed,
#ifdef CONFIG_PM_SLEEP
	.freeze =	virtnet_freeze,
	.restore =	virtnet_restore,
#endif
};

static __init int virtio_net_driver_init(void)
{
	int ret;

	ret = cpuhp_setup_state_multi(CPUHP_AP_ONLINE_DYN, "virtio/net:online",
				      virtnet_cpu_online,
				      virtnet_cpu_down_prep);
	if (ret < 0)
		goto out;
	virtionet_online = ret;
	ret = cpuhp_setup_state_multi(CPUHP_VIRT_NET_DEAD, "virtio/net:dead",
				      NULL, virtnet_cpu_dead);
	if (ret)
		goto err_dead;
	ret = register_virtio_driver(&virtio_net_driver);
	if (ret)
		goto err_virtio;
	return 0;
err_virtio:
	cpuhp_remove_multi_state(CPUHP_VIRT_NET_DEAD);
err_dead:
	cpuhp_remove_multi_state(virtionet_online);
out:
	return ret;
}
module_init(virtio_net_driver_init);

static __exit void virtio_net_driver_exit(void)
{
	unregister_virtio_driver(&virtio_net_driver);
	cpuhp_remove_multi_state(CPUHP_VIRT_NET_DEAD);
	cpuhp_remove_multi_state(virtionet_online);
}
module_exit(virtio_net_driver_exit);

MODULE_DEVICE_TABLE(virtio, id_table);
MODULE_DESCRIPTION("Virtio network driver");
MODULE_LICENSE("GPL");<|MERGE_RESOLUTION|>--- conflicted
+++ resolved
@@ -4648,8 +4648,7 @@
 			return -EOPNOTSUPP;
 
 		for (i = 0; i < vi->rss_indir_table_size; ++i)
-<<<<<<< HEAD
-			vi->ctrl->rss.indirection_table[i] = rxfh->indir[i];
+			vi->rss.indirection_table[i] = rxfh->indir[i];
 		update = true;
 	}
 
@@ -4661,28 +4660,10 @@
 		if (!vi->has_rss && !vi->has_rss_hash_report)
 			return -EOPNOTSUPP;
 
-		memcpy(vi->ctrl->rss.key, rxfh->key, vi->rss_key_size);
-		update = true;
-	}
-
-=======
-			vi->rss.indirection_table[i] = rxfh->indir[i];
-		update = true;
-	}
-
-	if (rxfh->key) {
-		/* If either _F_HASH_REPORT or _F_RSS are negotiated, the
-		 * device provides hash calculation capabilities, that is,
-		 * hash_key is configured.
-		 */
-		if (!vi->has_rss && !vi->has_rss_hash_report)
-			return -EOPNOTSUPP;
-
 		memcpy(vi->rss.key, rxfh->key, vi->rss_key_size);
 		update = true;
 	}
 
->>>>>>> ff2632d7
 	if (update)
 		virtnet_commit_rss_command(vi);
 
