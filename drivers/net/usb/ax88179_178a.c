// SPDX-License-Identifier: GPL-2.0-or-later
/*
 * ASIX AX88179/178A USB 3.0/2.0 to Gigabit Ethernet Devices
 *
 * Copyright (C) 2011-2013 ASIX
 */

#include <linux/module.h>
#include <linux/etherdevice.h>
#include <linux/mii.h>
#include <linux/usb.h>
#include <linux/crc32.h>
#include <linux/usb/usbnet.h>
#include <uapi/linux/mdio.h>
#include <linux/mdio.h>

#define AX88179_PHY_ID				0x03
#define AX_EEPROM_LEN				0x100
#define AX88179_EEPROM_MAGIC			0x17900b95
#define AX_MCAST_FLTSIZE			8
#define AX_MAX_MCAST				64
#define AX_INT_PPLS_LINK			((u32)BIT(16))
#define AX_RXHDR_L4_TYPE_MASK			0x1c
#define AX_RXHDR_L4_TYPE_UDP			4
#define AX_RXHDR_L4_TYPE_TCP			16
#define AX_RXHDR_L3CSUM_ERR			2
#define AX_RXHDR_L4CSUM_ERR			1
#define AX_RXHDR_CRC_ERR			((u32)BIT(29))
#define AX_RXHDR_DROP_ERR			((u32)BIT(31))
#define AX_ACCESS_MAC				0x01
#define AX_ACCESS_PHY				0x02
#define AX_ACCESS_EEPROM			0x04
#define AX_ACCESS_EFUS				0x05
#define AX_RELOAD_EEPROM_EFUSE			0x06
#define AX_PAUSE_WATERLVL_HIGH			0x54
#define AX_PAUSE_WATERLVL_LOW			0x55

#define PHYSICAL_LINK_STATUS			0x02
	#define	AX_USB_SS		0x04
	#define	AX_USB_HS		0x02

#define GENERAL_STATUS				0x03
/* Check AX88179 version. UA1:Bit2 = 0,  UA2:Bit2 = 1 */
	#define	AX_SECLD		0x04

#define AX_SROM_ADDR				0x07
#define AX_SROM_CMD				0x0a
	#define EEP_RD			0x04
	#define EEP_BUSY		0x10

#define AX_SROM_DATA_LOW			0x08
#define AX_SROM_DATA_HIGH			0x09

#define AX_RX_CTL				0x0b
	#define AX_RX_CTL_DROPCRCERR	0x0100
	#define AX_RX_CTL_IPE		0x0200
	#define AX_RX_CTL_START		0x0080
	#define AX_RX_CTL_AP		0x0020
	#define AX_RX_CTL_AM		0x0010
	#define AX_RX_CTL_AB		0x0008
	#define AX_RX_CTL_AMALL		0x0002
	#define AX_RX_CTL_PRO		0x0001
	#define AX_RX_CTL_STOP		0x0000

#define AX_NODE_ID				0x10
#define AX_MULFLTARY				0x16

#define AX_MEDIUM_STATUS_MODE			0x22
	#define AX_MEDIUM_GIGAMODE	0x01
	#define AX_MEDIUM_FULL_DUPLEX	0x02
	#define AX_MEDIUM_EN_125MHZ	0x08
	#define AX_MEDIUM_RXFLOW_CTRLEN	0x10
	#define AX_MEDIUM_TXFLOW_CTRLEN	0x20
	#define AX_MEDIUM_RECEIVE_EN	0x100
	#define AX_MEDIUM_PS		0x200
	#define AX_MEDIUM_JUMBO_EN	0x8040

#define AX_MONITOR_MOD				0x24
	#define AX_MONITOR_MODE_RWLC	0x02
	#define AX_MONITOR_MODE_RWMP	0x04
	#define AX_MONITOR_MODE_PMEPOL	0x20
	#define AX_MONITOR_MODE_PMETYPE	0x40

#define AX_GPIO_CTRL				0x25
	#define AX_GPIO_CTRL_GPIO3EN	0x80
	#define AX_GPIO_CTRL_GPIO2EN	0x40
	#define AX_GPIO_CTRL_GPIO1EN	0x20

#define AX_PHYPWR_RSTCTL			0x26
	#define AX_PHYPWR_RSTCTL_BZ	0x0010
	#define AX_PHYPWR_RSTCTL_IPRL	0x0020
	#define AX_PHYPWR_RSTCTL_AT	0x1000

#define AX_RX_BULKIN_QCTRL			0x2e
#define AX_CLK_SELECT				0x33
	#define AX_CLK_SELECT_BCS	0x01
	#define AX_CLK_SELECT_ACS	0x02
	#define AX_CLK_SELECT_ULR	0x08

#define AX_RXCOE_CTL				0x34
	#define AX_RXCOE_IP		0x01
	#define AX_RXCOE_TCP		0x02
	#define AX_RXCOE_UDP		0x04
	#define AX_RXCOE_TCPV6		0x20
	#define AX_RXCOE_UDPV6		0x40

#define AX_TXCOE_CTL				0x35
	#define AX_TXCOE_IP		0x01
	#define AX_TXCOE_TCP		0x02
	#define AX_TXCOE_UDP		0x04
	#define AX_TXCOE_TCPV6		0x20
	#define AX_TXCOE_UDPV6		0x40

#define AX_LEDCTRL				0x73

#define GMII_PHY_PHYSR				0x11
	#define GMII_PHY_PHYSR_SMASK	0xc000
	#define GMII_PHY_PHYSR_GIGA	0x8000
	#define GMII_PHY_PHYSR_100	0x4000
	#define GMII_PHY_PHYSR_FULL	0x2000
	#define GMII_PHY_PHYSR_LINK	0x400

#define GMII_LED_ACT				0x1a
	#define	GMII_LED_ACTIVE_MASK	0xff8f
	#define	GMII_LED0_ACTIVE	BIT(4)
	#define	GMII_LED1_ACTIVE	BIT(5)
	#define	GMII_LED2_ACTIVE	BIT(6)

#define GMII_LED_LINK				0x1c
	#define	GMII_LED_LINK_MASK	0xf888
	#define	GMII_LED0_LINK_10	BIT(0)
	#define	GMII_LED0_LINK_100	BIT(1)
	#define	GMII_LED0_LINK_1000	BIT(2)
	#define	GMII_LED1_LINK_10	BIT(4)
	#define	GMII_LED1_LINK_100	BIT(5)
	#define	GMII_LED1_LINK_1000	BIT(6)
	#define	GMII_LED2_LINK_10	BIT(8)
	#define	GMII_LED2_LINK_100	BIT(9)
	#define	GMII_LED2_LINK_1000	BIT(10)
	#define	LED0_ACTIVE		BIT(0)
	#define	LED0_LINK_10		BIT(1)
	#define	LED0_LINK_100		BIT(2)
	#define	LED0_LINK_1000		BIT(3)
	#define	LED0_FD			BIT(4)
	#define	LED0_USB3_MASK		0x001f
	#define	LED1_ACTIVE		BIT(5)
	#define	LED1_LINK_10		BIT(6)
	#define	LED1_LINK_100		BIT(7)
	#define	LED1_LINK_1000		BIT(8)
	#define	LED1_FD			BIT(9)
	#define	LED1_USB3_MASK		0x03e0
	#define	LED2_ACTIVE		BIT(10)
	#define	LED2_LINK_1000		BIT(13)
	#define	LED2_LINK_100		BIT(12)
	#define	LED2_LINK_10		BIT(11)
	#define	LED2_FD			BIT(14)
	#define	LED_VALID		BIT(15)
	#define	LED2_USB3_MASK		0x7c00

#define GMII_PHYPAGE				0x1e
#define GMII_PHY_PAGE_SELECT			0x1f
	#define GMII_PHY_PGSEL_EXT	0x0007
	#define GMII_PHY_PGSEL_PAGE0	0x0000
	#define GMII_PHY_PGSEL_PAGE3	0x0003
	#define GMII_PHY_PGSEL_PAGE5	0x0005

static int ax88179_reset(struct usbnet *dev);

struct ax88179_data {
	u8  eee_enabled;
	u8  eee_active;
	u16 rxctl;
	u8 in_pm;
	u32 wol_supported;
	u32 wolopts;
	u8 disconnecting;
	u8 initialized;
};

struct ax88179_int_data {
	__le32 intdata1;
	__le32 intdata2;
};

static const struct {
	unsigned char ctrl, timer_l, timer_h, size, ifg;
} AX88179_BULKIN_SIZE[] =	{
	{7, 0x4f, 0,	0x12, 0xff},
	{7, 0x20, 3,	0x16, 0xff},
	{7, 0xae, 7,	0x18, 0xff},
	{7, 0xcc, 0x4c, 0x18, 8},
};

static void ax88179_set_pm_mode(struct usbnet *dev, bool pm_mode)
{
	struct ax88179_data *ax179_data = dev->driver_priv;

	ax179_data->in_pm = pm_mode;
}

static int ax88179_in_pm(struct usbnet *dev)
{
	struct ax88179_data *ax179_data = dev->driver_priv;

	return ax179_data->in_pm;
}

static int __ax88179_read_cmd(struct usbnet *dev, u8 cmd, u16 value, u16 index,
			      u16 size, void *data)
{
	int ret;
	int (*fn)(struct usbnet *, u8, u8, u16, u16, void *, u16);
	struct ax88179_data *ax179_data = dev->driver_priv;

	BUG_ON(!dev);

	if (!ax88179_in_pm(dev))
		fn = usbnet_read_cmd;
	else
		fn = usbnet_read_cmd_nopm;

	ret = fn(dev, cmd, USB_DIR_IN | USB_TYPE_VENDOR | USB_RECIP_DEVICE,
		 value, index, data, size);

	if (unlikely((ret < 0) && !(ret == -ENODEV && ax179_data->disconnecting)))
		netdev_warn(dev->net, "Failed to read reg index 0x%04x: %d\n",
			    index, ret);

	return ret;
}

static int __ax88179_write_cmd(struct usbnet *dev, u8 cmd, u16 value, u16 index,
			       u16 size, const void *data)
{
	int ret;
	int (*fn)(struct usbnet *, u8, u8, u16, u16, const void *, u16);
	struct ax88179_data *ax179_data = dev->driver_priv;

	BUG_ON(!dev);

	if (!ax88179_in_pm(dev))
		fn = usbnet_write_cmd;
	else
		fn = usbnet_write_cmd_nopm;

	ret = fn(dev, cmd, USB_DIR_OUT | USB_TYPE_VENDOR | USB_RECIP_DEVICE,
		 value, index, data, size);

	if (unlikely((ret < 0) && !(ret == -ENODEV && ax179_data->disconnecting)))
		netdev_warn(dev->net, "Failed to write reg index 0x%04x: %d\n",
			    index, ret);

	return ret;
}

static void ax88179_write_cmd_async(struct usbnet *dev, u8 cmd, u16 value,
				    u16 index, u16 size, void *data)
{
	u16 buf;

	if (2 == size) {
		buf = *((u16 *)data);
		cpu_to_le16s(&buf);
		usbnet_write_cmd_async(dev, cmd, USB_DIR_OUT | USB_TYPE_VENDOR |
				       USB_RECIP_DEVICE, value, index, &buf,
				       size);
	} else {
		usbnet_write_cmd_async(dev, cmd, USB_DIR_OUT | USB_TYPE_VENDOR |
				       USB_RECIP_DEVICE, value, index, data,
				       size);
	}
}

static int ax88179_read_cmd(struct usbnet *dev, u8 cmd, u16 value, u16 index,
			    u16 size, void *data)
{
	int ret;

	if (2 == size) {
		u16 buf = 0;
		ret = __ax88179_read_cmd(dev, cmd, value, index, size, &buf);
		le16_to_cpus(&buf);
		*((u16 *)data) = buf;
	} else if (4 == size) {
		u32 buf = 0;
		ret = __ax88179_read_cmd(dev, cmd, value, index, size, &buf);
		le32_to_cpus(&buf);
		*((u32 *)data) = buf;
	} else {
		ret = __ax88179_read_cmd(dev, cmd, value, index, size, data);
	}

	return ret;
}

static int ax88179_write_cmd(struct usbnet *dev, u8 cmd, u16 value, u16 index,
			     u16 size, const void *data)
{
	int ret;

	if (2 == size) {
		u16 buf;
		buf = *((u16 *)data);
		cpu_to_le16s(&buf);
		ret = __ax88179_write_cmd(dev, cmd, value, index,
					  size, &buf);
	} else {
		ret = __ax88179_write_cmd(dev, cmd, value, index,
					  size, data);
	}

	return ret;
}

static void ax88179_status(struct usbnet *dev, struct urb *urb)
{
	struct ax88179_int_data *event;
	u32 link;

	if (urb->actual_length < 8)
		return;

	event = urb->transfer_buffer;
	le32_to_cpus((void *)&event->intdata1);

	link = (((__force u32)event->intdata1) & AX_INT_PPLS_LINK) >> 16;

	if (netif_carrier_ok(dev->net) != link) {
		usbnet_link_change(dev, link, 1);
		netdev_info(dev->net, "ax88179 - Link status is: %d\n", link);
	}
}

static int ax88179_mdio_read(struct net_device *netdev, int phy_id, int loc)
{
	struct usbnet *dev = netdev_priv(netdev);
	u16 res;

	ax88179_read_cmd(dev, AX_ACCESS_PHY, phy_id, (__u16)loc, 2, &res);
	return res;
}

static void ax88179_mdio_write(struct net_device *netdev, int phy_id, int loc,
			       int val)
{
	struct usbnet *dev = netdev_priv(netdev);
	u16 res = (u16) val;

	ax88179_write_cmd(dev, AX_ACCESS_PHY, phy_id, (__u16)loc, 2, &res);
}

static inline int ax88179_phy_mmd_indirect(struct usbnet *dev, u16 prtad,
					   u16 devad)
{
	u16 tmp16;
	int ret;

	tmp16 = devad;
	ret = ax88179_write_cmd(dev, AX_ACCESS_PHY, AX88179_PHY_ID,
				MII_MMD_CTRL, 2, &tmp16);

	tmp16 = prtad;
	ret = ax88179_write_cmd(dev, AX_ACCESS_PHY, AX88179_PHY_ID,
				MII_MMD_DATA, 2, &tmp16);

	tmp16 = devad | MII_MMD_CTRL_NOINCR;
	ret = ax88179_write_cmd(dev, AX_ACCESS_PHY, AX88179_PHY_ID,
				MII_MMD_CTRL, 2, &tmp16);

	return ret;
}

static int
ax88179_phy_read_mmd_indirect(struct usbnet *dev, u16 prtad, u16 devad)
{
	int ret;
	u16 tmp16;

	ax88179_phy_mmd_indirect(dev, prtad, devad);

	ret = ax88179_read_cmd(dev, AX_ACCESS_PHY, AX88179_PHY_ID,
			       MII_MMD_DATA, 2, &tmp16);
	if (ret < 0)
		return ret;

	return tmp16;
}

static int
ax88179_phy_write_mmd_indirect(struct usbnet *dev, u16 prtad, u16 devad,
			       u16 data)
{
	int ret;

	ax88179_phy_mmd_indirect(dev, prtad, devad);

	ret = ax88179_write_cmd(dev, AX_ACCESS_PHY, AX88179_PHY_ID,
				MII_MMD_DATA, 2, &data);

	if (ret < 0)
		return ret;

	return 0;
}

static int ax88179_suspend(struct usb_interface *intf, pm_message_t message)
{
	struct usbnet *dev = usb_get_intfdata(intf);
	struct ax88179_data *priv = dev->driver_priv;
	u16 tmp16;
	u8 tmp8;

	ax88179_set_pm_mode(dev, true);

	usbnet_suspend(intf, message);

	/* Enable WoL */
	if (priv->wolopts) {
		ax88179_read_cmd(dev, AX_ACCESS_MAC, AX_MONITOR_MOD,
				 1, 1, &tmp8);
		if (priv->wolopts & WAKE_PHY)
			tmp8 |= AX_MONITOR_MODE_RWLC;
		if (priv->wolopts & WAKE_MAGIC)
			tmp8 |= AX_MONITOR_MODE_RWMP;

		ax88179_write_cmd(dev, AX_ACCESS_MAC, AX_MONITOR_MOD,
				  1, 1, &tmp8);
	}

	/* Disable RX path */
	ax88179_read_cmd(dev, AX_ACCESS_MAC, AX_MEDIUM_STATUS_MODE,
			 2, 2, &tmp16);
	tmp16 &= ~AX_MEDIUM_RECEIVE_EN;
	ax88179_write_cmd(dev, AX_ACCESS_MAC, AX_MEDIUM_STATUS_MODE,
			  2, 2, &tmp16);

	/* Force bulk-in zero length */
	ax88179_read_cmd(dev, AX_ACCESS_MAC, AX_PHYPWR_RSTCTL,
			 2, 2, &tmp16);

	tmp16 |= AX_PHYPWR_RSTCTL_BZ | AX_PHYPWR_RSTCTL_IPRL;
	ax88179_write_cmd(dev, AX_ACCESS_MAC, AX_PHYPWR_RSTCTL,
			  2, 2, &tmp16);

	/* change clock */
	tmp8 = 0;
	ax88179_write_cmd(dev, AX_ACCESS_MAC, AX_CLK_SELECT, 1, 1, &tmp8);

	/* Configure RX control register => stop operation */
	tmp16 = AX_RX_CTL_STOP;
	ax88179_write_cmd(dev, AX_ACCESS_MAC, AX_RX_CTL, 2, 2, &tmp16);

	ax88179_set_pm_mode(dev, false);

	return 0;
}

/* This function is used to enable the autodetach function. */
/* This function is determined by offset 0x43 of EEPROM */
static int ax88179_auto_detach(struct usbnet *dev)
{
	u16 tmp16;
	u8 tmp8;

	if (ax88179_read_cmd(dev, AX_ACCESS_EEPROM, 0x43, 1, 2, &tmp16) < 0)
		return 0;

	if ((tmp16 == 0xFFFF) || (!(tmp16 & 0x0100)))
		return 0;

	/* Enable Auto Detach bit */
	tmp8 = 0;
	ax88179_read_cmd(dev, AX_ACCESS_MAC, AX_CLK_SELECT, 1, 1, &tmp8);
	tmp8 |= AX_CLK_SELECT_ULR;
	ax88179_write_cmd(dev, AX_ACCESS_MAC, AX_CLK_SELECT, 1, 1, &tmp8);

	ax88179_read_cmd(dev, AX_ACCESS_MAC, AX_PHYPWR_RSTCTL, 2, 2, &tmp16);
	tmp16 |= AX_PHYPWR_RSTCTL_AT;
	ax88179_write_cmd(dev, AX_ACCESS_MAC, AX_PHYPWR_RSTCTL, 2, 2, &tmp16);

	return 0;
}

static int ax88179_resume(struct usb_interface *intf)
{
	struct usbnet *dev = usb_get_intfdata(intf);

	ax88179_set_pm_mode(dev, true);

	usbnet_link_change(dev, 0, 0);

	ax88179_reset(dev);

	ax88179_set_pm_mode(dev, false);

	return usbnet_resume(intf);
}

static void ax88179_disconnect(struct usb_interface *intf)
{
	struct usbnet *dev = usb_get_intfdata(intf);
	struct ax88179_data *ax179_data;

	if (!dev)
		return;

	ax179_data = dev->driver_priv;
	ax179_data->disconnecting = 1;

	usbnet_disconnect(intf);
}

static void
ax88179_get_wol(struct net_device *net, struct ethtool_wolinfo *wolinfo)
{
	struct usbnet *dev = netdev_priv(net);
	struct ax88179_data *priv = dev->driver_priv;

	wolinfo->supported = priv->wol_supported;
	wolinfo->wolopts = priv->wolopts;
}

static int
ax88179_set_wol(struct net_device *net, struct ethtool_wolinfo *wolinfo)
{
	struct usbnet *dev = netdev_priv(net);
	struct ax88179_data *priv = dev->driver_priv;

	if (wolinfo->wolopts & ~(priv->wol_supported))
		return -EINVAL;

	priv->wolopts = wolinfo->wolopts;

	return 0;
}

static int ax88179_get_eeprom_len(struct net_device *net)
{
	return AX_EEPROM_LEN;
}

static int
ax88179_get_eeprom(struct net_device *net, struct ethtool_eeprom *eeprom,
		   u8 *data)
{
	struct usbnet *dev = netdev_priv(net);
	u16 *eeprom_buff;
	int first_word, last_word;
	int i, ret;

	if (eeprom->len == 0)
		return -EINVAL;

	eeprom->magic = AX88179_EEPROM_MAGIC;

	first_word = eeprom->offset >> 1;
	last_word = (eeprom->offset + eeprom->len - 1) >> 1;
	eeprom_buff = kmalloc_array(last_word - first_word + 1, sizeof(u16),
				    GFP_KERNEL);
	if (!eeprom_buff)
		return -ENOMEM;

	/* ax88179/178A returns 2 bytes from eeprom on read */
	for (i = first_word; i <= last_word; i++) {
		ret = __ax88179_read_cmd(dev, AX_ACCESS_EEPROM, i, 1, 2,
					 &eeprom_buff[i - first_word]);
		if (ret < 0) {
			kfree(eeprom_buff);
			return -EIO;
		}
	}

	memcpy(data, (u8 *)eeprom_buff + (eeprom->offset & 1), eeprom->len);
	kfree(eeprom_buff);
	return 0;
}

static int
ax88179_set_eeprom(struct net_device *net, struct ethtool_eeprom *eeprom,
		   u8 *data)
{
	struct usbnet *dev = netdev_priv(net);
	u16 *eeprom_buff;
	int first_word;
	int last_word;
	int ret;
	int i;

	netdev_dbg(net, "write EEPROM len %d, offset %d, magic 0x%x\n",
		   eeprom->len, eeprom->offset, eeprom->magic);

	if (eeprom->len == 0)
		return -EINVAL;

	if (eeprom->magic != AX88179_EEPROM_MAGIC)
		return -EINVAL;

	first_word = eeprom->offset >> 1;
	last_word = (eeprom->offset + eeprom->len - 1) >> 1;

	eeprom_buff = kmalloc_array(last_word - first_word + 1, sizeof(u16),
				    GFP_KERNEL);
	if (!eeprom_buff)
		return -ENOMEM;

	/* align data to 16 bit boundaries, read the missing data from
	   the EEPROM */
	if (eeprom->offset & 1) {
		ret = ax88179_read_cmd(dev, AX_ACCESS_EEPROM, first_word, 1, 2,
				       &eeprom_buff[0]);
		if (ret < 0) {
			netdev_err(net, "Failed to read EEPROM at offset 0x%02x.\n", first_word);
			goto free;
		}
	}

	if ((eeprom->offset + eeprom->len) & 1) {
		ret = ax88179_read_cmd(dev, AX_ACCESS_EEPROM, last_word, 1, 2,
				       &eeprom_buff[last_word - first_word]);
		if (ret < 0) {
			netdev_err(net, "Failed to read EEPROM at offset 0x%02x.\n", last_word);
			goto free;
		}
	}

	memcpy((u8 *)eeprom_buff + (eeprom->offset & 1), data, eeprom->len);

	for (i = first_word; i <= last_word; i++) {
		netdev_dbg(net, "write to EEPROM at offset 0x%02x, data 0x%04x\n",
			   i, eeprom_buff[i - first_word]);
		ret = ax88179_write_cmd(dev, AX_ACCESS_EEPROM, i, 1, 2,
					&eeprom_buff[i - first_word]);
		if (ret < 0) {
			netdev_err(net, "Failed to write EEPROM at offset 0x%02x.\n", i);
			goto free;
		}
		msleep(20);
	}

	/* reload EEPROM data */
	ret = ax88179_write_cmd(dev, AX_RELOAD_EEPROM_EFUSE, 0x0000, 0, 0, NULL);
	if (ret < 0) {
		netdev_err(net, "Failed to reload EEPROM data\n");
		goto free;
	}

	ret = 0;
free:
	kfree(eeprom_buff);
	return ret;
}

static int ax88179_get_link_ksettings(struct net_device *net,
				      struct ethtool_link_ksettings *cmd)
{
	struct usbnet *dev = netdev_priv(net);

	mii_ethtool_get_link_ksettings(&dev->mii, cmd);

	return 0;
}

static int ax88179_set_link_ksettings(struct net_device *net,
				      const struct ethtool_link_ksettings *cmd)
{
	struct usbnet *dev = netdev_priv(net);
	return mii_ethtool_set_link_ksettings(&dev->mii, cmd);
}

static int
ax88179_ethtool_get_eee(struct usbnet *dev, struct ethtool_keee *data)
{
	int val;

	/* Get Supported EEE */
	val = ax88179_phy_read_mmd_indirect(dev, MDIO_PCS_EEE_ABLE,
					    MDIO_MMD_PCS);
	if (val < 0)
		return val;
	mii_eee_cap1_mod_linkmode_t(data->supported, val);

	/* Get advertisement EEE */
	val = ax88179_phy_read_mmd_indirect(dev, MDIO_AN_EEE_ADV,
					    MDIO_MMD_AN);
	if (val < 0)
		return val;
	mii_eee_cap1_mod_linkmode_t(data->advertised, val);

	/* Get LP advertisement EEE */
	val = ax88179_phy_read_mmd_indirect(dev, MDIO_AN_EEE_LPABLE,
					    MDIO_MMD_AN);
	if (val < 0)
		return val;
	mii_eee_cap1_mod_linkmode_t(data->lp_advertised, val);

	return 0;
}

static int
ax88179_ethtool_set_eee(struct usbnet *dev, struct ethtool_keee *data)
{
	u16 tmp16 = linkmode_to_mii_eee_cap1_t(data->advertised);

	return ax88179_phy_write_mmd_indirect(dev, MDIO_AN_EEE_ADV,
					      MDIO_MMD_AN, tmp16);
}

static int ax88179_chk_eee(struct usbnet *dev)
{
	struct ethtool_cmd ecmd = { .cmd = ETHTOOL_GSET };
	struct ax88179_data *priv = dev->driver_priv;

	mii_ethtool_gset(&dev->mii, &ecmd);

	if (ecmd.duplex & DUPLEX_FULL) {
		int eee_lp, eee_cap, eee_adv;
		u32 lp, cap, adv, supported = 0;

		eee_cap = ax88179_phy_read_mmd_indirect(dev,
							MDIO_PCS_EEE_ABLE,
							MDIO_MMD_PCS);
		if (eee_cap < 0) {
			priv->eee_active = 0;
			return false;
		}

		cap = mmd_eee_cap_to_ethtool_sup_t(eee_cap);
		if (!cap) {
			priv->eee_active = 0;
			return false;
		}

		eee_lp = ax88179_phy_read_mmd_indirect(dev,
						       MDIO_AN_EEE_LPABLE,
						       MDIO_MMD_AN);
		if (eee_lp < 0) {
			priv->eee_active = 0;
			return false;
		}

		eee_adv = ax88179_phy_read_mmd_indirect(dev,
							MDIO_AN_EEE_ADV,
							MDIO_MMD_AN);

		if (eee_adv < 0) {
			priv->eee_active = 0;
			return false;
		}

		adv = mmd_eee_adv_to_ethtool_adv_t(eee_adv);
		lp = mmd_eee_adv_to_ethtool_adv_t(eee_lp);
		supported = (ecmd.speed == SPEED_1000) ?
			     SUPPORTED_1000baseT_Full :
			     SUPPORTED_100baseT_Full;

		if (!(lp & adv & supported)) {
			priv->eee_active = 0;
			return false;
		}

		priv->eee_active = 1;
		return true;
	}

	priv->eee_active = 0;
	return false;
}

static void ax88179_disable_eee(struct usbnet *dev)
{
	u16 tmp16;

	tmp16 = GMII_PHY_PGSEL_PAGE3;
	ax88179_write_cmd(dev, AX_ACCESS_PHY, AX88179_PHY_ID,
			  GMII_PHY_PAGE_SELECT, 2, &tmp16);

	tmp16 = 0x3246;
	ax88179_write_cmd(dev, AX_ACCESS_PHY, AX88179_PHY_ID,
			  MII_PHYADDR, 2, &tmp16);

	tmp16 = GMII_PHY_PGSEL_PAGE0;
	ax88179_write_cmd(dev, AX_ACCESS_PHY, AX88179_PHY_ID,
			  GMII_PHY_PAGE_SELECT, 2, &tmp16);
}

static void ax88179_enable_eee(struct usbnet *dev)
{
	u16 tmp16;

	tmp16 = GMII_PHY_PGSEL_PAGE3;
	ax88179_write_cmd(dev, AX_ACCESS_PHY, AX88179_PHY_ID,
			  GMII_PHY_PAGE_SELECT, 2, &tmp16);

	tmp16 = 0x3247;
	ax88179_write_cmd(dev, AX_ACCESS_PHY, AX88179_PHY_ID,
			  MII_PHYADDR, 2, &tmp16);

	tmp16 = GMII_PHY_PGSEL_PAGE5;
	ax88179_write_cmd(dev, AX_ACCESS_PHY, AX88179_PHY_ID,
			  GMII_PHY_PAGE_SELECT, 2, &tmp16);

	tmp16 = 0x0680;
	ax88179_write_cmd(dev, AX_ACCESS_PHY, AX88179_PHY_ID,
			  MII_BMSR, 2, &tmp16);

	tmp16 = GMII_PHY_PGSEL_PAGE0;
	ax88179_write_cmd(dev, AX_ACCESS_PHY, AX88179_PHY_ID,
			  GMII_PHY_PAGE_SELECT, 2, &tmp16);
}

static int ax88179_get_eee(struct net_device *net, struct ethtool_keee *edata)
{
	struct usbnet *dev = netdev_priv(net);
	struct ax88179_data *priv = dev->driver_priv;

	edata->eee_enabled = priv->eee_enabled;
	edata->eee_active = priv->eee_active;

	return ax88179_ethtool_get_eee(dev, edata);
}

static int ax88179_set_eee(struct net_device *net, struct ethtool_keee *edata)
{
	struct usbnet *dev = netdev_priv(net);
	struct ax88179_data *priv = dev->driver_priv;
	int ret;

	priv->eee_enabled = edata->eee_enabled;
	if (!priv->eee_enabled) {
		ax88179_disable_eee(dev);
	} else {
		priv->eee_enabled = ax88179_chk_eee(dev);
		if (!priv->eee_enabled)
			return -EOPNOTSUPP;

		ax88179_enable_eee(dev);
	}

	ret = ax88179_ethtool_set_eee(dev, edata);
	if (ret)
		return ret;

	mii_nway_restart(&dev->mii);

	usbnet_link_change(dev, 0, 0);

	return ret;
}

static int ax88179_ioctl(struct net_device *net, struct ifreq *rq, int cmd)
{
	struct usbnet *dev = netdev_priv(net);
	return generic_mii_ioctl(&dev->mii, if_mii(rq), cmd, NULL);
}

static const struct ethtool_ops ax88179_ethtool_ops = {
	.get_link		= ethtool_op_get_link,
	.get_msglevel		= usbnet_get_msglevel,
	.set_msglevel		= usbnet_set_msglevel,
	.get_wol		= ax88179_get_wol,
	.set_wol		= ax88179_set_wol,
	.get_eeprom_len		= ax88179_get_eeprom_len,
	.get_eeprom		= ax88179_get_eeprom,
	.set_eeprom		= ax88179_set_eeprom,
	.get_eee		= ax88179_get_eee,
	.set_eee		= ax88179_set_eee,
	.nway_reset		= usbnet_nway_reset,
	.get_link_ksettings	= ax88179_get_link_ksettings,
	.set_link_ksettings	= ax88179_set_link_ksettings,
	.get_ts_info		= ethtool_op_get_ts_info,
};

static void ax88179_set_multicast(struct net_device *net)
{
	struct usbnet *dev = netdev_priv(net);
	struct ax88179_data *data = dev->driver_priv;
	u8 *m_filter = ((u8 *)dev->data);

	data->rxctl = (AX_RX_CTL_START | AX_RX_CTL_AB | AX_RX_CTL_IPE);

	if (net->flags & IFF_PROMISC) {
		data->rxctl |= AX_RX_CTL_PRO;
	} else if (net->flags & IFF_ALLMULTI ||
		   netdev_mc_count(net) > AX_MAX_MCAST) {
		data->rxctl |= AX_RX_CTL_AMALL;
	} else if (netdev_mc_empty(net)) {
		/* just broadcast and directed */
	} else {
		/* We use dev->data for our 8 byte filter buffer
		 * to avoid allocating memory that is tricky to free later
		 */
		u32 crc_bits;
		struct netdev_hw_addr *ha;

		memset(m_filter, 0, AX_MCAST_FLTSIZE);

		netdev_for_each_mc_addr(ha, net) {
			crc_bits = ether_crc(ETH_ALEN, ha->addr) >> 26;
			*(m_filter + (crc_bits >> 3)) |= (1 << (crc_bits & 7));
		}

		ax88179_write_cmd_async(dev, AX_ACCESS_MAC, AX_MULFLTARY,
					AX_MCAST_FLTSIZE, AX_MCAST_FLTSIZE,
					m_filter);

		data->rxctl |= AX_RX_CTL_AM;
	}

	ax88179_write_cmd_async(dev, AX_ACCESS_MAC, AX_RX_CTL,
				2, 2, &data->rxctl);
}

static int
ax88179_set_features(struct net_device *net, netdev_features_t features)
{
	u8 tmp;
	struct usbnet *dev = netdev_priv(net);
	netdev_features_t changed = net->features ^ features;

	if (changed & NETIF_F_IP_CSUM) {
		ax88179_read_cmd(dev, AX_ACCESS_MAC, AX_TXCOE_CTL, 1, 1, &tmp);
		tmp ^= AX_TXCOE_TCP | AX_TXCOE_UDP;
		ax88179_write_cmd(dev, AX_ACCESS_MAC, AX_TXCOE_CTL, 1, 1, &tmp);
	}

	if (changed & NETIF_F_IPV6_CSUM) {
		ax88179_read_cmd(dev, AX_ACCESS_MAC, AX_TXCOE_CTL, 1, 1, &tmp);
		tmp ^= AX_TXCOE_TCPV6 | AX_TXCOE_UDPV6;
		ax88179_write_cmd(dev, AX_ACCESS_MAC, AX_TXCOE_CTL, 1, 1, &tmp);
	}

	if (changed & NETIF_F_RXCSUM) {
		ax88179_read_cmd(dev, AX_ACCESS_MAC, AX_RXCOE_CTL, 1, 1, &tmp);
		tmp ^= AX_RXCOE_IP | AX_RXCOE_TCP | AX_RXCOE_UDP |
		       AX_RXCOE_TCPV6 | AX_RXCOE_UDPV6;
		ax88179_write_cmd(dev, AX_ACCESS_MAC, AX_RXCOE_CTL, 1, 1, &tmp);
	}

	return 0;
}

static int ax88179_change_mtu(struct net_device *net, int new_mtu)
{
	struct usbnet *dev = netdev_priv(net);
	u16 tmp16;

	WRITE_ONCE(net->mtu, new_mtu);
	dev->hard_mtu = net->mtu + net->hard_header_len;

	if (net->mtu > 1500) {
		ax88179_read_cmd(dev, AX_ACCESS_MAC, AX_MEDIUM_STATUS_MODE,
				 2, 2, &tmp16);
		tmp16 |= AX_MEDIUM_JUMBO_EN;
		ax88179_write_cmd(dev, AX_ACCESS_MAC, AX_MEDIUM_STATUS_MODE,
				  2, 2, &tmp16);
	} else {
		ax88179_read_cmd(dev, AX_ACCESS_MAC, AX_MEDIUM_STATUS_MODE,
				 2, 2, &tmp16);
		tmp16 &= ~AX_MEDIUM_JUMBO_EN;
		ax88179_write_cmd(dev, AX_ACCESS_MAC, AX_MEDIUM_STATUS_MODE,
				  2, 2, &tmp16);
	}

	/* max qlen depend on hard_mtu and rx_urb_size */
	usbnet_update_max_qlen(dev);

	return 0;
}

static int ax88179_set_mac_addr(struct net_device *net, void *p)
{
	struct usbnet *dev = netdev_priv(net);
	struct sockaddr *addr = p;
	int ret;

	if (netif_running(net))
		return -EBUSY;
	if (!is_valid_ether_addr(addr->sa_data))
		return -EADDRNOTAVAIL;

	eth_hw_addr_set(net, addr->sa_data);

	/* Set the MAC address */
	ret = ax88179_write_cmd(dev, AX_ACCESS_MAC, AX_NODE_ID, ETH_ALEN,
				 ETH_ALEN, net->dev_addr);
	if (ret < 0)
		return ret;

	return 0;
}

static const struct net_device_ops ax88179_netdev_ops = {
	.ndo_open		= usbnet_open,
	.ndo_stop		= usbnet_stop,
	.ndo_start_xmit		= usbnet_start_xmit,
	.ndo_tx_timeout		= usbnet_tx_timeout,
	.ndo_get_stats64	= dev_get_tstats64,
	.ndo_change_mtu		= ax88179_change_mtu,
	.ndo_set_mac_address	= ax88179_set_mac_addr,
	.ndo_validate_addr	= eth_validate_addr,
	.ndo_eth_ioctl		= ax88179_ioctl,
	.ndo_set_rx_mode	= ax88179_set_multicast,
	.ndo_set_features	= ax88179_set_features,
};

static int ax88179_check_eeprom(struct usbnet *dev)
{
	u8 i, buf, eeprom[20];
	u16 csum, delay = HZ / 10;
	unsigned long jtimeout;

	/* Read EEPROM content */
	for (i = 0; i < 6; i++) {
		buf = i;
		if (ax88179_write_cmd(dev, AX_ACCESS_MAC, AX_SROM_ADDR,
				      1, 1, &buf) < 0)
			return -EINVAL;

		buf = EEP_RD;
		if (ax88179_write_cmd(dev, AX_ACCESS_MAC, AX_SROM_CMD,
				      1, 1, &buf) < 0)
			return -EINVAL;

		jtimeout = jiffies + delay;
		do {
			ax88179_read_cmd(dev, AX_ACCESS_MAC, AX_SROM_CMD,
					 1, 1, &buf);

			if (time_after(jiffies, jtimeout))
				return -EINVAL;

		} while (buf & EEP_BUSY);

		__ax88179_read_cmd(dev, AX_ACCESS_MAC, AX_SROM_DATA_LOW,
				   2, 2, &eeprom[i * 2]);

		if ((i == 0) && (eeprom[0] == 0xFF))
			return -EINVAL;
	}

	csum = eeprom[6] + eeprom[7] + eeprom[8] + eeprom[9];
	csum = (csum >> 8) + (csum & 0xff);
	if ((csum + eeprom[10]) != 0xff)
		return -EINVAL;

	return 0;
}

static int ax88179_check_efuse(struct usbnet *dev, u16 *ledmode)
{
	u8	i;
	u8	efuse[64];
	u16	csum = 0;

	if (ax88179_read_cmd(dev, AX_ACCESS_EFUS, 0, 64, 64, efuse) < 0)
		return -EINVAL;

	if (*efuse == 0xFF)
		return -EINVAL;

	for (i = 0; i < 64; i++)
		csum = csum + efuse[i];

	while (csum > 255)
		csum = (csum & 0x00FF) + ((csum >> 8) & 0x00FF);

	if (csum != 0xFF)
		return -EINVAL;

	*ledmode = (efuse[51] << 8) | efuse[52];

	return 0;
}

static int ax88179_convert_old_led(struct usbnet *dev, u16 *ledvalue)
{
	u16 led;

	/* Loaded the old eFuse LED Mode */
	if (ax88179_read_cmd(dev, AX_ACCESS_EEPROM, 0x3C, 1, 2, &led) < 0)
		return -EINVAL;

	led >>= 8;
	switch (led) {
	case 0xFF:
		led = LED0_ACTIVE | LED1_LINK_10 | LED1_LINK_100 |
		      LED1_LINK_1000 | LED2_ACTIVE | LED2_LINK_10 |
		      LED2_LINK_100 | LED2_LINK_1000 | LED_VALID;
		break;
	case 0xFE:
		led = LED0_ACTIVE | LED1_LINK_1000 | LED2_LINK_100 | LED_VALID;
		break;
	case 0xFD:
		led = LED0_ACTIVE | LED1_LINK_1000 | LED2_LINK_100 |
		      LED2_LINK_10 | LED_VALID;
		break;
	case 0xFC:
		led = LED0_ACTIVE | LED1_ACTIVE | LED1_LINK_1000 | LED2_ACTIVE |
		      LED2_LINK_100 | LED2_LINK_10 | LED_VALID;
		break;
	default:
		led = LED0_ACTIVE | LED1_LINK_10 | LED1_LINK_100 |
		      LED1_LINK_1000 | LED2_ACTIVE | LED2_LINK_10 |
		      LED2_LINK_100 | LED2_LINK_1000 | LED_VALID;
		break;
	}

	*ledvalue = led;

	return 0;
}

static int ax88179_led_setting(struct usbnet *dev)
{
	u8 ledfd, value = 0;
	u16 tmp, ledact, ledlink, ledvalue = 0, delay = HZ / 10;
	unsigned long jtimeout;

	/* Check AX88179 version. UA1 or UA2*/
	ax88179_read_cmd(dev, AX_ACCESS_MAC, GENERAL_STATUS, 1, 1, &value);

	if (!(value & AX_SECLD)) {	/* UA1 */
		value = AX_GPIO_CTRL_GPIO3EN | AX_GPIO_CTRL_GPIO2EN |
			AX_GPIO_CTRL_GPIO1EN;
		if (ax88179_write_cmd(dev, AX_ACCESS_MAC, AX_GPIO_CTRL,
				      1, 1, &value) < 0)
			return -EINVAL;
	}

	/* Check EEPROM */
	if (!ax88179_check_eeprom(dev)) {
		value = 0x42;
		if (ax88179_write_cmd(dev, AX_ACCESS_MAC, AX_SROM_ADDR,
				      1, 1, &value) < 0)
			return -EINVAL;

		value = EEP_RD;
		if (ax88179_write_cmd(dev, AX_ACCESS_MAC, AX_SROM_CMD,
				      1, 1, &value) < 0)
			return -EINVAL;

		jtimeout = jiffies + delay;
		do {
			ax88179_read_cmd(dev, AX_ACCESS_MAC, AX_SROM_CMD,
					 1, 1, &value);

			if (time_after(jiffies, jtimeout))
				return -EINVAL;

		} while (value & EEP_BUSY);

		ax88179_read_cmd(dev, AX_ACCESS_MAC, AX_SROM_DATA_HIGH,
				 1, 1, &value);
		ledvalue = (value << 8);

		ax88179_read_cmd(dev, AX_ACCESS_MAC, AX_SROM_DATA_LOW,
				 1, 1, &value);
		ledvalue |= value;

		/* load internal ROM for defaule setting */
		if ((ledvalue == 0xFFFF) || ((ledvalue & LED_VALID) == 0))
			ax88179_convert_old_led(dev, &ledvalue);

	} else if (!ax88179_check_efuse(dev, &ledvalue)) {
		if ((ledvalue == 0xFFFF) || ((ledvalue & LED_VALID) == 0))
			ax88179_convert_old_led(dev, &ledvalue);
	} else {
		ax88179_convert_old_led(dev, &ledvalue);
	}

	tmp = GMII_PHY_PGSEL_EXT;
	ax88179_write_cmd(dev, AX_ACCESS_PHY, AX88179_PHY_ID,
			  GMII_PHY_PAGE_SELECT, 2, &tmp);

	tmp = 0x2c;
	ax88179_write_cmd(dev, AX_ACCESS_PHY, AX88179_PHY_ID,
			  GMII_PHYPAGE, 2, &tmp);

	ax88179_read_cmd(dev, AX_ACCESS_PHY, AX88179_PHY_ID,
			 GMII_LED_ACT, 2, &ledact);

	ax88179_read_cmd(dev, AX_ACCESS_PHY, AX88179_PHY_ID,
			 GMII_LED_LINK, 2, &ledlink);

	ledact &= GMII_LED_ACTIVE_MASK;
	ledlink &= GMII_LED_LINK_MASK;

	if (ledvalue & LED0_ACTIVE)
		ledact |= GMII_LED0_ACTIVE;

	if (ledvalue & LED1_ACTIVE)
		ledact |= GMII_LED1_ACTIVE;

	if (ledvalue & LED2_ACTIVE)
		ledact |= GMII_LED2_ACTIVE;

	if (ledvalue & LED0_LINK_10)
		ledlink |= GMII_LED0_LINK_10;

	if (ledvalue & LED1_LINK_10)
		ledlink |= GMII_LED1_LINK_10;

	if (ledvalue & LED2_LINK_10)
		ledlink |= GMII_LED2_LINK_10;

	if (ledvalue & LED0_LINK_100)
		ledlink |= GMII_LED0_LINK_100;

	if (ledvalue & LED1_LINK_100)
		ledlink |= GMII_LED1_LINK_100;

	if (ledvalue & LED2_LINK_100)
		ledlink |= GMII_LED2_LINK_100;

	if (ledvalue & LED0_LINK_1000)
		ledlink |= GMII_LED0_LINK_1000;

	if (ledvalue & LED1_LINK_1000)
		ledlink |= GMII_LED1_LINK_1000;

	if (ledvalue & LED2_LINK_1000)
		ledlink |= GMII_LED2_LINK_1000;

	tmp = ledact;
	ax88179_write_cmd(dev, AX_ACCESS_PHY, AX88179_PHY_ID,
			  GMII_LED_ACT, 2, &tmp);

	tmp = ledlink;
	ax88179_write_cmd(dev, AX_ACCESS_PHY, AX88179_PHY_ID,
			  GMII_LED_LINK, 2, &tmp);

	tmp = GMII_PHY_PGSEL_PAGE0;
	ax88179_write_cmd(dev, AX_ACCESS_PHY, AX88179_PHY_ID,
			  GMII_PHY_PAGE_SELECT, 2, &tmp);

	/* LED full duplex setting */
	ledfd = 0;
	if (ledvalue & LED0_FD)
		ledfd |= 0x01;
	else if ((ledvalue & LED0_USB3_MASK) == 0)
		ledfd |= 0x02;

	if (ledvalue & LED1_FD)
		ledfd |= 0x04;
	else if ((ledvalue & LED1_USB3_MASK) == 0)
		ledfd |= 0x08;

	if (ledvalue & LED2_FD)
		ledfd |= 0x10;
	else if ((ledvalue & LED2_USB3_MASK) == 0)
		ledfd |= 0x20;

	ax88179_write_cmd(dev, AX_ACCESS_MAC, AX_LEDCTRL, 1, 1, &ledfd);

	return 0;
}

static void ax88179_get_mac_addr(struct usbnet *dev)
{
	u8 mac[ETH_ALEN];

	memset(mac, 0, sizeof(mac));

	/* Maybe the boot loader passed the MAC address via device tree */
	if (!eth_platform_get_mac_address(&dev->udev->dev, mac)) {
		netif_dbg(dev, ifup, dev->net,
			  "MAC address read from device tree");
	} else {
		ax88179_read_cmd(dev, AX_ACCESS_MAC, AX_NODE_ID, ETH_ALEN,
				 ETH_ALEN, mac);
		netif_dbg(dev, ifup, dev->net,
			  "MAC address read from ASIX chip");
	}

	if (is_valid_ether_addr(mac)) {
		eth_hw_addr_set(dev->net, mac);
		if (!is_local_ether_addr(mac))
			dev->net->addr_assign_type = NET_ADDR_PERM;
	} else {
		netdev_info(dev->net, "invalid MAC address, using random\n");
	}

	ax88179_write_cmd(dev, AX_ACCESS_MAC, AX_NODE_ID, ETH_ALEN, ETH_ALEN,
			  dev->net->dev_addr);
}

static int ax88179_bind(struct usbnet *dev, struct usb_interface *intf)
{
	struct ax88179_data *ax179_data;
	int ret;

	ret = usbnet_get_endpoints(dev, intf);
	if (ret < 0)
		return ret;

	ax179_data = kzalloc(sizeof(*ax179_data), GFP_KERNEL);
	if (!ax179_data)
		return -ENOMEM;

	dev->driver_priv = ax179_data;

	dev->net->netdev_ops = &ax88179_netdev_ops;
	dev->net->ethtool_ops = &ax88179_ethtool_ops;
	dev->net->needed_headroom = 8;
	dev->net->max_mtu = 4088;

	/* Initialize MII structure */
	dev->mii.dev = dev->net;
	dev->mii.mdio_read = ax88179_mdio_read;
	dev->mii.mdio_write = ax88179_mdio_write;
	dev->mii.phy_id_mask = 0xff;
	dev->mii.reg_num_mask = 0xff;
	dev->mii.phy_id = 0x03;
	dev->mii.supports_gmii = 1;

	dev->net->features |= NETIF_F_SG | NETIF_F_IP_CSUM |
			      NETIF_F_IPV6_CSUM | NETIF_F_RXCSUM | NETIF_F_TSO;

	dev->net->hw_features |= dev->net->features;

	netif_set_tso_max_size(dev->net, 16384);

	ax88179_reset(dev);

	return 0;
}

static void ax88179_unbind(struct usbnet *dev, struct usb_interface *intf)
{
	struct ax88179_data *ax179_data = dev->driver_priv;
	u16 tmp16;

	/* Configure RX control register => stop operation */
	tmp16 = AX_RX_CTL_STOP;
	ax88179_write_cmd(dev, AX_ACCESS_MAC, AX_RX_CTL, 2, 2, &tmp16);

	tmp16 = 0;
	ax88179_write_cmd(dev, AX_ACCESS_MAC, AX_CLK_SELECT, 1, 1, &tmp16);

	/* Power down ethernet PHY */
	tmp16 = 0;
	ax88179_write_cmd(dev, AX_ACCESS_MAC, AX_PHYPWR_RSTCTL, 2, 2, &tmp16);

	kfree(ax179_data);
}

static void
ax88179_rx_checksum(struct sk_buff *skb, u32 *pkt_hdr)
{
	skb->ip_summed = CHECKSUM_NONE;

	/* checksum error bit is set */
	if ((*pkt_hdr & AX_RXHDR_L3CSUM_ERR) ||
	    (*pkt_hdr & AX_RXHDR_L4CSUM_ERR))
		return;

	/* It must be a TCP or UDP packet with a valid checksum */
	if (((*pkt_hdr & AX_RXHDR_L4_TYPE_MASK) == AX_RXHDR_L4_TYPE_TCP) ||
	    ((*pkt_hdr & AX_RXHDR_L4_TYPE_MASK) == AX_RXHDR_L4_TYPE_UDP))
		skb->ip_summed = CHECKSUM_UNNECESSARY;
}

static int ax88179_rx_fixup(struct usbnet *dev, struct sk_buff *skb)
{
	struct sk_buff *ax_skb;
	int pkt_cnt;
	u32 rx_hdr;
	u16 hdr_off;
	u32 *pkt_hdr;

	/* At the end of the SKB, there's a header telling us how many packets
	 * are bundled into this buffer and where we can find an array of
	 * per-packet metadata (which contains elements encoded into u16).
	 */

	/* SKB contents for current firmware:
	 *   <packet 1> <padding>
	 *   ...
	 *   <packet N> <padding>
	 *   <per-packet metadata entry 1> <dummy header>
	 *   ...
	 *   <per-packet metadata entry N> <dummy header>
	 *   <padding2> <rx_hdr>
	 *
	 * where:
	 *   <packet N> contains pkt_len bytes:
	 *		2 bytes of IP alignment pseudo header
	 *		packet received
	 *   <per-packet metadata entry N> contains 4 bytes:
	 *		pkt_len and fields AX_RXHDR_*
	 *   <padding>	0-7 bytes to terminate at
	 *		8 bytes boundary (64-bit).
	 *   <padding2> 4 bytes to make rx_hdr terminate at
	 *		8 bytes boundary (64-bit)
	 *   <dummy-header> contains 4 bytes:
	 *		pkt_len=0 and AX_RXHDR_DROP_ERR
	 *   <rx-hdr>	contains 4 bytes:
	 *		pkt_cnt and hdr_off (offset of
	 *		  <per-packet metadata entry 1>)
	 *
	 * pkt_cnt is number of entrys in the per-packet metadata.
	 * In current firmware there is 2 entrys per packet.
	 * The first points to the packet and the
	 *  second is a dummy header.
	 * This was done probably to align fields in 64-bit and
	 *  maintain compatibility with old firmware.
	 * This code assumes that <dummy header> and <padding2> are
	 *  optional.
	 */

	if (skb->len < 4)
		return 0;
	skb_trim(skb, skb->len - 4);
	rx_hdr = get_unaligned_le32(skb_tail_pointer(skb));
	pkt_cnt = (u16)rx_hdr;
	hdr_off = (u16)(rx_hdr >> 16);

	if (pkt_cnt == 0)
		return 0;

	/* Make sure that the bounds of the metadata array are inside the SKB
	 * (and in front of the counter at the end).
	 */
	if (pkt_cnt * 4 + hdr_off > skb->len)
		return 0;
	pkt_hdr = (u32 *)(skb->data + hdr_off);

	/* Packets must not overlap the metadata array */
	skb_trim(skb, hdr_off);

	for (; pkt_cnt > 0; pkt_cnt--, pkt_hdr++) {
		u16 pkt_len_plus_padd;
		u16 pkt_len;

		le32_to_cpus(pkt_hdr);
		pkt_len = (*pkt_hdr >> 16) & 0x1fff;
		pkt_len_plus_padd = (pkt_len + 7) & 0xfff8;

		/* Skip dummy header used for alignment
		 */
		if (pkt_len == 0)
			continue;

		if (pkt_len_plus_padd > skb->len)
			return 0;

		/* Check CRC or runt packet */
		if ((*pkt_hdr & (AX_RXHDR_CRC_ERR | AX_RXHDR_DROP_ERR)) ||
		    pkt_len < 2 + ETH_HLEN) {
			dev->net->stats.rx_errors++;
			skb_pull(skb, pkt_len_plus_padd);
			continue;
		}

		/* last packet */
		if (pkt_len_plus_padd == skb->len) {
			skb_trim(skb, pkt_len);

			/* Skip IP alignment pseudo header */
			skb_pull(skb, 2);

			ax88179_rx_checksum(skb, pkt_hdr);
			return 1;
		}

		ax_skb = netdev_alloc_skb_ip_align(dev->net, pkt_len);
		if (!ax_skb)
			return 0;
		skb_put(ax_skb, pkt_len);
		memcpy(ax_skb->data, skb->data + 2, pkt_len);

		ax88179_rx_checksum(ax_skb, pkt_hdr);
		usbnet_skb_return(dev, ax_skb);

		skb_pull(skb, pkt_len_plus_padd);
	}

	return 0;
}

static struct sk_buff *
ax88179_tx_fixup(struct usbnet *dev, struct sk_buff *skb, gfp_t flags)
{
	u32 tx_hdr1, tx_hdr2;
	int frame_size = dev->maxpacket;
	int headroom;
	void *ptr;

	tx_hdr1 = skb->len;
	tx_hdr2 = skb_shinfo(skb)->gso_size; /* Set TSO mss */
	if (((skb->len + 8) % frame_size) == 0)
		tx_hdr2 |= 0x80008000;	/* Enable padding */

	headroom = skb_headroom(skb) - 8;

	if ((dev->net->features & NETIF_F_SG) && skb_linearize(skb))
		return NULL;

	if ((skb_header_cloned(skb) || headroom < 0) &&
	    pskb_expand_head(skb, headroom < 0 ? 8 : 0, 0, GFP_ATOMIC)) {
		dev_kfree_skb_any(skb);
		return NULL;
	}

	ptr = skb_push(skb, 8);
	put_unaligned_le32(tx_hdr1, ptr);
	put_unaligned_le32(tx_hdr2, ptr + 4);

	usbnet_set_skb_tx_stats(skb, (skb_shinfo(skb)->gso_segs ?: 1), 0);

	return skb;
}

static int ax88179_link_reset(struct usbnet *dev)
{
	struct ax88179_data *ax179_data = dev->driver_priv;
	u8 tmp[5], link_sts;
	u16 mode, tmp16, delay = HZ / 10;
	u32 tmp32 = 0x40000000;
	unsigned long jtimeout;

	jtimeout = jiffies + delay;
	while (tmp32 & 0x40000000) {
		mode = 0;
		ax88179_write_cmd(dev, AX_ACCESS_MAC, AX_RX_CTL, 2, 2, &mode);
		ax88179_write_cmd(dev, AX_ACCESS_MAC, AX_RX_CTL, 2, 2,
				  &ax179_data->rxctl);

		/*link up, check the usb device control TX FIFO full or empty*/
		ax88179_read_cmd(dev, 0x81, 0x8c, 0, 4, &tmp32);

		if (time_after(jiffies, jtimeout))
			return 0;
	}

	mode = AX_MEDIUM_RECEIVE_EN | AX_MEDIUM_TXFLOW_CTRLEN |
	       AX_MEDIUM_RXFLOW_CTRLEN;

	ax88179_read_cmd(dev, AX_ACCESS_MAC, PHYSICAL_LINK_STATUS,
			 1, 1, &link_sts);

	ax88179_read_cmd(dev, AX_ACCESS_PHY, AX88179_PHY_ID,
			 GMII_PHY_PHYSR, 2, &tmp16);

	if (!(tmp16 & GMII_PHY_PHYSR_LINK)) {
		return 0;
	} else if (GMII_PHY_PHYSR_GIGA == (tmp16 & GMII_PHY_PHYSR_SMASK)) {
		mode |= AX_MEDIUM_GIGAMODE | AX_MEDIUM_EN_125MHZ;
		if (dev->net->mtu > 1500)
			mode |= AX_MEDIUM_JUMBO_EN;

		if (link_sts & AX_USB_SS)
			memcpy(tmp, &AX88179_BULKIN_SIZE[0], 5);
		else if (link_sts & AX_USB_HS)
			memcpy(tmp, &AX88179_BULKIN_SIZE[1], 5);
		else
			memcpy(tmp, &AX88179_BULKIN_SIZE[3], 5);
	} else if (GMII_PHY_PHYSR_100 == (tmp16 & GMII_PHY_PHYSR_SMASK)) {
		mode |= AX_MEDIUM_PS;

		if (link_sts & (AX_USB_SS | AX_USB_HS))
			memcpy(tmp, &AX88179_BULKIN_SIZE[2], 5);
		else
			memcpy(tmp, &AX88179_BULKIN_SIZE[3], 5);
	} else {
		memcpy(tmp, &AX88179_BULKIN_SIZE[3], 5);
	}

	/* RX bulk configuration */
	ax88179_write_cmd(dev, AX_ACCESS_MAC, AX_RX_BULKIN_QCTRL, 5, 5, tmp);

	dev->rx_urb_size = (1024 * (tmp[3] + 2));

	if (tmp16 & GMII_PHY_PHYSR_FULL)
		mode |= AX_MEDIUM_FULL_DUPLEX;
	ax88179_write_cmd(dev, AX_ACCESS_MAC, AX_MEDIUM_STATUS_MODE,
			  2, 2, &mode);

	ax179_data->eee_enabled = ax88179_chk_eee(dev);

	netif_carrier_on(dev->net);

	return 0;
}

static int ax88179_reset(struct usbnet *dev)
{
	u8 buf[5];
	u16 *tmp16;
	u8 *tmp;
	struct ax88179_data *ax179_data = dev->driver_priv;
	struct ethtool_keee eee_data;

	tmp16 = (u16 *)buf;
	tmp = (u8 *)buf;

	/* Power up ethernet PHY */
	*tmp16 = 0;
	ax88179_write_cmd(dev, AX_ACCESS_MAC, AX_PHYPWR_RSTCTL, 2, 2, tmp16);

	*tmp16 = AX_PHYPWR_RSTCTL_IPRL;
	ax88179_write_cmd(dev, AX_ACCESS_MAC, AX_PHYPWR_RSTCTL, 2, 2, tmp16);
	msleep(500);

	*tmp = AX_CLK_SELECT_ACS | AX_CLK_SELECT_BCS;
	ax88179_write_cmd(dev, AX_ACCESS_MAC, AX_CLK_SELECT, 1, 1, tmp);
	msleep(200);

	/* Ethernet PHY Auto Detach*/
	ax88179_auto_detach(dev);

	/* Read MAC address from DTB or asix chip */
	ax88179_get_mac_addr(dev);
	memcpy(dev->net->perm_addr, dev->net->dev_addr, ETH_ALEN);

	/* RX bulk configuration */
	memcpy(tmp, &AX88179_BULKIN_SIZE[0], 5);
	ax88179_write_cmd(dev, AX_ACCESS_MAC, AX_RX_BULKIN_QCTRL, 5, 5, tmp);

	dev->rx_urb_size = 1024 * 20;

	*tmp = 0x34;
	ax88179_write_cmd(dev, AX_ACCESS_MAC, AX_PAUSE_WATERLVL_LOW, 1, 1, tmp);

	*tmp = 0x52;
	ax88179_write_cmd(dev, AX_ACCESS_MAC, AX_PAUSE_WATERLVL_HIGH,
			  1, 1, tmp);

	/* Enable checksum offload */
	*tmp = AX_RXCOE_IP | AX_RXCOE_TCP | AX_RXCOE_UDP |
	       AX_RXCOE_TCPV6 | AX_RXCOE_UDPV6;
	ax88179_write_cmd(dev, AX_ACCESS_MAC, AX_RXCOE_CTL, 1, 1, tmp);

	*tmp = AX_TXCOE_IP | AX_TXCOE_TCP | AX_TXCOE_UDP |
	       AX_TXCOE_TCPV6 | AX_TXCOE_UDPV6;
	ax88179_write_cmd(dev, AX_ACCESS_MAC, AX_TXCOE_CTL, 1, 1, tmp);

	/* Configure RX control register => start operation */
	*tmp16 = AX_RX_CTL_DROPCRCERR | AX_RX_CTL_IPE | AX_RX_CTL_START |
		 AX_RX_CTL_AP | AX_RX_CTL_AMALL | AX_RX_CTL_AB;
	ax88179_write_cmd(dev, AX_ACCESS_MAC, AX_RX_CTL, 2, 2, tmp16);

	*tmp = AX_MONITOR_MODE_PMETYPE | AX_MONITOR_MODE_PMEPOL |
	       AX_MONITOR_MODE_RWMP;
	ax88179_write_cmd(dev, AX_ACCESS_MAC, AX_MONITOR_MOD, 1, 1, tmp);

	/* Configure default medium type => giga */
	*tmp16 = AX_MEDIUM_RECEIVE_EN | AX_MEDIUM_TXFLOW_CTRLEN |
		 AX_MEDIUM_RXFLOW_CTRLEN | AX_MEDIUM_FULL_DUPLEX |
		 AX_MEDIUM_GIGAMODE;
	ax88179_write_cmd(dev, AX_ACCESS_MAC, AX_MEDIUM_STATUS_MODE,
			  2, 2, tmp16);

	/* Check if WoL is supported */
	ax179_data->wol_supported = 0;
	if (ax88179_read_cmd(dev, AX_ACCESS_MAC, AX_MONITOR_MOD,
			     1, 1, &tmp) > 0)
		ax179_data->wol_supported = WAKE_MAGIC | WAKE_PHY;

	ax88179_led_setting(dev);

	ax179_data->eee_enabled = 0;
	ax179_data->eee_active = 0;

	ax88179_disable_eee(dev);

	ax88179_ethtool_get_eee(dev, &eee_data);
	linkmode_zero(eee_data.advertised);
	ax88179_ethtool_set_eee(dev, &eee_data);

	/* Restart autoneg */
	mii_nway_restart(&dev->mii);

	usbnet_link_change(dev, 0, 0);

	return 0;
}

static int ax88179_net_reset(struct usbnet *dev)
{
	struct ax88179_data *ax179_data = dev->driver_priv;

	if (ax179_data->initialized)
		ax88179_reset(dev);
	else
		ax179_data->initialized = 1;

	return 0;
}

static int ax88179_stop(struct usbnet *dev)
{
	u16 tmp16;

	ax88179_read_cmd(dev, AX_ACCESS_MAC, AX_MEDIUM_STATUS_MODE,
			 2, 2, &tmp16);
	tmp16 &= ~AX_MEDIUM_RECEIVE_EN;
	ax88179_write_cmd(dev, AX_ACCESS_MAC, AX_MEDIUM_STATUS_MODE,
			  2, 2, &tmp16);

	return 0;
}

static const struct driver_info ax88179_info = {
	.description = "ASIX AX88179 USB 3.0 Gigabit Ethernet",
	.bind = ax88179_bind,
	.unbind = ax88179_unbind,
	.status = ax88179_status,
	.link_reset = ax88179_link_reset,
<<<<<<< HEAD
=======
	.reset = ax88179_net_reset,
>>>>>>> ff2632d7
	.stop = ax88179_stop,
	.flags = FLAG_ETHER | FLAG_FRAMING_AX,
	.rx_fixup = ax88179_rx_fixup,
	.tx_fixup = ax88179_tx_fixup,
};

static const struct driver_info ax88178a_info = {
	.description = "ASIX AX88178A USB 2.0 Gigabit Ethernet",
	.bind = ax88179_bind,
	.unbind = ax88179_unbind,
	.status = ax88179_status,
	.link_reset = ax88179_link_reset,
<<<<<<< HEAD
=======
	.reset = ax88179_net_reset,
>>>>>>> ff2632d7
	.stop = ax88179_stop,
	.flags = FLAG_ETHER | FLAG_FRAMING_AX,
	.rx_fixup = ax88179_rx_fixup,
	.tx_fixup = ax88179_tx_fixup,
};

static const struct driver_info cypress_GX3_info = {
	.description = "Cypress GX3 SuperSpeed to Gigabit Ethernet Controller",
	.bind = ax88179_bind,
	.unbind = ax88179_unbind,
	.status = ax88179_status,
	.link_reset = ax88179_link_reset,
	.reset = ax88179_net_reset,
	.stop = ax88179_stop,
	.flags = FLAG_ETHER | FLAG_FRAMING_AX,
	.rx_fixup = ax88179_rx_fixup,
	.tx_fixup = ax88179_tx_fixup,
};

static const struct driver_info dlink_dub1312_info = {
	.description = "D-Link DUB-1312 USB 3.0 to Gigabit Ethernet Adapter",
	.bind = ax88179_bind,
	.unbind = ax88179_unbind,
	.status = ax88179_status,
	.link_reset = ax88179_link_reset,
	.reset = ax88179_net_reset,
	.stop = ax88179_stop,
	.flags = FLAG_ETHER | FLAG_FRAMING_AX,
	.rx_fixup = ax88179_rx_fixup,
	.tx_fixup = ax88179_tx_fixup,
};

static const struct driver_info sitecom_info = {
	.description = "Sitecom USB 3.0 to Gigabit Adapter",
	.bind = ax88179_bind,
	.unbind = ax88179_unbind,
	.status = ax88179_status,
	.link_reset = ax88179_link_reset,
	.reset = ax88179_net_reset,
	.stop = ax88179_stop,
	.flags = FLAG_ETHER | FLAG_FRAMING_AX,
	.rx_fixup = ax88179_rx_fixup,
	.tx_fixup = ax88179_tx_fixup,
};

static const struct driver_info samsung_info = {
	.description = "Samsung USB Ethernet Adapter",
	.bind = ax88179_bind,
	.unbind = ax88179_unbind,
	.status = ax88179_status,
	.link_reset = ax88179_link_reset,
	.reset = ax88179_net_reset,
	.stop = ax88179_stop,
	.flags = FLAG_ETHER | FLAG_FRAMING_AX,
	.rx_fixup = ax88179_rx_fixup,
	.tx_fixup = ax88179_tx_fixup,
};

static const struct driver_info lenovo_info = {
	.description = "Lenovo OneLinkDock Gigabit LAN",
	.bind = ax88179_bind,
	.unbind = ax88179_unbind,
	.status = ax88179_status,
	.link_reset = ax88179_link_reset,
	.reset = ax88179_net_reset,
	.stop = ax88179_stop,
	.flags = FLAG_ETHER | FLAG_FRAMING_AX,
	.rx_fixup = ax88179_rx_fixup,
	.tx_fixup = ax88179_tx_fixup,
};

static const struct driver_info belkin_info = {
	.description = "Belkin USB Ethernet Adapter",
	.bind	= ax88179_bind,
	.unbind = ax88179_unbind,
	.status = ax88179_status,
	.link_reset = ax88179_link_reset,
	.reset	= ax88179_net_reset,
	.stop	= ax88179_stop,
	.flags	= FLAG_ETHER | FLAG_FRAMING_AX,
	.rx_fixup = ax88179_rx_fixup,
	.tx_fixup = ax88179_tx_fixup,
};

static const struct driver_info toshiba_info = {
	.description = "Toshiba USB Ethernet Adapter",
	.bind	= ax88179_bind,
	.unbind = ax88179_unbind,
	.status = ax88179_status,
	.link_reset = ax88179_link_reset,
	.reset	= ax88179_net_reset,
	.stop = ax88179_stop,
	.flags	= FLAG_ETHER | FLAG_FRAMING_AX,
	.rx_fixup = ax88179_rx_fixup,
	.tx_fixup = ax88179_tx_fixup,
};

static const struct driver_info mct_info = {
	.description = "MCT USB 3.0 Gigabit Ethernet Adapter",
	.bind	= ax88179_bind,
	.unbind	= ax88179_unbind,
	.status	= ax88179_status,
	.link_reset = ax88179_link_reset,
	.reset	= ax88179_net_reset,
	.stop	= ax88179_stop,
	.flags	= FLAG_ETHER | FLAG_FRAMING_AX,
	.rx_fixup = ax88179_rx_fixup,
	.tx_fixup = ax88179_tx_fixup,
};

static const struct driver_info at_umc2000_info = {
	.description = "AT-UMC2000 USB 3.0/USB 3.1 Gen 1 to Gigabit Ethernet Adapter",
	.bind   = ax88179_bind,
	.unbind = ax88179_unbind,
	.status = ax88179_status,
	.link_reset = ax88179_link_reset,
	.reset  = ax88179_net_reset,
	.stop   = ax88179_stop,
	.flags  = FLAG_ETHER | FLAG_FRAMING_AX,
	.rx_fixup = ax88179_rx_fixup,
	.tx_fixup = ax88179_tx_fixup,
};

static const struct driver_info at_umc200_info = {
	.description = "AT-UMC200 USB 3.0/USB 3.1 Gen 1 to Fast Ethernet Adapter",
	.bind   = ax88179_bind,
	.unbind = ax88179_unbind,
	.status = ax88179_status,
	.link_reset = ax88179_link_reset,
	.reset  = ax88179_net_reset,
	.stop   = ax88179_stop,
	.flags  = FLAG_ETHER | FLAG_FRAMING_AX,
	.rx_fixup = ax88179_rx_fixup,
	.tx_fixup = ax88179_tx_fixup,
};

static const struct driver_info at_umc2000sp_info = {
	.description = "AT-UMC2000/SP USB 3.0/USB 3.1 Gen 1 to Gigabit Ethernet Adapter",
	.bind   = ax88179_bind,
	.unbind = ax88179_unbind,
	.status = ax88179_status,
	.link_reset = ax88179_link_reset,
	.reset  = ax88179_net_reset,
	.stop   = ax88179_stop,
	.flags  = FLAG_ETHER | FLAG_FRAMING_AX,
	.rx_fixup = ax88179_rx_fixup,
	.tx_fixup = ax88179_tx_fixup,
};

static const struct usb_device_id products[] = {
{
	/* ASIX AX88179 10/100/1000 */
	USB_DEVICE_AND_INTERFACE_INFO(0x0b95, 0x1790, 0xff, 0xff, 0),
	.driver_info = (unsigned long)&ax88179_info,
}, {
	/* ASIX AX88178A 10/100/1000 */
	USB_DEVICE_AND_INTERFACE_INFO(0x0b95, 0x178a, 0xff, 0xff, 0),
	.driver_info = (unsigned long)&ax88178a_info,
}, {
	/* Cypress GX3 SuperSpeed to Gigabit Ethernet Bridge Controller */
	USB_DEVICE_AND_INTERFACE_INFO(0x04b4, 0x3610, 0xff, 0xff, 0),
	.driver_info = (unsigned long)&cypress_GX3_info,
}, {
	/* D-Link DUB-1312 USB 3.0 to Gigabit Ethernet Adapter */
	USB_DEVICE_AND_INTERFACE_INFO(0x2001, 0x4a00, 0xff, 0xff, 0),
	.driver_info = (unsigned long)&dlink_dub1312_info,
}, {
	/* Sitecom USB 3.0 to Gigabit Adapter */
	USB_DEVICE_AND_INTERFACE_INFO(0x0df6, 0x0072, 0xff, 0xff, 0),
	.driver_info = (unsigned long)&sitecom_info,
}, {
	/* Samsung USB Ethernet Adapter */
	USB_DEVICE_AND_INTERFACE_INFO(0x04e8, 0xa100, 0xff, 0xff, 0),
	.driver_info = (unsigned long)&samsung_info,
}, {
	/* Lenovo OneLinkDock Gigabit LAN */
	USB_DEVICE_AND_INTERFACE_INFO(0x17ef, 0x304b, 0xff, 0xff, 0),
	.driver_info = (unsigned long)&lenovo_info,
}, {
	/* Belkin B2B128 USB 3.0 Hub + Gigabit Ethernet Adapter */
	USB_DEVICE_AND_INTERFACE_INFO(0x050d, 0x0128, 0xff, 0xff, 0),
	.driver_info = (unsigned long)&belkin_info,
}, {
	/* Toshiba USB 3.0 GBit Ethernet Adapter */
	USB_DEVICE_AND_INTERFACE_INFO(0x0930, 0x0a13, 0xff, 0xff, 0),
	.driver_info = (unsigned long)&toshiba_info,
}, {
	/* Magic Control Technology U3-A9003 USB 3.0 Gigabit Ethernet Adapter */
	USB_DEVICE_AND_INTERFACE_INFO(0x0711, 0x0179, 0xff, 0xff, 0),
	.driver_info = (unsigned long)&mct_info,
}, {
	/* Allied Telesis AT-UMC2000 USB 3.0/USB 3.1 Gen 1 to Gigabit Ethernet Adapter */
	USB_DEVICE_AND_INTERFACE_INFO(0x07c9, 0x000e, 0xff, 0xff, 0),
	.driver_info = (unsigned long)&at_umc2000_info,
}, {
	/* Allied Telesis AT-UMC200 USB 3.0/USB 3.1 Gen 1 to Fast Ethernet Adapter */
	USB_DEVICE_AND_INTERFACE_INFO(0x07c9, 0x000f, 0xff, 0xff, 0),
	.driver_info = (unsigned long)&at_umc200_info,
}, {
	/* Allied Telesis AT-UMC2000/SP USB 3.0/USB 3.1 Gen 1 to Gigabit Ethernet Adapter */
	USB_DEVICE_AND_INTERFACE_INFO(0x07c9, 0x0010, 0xff, 0xff, 0),
	.driver_info = (unsigned long)&at_umc2000sp_info,
},
	{ },
};
MODULE_DEVICE_TABLE(usb, products);

static struct usb_driver ax88179_178a_driver = {
	.name =		"ax88179_178a",
	.id_table =	products,
	.probe =	usbnet_probe,
	.suspend =	ax88179_suspend,
	.resume =	ax88179_resume,
	.reset_resume =	ax88179_resume,
	.disconnect =	ax88179_disconnect,
	.supports_autosuspend = 1,
	.disable_hub_initiated_lpm = 1,
};

module_usb_driver(ax88179_178a_driver);

MODULE_DESCRIPTION("ASIX AX88179/178A based USB 3.0/2.0 Gigabit Ethernet Devices");
MODULE_LICENSE("GPL");<|MERGE_RESOLUTION|>--- conflicted
+++ resolved
@@ -1707,10 +1707,7 @@
 	.unbind = ax88179_unbind,
 	.status = ax88179_status,
 	.link_reset = ax88179_link_reset,
-<<<<<<< HEAD
-=======
 	.reset = ax88179_net_reset,
->>>>>>> ff2632d7
 	.stop = ax88179_stop,
 	.flags = FLAG_ETHER | FLAG_FRAMING_AX,
 	.rx_fixup = ax88179_rx_fixup,
@@ -1723,10 +1720,7 @@
 	.unbind = ax88179_unbind,
 	.status = ax88179_status,
 	.link_reset = ax88179_link_reset,
-<<<<<<< HEAD
-=======
 	.reset = ax88179_net_reset,
->>>>>>> ff2632d7
 	.stop = ax88179_stop,
 	.flags = FLAG_ETHER | FLAG_FRAMING_AX,
 	.rx_fixup = ax88179_rx_fixup,
