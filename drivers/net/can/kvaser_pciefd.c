--- conflicted
+++ resolved
@@ -114,9 +114,6 @@
 /* SRB current packet level */
 #define KVASER_PCIEFD_SRB_RX_NR_PACKETS_MASK GENMASK(7, 0)
 
-/* SRB current packet level */
-#define KVASER_PCIEFD_SRB_RX_NR_PACKETS_MASK 0xff
-
 /* DMA Enable */
 #define KVASER_PCIEFD_SRB_CTRL_DMA_ENABLE BIT(0)
 
@@ -412,10 +409,6 @@
 		mode |= KVASER_PCIEFD_KCAN_MODE_LOM;
 	else
 		mode &= ~KVASER_PCIEFD_KCAN_MODE_LOM;
-<<<<<<< HEAD
-
-=======
->>>>>>> a901a356
 	mode |= KVASER_PCIEFD_KCAN_MODE_EEN;
 	mode |= KVASER_PCIEFD_KCAN_MODE_EPEN;
 	/* Use ACK packet type */
@@ -432,11 +425,7 @@
 	unsigned long irq;
 
 	spin_lock_irqsave(&can->lock, irq);
-<<<<<<< HEAD
-	iowrite32(-1, can->reg_base + KVASER_PCIEFD_KCAN_IRQ_REG);
-=======
 	iowrite32(GENMASK(31, 0), can->reg_base + KVASER_PCIEFD_KCAN_IRQ_REG);
->>>>>>> a901a356
 	iowrite32(KVASER_PCIEFD_KCAN_IRQ_ABD,
 		  can->reg_base + KVASER_PCIEFD_KCAN_IEN_REG);
 	status = ioread32(can->reg_base + KVASER_PCIEFD_KCAN_STAT_REG);
@@ -471,12 +460,7 @@
 
 	spin_lock_irqsave(&can->lock, irq);
 	iowrite32(0, can->reg_base + KVASER_PCIEFD_KCAN_IEN_REG);
-<<<<<<< HEAD
-	iowrite32(-1, can->reg_base + KVASER_PCIEFD_KCAN_IRQ_REG);
-
-=======
 	iowrite32(GENMASK(31, 0), can->reg_base + KVASER_PCIEFD_KCAN_IRQ_REG);
->>>>>>> a901a356
 	iowrite32(KVASER_PCIEFD_KCAN_IRQ_ABD,
 		  can->reg_base + KVASER_PCIEFD_KCAN_IEN_REG);
 	mode = ioread32(can->reg_base + KVASER_PCIEFD_KCAN_MODE_REG);
@@ -850,11 +834,7 @@
 		netdev->flags |= IFF_ECHO;
 		SET_NETDEV_DEV(netdev, &pcie->pci->dev);
 
-<<<<<<< HEAD
-		iowrite32(-1, can->reg_base + KVASER_PCIEFD_KCAN_IRQ_REG);
-=======
 		iowrite32(GENMASK(31, 0), can->reg_base + KVASER_PCIEFD_KCAN_IRQ_REG);
->>>>>>> a901a356
 		iowrite32(KVASER_PCIEFD_KCAN_IRQ_ABD,
 			  can->reg_base + KVASER_PCIEFD_KCAN_IEN_REG);
 
@@ -934,15 +914,6 @@
 	srb_packet_count =
 		FIELD_GET(KVASER_PCIEFD_SRB_RX_NR_PACKETS_MASK,
 			  ioread32(pcie->reg_base + KVASER_PCIEFD_SRB_RX_NR_PACKETS_REG));
-	while (srb_packet_count) {
-		/* Drop current packet in FIFO */
-		ioread32(pcie->reg_base + KVASER_PCIEFD_SRB_FIFO_LAST_REG);
-		srb_packet_count--;
-	}
-
-	/* Empty Rx FIFO */
-	srb_packet_count = ioread32(pcie->reg_base + KVASER_PCIEFD_SRB_RX_NR_PACKETS_REG) &
-			   KVASER_PCIEFD_SRB_RX_NR_PACKETS_MASK;
 	while (srb_packet_count) {
 		/* Drop current packet in FIFO */
 		ioread32(pcie->reg_base + KVASER_PCIEFD_SRB_FIFO_LAST_REG);
@@ -1239,13 +1210,7 @@
 	    status & KVASER_PCIEFD_KCAN_STAT_IDLE) {
 		iowrite32(KVASER_PCIEFD_KCAN_IRQ_ABD,
 			  can->reg_base + KVASER_PCIEFD_KCAN_IRQ_REG);
-<<<<<<< HEAD
-		cmd = KVASER_PCIEFD_KCAN_CMD_AT;
-		cmd |= ++can->cmd_seq << KVASER_PCIEFD_KCAN_CMD_SEQ_SHIFT;
-		iowrite32(cmd, can->reg_base + KVASER_PCIEFD_KCAN_CMD_REG);
-=======
 		kvaser_pciefd_abort_flush_reset(can);
->>>>>>> a901a356
 	} else if (p->header[0] & KVASER_PCIEFD_SPACK_IDET &&
 		   p->header[0] & KVASER_PCIEFD_SPACK_IRM &&
 		   cmdseq == FIELD_GET(KVASER_PCIEFD_PACKET_SEQ_MASK, p->header[1]) &&
