--- conflicted
+++ resolved
@@ -2016,19 +2016,9 @@
 {
 	struct vhost_scsi_tpg *tpg = container_of(se_tpg,
 				struct vhost_scsi_tpg, se_tpg);
-<<<<<<< HEAD
-
-	mutex_lock(&vhost_scsi_mutex);
 
 	mutex_lock(&tpg->tv_tpg_mutex);
 	tpg->tv_tpg_port_count++;
-	mutex_unlock(&tpg->tv_tpg_mutex);
-
-=======
-
-	mutex_lock(&tpg->tv_tpg_mutex);
-	tpg->tv_tpg_port_count++;
->>>>>>> 70cc1b53
 	vhost_scsi_hotplug(tpg, lun);
 	mutex_unlock(&tpg->tv_tpg_mutex);
 
@@ -2040,19 +2030,9 @@
 {
 	struct vhost_scsi_tpg *tpg = container_of(se_tpg,
 				struct vhost_scsi_tpg, se_tpg);
-<<<<<<< HEAD
-
-	mutex_lock(&vhost_scsi_mutex);
 
 	mutex_lock(&tpg->tv_tpg_mutex);
 	tpg->tv_tpg_port_count--;
-	mutex_unlock(&tpg->tv_tpg_mutex);
-
-=======
-
-	mutex_lock(&tpg->tv_tpg_mutex);
-	tpg->tv_tpg_port_count--;
->>>>>>> 70cc1b53
 	vhost_scsi_hotunplug(tpg, lun);
 	mutex_unlock(&tpg->tv_tpg_mutex);
 }
