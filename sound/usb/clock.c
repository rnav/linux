--- conflicted
+++ resolved
@@ -324,16 +324,8 @@
 					      sources[ret - 1],
 					      visited, validate);
 		if (ret > 0) {
-<<<<<<< HEAD
-			/*
-			 * For Samsung USBC Headset (AKG), setting clock selector again
-			 * will result in incorrect default clock setting problems
-			 */
-			if (chip->usb_id == USB_ID(0x04e8, 0xa051))
-=======
 			/* Skip setting clock selector again for some devices */
 			if (chip->quirk_flags & QUIRK_FLAG_SKIP_CLOCK_SELECTOR)
->>>>>>> 7cca308c
 				return ret;
 			err = uac_clock_selector_set_val(chip, entity_id, cur);
 			if (err < 0)
