// SPDX-License-Identifier: GPL-2.0-or-later
/*
 *  Copyright (c) by Jaroslav Kysela <perex@perex.cz>
 *                   James Courtier-Dutton <James@superbug.co.uk>
 *                   Oswald Buddenhagen <oswald.buddenhagen@gmx.de>
 *                   Creative Labs, Inc.
 *
 *  Routines for control of EMU10K1 chips
 */

#include <linux/sched.h>
#include <linux/delay.h>
#include <linux/init.h>
#include <linux/module.h>
#include <linux/interrupt.h>
#include <linux/iommu.h>
#include <linux/pci.h>
#include <linux/slab.h>
#include <linux/vmalloc.h>
#include <linux/mutex.h>


#include <sound/core.h>
#include <sound/emu10k1.h>
#include <linux/firmware.h>
#include "p16v.h"
#include "tina2.h"
#include "p17v.h"


#define HANA_FILENAME "emu/hana.fw"
#define DOCK_FILENAME "emu/audio_dock.fw"
#define EMU1010B_FILENAME "emu/emu1010b.fw"
#define MICRO_DOCK_FILENAME "emu/micro_dock.fw"
#define EMU0404_FILENAME "emu/emu0404.fw"
#define EMU1010_NOTEBOOK_FILENAME "emu/emu1010_notebook.fw"

MODULE_FIRMWARE(HANA_FILENAME);
MODULE_FIRMWARE(DOCK_FILENAME);
MODULE_FIRMWARE(EMU1010B_FILENAME);
MODULE_FIRMWARE(MICRO_DOCK_FILENAME);
MODULE_FIRMWARE(EMU0404_FILENAME);
MODULE_FIRMWARE(EMU1010_NOTEBOOK_FILENAME);


/*************************************************************************
 * EMU10K1 init / done
 *************************************************************************/

void snd_emu10k1_voice_init(struct snd_emu10k1 *emu, int ch)
{
	snd_emu10k1_ptr_write_multiple(emu, ch,
		DCYSUSV, 0,
		VTFT, VTFT_FILTERTARGET_MASK,
		CVCF, CVCF_CURRENTFILTER_MASK,
		PTRX, 0,
		CPF, 0,
		CCR, 0,

		PSST, 0,
		DSL, 0x10,
		CCCA, 0,
		Z1, 0,
		Z2, 0,
		FXRT, 0x32100000,

		// The rest is meaningless as long as DCYSUSV_CHANNELENABLE_MASK is zero
		DCYSUSM, 0,
		ATKHLDV, 0,
		ATKHLDM, 0,
		IP, 0,
		IFATN, IFATN_FILTERCUTOFF_MASK | IFATN_ATTENUATION_MASK,
		PEFE, 0,
		FMMOD, 0,
		TREMFRQ, 24,	/* 1 Hz */
		FM2FRQ2, 24,	/* 1 Hz */
		LFOVAL2, 0,
		LFOVAL1, 0,
		ENVVOL, 0,
		ENVVAL, 0,

		REGLIST_END);

	/* Audigy extra stuffs */
	if (emu->audigy) {
		snd_emu10k1_ptr_write_multiple(emu, ch,
			A_CSBA, 0,
			A_CSDC, 0,
			A_CSFE, 0,
			A_CSHG, 0,
			A_FXRT1, 0x03020100,
			A_FXRT2, 0x07060504,
			A_SENDAMOUNTS, 0,
			REGLIST_END);
	}
}

static const unsigned int spi_dac_init[] = {
		0x00ff,
		0x02ff,
		0x0400,
		0x0520,
		0x0600,
		0x08ff,
		0x0aff,
		0x0cff,
		0x0eff,
		0x10ff,
		0x1200,
		0x1400,
		0x1480,
		0x1800,
		0x1aff,
		0x1cff,
		0x1e00,
		0x0530,
		0x0602,
		0x0622,
		0x1400,
};

static const unsigned int i2c_adc_init[][2] = {
	{ 0x17, 0x00 }, /* Reset */
	{ 0x07, 0x00 }, /* Timeout */
	{ 0x0b, 0x22 },  /* Interface control */
	{ 0x0c, 0x22 },  /* Master mode control */
	{ 0x0d, 0x08 },  /* Powerdown control */
	{ 0x0e, 0xcf },  /* Attenuation Left  0x01 = -103dB, 0xff = 24dB */
	{ 0x0f, 0xcf },  /* Attenuation Right 0.5dB steps */
	{ 0x10, 0x7b },  /* ALC Control 1 */
	{ 0x11, 0x00 },  /* ALC Control 2 */
	{ 0x12, 0x32 },  /* ALC Control 3 */
	{ 0x13, 0x00 },  /* Noise gate control */
	{ 0x14, 0xa6 },  /* Limiter control */
	{ 0x15, ADC_MUX_2 },  /* ADC Mixer control. Mic for A2ZS Notebook */
};

static int snd_emu10k1_init(struct snd_emu10k1 *emu, int enable_ir)
{
	unsigned int silent_page;
	int ch;
	u32 tmp;

	/* disable audio and lock cache */
	outl(HCFG_LOCKSOUNDCACHE | HCFG_LOCKTANKCACHE_MASK |
		HCFG_MUTEBUTTONENABLE, emu->port + HCFG);

	outl(0, emu->port + INTE);

	snd_emu10k1_ptr_write_multiple(emu, 0,
		/* reset recording buffers */
		MICBS, ADCBS_BUFSIZE_NONE,
		MICBA, 0,
		FXBS, ADCBS_BUFSIZE_NONE,
		FXBA, 0,
		ADCBS, ADCBS_BUFSIZE_NONE,
		ADCBA, 0,

		/* disable channel interrupt */
		CLIEL, 0,
		CLIEH, 0,

		/* disable stop on loop end */
		SOLEL, 0,
		SOLEH, 0,

		REGLIST_END);

	if (emu->audigy) {
		/* set SPDIF bypass mode */
		snd_emu10k1_ptr_write(emu, SPBYPASS, 0, SPBYPASS_FORMAT);
		/* enable rear left + rear right AC97 slots */
		snd_emu10k1_ptr_write(emu, AC97SLOT, 0, AC97SLOT_REAR_RIGHT |
				      AC97SLOT_REAR_LEFT);
	}

	/* init envelope engine */
	for (ch = 0; ch < NUM_G; ch++)
		snd_emu10k1_voice_init(emu, ch);

	snd_emu10k1_ptr_write_multiple(emu, 0,
		SPCS0, emu->spdif_bits[0],
		SPCS1, emu->spdif_bits[1],
		SPCS2, emu->spdif_bits[2],
		REGLIST_END);

	if (emu->card_capabilities->emu_model) {
	} else if (emu->card_capabilities->ca0151_chip) { /* audigy2 */
		/* Hacks for Alice3 to work independent of haP16V driver */
		/* Setup SRCMulti_I2S SamplingRate */
		snd_emu10k1_ptr_write(emu, A_I2S_CAPTURE_RATE, 0, A_I2S_CAPTURE_96000);

		/* Setup SRCSel (Enable Spdif,I2S SRCMulti) */
		snd_emu10k1_ptr20_write(emu, SRCSel, 0, 0x14);
		/* Setup SRCMulti Input Audio Enable */
		/* Use 0xFFFFFFFF to enable P16V sounds. */
		snd_emu10k1_ptr20_write(emu, SRCMULTI_ENABLE, 0, 0xFFFFFFFF);

		/* Enabled Phased (8-channel) P16V playback */
		outl(0x0201, emu->port + HCFG2);
		/* Set playback routing. */
		snd_emu10k1_ptr20_write(emu, CAPTURE_P16V_SOURCE, 0, 0x78e4);
	} else if (emu->card_capabilities->ca0108_chip) { /* audigy2 Value */
		/* Hacks for Alice3 to work independent of haP16V driver */
		dev_info(emu->card->dev, "Audigy2 value: Special config.\n");
		/* Setup SRCMulti_I2S SamplingRate */
		snd_emu10k1_ptr_write(emu, A_I2S_CAPTURE_RATE, 0, A_I2S_CAPTURE_96000);

		/* Setup SRCSel (Enable Spdif,I2S SRCMulti) */
		snd_emu10k1_ptr20_write(emu, P17V_SRCSel, 0, 0x14);

		/* Setup SRCMulti Input Audio Enable */
		snd_emu10k1_ptr20_write(emu, P17V_MIXER_I2S_ENABLE, 0, 0xFF000000);

		/* Setup SPDIF Out Audio Enable */
		/* The Audigy 2 Value has a separate SPDIF out,
		 * so no need for a mixer switch
		 */
		snd_emu10k1_ptr20_write(emu, P17V_MIXER_SPDIF_ENABLE, 0, 0xFF000000);

		tmp = inw(emu->port + A_IOCFG) & ~0x8; /* Clear bit 3 */
		outw(tmp, emu->port + A_IOCFG);
	}
	if (emu->card_capabilities->spi_dac) { /* Audigy 2 ZS Notebook with DAC Wolfson WM8768/WM8568 */
		int size, n;

		size = ARRAY_SIZE(spi_dac_init);
		for (n = 0; n < size; n++)
			snd_emu10k1_spi_write(emu, spi_dac_init[n]);

		snd_emu10k1_ptr20_write(emu, 0x60, 0, 0x10);
		/* Enable GPIOs
		 * GPIO0: Unknown
		 * GPIO1: Speakers-enabled.
		 * GPIO2: Unknown
		 * GPIO3: Unknown
		 * GPIO4: IEC958 Output on.
		 * GPIO5: Unknown
		 * GPIO6: Unknown
		 * GPIO7: Unknown
		 */
		outw(0x76, emu->port + A_IOCFG); /* Windows uses 0x3f76 */
	}
	if (emu->card_capabilities->i2c_adc) { /* Audigy 2 ZS Notebook with ADC Wolfson WM8775 */
		int size, n;

		snd_emu10k1_ptr20_write(emu, P17V_I2S_SRC_SEL, 0, 0x2020205f);
		tmp = inw(emu->port + A_IOCFG);
		outw(tmp | 0x4, emu->port + A_IOCFG);  /* Set bit 2 for mic input */
		tmp = inw(emu->port + A_IOCFG);
		size = ARRAY_SIZE(i2c_adc_init);
		for (n = 0; n < size; n++)
			snd_emu10k1_i2c_write(emu, i2c_adc_init[n][0], i2c_adc_init[n][1]);
		for (n = 0; n < 4; n++) {
			emu->i2c_capture_volume[n][0] = 0xcf;
			emu->i2c_capture_volume[n][1] = 0xcf;
		}
	}


	snd_emu10k1_ptr_write(emu, PTB, 0, emu->ptb_pages.addr);
	snd_emu10k1_ptr_write(emu, TCB, 0, 0);	/* taken from original driver */
	snd_emu10k1_ptr_write(emu, TCBS, 0, TCBS_BUFFSIZE_256K);	/* taken from original driver */

	silent_page = (emu->silent_page.addr << emu->address_mode) | (emu->address_mode ? MAP_PTI_MASK1 : MAP_PTI_MASK0);
	for (ch = 0; ch < NUM_G; ch++) {
		snd_emu10k1_ptr_write(emu, MAPA, ch, silent_page);
		snd_emu10k1_ptr_write(emu, MAPB, ch, silent_page);
	}

	if (emu->card_capabilities->emu_model) {
		outl(HCFG_AUTOMUTE_ASYNC |
			HCFG_EMU32_SLAVE |
			HCFG_AUDIOENABLE, emu->port + HCFG);
	/*
	 *  Hokay, setup HCFG
	 *   Mute Disable Audio = 0
	 *   Lock Tank Memory = 1
	 *   Lock Sound Memory = 0
	 *   Auto Mute = 1
	 */
	} else if (emu->audigy) {
		if (emu->revision == 4) /* audigy2 */
			outl(HCFG_AUDIOENABLE |
			     HCFG_AC3ENABLE_CDSPDIF |
			     HCFG_AC3ENABLE_GPSPDIF |
			     HCFG_AUTOMUTE | HCFG_JOYENABLE, emu->port + HCFG);
		else
			outl(HCFG_AUTOMUTE | HCFG_JOYENABLE, emu->port + HCFG);
	/* FIXME: Remove all these emu->model and replace it with a card recognition parameter,
	 * e.g. card_capabilities->joystick */
	} else if (emu->model == 0x20 ||
	    emu->model == 0xc400 ||
	    (emu->model == 0x21 && emu->revision < 6))
		outl(HCFG_LOCKTANKCACHE_MASK | HCFG_AUTOMUTE, emu->port + HCFG);
	else
		/* With on-chip joystick */
		outl(HCFG_LOCKTANKCACHE_MASK | HCFG_AUTOMUTE | HCFG_JOYENABLE, emu->port + HCFG);

	if (enable_ir) {	/* enable IR for SB Live */
		if (emu->card_capabilities->emu_model) {
			;  /* Disable all access to A_IOCFG for the emu1010 */
		} else if (emu->card_capabilities->i2c_adc) {
			;  /* Disable A_IOCFG for Audigy 2 ZS Notebook */
		} else if (emu->audigy) {
			u16 reg = inw(emu->port + A_IOCFG);
			outw(reg | A_IOCFG_GPOUT2, emu->port + A_IOCFG);
			udelay(500);
			outw(reg | A_IOCFG_GPOUT1 | A_IOCFG_GPOUT2, emu->port + A_IOCFG);
			udelay(100);
			outw(reg, emu->port + A_IOCFG);
		} else {
			unsigned int reg = inl(emu->port + HCFG);
			outl(reg | HCFG_GPOUT2, emu->port + HCFG);
			udelay(500);
			outl(reg | HCFG_GPOUT1 | HCFG_GPOUT2, emu->port + HCFG);
			udelay(100);
			outl(reg, emu->port + HCFG);
		}
	}

	if (emu->card_capabilities->emu_model) {
		;  /* Disable all access to A_IOCFG for the emu1010 */
	} else if (emu->card_capabilities->i2c_adc) {
		;  /* Disable A_IOCFG for Audigy 2 ZS Notebook */
	} else if (emu->audigy) {	/* enable analog output */
		u16 reg = inw(emu->port + A_IOCFG);
		outw(reg | A_IOCFG_GPOUT0, emu->port + A_IOCFG);
	}

	if (emu->address_mode == 0) {
		/* use 16M in 4G */
		outl(inl(emu->port + HCFG) | HCFG_EXPANDED_MEM, emu->port + HCFG);
	}

	return 0;
}

static void snd_emu10k1_audio_enable(struct snd_emu10k1 *emu)
{
	/*
	 *  Enable the audio bit
	 */
	outl(inl(emu->port + HCFG) | HCFG_AUDIOENABLE, emu->port + HCFG);

	/* Enable analog/digital outs on audigy */
	if (emu->card_capabilities->emu_model) {
		;  /* Disable all access to A_IOCFG for the emu1010 */
	} else if (emu->card_capabilities->i2c_adc) {
		;  /* Disable A_IOCFG for Audigy 2 ZS Notebook */
	} else if (emu->audigy) {
		outw(inw(emu->port + A_IOCFG) & ~0x44, emu->port + A_IOCFG);

		if (emu->card_capabilities->ca0151_chip) { /* audigy2 */
			/* Unmute Analog now.  Set GPO6 to 1 for Apollo.
			 * This has to be done after init ALice3 I2SOut beyond 48KHz.
			 * So, sequence is important. */
			outw(inw(emu->port + A_IOCFG) | 0x0040, emu->port + A_IOCFG);
		} else if (emu->card_capabilities->ca0108_chip) { /* audigy2 value */
			/* Unmute Analog now. */
			outw(inw(emu->port + A_IOCFG) | 0x0060, emu->port + A_IOCFG);
		} else {
			/* Disable routing from AC97 line out to Front speakers */
			outw(inw(emu->port + A_IOCFG) | 0x0080, emu->port + A_IOCFG);
		}
	}

#if 0
	{
	unsigned int tmp;
	/* FIXME: the following routine disables LiveDrive-II !! */
	/* TOSLink detection */
	emu->tos_link = 0;
	tmp = inl(emu->port + HCFG);
	if (tmp & (HCFG_GPINPUT0 | HCFG_GPINPUT1)) {
		outl(tmp|0x800, emu->port + HCFG);
		udelay(50);
		if (tmp != (inl(emu->port + HCFG) & ~0x800)) {
			emu->tos_link = 1;
			outl(tmp, emu->port + HCFG);
		}
	}
	}
#endif

	if (emu->card_capabilities->emu_model)
		snd_emu10k1_intr_enable(emu, INTE_PCIERRORENABLE | INTE_A_GPIOENABLE);
	else
		snd_emu10k1_intr_enable(emu, INTE_PCIERRORENABLE);
}

int snd_emu10k1_done(struct snd_emu10k1 *emu)
{
	int ch;

	outl(0, emu->port + INTE);

	/*
	 *  Shutdown the voices
	 */
	for (ch = 0; ch < NUM_G; ch++) {
		snd_emu10k1_ptr_write_multiple(emu, ch,
			DCYSUSV, 0,
			VTFT, 0,
			CVCF, 0,
			PTRX, 0,
			CPF, 0,
			REGLIST_END);
	}

	// stop the DSP
	if (emu->audigy)
		snd_emu10k1_ptr_write(emu, A_DBG, 0, A_DBG_SINGLE_STEP);
	else
		snd_emu10k1_ptr_write(emu, DBG, 0, EMU10K1_DBG_SINGLE_STEP);

	snd_emu10k1_ptr_write_multiple(emu, 0,
		/* reset recording buffers */
		MICBS, 0,
		MICBA, 0,
		FXBS, 0,
		FXBA, 0,
		FXWC, 0,
		ADCBS, ADCBS_BUFSIZE_NONE,
		ADCBA, 0,
		TCBS, TCBS_BUFFSIZE_16K,
		TCB, 0,

		/* disable channel interrupt */
		CLIEL, 0,
		CLIEH, 0,
		SOLEL, 0,
		SOLEH, 0,

		PTB, 0,

		REGLIST_END);

	/* disable audio and lock cache */
	outl(HCFG_LOCKSOUNDCACHE | HCFG_LOCKTANKCACHE_MASK | HCFG_MUTEBUTTONENABLE, emu->port + HCFG);

	return 0;
}

/*************************************************************************
 * ECARD functional implementation
 *************************************************************************/

/* In A1 Silicon, these bits are in the HC register */
#define HOOKN_BIT		(1L << 12)
#define HANDN_BIT		(1L << 11)
#define PULSEN_BIT		(1L << 10)

#define EC_GDI1			(1 << 13)
#define EC_GDI0			(1 << 14)

#define EC_NUM_CONTROL_BITS	20

#define EC_AC3_DATA_SELN	0x0001L
#define EC_EE_DATA_SEL		0x0002L
#define EC_EE_CNTRL_SELN	0x0004L
#define EC_EECLK		0x0008L
#define EC_EECS			0x0010L
#define EC_EESDO		0x0020L
#define EC_TRIM_CSN		0x0040L
#define EC_TRIM_SCLK		0x0080L
#define EC_TRIM_SDATA		0x0100L
#define EC_TRIM_MUTEN		0x0200L
#define EC_ADCCAL		0x0400L
#define EC_ADCRSTN		0x0800L
#define EC_DACCAL		0x1000L
#define EC_DACMUTEN		0x2000L
#define EC_LEDN			0x4000L

#define EC_SPDIF0_SEL_SHIFT	15
#define EC_SPDIF1_SEL_SHIFT	17
#define EC_SPDIF0_SEL_MASK	(0x3L << EC_SPDIF0_SEL_SHIFT)
#define EC_SPDIF1_SEL_MASK	(0x7L << EC_SPDIF1_SEL_SHIFT)
#define EC_SPDIF0_SELECT(_x)	(((_x) << EC_SPDIF0_SEL_SHIFT) & EC_SPDIF0_SEL_MASK)
#define EC_SPDIF1_SELECT(_x)	(((_x) << EC_SPDIF1_SEL_SHIFT) & EC_SPDIF1_SEL_MASK)
#define EC_CURRENT_PROM_VERSION 0x01	/* Self-explanatory.  This should
					 * be incremented any time the EEPROM's
					 * format is changed.  */

#define EC_EEPROM_SIZE		0x40	/* ECARD EEPROM has 64 16-bit words */

/* Addresses for special values stored in to EEPROM */
#define EC_PROM_VERSION_ADDR	0x20	/* Address of the current prom version */
#define EC_BOARDREV0_ADDR	0x21	/* LSW of board rev */
#define EC_BOARDREV1_ADDR	0x22	/* MSW of board rev */

#define EC_LAST_PROMFILE_ADDR	0x2f

#define EC_SERIALNUM_ADDR	0x30	/* First word of serial number.  The
					 * can be up to 30 characters in length
					 * and is stored as a NULL-terminated
					 * ASCII string.  Any unused bytes must be
					 * filled with zeros */
#define EC_CHECKSUM_ADDR	0x3f	/* Location at which checksum is stored */


/* Most of this stuff is pretty self-evident.  According to the hardware
 * dudes, we need to leave the ADCCAL bit low in order to avoid a DC
 * offset problem.  Weird.
 */
#define EC_RAW_RUN_MODE		(EC_DACMUTEN | EC_ADCRSTN | EC_TRIM_MUTEN | \
				 EC_TRIM_CSN)


#define EC_DEFAULT_ADC_GAIN	0xC4C4
#define EC_DEFAULT_SPDIF0_SEL	0x0
#define EC_DEFAULT_SPDIF1_SEL	0x4

/**************************************************************************
 * @func Clock bits into the Ecard's control latch.  The Ecard uses a
 *  control latch will is loaded bit-serially by toggling the Modem control
 *  lines from function 2 on the E8010.  This function hides these details
 *  and presents the illusion that we are actually writing to a distinct
 *  register.
 */

static void snd_emu10k1_ecard_write(struct snd_emu10k1 *emu, unsigned int value)
{
	unsigned short count;
	unsigned int data;
	unsigned long hc_port;
	unsigned int hc_value;

	hc_port = emu->port + HCFG;
	hc_value = inl(hc_port) & ~(HOOKN_BIT | HANDN_BIT | PULSEN_BIT);
	outl(hc_value, hc_port);

	for (count = 0; count < EC_NUM_CONTROL_BITS; count++) {

		/* Set up the value */
		data = ((value & 0x1) ? PULSEN_BIT : 0);
		value >>= 1;

		outl(hc_value | data, hc_port);

		/* Clock the shift register */
		outl(hc_value | data | HANDN_BIT, hc_port);
		outl(hc_value | data, hc_port);
	}

	/* Latch the bits */
	outl(hc_value | HOOKN_BIT, hc_port);
	outl(hc_value, hc_port);
}

/**************************************************************************
 * @func Set the gain of the ECARD's CS3310 Trim/gain controller.  The
 * trim value consists of a 16bit value which is composed of two
 * 8 bit gain/trim values, one for the left channel and one for the
 * right channel.  The following table maps from the Gain/Attenuation
 * value in decibels into the corresponding bit pattern for a single
 * channel.
 */

static void snd_emu10k1_ecard_setadcgain(struct snd_emu10k1 *emu,
					 unsigned short gain)
{
	unsigned int bit;

	/* Enable writing to the TRIM registers */
	snd_emu10k1_ecard_write(emu, emu->ecard_ctrl & ~EC_TRIM_CSN);

	/* Do it again to insure that we meet hold time requirements */
	snd_emu10k1_ecard_write(emu, emu->ecard_ctrl & ~EC_TRIM_CSN);

	for (bit = (1 << 15); bit; bit >>= 1) {
		unsigned int value;

		value = emu->ecard_ctrl & ~(EC_TRIM_CSN | EC_TRIM_SDATA);

		if (gain & bit)
			value |= EC_TRIM_SDATA;

		/* Clock the bit */
		snd_emu10k1_ecard_write(emu, value);
		snd_emu10k1_ecard_write(emu, value | EC_TRIM_SCLK);
		snd_emu10k1_ecard_write(emu, value);
	}

	snd_emu10k1_ecard_write(emu, emu->ecard_ctrl);
}

static int snd_emu10k1_ecard_init(struct snd_emu10k1 *emu)
{
	unsigned int hc_value;

	/* Set up the initial settings */
	emu->ecard_ctrl = EC_RAW_RUN_MODE |
			  EC_SPDIF0_SELECT(EC_DEFAULT_SPDIF0_SEL) |
			  EC_SPDIF1_SELECT(EC_DEFAULT_SPDIF1_SEL);

	/* Step 0: Set the codec type in the hardware control register
	 * and enable audio output */
	hc_value = inl(emu->port + HCFG);
	outl(hc_value | HCFG_AUDIOENABLE | HCFG_CODECFORMAT_I2S, emu->port + HCFG);
	inl(emu->port + HCFG);

	/* Step 1: Turn off the led and deassert TRIM_CS */
	snd_emu10k1_ecard_write(emu, EC_ADCCAL | EC_LEDN | EC_TRIM_CSN);

	/* Step 2: Calibrate the ADC and DAC */
	snd_emu10k1_ecard_write(emu, EC_DACCAL | EC_LEDN | EC_TRIM_CSN);

	/* Step 3: Wait for awhile;   XXX We can't get away with this
	 * under a real operating system; we'll need to block and wait that
	 * way. */
	snd_emu10k1_wait(emu, 48000);

	/* Step 4: Switch off the DAC and ADC calibration.  Note
	 * That ADC_CAL is actually an inverted signal, so we assert
	 * it here to stop calibration.  */
	snd_emu10k1_ecard_write(emu, EC_ADCCAL | EC_LEDN | EC_TRIM_CSN);

	/* Step 4: Switch into run mode */
	snd_emu10k1_ecard_write(emu, emu->ecard_ctrl);

	/* Step 5: Set the analog input gain */
	snd_emu10k1_ecard_setadcgain(emu, EC_DEFAULT_ADC_GAIN);

	return 0;
}

static int snd_emu10k1_cardbus_init(struct snd_emu10k1 *emu)
{
	unsigned long special_port;
	__always_unused unsigned int value;

	/* Special initialisation routine
	 * before the rest of the IO-Ports become active.
	 */
	special_port = emu->port + 0x38;
	value = inl(special_port);
	outl(0x00d00000, special_port);
	value = inl(special_port);
	outl(0x00d00001, special_port);
	value = inl(special_port);
	outl(0x00d0005f, special_port);
	value = inl(special_port);
	outl(0x00d0007f, special_port);
	value = inl(special_port);
	outl(0x0090007f, special_port);
	value = inl(special_port);

	snd_emu10k1_ptr20_write(emu, TINA2_VOLUME, 0, 0xfefefefe); /* Defaults to 0x30303030 */
	/* Delay to give time for ADC chip to switch on. It needs 113ms */
	msleep(200);
	return 0;
}

/* firmware file names, per model, init-fw and dock-fw (optional) */
static const char * const firmware_names[5][2] = {
	[EMU_MODEL_EMU1010] = {
		HANA_FILENAME, DOCK_FILENAME
	},
	[EMU_MODEL_EMU1010B] = {
		EMU1010B_FILENAME, MICRO_DOCK_FILENAME
	},
	[EMU_MODEL_EMU1616] = {
		EMU1010_NOTEBOOK_FILENAME, MICRO_DOCK_FILENAME
	},
	[EMU_MODEL_EMU0404] = {
		EMU0404_FILENAME, NULL
	},
};

static int snd_emu1010_load_firmware(struct snd_emu10k1 *emu, int dock,
				     const struct firmware **fw)
{
	const char *filename;
	int err;

	if (!*fw) {
		filename = firmware_names[emu->card_capabilities->emu_model][dock];
		if (!filename)
			return 0;
		err = request_firmware(fw, filename, &emu->pci->dev);
		if (err)
			return err;
	}

	snd_emu1010_load_firmware_entry(emu, dock, *fw);
	return 0;
}

static void snd_emu1010_load_dock_firmware(struct snd_emu10k1 *emu)
{
	u32 tmp, tmp2;
	int err;

	// The docking events clearly arrive prematurely - while the
	// Dock's FPGA seems to be successfully programmed, the Dock
	// fails to initialize subsequently if we don't give it some
	// time to "warm up" here.
	msleep(200);

	dev_info(emu->card->dev, "emu1010: Loading Audio Dock Firmware\n");
<<<<<<< HEAD
	/* Return to Audio Dock programming mode */
	snd_emu1010_fpga_write(emu, EMU_HANA_FPGA_CONFIG,
			       EMU_HANA_FPGA_CONFIG_AUDIODOCK);
=======
>>>>>>> ff2632d7
	err = snd_emu1010_load_firmware(emu, 1, &emu->dock_fw);
	if (err < 0)
		return;
	snd_emu1010_fpga_write(emu, EMU_HANA_FPGA_CONFIG, 0);

	snd_emu1010_fpga_read(emu, EMU_HANA_ID, &tmp);
	dev_dbg(emu->card->dev, "emu1010: EMU_HANA+DOCK_ID = 0x%x\n", tmp);
	if ((tmp & 0x1f) != 0x15) {
		/* FPGA failed to be programmed */
		dev_err(emu->card->dev,
			"emu1010: Loading Audio Dock Firmware failed, reg = 0x%x\n",
			tmp);
		return;
	}
	dev_info(emu->card->dev, "emu1010: Audio Dock Firmware loaded\n");

	snd_emu1010_fpga_read(emu, EMU_DOCK_MAJOR_REV, &tmp);
	snd_emu1010_fpga_read(emu, EMU_DOCK_MINOR_REV, &tmp2);
	dev_info(emu->card->dev, "Audio Dock ver: %u.%u\n", tmp, tmp2);

	/* Allow DLL to settle, to sync clocking between 1010 and Dock */
	msleep(10);
}

static void emu1010_dock_event(struct snd_emu10k1 *emu)
{
	u32 reg;

	snd_emu1010_fpga_read(emu, EMU_HANA_OPTION_CARDS, &reg); /* OPTIONS: Which cards are attached to the EMU */
	if (reg & EMU_HANA_OPTION_DOCK_OFFLINE) {
		/* Audio Dock attached */
		snd_emu1010_load_dock_firmware(emu);
		/* Unmute all. Default is muted after a firmware load */
		snd_emu1010_fpga_write(emu, EMU_HANA_UNMUTE, EMU_UNMUTE);
	} else if (!(reg & EMU_HANA_OPTION_DOCK_ONLINE)) {
		/* Audio Dock removed */
		dev_info(emu->card->dev, "emu1010: Audio Dock detached\n");
		/* The hardware auto-mutes all, so we unmute again */
		snd_emu1010_fpga_write(emu, EMU_HANA_UNMUTE, EMU_UNMUTE);
	}
}

static void emu1010_clock_event(struct snd_emu10k1 *emu)
{
	struct snd_ctl_elem_id id;

	spin_lock_irq(&emu->reg_lock);
	// This is the only thing that can actually happen.
	emu->emu1010.clock_source = emu->emu1010.clock_fallback;
	emu->emu1010.wclock = 1 - emu->emu1010.clock_source;
	snd_emu1010_update_clock(emu);
	spin_unlock_irq(&emu->reg_lock);
	snd_ctl_build_ioff(&id, emu->ctl_clock_source, 0);
	snd_ctl_notify(emu->card, SNDRV_CTL_EVENT_MASK_VALUE, &id);
}

static void emu1010_work(struct work_struct *work)
{
	struct snd_emu10k1 *emu;
	u32 sts;

	emu = container_of(work, struct snd_emu10k1, emu1010.work);
	if (emu->card->shutdown)
		return;
#ifdef CONFIG_PM_SLEEP
	if (emu->suspend)
		return;
#endif

	snd_emu1010_fpga_lock(emu);

	snd_emu1010_fpga_read(emu, EMU_HANA_IRQ_STATUS, &sts);

	// The distinction of the IRQ status bits is unreliable,
	// so we dispatch later based on option card status.
	if (sts & (EMU_HANA_IRQ_DOCK | EMU_HANA_IRQ_DOCK_LOST))
		emu1010_dock_event(emu);

	if (sts & EMU_HANA_IRQ_WCLK_CHANGED)
		emu1010_clock_event(emu);

	snd_emu1010_fpga_unlock(emu);
}

static void emu1010_interrupt(struct snd_emu10k1 *emu)
{
	// We get an interrupt on each GPIO input pin change, but we
	// care only about the ones triggered by the dedicated pin.
	u16 sts = inw(emu->port + A_GPIO);
	u16 bit = emu->card_capabilities->ca0108_chip ? 0x2000 : 0x8000;
	if (!(sts & bit))
		return;

	schedule_work(&emu->emu1010.work);
}

/*
 * Current status of the driver:
 * ----------------------------
 * 	* only 44.1/48kHz supported (the MS Win driver supports up to 192 kHz)
 * 	* PCM device nb. 2:
 *		16 x 16-bit playback - snd_emu10k1_fx8010_playback_ops
 * 		16 x 32-bit capture - snd_emu10k1_capture_efx_ops
 */
static int snd_emu10k1_emu1010_init(struct snd_emu10k1 *emu)
{
	u32 tmp, tmp2, reg;
	int err;

	dev_info(emu->card->dev, "emu1010: Special config.\n");

	/* Mute, and disable audio and lock cache, just in case.
	 * Proper init follows in snd_emu10k1_init(). */
	outl(HCFG_LOCKSOUNDCACHE | HCFG_LOCKTANKCACHE_MASK, emu->port + HCFG);

	snd_emu1010_fpga_lock(emu);
<<<<<<< HEAD

	/* Disable 48Volt power to Audio Dock */
	snd_emu1010_fpga_write(emu, EMU_HANA_DOCK_PWR, 0);

	/* ID, should read & 0x7f = 0x55. (Bit 7 is the IRQ bit) */
	snd_emu1010_fpga_read(emu, EMU_HANA_ID, &reg);
	dev_dbg(emu->card->dev, "reg1 = 0x%x\n", reg);
	if ((reg & 0x3f) == 0x15) {
		/* FPGA netlist already present so clear it */
		/* Return to programming mode */

		snd_emu1010_fpga_write(emu, EMU_HANA_FPGA_CONFIG, EMU_HANA_FPGA_CONFIG_HANA);
	}
	snd_emu1010_fpga_read(emu, EMU_HANA_ID, &reg);
	dev_dbg(emu->card->dev, "reg2 = 0x%x\n", reg);
	if ((reg & 0x3f) == 0x15) {
		/* FPGA failed to return to programming mode */
		dev_info(emu->card->dev,
			 "emu1010: FPGA failed to return to programming mode\n");
		return -ENODEV;
	}
	dev_info(emu->card->dev, "emu1010: EMU_HANA_ID = 0x%x\n", reg);
=======
>>>>>>> ff2632d7

	dev_info(emu->card->dev, "emu1010: Loading Hana Firmware\n");
	err = snd_emu1010_load_firmware(emu, 0, &emu->firmware);
	if (err < 0) {
		dev_info(emu->card->dev, "emu1010: Loading Firmware failed\n");
		goto fail;
	}

	/* ID, should read & 0x7f = 0x55 when FPGA programmed. */
	snd_emu1010_fpga_read(emu, EMU_HANA_ID, &reg);
	if ((reg & 0x3f) != 0x15) {
		/* FPGA failed to be programmed */
		dev_info(emu->card->dev,
			 "emu1010: Loading Hana Firmware file failed, reg = 0x%x\n",
			 reg);
		err = -ENODEV;
		goto fail;
	}

	dev_info(emu->card->dev, "emu1010: Hana Firmware loaded\n");
	snd_emu1010_fpga_read(emu, EMU_HANA_MAJOR_REV, &tmp);
	snd_emu1010_fpga_read(emu, EMU_HANA_MINOR_REV, &tmp2);
	dev_info(emu->card->dev, "emu1010: Hana version: %u.%u\n", tmp, tmp2);
	/* Enable 48Volt power to Audio Dock */
	snd_emu1010_fpga_write(emu, EMU_HANA_DOCK_PWR, EMU_HANA_DOCK_PWR_ON);

	snd_emu1010_fpga_read(emu, EMU_HANA_OPTION_CARDS, &reg);
	dev_info(emu->card->dev, "emu1010: Card options = 0x%x\n", reg);
	if (reg & EMU_HANA_OPTION_DOCK_OFFLINE)
		snd_emu1010_load_dock_firmware(emu);
	if (emu->card_capabilities->no_adat) {
		emu->emu1010.optical_in = 0; /* IN_SPDIF */
		emu->emu1010.optical_out = 0; /* OUT_SPDIF */
	} else {
		/* Optical -> ADAT I/O  */
		emu->emu1010.optical_in = 1; /* IN_ADAT */
		emu->emu1010.optical_out = 1; /* OUT_ADAT */
	}
	tmp = (emu->emu1010.optical_in ? EMU_HANA_OPTICAL_IN_ADAT : EMU_HANA_OPTICAL_IN_SPDIF) |
		(emu->emu1010.optical_out ? EMU_HANA_OPTICAL_OUT_ADAT : EMU_HANA_OPTICAL_OUT_SPDIF);
	snd_emu1010_fpga_write(emu, EMU_HANA_OPTICAL_TYPE, tmp);
	/* Set no attenuation on Audio Dock pads. */
	emu->emu1010.adc_pads = 0x00;
	snd_emu1010_fpga_write(emu, EMU_HANA_ADC_PADS, emu->emu1010.adc_pads);
	/* Unmute Audio dock DACs, Headphone source DAC-4. */
	snd_emu1010_fpga_write(emu, EMU_HANA_DOCK_MISC, EMU_HANA_DOCK_PHONES_192_DAC4);
	/* DAC PADs. */
	emu->emu1010.dac_pads = EMU_HANA_DOCK_DAC_PAD1 | EMU_HANA_DOCK_DAC_PAD2 |
				EMU_HANA_DOCK_DAC_PAD3 | EMU_HANA_DOCK_DAC_PAD4;
	snd_emu1010_fpga_write(emu, EMU_HANA_DAC_PADS, emu->emu1010.dac_pads);
	/* SPDIF Format. Set Consumer mode, 24bit, copy enable */
	snd_emu1010_fpga_write(emu, EMU_HANA_SPDIF_MODE, EMU_HANA_SPDIF_MODE_RX_INVALID);
	/* MIDI routing */
	snd_emu1010_fpga_write(emu, EMU_HANA_MIDI_IN, EMU_HANA_MIDI_INA_FROM_HAMOA | EMU_HANA_MIDI_INB_FROM_DOCK2);
	snd_emu1010_fpga_write(emu, EMU_HANA_MIDI_OUT, EMU_HANA_MIDI_OUT_DOCK2 | EMU_HANA_MIDI_OUT_SYNC2);

	emu->gpio_interrupt = emu1010_interrupt;
	// Note: The Audigy INTE is set later
	snd_emu1010_fpga_write(emu, EMU_HANA_IRQ_ENABLE,
			       EMU_HANA_IRQ_DOCK | EMU_HANA_IRQ_DOCK_LOST | EMU_HANA_IRQ_WCLK_CHANGED);
	snd_emu1010_fpga_read(emu, EMU_HANA_IRQ_STATUS, &reg);  // Clear pending IRQs

	emu->emu1010.clock_source = 1;  /* 48000 */
	emu->emu1010.clock_fallback = 1;  /* 48000 */
	/* Default WCLK set to 48kHz. */
	snd_emu1010_fpga_write(emu, EMU_HANA_DEFCLOCK, EMU_HANA_DEFCLOCK_48K);
	/* Word Clock source, Internal 48kHz x1 */
	emu->emu1010.wclock = EMU_HANA_WCLOCK_INT_48K;
	snd_emu1010_fpga_write(emu, EMU_HANA_WCLOCK, EMU_HANA_WCLOCK_INT_48K);
	/* snd_emu1010_fpga_write(emu, EMU_HANA_WCLOCK, EMU_HANA_WCLOCK_INT_48K | EMU_HANA_WCLOCK_4X); */
	snd_emu1010_update_clock(emu);

	// The routes are all set to EMU_SRC_SILENCE due to the reset,
	// so it is safe to simply enable the outputs.
	snd_emu1010_fpga_write(emu, EMU_HANA_UNMUTE, EMU_UNMUTE);

fail:
	snd_emu1010_fpga_unlock(emu);
	return err;
}
/*
 *  Create the EMU10K1 instance
 */

#ifdef CONFIG_PM_SLEEP
static int alloc_pm_buffer(struct snd_emu10k1 *emu);
static void free_pm_buffer(struct snd_emu10k1 *emu);
#endif

static void snd_emu10k1_free(struct snd_card *card)
{
	struct snd_emu10k1 *emu = card->private_data;

	if (emu->port) {	/* avoid access to already used hardware */
		snd_emu10k1_fx8010_tram_setup(emu, 0);
		snd_emu10k1_done(emu);
		snd_emu10k1_free_efx(emu);
	}
	if (emu->card_capabilities->emu_model == EMU_MODEL_EMU1010) {
		/* Disable 48Volt power to Audio Dock */
		snd_emu1010_fpga_write_lock(emu, EMU_HANA_DOCK_PWR, 0);
	}
	cancel_work_sync(&emu->emu1010.work);
	mutex_destroy(&emu->emu1010.lock);
	release_firmware(emu->firmware);
	release_firmware(emu->dock_fw);
	snd_util_memhdr_free(emu->memhdr);
	if (emu->silent_page.area)
		snd_dma_free_pages(&emu->silent_page);
	if (emu->ptb_pages.area)
		snd_dma_free_pages(&emu->ptb_pages);
	vfree(emu->page_ptr_table);
	vfree(emu->page_addr_table);
#ifdef CONFIG_PM_SLEEP
	free_pm_buffer(emu);
#endif
}

static const struct snd_emu_chip_details emu_chip_details[] = {
	/* Audigy 5/Rx SB1550 */
	/* Tested by michael@gernoth.net 28 Mar 2015 */
	/* DSP: CA10300-IAT LF
	 * DAC: Cirrus Logic CS4382-KQZ
	 * ADC: Philips 1361T
	 * AC97: Sigmatel STAC9750
	 * CA0151: None
	 */
	{.vendor = 0x1102, .device = 0x0008, .subsystem = 0x10241102,
	 .driver = "Audigy2", .name = "SB Audigy 5/Rx [SB1550]",
	 .id = "Audigy2",
	 .emu10k2_chip = 1,
	 .ca0108_chip = 1,
	 .spk71 = 1,
	 .adc_1361t = 1,  /* 24 bit capture instead of 16bit */
	 .ac97_chip = 1},
	/* Audigy4 (Not PRO) SB0610 */
	/* Tested by James@superbug.co.uk 4th April 2006 */
	/* A_IOCFG bits
	 * Output
	 * 0: ?
	 * 1: ?
	 * 2: ?
	 * 3: 0 - Digital Out, 1 - Line in
	 * 4: ?
	 * 5: ?
	 * 6: ?
	 * 7: ?
	 * Input
	 * 8: ?
	 * 9: ?
	 * A: Green jack sense (Front)
	 * B: ?
	 * C: Black jack sense (Rear/Side Right)
	 * D: Yellow jack sense (Center/LFE/Side Left)
	 * E: ?
	 * F: ?
	 *
	 * Digital Out/Line in switch using A_IOCFG bit 3 (0x08)
	 * 0 - Digital Out
	 * 1 - Line in
	 */
	/* Mic input not tested.
	 * Analog CD input not tested
	 * Digital Out not tested.
	 * Line in working.
	 * Audio output 5.1 working. Side outputs not working.
	 */
	/* DSP: CA10300-IAT LF
	 * DAC: Cirrus Logic CS4382-KQZ
	 * ADC: Philips 1361T
	 * AC97: Sigmatel STAC9750
	 * CA0151: None
	 */
	{.vendor = 0x1102, .device = 0x0008, .subsystem = 0x10211102,
	 .driver = "Audigy2", .name = "SB Audigy 4 [SB0610]",
	 .id = "Audigy2",
	 .emu10k2_chip = 1,
	 .ca0108_chip = 1,
	 .spk71 = 1,
	 .adc_1361t = 1,  /* 24 bit capture instead of 16bit */
	 .ac97_chip = 1} ,
	/* Audigy 2 Value AC3 out does not work yet.
	 * Need to find out how to turn off interpolators.
	 */
	/* Tested by James@superbug.co.uk 3rd July 2005 */
	/* DSP: CA0108-IAT
	 * DAC: CS4382-KQ
	 * ADC: Philips 1361T
	 * AC97: STAC9750
	 * CA0151: None
	 */
	/*
	 * A_IOCFG Input (GPIO)
	 * 0x400  = Front analog jack plugged in. (Green socket)
	 * 0x1000 = Rear analog jack plugged in. (Black socket)
	 * 0x2000 = Center/LFE analog jack plugged in. (Orange socket)
	 * A_IOCFG Output (GPIO)
	 * 0x60 = Sound out of front Left.
	 * Win sets it to 0xXX61
	 */
	{.vendor = 0x1102, .device = 0x0008, .subsystem = 0x10011102,
	 .driver = "Audigy2", .name = "SB Audigy 2 Value [SB0400]",
	 .id = "Audigy2",
	 .emu10k2_chip = 1,
	 .ca0108_chip = 1,
	 .spk71 = 1,
	 .ac97_chip = 1} ,
	/* Audigy 2 ZS Notebook Cardbus card.*/
	/* Tested by James@superbug.co.uk 6th November 2006 */
	/* Audio output 7.1/Headphones working.
	 * Digital output working. (AC3 not checked, only PCM)
	 * Audio Mic/Line inputs working.
	 * Digital input not tested.
	 */
	/* DSP: Tina2
	 * DAC: Wolfson WM8768/WM8568
	 * ADC: Wolfson WM8775
	 * AC97: None
	 * CA0151: None
	 */
	/* Tested by James@superbug.co.uk 4th April 2006 */
	/* A_IOCFG bits
	 * Output
	 * 0: Not Used
	 * 1: 0 = Mute all the 7.1 channel out. 1 = unmute.
	 * 2: Analog input 0 = line in, 1 = mic in
	 * 3: Not Used
	 * 4: Digital output 0 = off, 1 = on.
	 * 5: Not Used
	 * 6: Not Used
	 * 7: Not Used
	 * Input
	 *      All bits 1 (0x3fxx) means nothing plugged in.
	 * 8-9: 0 = Line in/Mic, 2 = Optical in, 3 = Nothing.
	 * A-B: 0 = Headphones, 2 = Optical out, 3 = Nothing.
	 * C-D: 2 = Front/Rear/etc, 3 = nothing.
	 * E-F: Always 0
	 *
	 */
	{.vendor = 0x1102, .device = 0x0008, .subsystem = 0x20011102,
	 .driver = "Audigy2", .name = "Audigy 2 ZS Notebook [SB0530]",
	 .id = "Audigy2",
	 .emu10k2_chip = 1,
	 .ca0108_chip = 1,
	 .ca_cardbus_chip = 1,
	 .spi_dac = 1,
	 .i2c_adc = 1,
	 .spk71 = 1} ,
	/* This is MAEM8950 "Mana" */
	/* Attach MicroDock[M] to make it an E-MU 1616[m]. */
	/* Does NOT support sync daughter card (obviously). */
	/* Tested by James@superbug.co.uk 4th Nov 2007. */
	{.vendor = 0x1102, .device = 0x0008, .subsystem = 0x42011102,
	 .driver = "Audigy2", .name = "E-MU 02 CardBus [MAEM8950]",
	 .id = "EMU1010",
	 .emu10k2_chip = 1,
	 .ca0108_chip = 1,
	 .ca_cardbus_chip = 1,
	 .spk71 = 1 ,
	 .emu_model = EMU_MODEL_EMU1616},
	/* Tested by James@superbug.co.uk 4th Nov 2007. */
	/* This is MAEM8960 "Hana3", 0202 is MAEM8980 */
	/* Attach 0202 daughter card to make it an E-MU 1212m, OR a
	 * MicroDock[M] to make it an E-MU 1616[m]. */
	/* Does NOT support sync daughter card. */
	{.vendor = 0x1102, .device = 0x0008, .subsystem = 0x40041102,
	 .driver = "Audigy2", .name = "E-MU 1010b PCI [MAEM8960]",
	 .id = "EMU1010",
	 .emu10k2_chip = 1,
	 .ca0108_chip = 1,
	 .spk71 = 1,
	 .emu_model = EMU_MODEL_EMU1010B}, /* EMU 1010 new revision */
	/* Tested by Maxim Kachur <mcdebugger@duganet.ru> 17th Oct 2012. */
	/* This is MAEM8986, 0202 is MAEM8980 */
	/* Attach 0202 daughter card to make it an E-MU 1212m, OR a
	 * MicroDockM to make it an E-MU 1616m. The non-m
	 * version was never sold with this card, but should
	 * still work. */
	/* Does NOT support sync daughter card. */
	{.vendor = 0x1102, .device = 0x0008, .subsystem = 0x40071102,
	 .driver = "Audigy2", .name = "E-MU 1010 PCIe [MAEM8986]",
	 .id = "EMU1010",
	 .emu10k2_chip = 1,
	 .ca0108_chip = 1,
	 .spk71 = 1,
	 .emu_model = EMU_MODEL_EMU1010B}, /* EMU 1010 PCIe */
	/* Tested by James@superbug.co.uk 8th July 2005. */
	/* This is MAEM8810 "Hana", 0202 is MAEM8820 "Hamoa" */
	/* Attach 0202 daughter card to make it an E-MU 1212m, OR an
	 * AudioDock[M] to make it an E-MU 1820[m]. */
	/* Supports sync daughter card. */
	{.vendor = 0x1102, .device = 0x0004, .subsystem = 0x40011102,
	 .driver = "Audigy2", .name = "E-MU 1010 [MAEM8810]",
	 .id = "EMU1010",
	 .emu10k2_chip = 1,
	 .ca0102_chip = 1,
	 .spk71 = 1,
	 .emu_model = EMU_MODEL_EMU1010}, /* EMU 1010 old revision */
	/* This is MAEM8852 "HanaLiteLite" */
	/* Supports sync daughter card. */
	/* Tested by oswald.buddenhagen@gmx.de Mar 2023. */
	{.vendor = 0x1102, .device = 0x0008, .subsystem = 0x40021102,
	 .driver = "Audigy2", .name = "E-MU 0404b PCI [MAEM8852]",
	 .id = "EMU0404",
	 .emu10k2_chip = 1,
	 .ca0108_chip = 1,
	 .spk20 = 1,
	 .no_adat = 1,
	 .emu_model = EMU_MODEL_EMU0404}, /* EMU 0404 new revision */
	/* This is MAEM8850 "HanaLite" */
	/* Supports sync daughter card. */
	/* Tested by James@superbug.co.uk 20-3-2007. */
	{.vendor = 0x1102, .device = 0x0004, .subsystem = 0x40021102,
	 .driver = "Audigy2", .name = "E-MU 0404 [MAEM8850]",
	 .id = "EMU0404",
	 .emu10k2_chip = 1,
	 .ca0102_chip = 1,
	 .spk20 = 1,
	 .no_adat = 1,
	 .emu_model = EMU_MODEL_EMU0404}, /* EMU 0404 */
	/* EMU0404 PCIe */
	/* Does NOT support sync daughter card. */
	{.vendor = 0x1102, .device = 0x0008, .subsystem = 0x40051102,
	 .driver = "Audigy2", .name = "E-MU 0404 PCIe [MAEM8984]",
	 .id = "EMU0404",
	 .emu10k2_chip = 1,
	 .ca0108_chip = 1,
	 .spk20 = 1,
	 .no_adat = 1,
	 .emu_model = EMU_MODEL_EMU0404}, /* EMU 0404 PCIe ver_03 */
	{.vendor = 0x1102, .device = 0x0008,
	 .driver = "Audigy2", .name = "SB Audigy 2 Value [Unknown]",
	 .id = "Audigy2",
	 .emu10k2_chip = 1,
	 .ca0108_chip = 1,
	 .ac97_chip = 1} ,
	/* Tested by James@superbug.co.uk 3rd July 2005 */
	{.vendor = 0x1102, .device = 0x0004, .subsystem = 0x20071102,
	 .driver = "Audigy2", .name = "SB Audigy 4 PRO [SB0380]",
	 .id = "Audigy2",
	 .emu10k2_chip = 1,
	 .ca0102_chip = 1,
	 .ca0151_chip = 1,
	 .spk71 = 1,
	 .spdif_bug = 1,
	 .ac97_chip = 1} ,
	/* Tested by shane-alsa@cm.nu 5th Nov 2005 */
	/* The 0x20061102 does have SB0350 written on it
	 * Just like 0x20021102
	 */
	{.vendor = 0x1102, .device = 0x0004, .subsystem = 0x20061102,
	 .driver = "Audigy2", .name = "SB Audigy 2 [SB0350b]",
	 .id = "Audigy2",
	 .emu10k2_chip = 1,
	 .ca0102_chip = 1,
	 .ca0151_chip = 1,
	 .spk71 = 1,
	 .spdif_bug = 1,
	 .invert_shared_spdif = 1,	/* digital/analog switch swapped */
	 .ac97_chip = 1} ,
	/* 0x20051102 also has SB0350 written on it, treated as Audigy 2 ZS by
	   Creative's Windows driver */
	{.vendor = 0x1102, .device = 0x0004, .subsystem = 0x20051102,
	 .driver = "Audigy2", .name = "SB Audigy 2 ZS [SB0350a]",
	 .id = "Audigy2",
	 .emu10k2_chip = 1,
	 .ca0102_chip = 1,
	 .ca0151_chip = 1,
	 .spk71 = 1,
	 .spdif_bug = 1,
	 .invert_shared_spdif = 1,	/* digital/analog switch swapped */
	 .ac97_chip = 1} ,
	{.vendor = 0x1102, .device = 0x0004, .subsystem = 0x20021102,
	 .driver = "Audigy2", .name = "SB Audigy 2 ZS [SB0350]",
	 .id = "Audigy2",
	 .emu10k2_chip = 1,
	 .ca0102_chip = 1,
	 .ca0151_chip = 1,
	 .spk71 = 1,
	 .spdif_bug = 1,
	 .invert_shared_spdif = 1,	/* digital/analog switch swapped */
	 .ac97_chip = 1} ,
	{.vendor = 0x1102, .device = 0x0004, .subsystem = 0x20011102,
	 .driver = "Audigy2", .name = "SB Audigy 2 ZS [SB0360]",
	 .id = "Audigy2",
	 .emu10k2_chip = 1,
	 .ca0102_chip = 1,
	 .ca0151_chip = 1,
	 .spk71 = 1,
	 .spdif_bug = 1,
	 .invert_shared_spdif = 1,	/* digital/analog switch swapped */
	 .ac97_chip = 1} ,
	/* Audigy 2 */
	/* Tested by James@superbug.co.uk 3rd July 2005 */
	/* DSP: CA0102-IAT
	 * DAC: CS4382-KQ
	 * ADC: Philips 1361T
	 * AC97: STAC9721
	 * CA0151: Yes
	 */
	{.vendor = 0x1102, .device = 0x0004, .subsystem = 0x10071102,
	 .driver = "Audigy2", .name = "SB Audigy 2 [SB0240]",
	 .id = "Audigy2",
	 .emu10k2_chip = 1,
	 .ca0102_chip = 1,
	 .ca0151_chip = 1,
	 .spk71 = 1,
	 .spdif_bug = 1,
	 .adc_1361t = 1,  /* 24 bit capture instead of 16bit */
	 .ac97_chip = 1} ,
	/* Audigy 2 Platinum EX */
	/* Win driver sets A_IOCFG output to 0x1c00 */
	{.vendor = 0x1102, .device = 0x0004, .subsystem = 0x10051102,
	 .driver = "Audigy2", .name = "Audigy 2 Platinum EX [SB0280]",
	 .id = "Audigy2",
	 .emu10k2_chip = 1,
	 .ca0102_chip = 1,
	 .ca0151_chip = 1,
	 .spk71 = 1,
	 .spdif_bug = 1} ,
	/* Dell OEM/Creative Labs Audigy 2 ZS */
	/* See ALSA bug#1365 */
	{.vendor = 0x1102, .device = 0x0004, .subsystem = 0x10031102,
	 .driver = "Audigy2", .name = "SB Audigy 2 ZS [SB0353]",
	 .id = "Audigy2",
	 .emu10k2_chip = 1,
	 .ca0102_chip = 1,
	 .ca0151_chip = 1,
	 .spk71 = 1,
	 .spdif_bug = 1,
	 .invert_shared_spdif = 1,	/* digital/analog switch swapped */
	 .ac97_chip = 1} ,
	/* Audigy 2 Platinum */
	/* Win driver sets A_IOCFG output to 0xa00 */
	{.vendor = 0x1102, .device = 0x0004, .subsystem = 0x10021102,
	 .driver = "Audigy2", .name = "SB Audigy 2 Platinum [SB0240P]",
	 .id = "Audigy2",
	 .emu10k2_chip = 1,
	 .ca0102_chip = 1,
	 .ca0151_chip = 1,
	 .spk71 = 1,
	 .spdif_bug = 1,
	 .invert_shared_spdif = 1,	/* digital/analog switch swapped */
	 .adc_1361t = 1,  /* 24 bit capture instead of 16bit. Fixes ALSA bug#324 */
	 .ac97_chip = 1} ,
	{.vendor = 0x1102, .device = 0x0004, .revision = 0x04,
	 .driver = "Audigy2", .name = "SB Audigy 2 [Unknown]",
	 .id = "Audigy2",
	 .emu10k2_chip = 1,
	 .ca0102_chip = 1,
	 .ca0151_chip = 1,
	 .spdif_bug = 1,
	 .ac97_chip = 1} ,
	{.vendor = 0x1102, .device = 0x0004, .subsystem = 0x00531102,
	 .driver = "Audigy", .name = "SB Audigy 1 [SB0092]",
	 .id = "Audigy",
	 .emu10k2_chip = 1,
	 .ca0102_chip = 1,
	 .ac97_chip = 1} ,
	{.vendor = 0x1102, .device = 0x0004, .subsystem = 0x00521102,
	 .driver = "Audigy", .name = "SB Audigy 1 ES [SB0160]",
	 .id = "Audigy",
	 .emu10k2_chip = 1,
	 .ca0102_chip = 1,
	 .spdif_bug = 1,
	 .ac97_chip = 1} ,
	{.vendor = 0x1102, .device = 0x0004, .subsystem = 0x00511102,
	 .driver = "Audigy", .name = "SB Audigy 1 [SB0090]",
	 .id = "Audigy",
	 .emu10k2_chip = 1,
	 .ca0102_chip = 1,
	 .ac97_chip = 1} ,
	{.vendor = 0x1102, .device = 0x0004,
	 .driver = "Audigy", .name = "Audigy 1 [Unknown]",
	 .id = "Audigy",
	 .emu10k2_chip = 1,
	 .ca0102_chip = 1,
	 .ac97_chip = 1} ,
	{.vendor = 0x1102, .device = 0x0002, .subsystem = 0x100a1102,
	 .driver = "EMU10K1", .name = "SB Live! 5.1 [SB0220]",
	 .id = "Live",
	 .emu10k1_chip = 1,
	 .ac97_chip = 1,
	 .sblive51 = 1} ,
	{.vendor = 0x1102, .device = 0x0002, .subsystem = 0x806b1102,
	 .driver = "EMU10K1", .name = "SB Live! [SB0105]",
	 .id = "Live",
	 .emu10k1_chip = 1,
	 .ac97_chip = 1,
	 .sblive51 = 1} ,
	{.vendor = 0x1102, .device = 0x0002, .subsystem = 0x806a1102,
	 .driver = "EMU10K1", .name = "SB Live! Value [SB0103]",
	 .id = "Live",
	 .emu10k1_chip = 1,
	 .ac97_chip = 1,
	 .sblive51 = 1} ,
	{.vendor = 0x1102, .device = 0x0002, .subsystem = 0x80691102,
	 .driver = "EMU10K1", .name = "SB Live! Value [SB0101]",
	 .id = "Live",
	 .emu10k1_chip = 1,
	 .ac97_chip = 1,
	 .sblive51 = 1} ,
	/* Tested by ALSA bug#1680 26th December 2005 */
	/* note: It really has SB0220 written on the card, */
	/* but it's SB0228 according to kx.inf */
	{.vendor = 0x1102, .device = 0x0002, .subsystem = 0x80661102,
	 .driver = "EMU10K1", .name = "SB Live! 5.1 Dell OEM [SB0228]",
	 .id = "Live",
	 .emu10k1_chip = 1,
	 .ac97_chip = 1,
	 .sblive51 = 1} ,
	/* Tested by Thomas Zehetbauer 27th Aug 2005 */
	{.vendor = 0x1102, .device = 0x0002, .subsystem = 0x80651102,
	 .driver = "EMU10K1", .name = "SB Live! 5.1 [SB0220]",
	 .id = "Live",
	 .emu10k1_chip = 1,
	 .ac97_chip = 1,
	 .sblive51 = 1} ,
	{.vendor = 0x1102, .device = 0x0002, .subsystem = 0x80641102,
	 .driver = "EMU10K1", .name = "SB Live! 5.1",
	 .id = "Live",
	 .emu10k1_chip = 1,
	 .ac97_chip = 1,
	 .sblive51 = 1} ,
	/* Tested by alsa bugtrack user "hus" bug #1297 12th Aug 2005 */
	{.vendor = 0x1102, .device = 0x0002, .subsystem = 0x80611102,
	 .driver = "EMU10K1", .name = "SB Live! 5.1 [SB0060]",
	 .id = "Live",
	 .emu10k1_chip = 1,
	 .ac97_chip = 2, /* ac97 is optional; both SBLive 5.1 and platinum
			  * share the same IDs!
			  */
	 .sblive51 = 1} ,
	{.vendor = 0x1102, .device = 0x0002, .subsystem = 0x80511102,
	 .driver = "EMU10K1", .name = "SB Live! Value [CT4850]",
	 .id = "Live",
	 .emu10k1_chip = 1,
	 .ac97_chip = 1,
	 .sblive51 = 1} ,
	/* SB Live! Platinum */
	/* Win driver sets A_IOCFG output to 0 */
	/* Tested by Jonathan Dowland <jon@dow.land> Apr 2023. */
	{.vendor = 0x1102, .device = 0x0002, .subsystem = 0x80401102,
	 .driver = "EMU10K1", .name = "SB Live! Platinum [CT4760P]",
	 .id = "Live",
	 .emu10k1_chip = 1,
	 .ac97_chip = 1} ,
	{.vendor = 0x1102, .device = 0x0002, .subsystem = 0x80321102,
	 .driver = "EMU10K1", .name = "SB Live! Value [CT4871]",
	 .id = "Live",
	 .emu10k1_chip = 1,
	 .ac97_chip = 1,
	 .sblive51 = 1} ,
	{.vendor = 0x1102, .device = 0x0002, .subsystem = 0x80311102,
	 .driver = "EMU10K1", .name = "SB Live! Value [CT4831]",
	 .id = "Live",
	 .emu10k1_chip = 1,
	 .ac97_chip = 1,
	 .sblive51 = 1} ,
	{.vendor = 0x1102, .device = 0x0002, .subsystem = 0x80281102,
	 .driver = "EMU10K1", .name = "SB Live! Value [CT4870]",
	 .id = "Live",
	 .emu10k1_chip = 1,
	 .ac97_chip = 1,
	 .sblive51 = 1} ,
	/* Tested by James@superbug.co.uk 3rd July 2005 */
	{.vendor = 0x1102, .device = 0x0002, .subsystem = 0x80271102,
	 .driver = "EMU10K1", .name = "SB Live! Value [CT4832]",
	 .id = "Live",
	 .emu10k1_chip = 1,
	 .ac97_chip = 1,
	 .sblive51 = 1} ,
	{.vendor = 0x1102, .device = 0x0002, .subsystem = 0x80261102,
	 .driver = "EMU10K1", .name = "SB Live! Value [CT4830]",
	 .id = "Live",
	 .emu10k1_chip = 1,
	 .ac97_chip = 1,
	 .sblive51 = 1} ,
	{.vendor = 0x1102, .device = 0x0002, .subsystem = 0x80231102,
	 .driver = "EMU10K1", .name = "SB PCI512 [CT4790]",
	 .id = "Live",
	 .emu10k1_chip = 1,
	 .ac97_chip = 1,
	 .sblive51 = 1} ,
	{.vendor = 0x1102, .device = 0x0002, .subsystem = 0x80221102,
	 .driver = "EMU10K1", .name = "SB Live! Value [CT4780]",
	 .id = "Live",
	 .emu10k1_chip = 1,
	 .ac97_chip = 1,
	 .sblive51 = 1} ,
	{.vendor = 0x1102, .device = 0x0002, .subsystem = 0x40011102,
	 .driver = "EMU10K1", .name = "E-MU APS [PC545]",
	 .id = "APS",
	 .emu10k1_chip = 1,
	 .ecard = 1} ,
	{.vendor = 0x1102, .device = 0x0002, .subsystem = 0x00211102,
	 .driver = "EMU10K1", .name = "SB Live! [CT4620]",
	 .id = "Live",
	 .emu10k1_chip = 1,
	 .ac97_chip = 1,
	 .sblive51 = 1} ,
	{.vendor = 0x1102, .device = 0x0002, .subsystem = 0x00201102,
	 .driver = "EMU10K1", .name = "SB Live! Value [CT4670]",
	 .id = "Live",
	 .emu10k1_chip = 1,
	 .ac97_chip = 1,
	 .sblive51 = 1} ,
	{.vendor = 0x1102, .device = 0x0002,
	 .driver = "EMU10K1", .name = "SB Live! [Unknown]",
	 .id = "Live",
	 .emu10k1_chip = 1,
	 .ac97_chip = 1,
	 .sblive51 = 1} ,
	{ } /* terminator */
};

/*
 * The chip (at least the Audigy 2 CA0102 chip, but most likely others, too)
 * has a problem that from time to time it likes to do few DMA reads a bit
 * beyond its normal allocation and gets very confused if these reads get
 * blocked by a IOMMU.
 *
 * This behaviour has been observed for the first (reserved) page
 * (for which it happens multiple times at every playback), often for various
 * synth pages and sometimes for PCM playback buffers and the page table
 * memory itself.
 *
 * As a workaround let's widen these DMA allocations by an extra page if we
 * detect that the device is behind a non-passthrough IOMMU.
 */
static void snd_emu10k1_detect_iommu(struct snd_emu10k1 *emu)
{
	struct iommu_domain *domain;

	emu->iommu_workaround = false;

	domain = iommu_get_domain_for_dev(emu->card->dev);
	if (!domain || domain->type == IOMMU_DOMAIN_IDENTITY)
		return;

	dev_notice(emu->card->dev,
		   "non-passthrough IOMMU detected, widening DMA allocations");
	emu->iommu_workaround = true;
}

int snd_emu10k1_create(struct snd_card *card,
		       struct pci_dev *pci,
		       unsigned short extin_mask,
		       unsigned short extout_mask,
		       long max_cache_bytes,
		       int enable_ir,
		       uint subsystem)
{
	struct snd_emu10k1 *emu = card->private_data;
	int idx, err;
	int is_audigy;
	size_t page_table_size;
	__le32 *pgtbl;
	unsigned int silent_page;
	const struct snd_emu_chip_details *c;

	/* enable PCI device */
	err = pcim_enable_device(pci);
	if (err < 0)
		return err;

	card->private_free = snd_emu10k1_free;
	emu->card = card;
	spin_lock_init(&emu->reg_lock);
	spin_lock_init(&emu->emu_lock);
	spin_lock_init(&emu->spi_lock);
	spin_lock_init(&emu->i2c_lock);
	spin_lock_init(&emu->voice_lock);
	spin_lock_init(&emu->synth_lock);
	spin_lock_init(&emu->memblk_lock);
	mutex_init(&emu->fx8010.lock);
	INIT_LIST_HEAD(&emu->mapped_link_head);
	INIT_LIST_HEAD(&emu->mapped_order_link_head);
	emu->pci = pci;
	emu->irq = -1;
	emu->synth = NULL;
	emu->get_synth_voice = NULL;
	INIT_WORK(&emu->emu1010.work, emu1010_work);
	mutex_init(&emu->emu1010.lock);
	/* read revision & serial */
	emu->revision = pci->revision;
	pci_read_config_dword(pci, PCI_SUBSYSTEM_VENDOR_ID, &emu->serial);
	pci_read_config_word(pci, PCI_SUBSYSTEM_ID, &emu->model);
	dev_dbg(card->dev,
		"vendor = 0x%x, device = 0x%x, subsystem_vendor_id = 0x%x, subsystem_id = 0x%x\n",
		pci->vendor, pci->device, emu->serial, emu->model);

	for (c = emu_chip_details; c->vendor; c++) {
		if (c->vendor == pci->vendor && c->device == pci->device) {
			if (subsystem) {
				if (c->subsystem && (c->subsystem == subsystem))
					break;
				else
					continue;
			} else {
				if (c->subsystem && (c->subsystem != emu->serial))
					continue;
				if (c->revision && c->revision != emu->revision)
					continue;
			}
			break;
		}
	}
	if (c->vendor == 0) {
		dev_err(card->dev, "emu10k1: Card not recognised\n");
		return -ENOENT;
	}
	emu->card_capabilities = c;
	if (c->subsystem && !subsystem)
		dev_dbg(card->dev, "Sound card name = %s\n", c->name);
	else if (subsystem)
		dev_dbg(card->dev, "Sound card name = %s, "
			"vendor = 0x%x, device = 0x%x, subsystem = 0x%x. "
			"Forced to subsystem = 0x%x\n",	c->name,
			pci->vendor, pci->device, emu->serial, c->subsystem);
	else
		dev_dbg(card->dev, "Sound card name = %s, "
			"vendor = 0x%x, device = 0x%x, subsystem = 0x%x.\n",
			c->name, pci->vendor, pci->device,
			emu->serial);

	if (!*card->id && c->id)
		strscpy(card->id, c->id, sizeof(card->id));

	is_audigy = emu->audigy = c->emu10k2_chip;

	snd_emu10k1_detect_iommu(emu);

	/* set addressing mode */
	emu->address_mode = is_audigy ? 0 : 1;
	/* set the DMA transfer mask */
	emu->dma_mask = emu->address_mode ? EMU10K1_DMA_MASK : AUDIGY_DMA_MASK;
	if (dma_set_mask_and_coherent(&pci->dev, emu->dma_mask) < 0) {
		dev_err(card->dev,
			"architecture does not support PCI busmaster DMA with mask 0x%lx\n",
			emu->dma_mask);
		return -ENXIO;
	}
	if (is_audigy)
		emu->gpr_base = A_FXGPREGBASE;
	else
		emu->gpr_base = FXGPREGBASE;

	err = pci_request_regions(pci, "EMU10K1");
	if (err < 0)
		return err;
	emu->port = pci_resource_start(pci, 0);

	emu->max_cache_pages = max_cache_bytes >> PAGE_SHIFT;

	page_table_size = sizeof(u32) * (emu->address_mode ? MAXPAGES1 :
					 MAXPAGES0);
	if (snd_emu10k1_alloc_pages_maybe_wider(emu, page_table_size,
						&emu->ptb_pages) < 0)
		return -ENOMEM;
	dev_dbg(card->dev, "page table address range is %.8lx:%.8lx\n",
		(unsigned long)emu->ptb_pages.addr,
		(unsigned long)(emu->ptb_pages.addr + emu->ptb_pages.bytes));

	emu->page_ptr_table = vmalloc(array_size(sizeof(void *),
						 emu->max_cache_pages));
	emu->page_addr_table = vmalloc(array_size(sizeof(unsigned long),
						  emu->max_cache_pages));
	if (!emu->page_ptr_table || !emu->page_addr_table)
		return -ENOMEM;

	if (snd_emu10k1_alloc_pages_maybe_wider(emu, EMUPAGESIZE,
						&emu->silent_page) < 0)
		return -ENOMEM;
	dev_dbg(card->dev, "silent page range is %.8lx:%.8lx\n",
		(unsigned long)emu->silent_page.addr,
		(unsigned long)(emu->silent_page.addr +
				emu->silent_page.bytes));

	emu->memhdr = snd_util_memhdr_new(emu->max_cache_pages * PAGE_SIZE);
	if (!emu->memhdr)
		return -ENOMEM;
	emu->memhdr->block_extra_size = sizeof(struct snd_emu10k1_memblk) -
		sizeof(struct snd_util_memblk);

	pci_set_master(pci);

	// The masks are not used for Audigy.
	// FIXME: these should come from the card_capabilites table.
	if (extin_mask == 0)
		extin_mask = 0x3fcf;  // EXTIN_*
	if (extout_mask == 0)
		extout_mask = 0x7fff;  // EXTOUT_*
	emu->fx8010.extin_mask = extin_mask;
	emu->fx8010.extout_mask = extout_mask;
	emu->enable_ir = enable_ir;

	if (emu->card_capabilities->ca_cardbus_chip) {
		err = snd_emu10k1_cardbus_init(emu);
		if (err < 0)
			return err;
	}
	if (emu->card_capabilities->ecard) {
		err = snd_emu10k1_ecard_init(emu);
		if (err < 0)
			return err;
	} else if (emu->card_capabilities->emu_model) {
		err = snd_emu10k1_emu1010_init(emu);
		if (err < 0)
			return err;
	} else {
		/* 5.1: Enable the additional AC97 Slots. If the emu10k1 version
			does not support this, it shouldn't do any harm */
		snd_emu10k1_ptr_write(emu, AC97SLOT, 0,
					AC97SLOT_CNTR|AC97SLOT_LFE);
	}

	/* initialize TRAM setup */
	emu->fx8010.itram_size = (16 * 1024)/2;
	emu->fx8010.etram_pages.area = NULL;
	emu->fx8010.etram_pages.bytes = 0;

	/* irq handler must be registered after I/O ports are activated */
	if (devm_request_irq(&pci->dev, pci->irq, snd_emu10k1_interrupt,
			     IRQF_SHARED, KBUILD_MODNAME, emu))
		return -EBUSY;
	emu->irq = pci->irq;
	card->sync_irq = emu->irq;

	/*
	 *  Init to 0x02109204 :
	 *  Clock accuracy    = 0     (1000ppm)
	 *  Sample Rate       = 2     (48kHz)
	 *  Audio Channel     = 1     (Left of 2)
	 *  Source Number     = 0     (Unspecified)
	 *  Generation Status = 1     (Original for Cat Code 12)
	 *  Cat Code          = 12    (Digital Signal Mixer)
	 *  Mode              = 0     (Mode 0)
	 *  Emphasis          = 0     (None)
	 *  CP                = 1     (Copyright unasserted)
	 *  AN                = 0     (Audio data)
	 *  P                 = 0     (Consumer)
	 */
	emu->spdif_bits[0] = emu->spdif_bits[1] =
		emu->spdif_bits[2] = SPCS_CLKACCY_1000PPM | SPCS_SAMPLERATE_48 |
		SPCS_CHANNELNUM_LEFT | SPCS_SOURCENUM_UNSPEC |
		SPCS_GENERATIONSTATUS | 0x00001200 |
		0x00000000 | SPCS_EMPHASIS_NONE | SPCS_COPYRIGHT;

	/* Clear silent pages and set up pointers */
	memset(emu->silent_page.area, 0, emu->silent_page.bytes);
	silent_page = emu->silent_page.addr << emu->address_mode;
	pgtbl = (__le32 *)emu->ptb_pages.area;
	for (idx = 0; idx < (emu->address_mode ? MAXPAGES1 : MAXPAGES0); idx++)
		pgtbl[idx] = cpu_to_le32(silent_page | idx);

	/* set up voice indices */
	for (idx = 0; idx < NUM_G; idx++)
		emu->voices[idx].number = idx;

	err = snd_emu10k1_init(emu, enable_ir);
	if (err < 0)
		return err;
#ifdef CONFIG_PM_SLEEP
	err = alloc_pm_buffer(emu);
	if (err < 0)
		return err;
#endif

	/*  Initialize the effect engine */
	err = snd_emu10k1_init_efx(emu);
	if (err < 0)
		return err;
	snd_emu10k1_audio_enable(emu);

#ifdef CONFIG_SND_PROC_FS
	snd_emu10k1_proc_init(emu);
#endif
	return 0;
}

#ifdef CONFIG_PM_SLEEP
static const unsigned char saved_regs[] = {
	CPF, PTRX, CVCF, VTFT, Z1, Z2, PSST, DSL, CCCA, CCR, CLP,
	FXRT, MAPA, MAPB, ENVVOL, ATKHLDV, DCYSUSV, LFOVAL1, ENVVAL,
	ATKHLDM, DCYSUSM, LFOVAL2, IP, IFATN, PEFE, FMMOD, TREMFRQ, FM2FRQ2,
	TEMPENV, ADCCR, FXWC, MICBA, ADCBA, FXBA,
	MICBS, ADCBS, FXBS, CDCS, GPSCS, SPCS0, SPCS1, SPCS2,
	SPBYPASS, AC97SLOT, CDSRCS, GPSRCS, ZVSRCS, MICIDX, ADCIDX, FXIDX,
	0xff /* end */
};
static const unsigned char saved_regs_audigy[] = {
	A_ADCIDX, A_MICIDX, A_FXWC1, A_FXWC2, A_EHC,
	A_FXRT2, A_SENDAMOUNTS, A_FXRT1,
	0xff /* end */
};

static int alloc_pm_buffer(struct snd_emu10k1 *emu)
{
	int size;

	size = ARRAY_SIZE(saved_regs);
	if (emu->audigy)
		size += ARRAY_SIZE(saved_regs_audigy);
	emu->saved_ptr = vmalloc(array3_size(4, NUM_G, size));
	if (!emu->saved_ptr)
		return -ENOMEM;
	if (snd_emu10k1_efx_alloc_pm_buffer(emu) < 0)
		return -ENOMEM;
	if (emu->card_capabilities->ca0151_chip &&
	    snd_p16v_alloc_pm_buffer(emu) < 0)
		return -ENOMEM;
	return 0;
}

static void free_pm_buffer(struct snd_emu10k1 *emu)
{
	vfree(emu->saved_ptr);
	snd_emu10k1_efx_free_pm_buffer(emu);
	if (emu->card_capabilities->ca0151_chip)
		snd_p16v_free_pm_buffer(emu);
}

void snd_emu10k1_suspend_regs(struct snd_emu10k1 *emu)
{
	int i;
	const unsigned char *reg;
	unsigned int *val;

	val = emu->saved_ptr;
	for (reg = saved_regs; *reg != 0xff; reg++)
		for (i = 0; i < NUM_G; i++, val++)
			*val = snd_emu10k1_ptr_read(emu, *reg, i);
	if (emu->audigy) {
		for (reg = saved_regs_audigy; *reg != 0xff; reg++)
			for (i = 0; i < NUM_G; i++, val++)
				*val = snd_emu10k1_ptr_read(emu, *reg, i);
	}
	if (emu->audigy)
		emu->saved_a_iocfg = inw(emu->port + A_IOCFG);
	emu->saved_hcfg = inl(emu->port + HCFG);
}

void snd_emu10k1_resume_init(struct snd_emu10k1 *emu)
{
	if (emu->card_capabilities->ca_cardbus_chip)
		snd_emu10k1_cardbus_init(emu);
	if (emu->card_capabilities->ecard)
		snd_emu10k1_ecard_init(emu);
	else if (emu->card_capabilities->emu_model)
		snd_emu10k1_emu1010_init(emu);
	else
		snd_emu10k1_ptr_write(emu, AC97SLOT, 0, AC97SLOT_CNTR|AC97SLOT_LFE);
	snd_emu10k1_init(emu, emu->enable_ir);
}

void snd_emu10k1_resume_regs(struct snd_emu10k1 *emu)
{
	int i;
	const unsigned char *reg;
	unsigned int *val;

	snd_emu10k1_audio_enable(emu);

	/* resore for spdif */
	if (emu->audigy)
		outw(emu->saved_a_iocfg, emu->port + A_IOCFG);
	outl(emu->saved_hcfg, emu->port + HCFG);

	val = emu->saved_ptr;
	for (reg = saved_regs; *reg != 0xff; reg++)
		for (i = 0; i < NUM_G; i++, val++)
			snd_emu10k1_ptr_write(emu, *reg, i, *val);
	if (emu->audigy) {
		for (reg = saved_regs_audigy; *reg != 0xff; reg++)
			for (i = 0; i < NUM_G; i++, val++)
				snd_emu10k1_ptr_write(emu, *reg, i, *val);
	}
}
#endif<|MERGE_RESOLUTION|>--- conflicted
+++ resolved
@@ -699,12 +699,6 @@
 	msleep(200);
 
 	dev_info(emu->card->dev, "emu1010: Loading Audio Dock Firmware\n");
-<<<<<<< HEAD
-	/* Return to Audio Dock programming mode */
-	snd_emu1010_fpga_write(emu, EMU_HANA_FPGA_CONFIG,
-			       EMU_HANA_FPGA_CONFIG_AUDIODOCK);
-=======
->>>>>>> ff2632d7
 	err = snd_emu1010_load_firmware(emu, 1, &emu->dock_fw);
 	if (err < 0)
 		return;
@@ -821,31 +815,6 @@
 	outl(HCFG_LOCKSOUNDCACHE | HCFG_LOCKTANKCACHE_MASK, emu->port + HCFG);
 
 	snd_emu1010_fpga_lock(emu);
-<<<<<<< HEAD
-
-	/* Disable 48Volt power to Audio Dock */
-	snd_emu1010_fpga_write(emu, EMU_HANA_DOCK_PWR, 0);
-
-	/* ID, should read & 0x7f = 0x55. (Bit 7 is the IRQ bit) */
-	snd_emu1010_fpga_read(emu, EMU_HANA_ID, &reg);
-	dev_dbg(emu->card->dev, "reg1 = 0x%x\n", reg);
-	if ((reg & 0x3f) == 0x15) {
-		/* FPGA netlist already present so clear it */
-		/* Return to programming mode */
-
-		snd_emu1010_fpga_write(emu, EMU_HANA_FPGA_CONFIG, EMU_HANA_FPGA_CONFIG_HANA);
-	}
-	snd_emu1010_fpga_read(emu, EMU_HANA_ID, &reg);
-	dev_dbg(emu->card->dev, "reg2 = 0x%x\n", reg);
-	if ((reg & 0x3f) == 0x15) {
-		/* FPGA failed to return to programming mode */
-		dev_info(emu->card->dev,
-			 "emu1010: FPGA failed to return to programming mode\n");
-		return -ENODEV;
-	}
-	dev_info(emu->card->dev, "emu1010: EMU_HANA_ID = 0x%x\n", reg);
-=======
->>>>>>> ff2632d7
 
 	dev_info(emu->card->dev, "emu1010: Loading Hana Firmware\n");
 	err = snd_emu1010_load_firmware(emu, 0, &emu->firmware);
