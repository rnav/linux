--- conflicted
+++ resolved
@@ -1069,15 +1069,9 @@
 	return 0;
 }
 
-<<<<<<< HEAD
-static void riptide_handleirq(struct tasklet_struct *t)
-{
-	struct snd_riptide *chip = from_tasklet(chip, t, riptide_tq);
-=======
 static irqreturn_t riptide_handleirq(int irq, void *dev_id)
 {
 	struct snd_riptide *chip = dev_id;
->>>>>>> 071a0578
 	struct cmdif *cif = chip->cif;
 	struct snd_pcm_substream *substream[PLAYBACK_SUBSTREAMS + 1];
 	struct snd_pcm_runtime *runtime;
@@ -1851,10 +1845,6 @@
 	chip->received_irqs = 0;
 	chip->handled_irqs = 0;
 	chip->cif = NULL;
-<<<<<<< HEAD
-	tasklet_setup(&chip->riptide_tq, riptide_handleirq);
-=======
->>>>>>> 071a0578
 
 	if ((chip->res_port =
 	     request_region(chip->port, 64, "RIPTIDE")) == NULL) {
