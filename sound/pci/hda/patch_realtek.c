--- conflicted
+++ resolved
@@ -7210,11 +7210,7 @@
 	}
 }
 
-<<<<<<< HEAD
-static void __maybe_unused alc287_s4_power_gpio3_default(struct hda_codec *codec)
-=======
 static void alc287_s4_power_gpio3_default(struct hda_codec *codec)
->>>>>>> ff2632d7
 {
 	if (is_s4_suspend(codec)) {
 		alc_write_coef_idx(codec, 0x10, 0x8806); /* Change MLK to GPIO3 */
@@ -7229,13 +7225,7 @@
 
 	if (action != HDA_FIXUP_ACT_PRE_PROBE)
 		return;
-<<<<<<< HEAD
-#ifdef CONFIG_PM
 	spec->power_hook = alc287_s4_power_gpio3_default;
-#endif
-=======
-	spec->power_hook = alc287_s4_power_gpio3_default;
->>>>>>> ff2632d7
 	spec->gen.pcm_playback_hook = alc287_alc1318_playback_pcm_hook;
 }
 
@@ -7529,10 +7519,7 @@
 	ALC285_FIXUP_ASUS_GU605_SPI_2_HEADSET_MIC,
 	ALC285_FIXUP_ASUS_GU605_SPI_SPEAKER2_TO_DAC1,
 	ALC287_FIXUP_LENOVO_THKPAD_WH_ALC1318,
-<<<<<<< HEAD
-=======
 	ALC256_FIXUP_CHROME_BOOK,
->>>>>>> ff2632d7
 };
 
 /* A special fixup for Lenovo C940 and Yoga Duet 7;
@@ -9815,15 +9802,12 @@
 		.chained = true,
 		.chain_id = ALC269_FIXUP_THINKPAD_ACPI
 	},
-<<<<<<< HEAD
-=======
 	[ALC256_FIXUP_CHROME_BOOK] = {
 		.type = HDA_FIXUP_FUNC,
 		.v.func = alc256_fixup_chromebook,
 		.chained = true,
 		.chain_id = ALC225_FIXUP_HEADSET_JACK
 	},
->>>>>>> ff2632d7
 };
 
 static const struct snd_pci_quirk alc269_fixup_tbl[] = {
@@ -10529,10 +10513,7 @@
 	SND_PCI_QUIRK(0x17aa, 0x3865, "Lenovo 13X", ALC287_FIXUP_CS35L41_I2C_2),
 	SND_PCI_QUIRK(0x17aa, 0x3866, "Lenovo 13X", ALC287_FIXUP_CS35L41_I2C_2),
 	SND_PCI_QUIRK(0x17aa, 0x3869, "Lenovo Yoga7 14IAL7", ALC287_FIXUP_YOGA9_14IAP7_BASS_SPK_PIN),
-<<<<<<< HEAD
-=======
 	SND_PCI_QUIRK(0x17aa, 0x386e, "Legion Y9000X 2022 IAH7", ALC287_FIXUP_CS35L41_I2C_2),
->>>>>>> ff2632d7
 	SND_PCI_QUIRK(0x17aa, 0x386f, "Legion Pro 7/7i", ALC287_FIXUP_LENOVO_LEGION_7),
 	SND_PCI_QUIRK(0x17aa, 0x3870, "Lenovo Yoga 7 14ARB7", ALC287_FIXUP_YOGA7_14ARB7_I2C),
 	SND_PCI_QUIRK(0x17aa, 0x3877, "Lenovo Legion 7 Slim 16ARHA7", ALC287_FIXUP_CS35L41_I2C_2),
