--- conflicted
+++ resolved
@@ -844,8 +844,6 @@
 	if (channels == 1)
 		cs42l42->bclk *= 2;
 
-<<<<<<< HEAD
-=======
 	/*
 	 * Assume 24-bit samples are in 32-bit slots, to prevent SCLK being
 	 * more than assumed (which would result in overclocking).
@@ -853,7 +851,6 @@
 	if (params_width(params) == 24)
 		cs42l42->bclk = (cs42l42->bclk / 3) * 4;
 
->>>>>>> 7cca308c
 	switch(substream->stream) {
 	case SNDRV_PCM_STREAM_CAPTURE:
 		if (channels == 2) {
