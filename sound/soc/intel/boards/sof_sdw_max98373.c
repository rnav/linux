--- conflicted
+++ resolved
@@ -90,11 +90,7 @@
 
 static int mx8373_sdw_prepare(struct snd_pcm_substream *substream)
 {
-<<<<<<< HEAD
-	int ret = 0;
-=======
 	int ret;
->>>>>>> 7cca308c
 
 	/* according to soc_pcm_prepare dai link prepare is called first */
 	ret = sdw_prepare(substream);
@@ -106,11 +102,7 @@
 
 static int mx8373_sdw_hw_free(struct snd_pcm_substream *substream)
 {
-<<<<<<< HEAD
-	int ret = 0;
-=======
 	int ret;
->>>>>>> 7cca308c
 
 	/* according to soc_pcm_hw_free dai link free is called first */
 	ret = sdw_hw_free(substream);
