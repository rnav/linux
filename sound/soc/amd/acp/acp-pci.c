--- conflicted
+++ resolved
@@ -118,13 +118,10 @@
 	if (ret)
 		goto unregister_dmic_dev;
 
-<<<<<<< HEAD
-=======
 	check_acp_config(pci, chip);
 	if (!chip->is_pdm_dev && !chip->is_i2s_config)
 		goto skip_pdev_creation;
 
->>>>>>> ff2632d7
 	res = devm_kcalloc(&pci->dev, num_res, sizeof(struct resource), GFP_KERNEL);
 	if (!res) {
 		ret = -ENOMEM;
@@ -142,13 +139,6 @@
 		}
 	}
 
-<<<<<<< HEAD
-	ret = check_acp_pdm(pci, chip);
-	if (ret < 0)
-		goto skip_pdev_creation;
-
-=======
->>>>>>> ff2632d7
 	chip->flag = flag;
 	memset(&pdevinfo, 0, sizeof(pdevinfo));
 
