--- conflicted
+++ resolved
@@ -1845,11 +1845,6 @@
 			newpmd = swp_entry_to_pmd(entry);
 			if (pmd_swp_soft_dirty(*pmd))
 				newpmd = pmd_swp_mksoft_dirty(newpmd);
-<<<<<<< HEAD
-			if (pmd_swp_uffd_wp(*pmd))
-				newpmd = pmd_swp_mkuffd_wp(newpmd);
-=======
->>>>>>> 70cc1b53
 		} else {
 			newpmd = *pmd;
 		}
