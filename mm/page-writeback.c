// SPDX-License-Identifier: GPL-2.0-only
/*
 * mm/page-writeback.c
 *
 * Copyright (C) 2002, Linus Torvalds.
 * Copyright (C) 2007 Red Hat, Inc., Peter Zijlstra
 *
 * Contains functions related to writing back dirty pages at the
 * address_space level.
 *
 * 10Apr2002	Andrew Morton
 *		Initial version
 */

#include <linux/kernel.h>
#include <linux/export.h>
#include <linux/spinlock.h>
#include <linux/fs.h>
#include <linux/mm.h>
#include <linux/swap.h>
#include <linux/slab.h>
#include <linux/pagemap.h>
#include <linux/writeback.h>
#include <linux/init.h>
#include <linux/backing-dev.h>
#include <linux/task_io_accounting_ops.h>
#include <linux/blkdev.h>
#include <linux/mpage.h>
#include <linux/rmap.h>
#include <linux/percpu.h>
#include <linux/smp.h>
#include <linux/sysctl.h>
#include <linux/cpu.h>
#include <linux/syscalls.h>
#include <linux/buffer_head.h> /* __set_page_dirty_buffers */
#include <linux/pagevec.h>
#include <linux/timer.h>
#include <linux/sched/rt.h>
#include <linux/sched/signal.h>
#include <linux/mm_inline.h>
#include <trace/events/writeback.h>

#include "internal.h"

/*
 * Sleep at most 200ms at a time in balance_dirty_pages().
 */
#define MAX_PAUSE		max(HZ/5, 1)

/*
 * Try to keep balance_dirty_pages() call intervals higher than this many pages
 * by raising pause time to max_pause when falls below it.
 */
#define DIRTY_POLL_THRESH	(128 >> (PAGE_SHIFT - 10))

/*
 * Estimate write bandwidth at 200ms intervals.
 */
#define BANDWIDTH_INTERVAL	max(HZ/5, 1)

#define RATELIMIT_CALC_SHIFT	10

/*
 * After a CPU has dirtied this many pages, balance_dirty_pages_ratelimited
 * will look to see if it needs to force writeback or throttling.
 */
static long ratelimit_pages = 32;

/* The following parameters are exported via /proc/sys/vm */

/*
 * Start background writeback (via writeback threads) at this percentage
 */
int dirty_background_ratio = 10;

/*
 * dirty_background_bytes starts at 0 (disabled) so that it is a function of
 * dirty_background_ratio * the amount of dirtyable memory
 */
unsigned long dirty_background_bytes;

/*
 * free highmem will not be subtracted from the total free memory
 * for calculating free ratios if vm_highmem_is_dirtyable is true
 */
int vm_highmem_is_dirtyable;

/*
 * The generator of dirty data starts writeback at this percentage
 */
int vm_dirty_ratio = 20;

/*
 * vm_dirty_bytes starts at 0 (disabled) so that it is a function of
 * vm_dirty_ratio * the amount of dirtyable memory
 */
unsigned long vm_dirty_bytes;

/*
 * The interval between `kupdate'-style writebacks
 */
unsigned int dirty_writeback_interval = 5 * 100; /* centiseconds */

EXPORT_SYMBOL_GPL(dirty_writeback_interval);

/*
 * The longest time for which data is allowed to remain dirty
 */
unsigned int dirty_expire_interval = 30 * 100; /* centiseconds */

/*
 * Flag that makes the machine dump writes/reads and block dirtyings.
 */
int block_dump;

/*
 * Flag that puts the machine in "laptop mode". Doubles as a timeout in jiffies:
 * a full sync is triggered after this time elapses without any disk activity.
 */
int laptop_mode;

EXPORT_SYMBOL(laptop_mode);

/* End of sysctl-exported parameters */

struct wb_domain global_wb_domain;

/* consolidated parameters for balance_dirty_pages() and its subroutines */
struct dirty_throttle_control {
#ifdef CONFIG_CGROUP_WRITEBACK
	struct wb_domain	*dom;
	struct dirty_throttle_control *gdtc;	/* only set in memcg dtc's */
#endif
	struct bdi_writeback	*wb;
	struct fprop_local_percpu *wb_completions;

	unsigned long		avail;		/* dirtyable */
	unsigned long		dirty;		/* file_dirty + write + nfs */
	unsigned long		thresh;		/* dirty threshold */
	unsigned long		bg_thresh;	/* dirty background threshold */

	unsigned long		wb_dirty;	/* per-wb counterparts */
	unsigned long		wb_thresh;
	unsigned long		wb_bg_thresh;

	unsigned long		pos_ratio;
};

/*
 * Length of period for aging writeout fractions of bdis. This is an
 * arbitrarily chosen number. The longer the period, the slower fractions will
 * reflect changes in current writeout rate.
 */
#define VM_COMPLETIONS_PERIOD_LEN (3*HZ)

#ifdef CONFIG_CGROUP_WRITEBACK

#define GDTC_INIT(__wb)		.wb = (__wb),				\
				.dom = &global_wb_domain,		\
				.wb_completions = &(__wb)->completions

#define GDTC_INIT_NO_WB		.dom = &global_wb_domain

#define MDTC_INIT(__wb, __gdtc)	.wb = (__wb),				\
				.dom = mem_cgroup_wb_domain(__wb),	\
				.wb_completions = &(__wb)->memcg_completions, \
				.gdtc = __gdtc

static bool mdtc_valid(struct dirty_throttle_control *dtc)
{
	return dtc->dom;
}

static struct wb_domain *dtc_dom(struct dirty_throttle_control *dtc)
{
	return dtc->dom;
}

static struct dirty_throttle_control *mdtc_gdtc(struct dirty_throttle_control *mdtc)
{
	return mdtc->gdtc;
}

static struct fprop_local_percpu *wb_memcg_completions(struct bdi_writeback *wb)
{
	return &wb->memcg_completions;
}

static void wb_min_max_ratio(struct bdi_writeback *wb,
			     unsigned long *minp, unsigned long *maxp)
{
	unsigned long this_bw = wb->avg_write_bandwidth;
	unsigned long tot_bw = atomic_long_read(&wb->bdi->tot_write_bandwidth);
	unsigned long long min = wb->bdi->min_ratio;
	unsigned long long max = wb->bdi->max_ratio;

	/*
	 * @wb may already be clean by the time control reaches here and
	 * the total may not include its bw.
	 */
	if (this_bw < tot_bw) {
		if (min) {
			min *= this_bw;
			min = div64_ul(min, tot_bw);
		}
		if (max < 100) {
			max *= this_bw;
			max = div64_ul(max, tot_bw);
		}
	}

	*minp = min;
	*maxp = max;
}

#else	/* CONFIG_CGROUP_WRITEBACK */

#define GDTC_INIT(__wb)		.wb = (__wb),                           \
				.wb_completions = &(__wb)->completions
#define GDTC_INIT_NO_WB
#define MDTC_INIT(__wb, __gdtc)

static bool mdtc_valid(struct dirty_throttle_control *dtc)
{
	return false;
}

static struct wb_domain *dtc_dom(struct dirty_throttle_control *dtc)
{
	return &global_wb_domain;
}

static struct dirty_throttle_control *mdtc_gdtc(struct dirty_throttle_control *mdtc)
{
	return NULL;
}

static struct fprop_local_percpu *wb_memcg_completions(struct bdi_writeback *wb)
{
	return NULL;
}

static void wb_min_max_ratio(struct bdi_writeback *wb,
			     unsigned long *minp, unsigned long *maxp)
{
	*minp = wb->bdi->min_ratio;
	*maxp = wb->bdi->max_ratio;
}

#endif	/* CONFIG_CGROUP_WRITEBACK */

/*
 * In a memory zone, there is a certain amount of pages we consider
 * available for the page cache, which is essentially the number of
 * free and reclaimable pages, minus some zone reserves to protect
 * lowmem and the ability to uphold the zone's watermarks without
 * requiring writeback.
 *
 * This number of dirtyable pages is the base value of which the
 * user-configurable dirty ratio is the effective number of pages that
 * are allowed to be actually dirtied.  Per individual zone, or
 * globally by using the sum of dirtyable pages over all zones.
 *
 * Because the user is allowed to specify the dirty limit globally as
 * absolute number of bytes, calculating the per-zone dirty limit can
 * require translating the configured limit into a percentage of
 * global dirtyable memory first.
 */

/**
 * node_dirtyable_memory - number of dirtyable pages in a node
 * @pgdat: the node
 *
 * Return: the node's number of pages potentially available for dirty
 * page cache.  This is the base value for the per-node dirty limits.
 */
static unsigned long node_dirtyable_memory(struct pglist_data *pgdat)
{
	unsigned long nr_pages = 0;
	int z;

	for (z = 0; z < MAX_NR_ZONES; z++) {
		struct zone *zone = pgdat->node_zones + z;

		if (!populated_zone(zone))
			continue;

		nr_pages += zone_page_state(zone, NR_FREE_PAGES);
	}

	/*
	 * Pages reserved for the kernel should not be considered
	 * dirtyable, to prevent a situation where reclaim has to
	 * clean pages in order to balance the zones.
	 */
	nr_pages -= min(nr_pages, pgdat->totalreserve_pages);

	nr_pages += node_page_state(pgdat, NR_INACTIVE_FILE);
	nr_pages += node_page_state(pgdat, NR_ACTIVE_FILE);

	return nr_pages;
}

static unsigned long highmem_dirtyable_memory(unsigned long total)
{
#ifdef CONFIG_HIGHMEM
	int node;
	unsigned long x = 0;
	int i;

	for_each_node_state(node, N_HIGH_MEMORY) {
		for (i = ZONE_NORMAL + 1; i < MAX_NR_ZONES; i++) {
			struct zone *z;
			unsigned long nr_pages;

			if (!is_highmem_idx(i))
				continue;

			z = &NODE_DATA(node)->node_zones[i];
			if (!populated_zone(z))
				continue;

			nr_pages = zone_page_state(z, NR_FREE_PAGES);
			/* watch for underflows */
			nr_pages -= min(nr_pages, high_wmark_pages(z));
			nr_pages += zone_page_state(z, NR_ZONE_INACTIVE_FILE);
			nr_pages += zone_page_state(z, NR_ZONE_ACTIVE_FILE);
			x += nr_pages;
		}
	}

	/*
	 * Unreclaimable memory (kernel memory or anonymous memory
	 * without swap) can bring down the dirtyable pages below
	 * the zone's dirty balance reserve and the above calculation
	 * will underflow.  However we still want to add in nodes
	 * which are below threshold (negative values) to get a more
	 * accurate calculation but make sure that the total never
	 * underflows.
	 */
	if ((long)x < 0)
		x = 0;

	/*
	 * Make sure that the number of highmem pages is never larger
	 * than the number of the total dirtyable memory. This can only
	 * occur in very strange VM situations but we want to make sure
	 * that this does not occur.
	 */
	return min(x, total);
#else
	return 0;
#endif
}

/**
 * global_dirtyable_memory - number of globally dirtyable pages
 *
 * Return: the global number of pages potentially available for dirty
 * page cache.  This is the base value for the global dirty limits.
 */
static unsigned long global_dirtyable_memory(void)
{
	unsigned long x;

	x = global_zone_page_state(NR_FREE_PAGES);
	/*
	 * Pages reserved for the kernel should not be considered
	 * dirtyable, to prevent a situation where reclaim has to
	 * clean pages in order to balance the zones.
	 */
	x -= min(x, totalreserve_pages);

	x += global_node_page_state(NR_INACTIVE_FILE);
	x += global_node_page_state(NR_ACTIVE_FILE);

	if (!vm_highmem_is_dirtyable)
		x -= highmem_dirtyable_memory(x);

	return x + 1;	/* Ensure that we never return 0 */
}

/**
 * domain_dirty_limits - calculate thresh and bg_thresh for a wb_domain
 * @dtc: dirty_throttle_control of interest
 *
 * Calculate @dtc->thresh and ->bg_thresh considering
 * vm_dirty_{bytes|ratio} and dirty_background_{bytes|ratio}.  The caller
 * must ensure that @dtc->avail is set before calling this function.  The
 * dirty limits will be lifted by 1/4 for real-time tasks.
 */
static void domain_dirty_limits(struct dirty_throttle_control *dtc)
{
	const unsigned long available_memory = dtc->avail;
	struct dirty_throttle_control *gdtc = mdtc_gdtc(dtc);
	unsigned long bytes = vm_dirty_bytes;
	unsigned long bg_bytes = dirty_background_bytes;
	/* convert ratios to per-PAGE_SIZE for higher precision */
	unsigned long ratio = (vm_dirty_ratio * PAGE_SIZE) / 100;
	unsigned long bg_ratio = (dirty_background_ratio * PAGE_SIZE) / 100;
	unsigned long thresh;
	unsigned long bg_thresh;
	struct task_struct *tsk;

	/* gdtc is !NULL iff @dtc is for memcg domain */
	if (gdtc) {
		unsigned long global_avail = gdtc->avail;

		/*
		 * The byte settings can't be applied directly to memcg
		 * domains.  Convert them to ratios by scaling against
		 * globally available memory.  As the ratios are in
		 * per-PAGE_SIZE, they can be obtained by dividing bytes by
		 * number of pages.
		 */
		if (bytes)
			ratio = min(DIV_ROUND_UP(bytes, global_avail),
				    PAGE_SIZE);
		if (bg_bytes)
			bg_ratio = min(DIV_ROUND_UP(bg_bytes, global_avail),
				       PAGE_SIZE);
		bytes = bg_bytes = 0;
	}

	if (bytes)
		thresh = DIV_ROUND_UP(bytes, PAGE_SIZE);
	else
		thresh = (ratio * available_memory) / PAGE_SIZE;

	if (bg_bytes)
		bg_thresh = DIV_ROUND_UP(bg_bytes, PAGE_SIZE);
	else
		bg_thresh = (bg_ratio * available_memory) / PAGE_SIZE;

	if (bg_thresh >= thresh)
		bg_thresh = thresh / 2;
	tsk = current;
	if (rt_task(tsk)) {
		bg_thresh += bg_thresh / 4 + global_wb_domain.dirty_limit / 32;
		thresh += thresh / 4 + global_wb_domain.dirty_limit / 32;
	}
	dtc->thresh = thresh;
	dtc->bg_thresh = bg_thresh;

	/* we should eventually report the domain in the TP */
	if (!gdtc)
		trace_global_dirty_state(bg_thresh, thresh);
}

/**
 * global_dirty_limits - background-writeback and dirty-throttling thresholds
 * @pbackground: out parameter for bg_thresh
 * @pdirty: out parameter for thresh
 *
 * Calculate bg_thresh and thresh for global_wb_domain.  See
 * domain_dirty_limits() for details.
 */
void global_dirty_limits(unsigned long *pbackground, unsigned long *pdirty)
{
	struct dirty_throttle_control gdtc = { GDTC_INIT_NO_WB };

	gdtc.avail = global_dirtyable_memory();
	domain_dirty_limits(&gdtc);

	*pbackground = gdtc.bg_thresh;
	*pdirty = gdtc.thresh;
}

/**
 * node_dirty_limit - maximum number of dirty pages allowed in a node
 * @pgdat: the node
 *
 * Return: the maximum number of dirty pages allowed in a node, based
 * on the node's dirtyable memory.
 */
static unsigned long node_dirty_limit(struct pglist_data *pgdat)
{
	unsigned long node_memory = node_dirtyable_memory(pgdat);
	struct task_struct *tsk = current;
	unsigned long dirty;

	if (vm_dirty_bytes)
		dirty = DIV_ROUND_UP(vm_dirty_bytes, PAGE_SIZE) *
			node_memory / global_dirtyable_memory();
	else
		dirty = vm_dirty_ratio * node_memory / 100;

	if (rt_task(tsk))
		dirty += dirty / 4;

	return dirty;
}

/**
 * node_dirty_ok - tells whether a node is within its dirty limits
 * @pgdat: the node to check
 *
 * Return: %true when the dirty pages in @pgdat are within the node's
 * dirty limit, %false if the limit is exceeded.
 */
bool node_dirty_ok(struct pglist_data *pgdat)
{
	unsigned long limit = node_dirty_limit(pgdat);
	unsigned long nr_pages = 0;

	nr_pages += node_page_state(pgdat, NR_FILE_DIRTY);
	nr_pages += node_page_state(pgdat, NR_WRITEBACK);

	return nr_pages <= limit;
}

int dirty_background_ratio_handler(struct ctl_table *table, int write,
		void *buffer, size_t *lenp, loff_t *ppos)
{
	int ret;

	ret = proc_dointvec_minmax(table, write, buffer, lenp, ppos);
	if (ret == 0 && write)
		dirty_background_bytes = 0;
	return ret;
}

int dirty_background_bytes_handler(struct ctl_table *table, int write,
		void *buffer, size_t *lenp, loff_t *ppos)
{
	int ret;

	ret = proc_doulongvec_minmax(table, write, buffer, lenp, ppos);
	if (ret == 0 && write)
		dirty_background_ratio = 0;
	return ret;
}

int dirty_ratio_handler(struct ctl_table *table, int write, void *buffer,
		size_t *lenp, loff_t *ppos)
{
	int old_ratio = vm_dirty_ratio;
	int ret;

	ret = proc_dointvec_minmax(table, write, buffer, lenp, ppos);
	if (ret == 0 && write && vm_dirty_ratio != old_ratio) {
		writeback_set_ratelimit();
		vm_dirty_bytes = 0;
	}
	return ret;
}

int dirty_bytes_handler(struct ctl_table *table, int write,
		void *buffer, size_t *lenp, loff_t *ppos)
{
	unsigned long old_bytes = vm_dirty_bytes;
	int ret;

	ret = proc_doulongvec_minmax(table, write, buffer, lenp, ppos);
	if (ret == 0 && write && vm_dirty_bytes != old_bytes) {
		writeback_set_ratelimit();
		vm_dirty_ratio = 0;
	}
	return ret;
}

static unsigned long wp_next_time(unsigned long cur_time)
{
	cur_time += VM_COMPLETIONS_PERIOD_LEN;
	/* 0 has a special meaning... */
	if (!cur_time)
		return 1;
	return cur_time;
}

static void wb_domain_writeout_inc(struct wb_domain *dom,
				   struct fprop_local_percpu *completions,
				   unsigned int max_prop_frac)
{
	__fprop_inc_percpu_max(&dom->completions, completions,
			       max_prop_frac);
	/* First event after period switching was turned off? */
	if (unlikely(!dom->period_time)) {
		/*
		 * We can race with other __bdi_writeout_inc calls here but
		 * it does not cause any harm since the resulting time when
		 * timer will fire and what is in writeout_period_time will be
		 * roughly the same.
		 */
		dom->period_time = wp_next_time(jiffies);
		mod_timer(&dom->period_timer, dom->period_time);
	}
}

/*
 * Increment @wb's writeout completion count and the global writeout
 * completion count. Called from test_clear_page_writeback().
 */
static inline void __wb_writeout_inc(struct bdi_writeback *wb)
{
	struct wb_domain *cgdom;

	inc_wb_stat(wb, WB_WRITTEN);
	wb_domain_writeout_inc(&global_wb_domain, &wb->completions,
			       wb->bdi->max_prop_frac);

	cgdom = mem_cgroup_wb_domain(wb);
	if (cgdom)
		wb_domain_writeout_inc(cgdom, wb_memcg_completions(wb),
				       wb->bdi->max_prop_frac);
}

void wb_writeout_inc(struct bdi_writeback *wb)
{
	unsigned long flags;

	local_irq_save(flags);
	__wb_writeout_inc(wb);
	local_irq_restore(flags);
}
EXPORT_SYMBOL_GPL(wb_writeout_inc);

/*
 * On idle system, we can be called long after we scheduled because we use
 * deferred timers so count with missed periods.
 */
static void writeout_period(struct timer_list *t)
{
	struct wb_domain *dom = from_timer(dom, t, period_timer);
	int miss_periods = (jiffies - dom->period_time) /
						 VM_COMPLETIONS_PERIOD_LEN;

	if (fprop_new_period(&dom->completions, miss_periods + 1)) {
		dom->period_time = wp_next_time(dom->period_time +
				miss_periods * VM_COMPLETIONS_PERIOD_LEN);
		mod_timer(&dom->period_timer, dom->period_time);
	} else {
		/*
		 * Aging has zeroed all fractions. Stop wasting CPU on period
		 * updates.
		 */
		dom->period_time = 0;
	}
}

int wb_domain_init(struct wb_domain *dom, gfp_t gfp)
{
	memset(dom, 0, sizeof(*dom));

	spin_lock_init(&dom->lock);

	timer_setup(&dom->period_timer, writeout_period, TIMER_DEFERRABLE);

	dom->dirty_limit_tstamp = jiffies;

	return fprop_global_init(&dom->completions, gfp);
}

#ifdef CONFIG_CGROUP_WRITEBACK
void wb_domain_exit(struct wb_domain *dom)
{
	del_timer_sync(&dom->period_timer);
	fprop_global_destroy(&dom->completions);
}
#endif

/*
 * bdi_min_ratio keeps the sum of the minimum dirty shares of all
 * registered backing devices, which, for obvious reasons, can not
 * exceed 100%.
 */
static unsigned int bdi_min_ratio;

int bdi_set_min_ratio(struct backing_dev_info *bdi, unsigned int min_ratio)
{
	int ret = 0;

	spin_lock_bh(&bdi_lock);
	if (min_ratio > bdi->max_ratio) {
		ret = -EINVAL;
	} else {
		min_ratio -= bdi->min_ratio;
		if (bdi_min_ratio + min_ratio < 100) {
			bdi_min_ratio += min_ratio;
			bdi->min_ratio += min_ratio;
		} else {
			ret = -EINVAL;
		}
	}
	spin_unlock_bh(&bdi_lock);

	return ret;
}

int bdi_set_max_ratio(struct backing_dev_info *bdi, unsigned max_ratio)
{
	int ret = 0;

	if (max_ratio > 100)
		return -EINVAL;

	spin_lock_bh(&bdi_lock);
	if (bdi->min_ratio > max_ratio) {
		ret = -EINVAL;
	} else {
		bdi->max_ratio = max_ratio;
		bdi->max_prop_frac = (FPROP_FRAC_BASE * max_ratio) / 100;
	}
	spin_unlock_bh(&bdi_lock);

	return ret;
}
EXPORT_SYMBOL(bdi_set_max_ratio);

static unsigned long dirty_freerun_ceiling(unsigned long thresh,
					   unsigned long bg_thresh)
{
	return (thresh + bg_thresh) / 2;
}

static unsigned long hard_dirty_limit(struct wb_domain *dom,
				      unsigned long thresh)
{
	return max(thresh, dom->dirty_limit);
}

/*
 * Memory which can be further allocated to a memcg domain is capped by
 * system-wide clean memory excluding the amount being used in the domain.
 */
static void mdtc_calc_avail(struct dirty_throttle_control *mdtc,
			    unsigned long filepages, unsigned long headroom)
{
	struct dirty_throttle_control *gdtc = mdtc_gdtc(mdtc);
	unsigned long clean = filepages - min(filepages, mdtc->dirty);
	unsigned long global_clean = gdtc->avail - min(gdtc->avail, gdtc->dirty);
	unsigned long other_clean = global_clean - min(global_clean, clean);

	mdtc->avail = filepages + min(headroom, other_clean);
}

/**
 * __wb_calc_thresh - @wb's share of dirty throttling threshold
 * @dtc: dirty_throttle_context of interest
 *
 * Note that balance_dirty_pages() will only seriously take it as a hard limit
 * when sleeping max_pause per page is not enough to keep the dirty pages under
 * control. For example, when the device is completely stalled due to some error
 * conditions, or when there are 1000 dd tasks writing to a slow 10MB/s USB key.
 * In the other normal situations, it acts more gently by throttling the tasks
 * more (rather than completely block them) when the wb dirty pages go high.
 *
 * It allocates high/low dirty limits to fast/slow devices, in order to prevent
 * - starving fast devices
 * - piling up dirty pages (that will take long time to sync) on slow devices
 *
 * The wb's share of dirty limit will be adapting to its throughput and
 * bounded by the bdi->min_ratio and/or bdi->max_ratio parameters, if set.
 *
 * Return: @wb's dirty limit in pages. The term "dirty" in the context of
 * dirty balancing includes all PG_dirty and PG_writeback pages.
 */
static unsigned long __wb_calc_thresh(struct dirty_throttle_control *dtc)
{
	struct wb_domain *dom = dtc_dom(dtc);
	unsigned long thresh = dtc->thresh;
	u64 wb_thresh;
	unsigned long numerator, denominator;
	unsigned long wb_min_ratio, wb_max_ratio;

	/*
	 * Calculate this BDI's share of the thresh ratio.
	 */
	fprop_fraction_percpu(&dom->completions, dtc->wb_completions,
			      &numerator, &denominator);

	wb_thresh = (thresh * (100 - bdi_min_ratio)) / 100;
	wb_thresh *= numerator;
	wb_thresh = div64_ul(wb_thresh, denominator);

	wb_min_max_ratio(dtc->wb, &wb_min_ratio, &wb_max_ratio);

	wb_thresh += (thresh * wb_min_ratio) / 100;
	if (wb_thresh > (thresh * wb_max_ratio) / 100)
		wb_thresh = thresh * wb_max_ratio / 100;

	return wb_thresh;
}

unsigned long wb_calc_thresh(struct bdi_writeback *wb, unsigned long thresh)
{
	struct dirty_throttle_control gdtc = { GDTC_INIT(wb),
					       .thresh = thresh };
	return __wb_calc_thresh(&gdtc);
}

/*
 *                           setpoint - dirty 3
 *        f(dirty) := 1.0 + (----------------)
 *                           limit - setpoint
 *
 * it's a 3rd order polynomial that subjects to
 *
 * (1) f(freerun)  = 2.0 => rampup dirty_ratelimit reasonably fast
 * (2) f(setpoint) = 1.0 => the balance point
 * (3) f(limit)    = 0   => the hard limit
 * (4) df/dx      <= 0	 => negative feedback control
 * (5) the closer to setpoint, the smaller |df/dx| (and the reverse)
 *     => fast response on large errors; small oscillation near setpoint
 */
static long long pos_ratio_polynom(unsigned long setpoint,
					  unsigned long dirty,
					  unsigned long limit)
{
	long long pos_ratio;
	long x;

	x = div64_s64(((s64)setpoint - (s64)dirty) << RATELIMIT_CALC_SHIFT,
		      (limit - setpoint) | 1);
	pos_ratio = x;
	pos_ratio = pos_ratio * x >> RATELIMIT_CALC_SHIFT;
	pos_ratio = pos_ratio * x >> RATELIMIT_CALC_SHIFT;
	pos_ratio += 1 << RATELIMIT_CALC_SHIFT;

	return clamp(pos_ratio, 0LL, 2LL << RATELIMIT_CALC_SHIFT);
}

/*
 * Dirty position control.
 *
 * (o) global/bdi setpoints
 *
 * We want the dirty pages be balanced around the global/wb setpoints.
 * When the number of dirty pages is higher/lower than the setpoint, the
 * dirty position control ratio (and hence task dirty ratelimit) will be
 * decreased/increased to bring the dirty pages back to the setpoint.
 *
 *     pos_ratio = 1 << RATELIMIT_CALC_SHIFT
 *
 *     if (dirty < setpoint) scale up   pos_ratio
 *     if (dirty > setpoint) scale down pos_ratio
 *
 *     if (wb_dirty < wb_setpoint) scale up   pos_ratio
 *     if (wb_dirty > wb_setpoint) scale down pos_ratio
 *
 *     task_ratelimit = dirty_ratelimit * pos_ratio >> RATELIMIT_CALC_SHIFT
 *
 * (o) global control line
 *
 *     ^ pos_ratio
 *     |
 *     |            |<===== global dirty control scope ======>|
 * 2.0 .............*
 *     |            .*
 *     |            . *
 *     |            .   *
 *     |            .     *
 *     |            .        *
 *     |            .            *
 * 1.0 ................................*
 *     |            .                  .     *
 *     |            .                  .          *
 *     |            .                  .              *
 *     |            .                  .                 *
 *     |            .                  .                    *
 *   0 +------------.------------------.----------------------*------------->
 *           freerun^          setpoint^                 limit^   dirty pages
 *
 * (o) wb control line
 *
 *     ^ pos_ratio
 *     |
 *     |            *
 *     |              *
 *     |                *
 *     |                  *
 *     |                    * |<=========== span ============>|
 * 1.0 .......................*
 *     |                      . *
 *     |                      .   *
 *     |                      .     *
 *     |                      .       *
 *     |                      .         *
 *     |                      .           *
 *     |                      .             *
 *     |                      .               *
 *     |                      .                 *
 *     |                      .                   *
 *     |                      .                     *
 * 1/4 ...............................................* * * * * * * * * * * *
 *     |                      .                         .
 *     |                      .                           .
 *     |                      .                             .
 *   0 +----------------------.-------------------------------.------------->
 *                wb_setpoint^                    x_intercept^
 *
 * The wb control line won't drop below pos_ratio=1/4, so that wb_dirty can
 * be smoothly throttled down to normal if it starts high in situations like
 * - start writing to a slow SD card and a fast disk at the same time. The SD
 *   card's wb_dirty may rush to many times higher than wb_setpoint.
 * - the wb dirty thresh drops quickly due to change of JBOD workload
 */
static void wb_position_ratio(struct dirty_throttle_control *dtc)
{
	struct bdi_writeback *wb = dtc->wb;
	unsigned long write_bw = wb->avg_write_bandwidth;
	unsigned long freerun = dirty_freerun_ceiling(dtc->thresh, dtc->bg_thresh);
	unsigned long limit = hard_dirty_limit(dtc_dom(dtc), dtc->thresh);
	unsigned long wb_thresh = dtc->wb_thresh;
	unsigned long x_intercept;
	unsigned long setpoint;		/* dirty pages' target balance point */
	unsigned long wb_setpoint;
	unsigned long span;
	long long pos_ratio;		/* for scaling up/down the rate limit */
	long x;

	dtc->pos_ratio = 0;

	if (unlikely(dtc->dirty >= limit))
		return;

	/*
	 * global setpoint
	 *
	 * See comment for pos_ratio_polynom().
	 */
	setpoint = (freerun + limit) / 2;
	pos_ratio = pos_ratio_polynom(setpoint, dtc->dirty, limit);

	/*
	 * The strictlimit feature is a tool preventing mistrusted filesystems
	 * from growing a large number of dirty pages before throttling. For
	 * such filesystems balance_dirty_pages always checks wb counters
	 * against wb limits. Even if global "nr_dirty" is under "freerun".
	 * This is especially important for fuse which sets bdi->max_ratio to
	 * 1% by default. Without strictlimit feature, fuse writeback may
	 * consume arbitrary amount of RAM because it is accounted in
	 * NR_WRITEBACK_TEMP which is not involved in calculating "nr_dirty".
	 *
	 * Here, in wb_position_ratio(), we calculate pos_ratio based on
	 * two values: wb_dirty and wb_thresh. Let's consider an example:
	 * total amount of RAM is 16GB, bdi->max_ratio is equal to 1%, global
	 * limits are set by default to 10% and 20% (background and throttle).
	 * Then wb_thresh is 1% of 20% of 16GB. This amounts to ~8K pages.
	 * wb_calc_thresh(wb, bg_thresh) is about ~4K pages. wb_setpoint is
	 * about ~6K pages (as the average of background and throttle wb
	 * limits). The 3rd order polynomial will provide positive feedback if
	 * wb_dirty is under wb_setpoint and vice versa.
	 *
	 * Note, that we cannot use global counters in these calculations
	 * because we want to throttle process writing to a strictlimit wb
	 * much earlier than global "freerun" is reached (~23MB vs. ~2.3GB
	 * in the example above).
	 */
	if (unlikely(wb->bdi->capabilities & BDI_CAP_STRICTLIMIT)) {
		long long wb_pos_ratio;

		if (dtc->wb_dirty < 8) {
			dtc->pos_ratio = min_t(long long, pos_ratio * 2,
					   2 << RATELIMIT_CALC_SHIFT);
			return;
		}

		if (dtc->wb_dirty >= wb_thresh)
			return;

		wb_setpoint = dirty_freerun_ceiling(wb_thresh,
						    dtc->wb_bg_thresh);

		if (wb_setpoint == 0 || wb_setpoint == wb_thresh)
			return;

		wb_pos_ratio = pos_ratio_polynom(wb_setpoint, dtc->wb_dirty,
						 wb_thresh);

		/*
		 * Typically, for strictlimit case, wb_setpoint << setpoint
		 * and pos_ratio >> wb_pos_ratio. In the other words global
		 * state ("dirty") is not limiting factor and we have to
		 * make decision based on wb counters. But there is an
		 * important case when global pos_ratio should get precedence:
		 * global limits are exceeded (e.g. due to activities on other
		 * wb's) while given strictlimit wb is below limit.
		 *
		 * "pos_ratio * wb_pos_ratio" would work for the case above,
		 * but it would look too non-natural for the case of all
		 * activity in the system coming from a single strictlimit wb
		 * with bdi->max_ratio == 100%.
		 *
		 * Note that min() below somewhat changes the dynamics of the
		 * control system. Normally, pos_ratio value can be well over 3
		 * (when globally we are at freerun and wb is well below wb
		 * setpoint). Now the maximum pos_ratio in the same situation
		 * is 2. We might want to tweak this if we observe the control
		 * system is too slow to adapt.
		 */
		dtc->pos_ratio = min(pos_ratio, wb_pos_ratio);
		return;
	}

	/*
	 * We have computed basic pos_ratio above based on global situation. If
	 * the wb is over/under its share of dirty pages, we want to scale
	 * pos_ratio further down/up. That is done by the following mechanism.
	 */

	/*
	 * wb setpoint
	 *
	 *        f(wb_dirty) := 1.0 + k * (wb_dirty - wb_setpoint)
	 *
	 *                        x_intercept - wb_dirty
	 *                     := --------------------------
	 *                        x_intercept - wb_setpoint
	 *
	 * The main wb control line is a linear function that subjects to
	 *
	 * (1) f(wb_setpoint) = 1.0
	 * (2) k = - 1 / (8 * write_bw)  (in single wb case)
	 *     or equally: x_intercept = wb_setpoint + 8 * write_bw
	 *
	 * For single wb case, the dirty pages are observed to fluctuate
	 * regularly within range
	 *        [wb_setpoint - write_bw/2, wb_setpoint + write_bw/2]
	 * for various filesystems, where (2) can yield in a reasonable 12.5%
	 * fluctuation range for pos_ratio.
	 *
	 * For JBOD case, wb_thresh (not wb_dirty!) could fluctuate up to its
	 * own size, so move the slope over accordingly and choose a slope that
	 * yields 100% pos_ratio fluctuation on suddenly doubled wb_thresh.
	 */
	if (unlikely(wb_thresh > dtc->thresh))
		wb_thresh = dtc->thresh;
	/*
	 * It's very possible that wb_thresh is close to 0 not because the
	 * device is slow, but that it has remained inactive for long time.
	 * Honour such devices a reasonable good (hopefully IO efficient)
	 * threshold, so that the occasional writes won't be blocked and active
	 * writes can rampup the threshold quickly.
	 */
	wb_thresh = max(wb_thresh, (limit - dtc->dirty) / 8);
	/*
	 * scale global setpoint to wb's:
	 *	wb_setpoint = setpoint * wb_thresh / thresh
	 */
	x = div_u64((u64)wb_thresh << 16, dtc->thresh | 1);
	wb_setpoint = setpoint * (u64)x >> 16;
	/*
	 * Use span=(8*write_bw) in single wb case as indicated by
	 * (thresh - wb_thresh ~= 0) and transit to wb_thresh in JBOD case.
	 *
	 *        wb_thresh                    thresh - wb_thresh
	 * span = --------- * (8 * write_bw) + ------------------ * wb_thresh
	 *         thresh                           thresh
	 */
	span = (dtc->thresh - wb_thresh + 8 * write_bw) * (u64)x >> 16;
	x_intercept = wb_setpoint + span;

	if (dtc->wb_dirty < x_intercept - span / 4) {
		pos_ratio = div64_u64(pos_ratio * (x_intercept - dtc->wb_dirty),
				      (x_intercept - wb_setpoint) | 1);
	} else
		pos_ratio /= 4;

	/*
	 * wb reserve area, safeguard against dirty pool underrun and disk idle
	 * It may push the desired control point of global dirty pages higher
	 * than setpoint.
	 */
	x_intercept = wb_thresh / 2;
	if (dtc->wb_dirty < x_intercept) {
		if (dtc->wb_dirty > x_intercept / 8)
			pos_ratio = div_u64(pos_ratio * x_intercept,
					    dtc->wb_dirty);
		else
			pos_ratio *= 8;
	}

	dtc->pos_ratio = pos_ratio;
}

static void wb_update_write_bandwidth(struct bdi_writeback *wb,
				      unsigned long elapsed,
				      unsigned long written)
{
	const unsigned long period = roundup_pow_of_two(3 * HZ);
	unsigned long avg = wb->avg_write_bandwidth;
	unsigned long old = wb->write_bandwidth;
	u64 bw;

	/*
	 * bw = written * HZ / elapsed
	 *
	 *                   bw * elapsed + write_bandwidth * (period - elapsed)
	 * write_bandwidth = ---------------------------------------------------
	 *                                          period
	 *
	 * @written may have decreased due to account_page_redirty().
	 * Avoid underflowing @bw calculation.
	 */
	bw = written - min(written, wb->written_stamp);
	bw *= HZ;
	if (unlikely(elapsed > period)) {
		bw = div64_ul(bw, elapsed);
		avg = bw;
		goto out;
	}
	bw += (u64)wb->write_bandwidth * (period - elapsed);
	bw >>= ilog2(period);

	/*
	 * one more level of smoothing, for filtering out sudden spikes
	 */
	if (avg > old && old >= (unsigned long)bw)
		avg -= (avg - old) >> 3;

	if (avg < old && old <= (unsigned long)bw)
		avg += (old - avg) >> 3;

out:
	/* keep avg > 0 to guarantee that tot > 0 if there are dirty wbs */
	avg = max(avg, 1LU);
	if (wb_has_dirty_io(wb)) {
		long delta = avg - wb->avg_write_bandwidth;
		WARN_ON_ONCE(atomic_long_add_return(delta,
					&wb->bdi->tot_write_bandwidth) <= 0);
	}
	wb->write_bandwidth = bw;
	wb->avg_write_bandwidth = avg;
}

static void update_dirty_limit(struct dirty_throttle_control *dtc)
{
	struct wb_domain *dom = dtc_dom(dtc);
	unsigned long thresh = dtc->thresh;
	unsigned long limit = dom->dirty_limit;

	/*
	 * Follow up in one step.
	 */
	if (limit < thresh) {
		limit = thresh;
		goto update;
	}

	/*
	 * Follow down slowly. Use the higher one as the target, because thresh
	 * may drop below dirty. This is exactly the reason to introduce
	 * dom->dirty_limit which is guaranteed to lie above the dirty pages.
	 */
	thresh = max(thresh, dtc->dirty);
	if (limit > thresh) {
		limit -= (limit - thresh) >> 5;
		goto update;
	}
	return;
update:
	dom->dirty_limit = limit;
}

static void domain_update_bandwidth(struct dirty_throttle_control *dtc,
				    unsigned long now)
{
	struct wb_domain *dom = dtc_dom(dtc);

	/*
	 * check locklessly first to optimize away locking for the most time
	 */
	if (time_before(now, dom->dirty_limit_tstamp + BANDWIDTH_INTERVAL))
		return;

	spin_lock(&dom->lock);
	if (time_after_eq(now, dom->dirty_limit_tstamp + BANDWIDTH_INTERVAL)) {
		update_dirty_limit(dtc);
		dom->dirty_limit_tstamp = now;
	}
	spin_unlock(&dom->lock);
}

/*
 * Maintain wb->dirty_ratelimit, the base dirty throttle rate.
 *
 * Normal wb tasks will be curbed at or below it in long term.
 * Obviously it should be around (write_bw / N) when there are N dd tasks.
 */
static void wb_update_dirty_ratelimit(struct dirty_throttle_control *dtc,
				      unsigned long dirtied,
				      unsigned long elapsed)
{
	struct bdi_writeback *wb = dtc->wb;
	unsigned long dirty = dtc->dirty;
	unsigned long freerun = dirty_freerun_ceiling(dtc->thresh, dtc->bg_thresh);
	unsigned long limit = hard_dirty_limit(dtc_dom(dtc), dtc->thresh);
	unsigned long setpoint = (freerun + limit) / 2;
	unsigned long write_bw = wb->avg_write_bandwidth;
	unsigned long dirty_ratelimit = wb->dirty_ratelimit;
	unsigned long dirty_rate;
	unsigned long task_ratelimit;
	unsigned long balanced_dirty_ratelimit;
	unsigned long step;
	unsigned long x;
	unsigned long shift;

	/*
	 * The dirty rate will match the writeout rate in long term, except
	 * when dirty pages are truncated by userspace or re-dirtied by FS.
	 */
	dirty_rate = (dirtied - wb->dirtied_stamp) * HZ / elapsed;

	/*
	 * task_ratelimit reflects each dd's dirty rate for the past 200ms.
	 */
	task_ratelimit = (u64)dirty_ratelimit *
					dtc->pos_ratio >> RATELIMIT_CALC_SHIFT;
	task_ratelimit++; /* it helps rampup dirty_ratelimit from tiny values */

	/*
	 * A linear estimation of the "balanced" throttle rate. The theory is,
	 * if there are N dd tasks, each throttled at task_ratelimit, the wb's
	 * dirty_rate will be measured to be (N * task_ratelimit). So the below
	 * formula will yield the balanced rate limit (write_bw / N).
	 *
	 * Note that the expanded form is not a pure rate feedback:
	 *	rate_(i+1) = rate_(i) * (write_bw / dirty_rate)		     (1)
	 * but also takes pos_ratio into account:
	 *	rate_(i+1) = rate_(i) * (write_bw / dirty_rate) * pos_ratio  (2)
	 *
	 * (1) is not realistic because pos_ratio also takes part in balancing
	 * the dirty rate.  Consider the state
	 *	pos_ratio = 0.5						     (3)
	 *	rate = 2 * (write_bw / N)				     (4)
	 * If (1) is used, it will stuck in that state! Because each dd will
	 * be throttled at
	 *	task_ratelimit = pos_ratio * rate = (write_bw / N)	     (5)
	 * yielding
	 *	dirty_rate = N * task_ratelimit = write_bw		     (6)
	 * put (6) into (1) we get
	 *	rate_(i+1) = rate_(i)					     (7)
	 *
	 * So we end up using (2) to always keep
	 *	rate_(i+1) ~= (write_bw / N)				     (8)
	 * regardless of the value of pos_ratio. As long as (8) is satisfied,
	 * pos_ratio is able to drive itself to 1.0, which is not only where
	 * the dirty count meet the setpoint, but also where the slope of
	 * pos_ratio is most flat and hence task_ratelimit is least fluctuated.
	 */
	balanced_dirty_ratelimit = div_u64((u64)task_ratelimit * write_bw,
					   dirty_rate | 1);
	/*
	 * balanced_dirty_ratelimit ~= (write_bw / N) <= write_bw
	 */
	if (unlikely(balanced_dirty_ratelimit > write_bw))
		balanced_dirty_ratelimit = write_bw;

	/*
	 * We could safely do this and return immediately:
	 *
	 *	wb->dirty_ratelimit = balanced_dirty_ratelimit;
	 *
	 * However to get a more stable dirty_ratelimit, the below elaborated
	 * code makes use of task_ratelimit to filter out singular points and
	 * limit the step size.
	 *
	 * The below code essentially only uses the relative value of
	 *
	 *	task_ratelimit - dirty_ratelimit
	 *	= (pos_ratio - 1) * dirty_ratelimit
	 *
	 * which reflects the direction and size of dirty position error.
	 */

	/*
	 * dirty_ratelimit will follow balanced_dirty_ratelimit iff
	 * task_ratelimit is on the same side of dirty_ratelimit, too.
	 * For example, when
	 * - dirty_ratelimit > balanced_dirty_ratelimit
	 * - dirty_ratelimit > task_ratelimit (dirty pages are above setpoint)
	 * lowering dirty_ratelimit will help meet both the position and rate
	 * control targets. Otherwise, don't update dirty_ratelimit if it will
	 * only help meet the rate target. After all, what the users ultimately
	 * feel and care are stable dirty rate and small position error.
	 *
	 * |task_ratelimit - dirty_ratelimit| is used to limit the step size
	 * and filter out the singular points of balanced_dirty_ratelimit. Which
	 * keeps jumping around randomly and can even leap far away at times
	 * due to the small 200ms estimation period of dirty_rate (we want to
	 * keep that period small to reduce time lags).
	 */
	step = 0;

	/*
	 * For strictlimit case, calculations above were based on wb counters
	 * and limits (starting from pos_ratio = wb_position_ratio() and up to
	 * balanced_dirty_ratelimit = task_ratelimit * write_bw / dirty_rate).
	 * Hence, to calculate "step" properly, we have to use wb_dirty as
	 * "dirty" and wb_setpoint as "setpoint".
	 *
	 * We rampup dirty_ratelimit forcibly if wb_dirty is low because
	 * it's possible that wb_thresh is close to zero due to inactivity
	 * of backing device.
	 */
	if (unlikely(wb->bdi->capabilities & BDI_CAP_STRICTLIMIT)) {
		dirty = dtc->wb_dirty;
		if (dtc->wb_dirty < 8)
			setpoint = dtc->wb_dirty + 1;
		else
			setpoint = (dtc->wb_thresh + dtc->wb_bg_thresh) / 2;
	}

	if (dirty < setpoint) {
		x = min3(wb->balanced_dirty_ratelimit,
			 balanced_dirty_ratelimit, task_ratelimit);
		if (dirty_ratelimit < x)
			step = x - dirty_ratelimit;
	} else {
		x = max3(wb->balanced_dirty_ratelimit,
			 balanced_dirty_ratelimit, task_ratelimit);
		if (dirty_ratelimit > x)
			step = dirty_ratelimit - x;
	}

	/*
	 * Don't pursue 100% rate matching. It's impossible since the balanced
	 * rate itself is constantly fluctuating. So decrease the track speed
	 * when it gets close to the target. Helps eliminate pointless tremors.
	 */
	shift = dirty_ratelimit / (2 * step + 1);
	if (shift < BITS_PER_LONG)
		step = DIV_ROUND_UP(step >> shift, 8);
	else
		step = 0;

	if (dirty_ratelimit < balanced_dirty_ratelimit)
		dirty_ratelimit += step;
	else
		dirty_ratelimit -= step;

	wb->dirty_ratelimit = max(dirty_ratelimit, 1UL);
	wb->balanced_dirty_ratelimit = balanced_dirty_ratelimit;

	trace_bdi_dirty_ratelimit(wb, dirty_rate, task_ratelimit);
}

static void __wb_update_bandwidth(struct dirty_throttle_control *gdtc,
				  struct dirty_throttle_control *mdtc,
				  unsigned long start_time,
				  bool update_ratelimit)
{
	struct bdi_writeback *wb = gdtc->wb;
	unsigned long now = jiffies;
	unsigned long elapsed = now - wb->bw_time_stamp;
	unsigned long dirtied;
	unsigned long written;

	lockdep_assert_held(&wb->list_lock);

	/*
	 * rate-limit, only update once every 200ms.
	 */
	if (elapsed < BANDWIDTH_INTERVAL)
		return;

	dirtied = percpu_counter_read(&wb->stat[WB_DIRTIED]);
	written = percpu_counter_read(&wb->stat[WB_WRITTEN]);

	/*
	 * Skip quiet periods when disk bandwidth is under-utilized.
	 * (at least 1s idle time between two flusher runs)
	 */
	if (elapsed > HZ && time_before(wb->bw_time_stamp, start_time))
		goto snapshot;

	if (update_ratelimit) {
		domain_update_bandwidth(gdtc, now);
		wb_update_dirty_ratelimit(gdtc, dirtied, elapsed);

		/*
		 * @mdtc is always NULL if !CGROUP_WRITEBACK but the
		 * compiler has no way to figure that out.  Help it.
		 */
		if (IS_ENABLED(CONFIG_CGROUP_WRITEBACK) && mdtc) {
			domain_update_bandwidth(mdtc, now);
			wb_update_dirty_ratelimit(mdtc, dirtied, elapsed);
		}
	}
	wb_update_write_bandwidth(wb, elapsed, written);

snapshot:
	wb->dirtied_stamp = dirtied;
	wb->written_stamp = written;
	wb->bw_time_stamp = now;
}

void wb_update_bandwidth(struct bdi_writeback *wb, unsigned long start_time)
{
	struct dirty_throttle_control gdtc = { GDTC_INIT(wb) };

	__wb_update_bandwidth(&gdtc, NULL, start_time, false);
}

/*
 * After a task dirtied this many pages, balance_dirty_pages_ratelimited()
 * will look to see if it needs to start dirty throttling.
 *
 * If dirty_poll_interval is too low, big NUMA machines will call the expensive
 * global_zone_page_state() too often. So scale it near-sqrt to the safety margin
 * (the number of pages we may dirty without exceeding the dirty limits).
 */
static unsigned long dirty_poll_interval(unsigned long dirty,
					 unsigned long thresh)
{
	if (thresh > dirty)
		return 1UL << (ilog2(thresh - dirty) >> 1);

	return 1;
}

static unsigned long wb_max_pause(struct bdi_writeback *wb,
				  unsigned long wb_dirty)
{
	unsigned long bw = wb->avg_write_bandwidth;
	unsigned long t;

	/*
	 * Limit pause time for small memory systems. If sleeping for too long
	 * time, a small pool of dirty/writeback pages may go empty and disk go
	 * idle.
	 *
	 * 8 serves as the safety ratio.
	 */
	t = wb_dirty / (1 + bw / roundup_pow_of_two(1 + HZ / 8));
	t++;

	return min_t(unsigned long, t, MAX_PAUSE);
}

static long wb_min_pause(struct bdi_writeback *wb,
			 long max_pause,
			 unsigned long task_ratelimit,
			 unsigned long dirty_ratelimit,
			 int *nr_dirtied_pause)
{
	long hi = ilog2(wb->avg_write_bandwidth);
	long lo = ilog2(wb->dirty_ratelimit);
	long t;		/* target pause */
	long pause;	/* estimated next pause */
	int pages;	/* target nr_dirtied_pause */

	/* target for 10ms pause on 1-dd case */
	t = max(1, HZ / 100);

	/*
	 * Scale up pause time for concurrent dirtiers in order to reduce CPU
	 * overheads.
	 *
	 * (N * 10ms) on 2^N concurrent tasks.
	 */
	if (hi > lo)
		t += (hi - lo) * (10 * HZ) / 1024;

	/*
	 * This is a bit convoluted. We try to base the next nr_dirtied_pause
	 * on the much more stable dirty_ratelimit. However the next pause time
	 * will be computed based on task_ratelimit and the two rate limits may
	 * depart considerably at some time. Especially if task_ratelimit goes
	 * below dirty_ratelimit/2 and the target pause is max_pause, the next
	 * pause time will be max_pause*2 _trimmed down_ to max_pause.  As a
	 * result task_ratelimit won't be executed faithfully, which could
	 * eventually bring down dirty_ratelimit.
	 *
	 * We apply two rules to fix it up:
	 * 1) try to estimate the next pause time and if necessary, use a lower
	 *    nr_dirtied_pause so as not to exceed max_pause. When this happens,
	 *    nr_dirtied_pause will be "dancing" with task_ratelimit.
	 * 2) limit the target pause time to max_pause/2, so that the normal
	 *    small fluctuations of task_ratelimit won't trigger rule (1) and
	 *    nr_dirtied_pause will remain as stable as dirty_ratelimit.
	 */
	t = min(t, 1 + max_pause / 2);
	pages = dirty_ratelimit * t / roundup_pow_of_two(HZ);

	/*
	 * Tiny nr_dirtied_pause is found to hurt I/O performance in the test
	 * case fio-mmap-randwrite-64k, which does 16*{sync read, async write}.
	 * When the 16 consecutive reads are often interrupted by some dirty
	 * throttling pause during the async writes, cfq will go into idles
	 * (deadline is fine). So push nr_dirtied_pause as high as possible
	 * until reaches DIRTY_POLL_THRESH=32 pages.
	 */
	if (pages < DIRTY_POLL_THRESH) {
		t = max_pause;
		pages = dirty_ratelimit * t / roundup_pow_of_two(HZ);
		if (pages > DIRTY_POLL_THRESH) {
			pages = DIRTY_POLL_THRESH;
			t = HZ * DIRTY_POLL_THRESH / dirty_ratelimit;
		}
	}

	pause = HZ * pages / (task_ratelimit + 1);
	if (pause > max_pause) {
		t = max_pause;
		pages = task_ratelimit * t / roundup_pow_of_two(HZ);
	}

	*nr_dirtied_pause = pages;
	/*
	 * The minimal pause time will normally be half the target pause time.
	 */
	return pages >= DIRTY_POLL_THRESH ? 1 + t / 2 : t;
}

static inline void wb_dirty_limits(struct dirty_throttle_control *dtc)
{
	struct bdi_writeback *wb = dtc->wb;
	unsigned long wb_reclaimable;

	/*
	 * wb_thresh is not treated as some limiting factor as
	 * dirty_thresh, due to reasons
	 * - in JBOD setup, wb_thresh can fluctuate a lot
	 * - in a system with HDD and USB key, the USB key may somehow
	 *   go into state (wb_dirty >> wb_thresh) either because
	 *   wb_dirty starts high, or because wb_thresh drops low.
	 *   In this case we don't want to hard throttle the USB key
	 *   dirtiers for 100 seconds until wb_dirty drops under
	 *   wb_thresh. Instead the auxiliary wb control line in
	 *   wb_position_ratio() will let the dirtier task progress
	 *   at some rate <= (write_bw / 2) for bringing down wb_dirty.
	 */
	dtc->wb_thresh = __wb_calc_thresh(dtc);
	dtc->wb_bg_thresh = dtc->thresh ?
		div_u64((u64)dtc->wb_thresh * dtc->bg_thresh, dtc->thresh) : 0;

	/*
	 * In order to avoid the stacked BDI deadlock we need
	 * to ensure we accurately count the 'dirty' pages when
	 * the threshold is low.
	 *
	 * Otherwise it would be possible to get thresh+n pages
	 * reported dirty, even though there are thresh-m pages
	 * actually dirty; with m+n sitting in the percpu
	 * deltas.
	 */
	if (dtc->wb_thresh < 2 * wb_stat_error()) {
		wb_reclaimable = wb_stat_sum(wb, WB_RECLAIMABLE);
		dtc->wb_dirty = wb_reclaimable + wb_stat_sum(wb, WB_WRITEBACK);
	} else {
		wb_reclaimable = wb_stat(wb, WB_RECLAIMABLE);
		dtc->wb_dirty = wb_reclaimable + wb_stat(wb, WB_WRITEBACK);
	}
}

/*
 * balance_dirty_pages() must be called by processes which are generating dirty
 * data.  It looks at the number of dirty pages in the machine and will force
 * the caller to wait once crossing the (background_thresh + dirty_thresh) / 2.
 * If we're over `background_thresh' then the writeback threads are woken to
 * perform some writeout.
 */
static void balance_dirty_pages(struct bdi_writeback *wb,
				unsigned long pages_dirtied)
{
	struct dirty_throttle_control gdtc_stor = { GDTC_INIT(wb) };
	struct dirty_throttle_control mdtc_stor = { MDTC_INIT(wb, &gdtc_stor) };
	struct dirty_throttle_control * const gdtc = &gdtc_stor;
	struct dirty_throttle_control * const mdtc = mdtc_valid(&mdtc_stor) ?
						     &mdtc_stor : NULL;
	struct dirty_throttle_control *sdtc;
	unsigned long nr_reclaimable;	/* = file_dirty */
	long period;
	long pause;
	long max_pause;
	long min_pause;
	int nr_dirtied_pause;
	bool dirty_exceeded = false;
	unsigned long task_ratelimit;
	unsigned long dirty_ratelimit;
	struct backing_dev_info *bdi = wb->bdi;
	bool strictlimit = bdi->capabilities & BDI_CAP_STRICTLIMIT;
	unsigned long start_time = jiffies;

	for (;;) {
		unsigned long now = jiffies;
		unsigned long dirty, thresh, bg_thresh;
		unsigned long m_dirty = 0;	/* stop bogus uninit warnings */
		unsigned long m_thresh = 0;
		unsigned long m_bg_thresh = 0;

		nr_reclaimable = global_node_page_state(NR_FILE_DIRTY);
		gdtc->avail = global_dirtyable_memory();
		gdtc->dirty = nr_reclaimable + global_node_page_state(NR_WRITEBACK);

		domain_dirty_limits(gdtc);

		if (unlikely(strictlimit)) {
			wb_dirty_limits(gdtc);

			dirty = gdtc->wb_dirty;
			thresh = gdtc->wb_thresh;
			bg_thresh = gdtc->wb_bg_thresh;
		} else {
			dirty = gdtc->dirty;
			thresh = gdtc->thresh;
			bg_thresh = gdtc->bg_thresh;
		}

		if (mdtc) {
			unsigned long filepages, headroom, writeback;

			/*
			 * If @wb belongs to !root memcg, repeat the same
			 * basic calculations for the memcg domain.
			 */
			mem_cgroup_wb_stats(wb, &filepages, &headroom,
					    &mdtc->dirty, &writeback);
			mdtc->dirty += writeback;
			mdtc_calc_avail(mdtc, filepages, headroom);

			domain_dirty_limits(mdtc);

			if (unlikely(strictlimit)) {
				wb_dirty_limits(mdtc);
				m_dirty = mdtc->wb_dirty;
				m_thresh = mdtc->wb_thresh;
				m_bg_thresh = mdtc->wb_bg_thresh;
			} else {
				m_dirty = mdtc->dirty;
				m_thresh = mdtc->thresh;
				m_bg_thresh = mdtc->bg_thresh;
			}
		}

		/*
		 * Throttle it only when the background writeback cannot
		 * catch-up. This avoids (excessively) small writeouts
		 * when the wb limits are ramping up in case of !strictlimit.
		 *
		 * In strictlimit case make decision based on the wb counters
		 * and limits. Small writeouts when the wb limits are ramping
		 * up are the price we consciously pay for strictlimit-ing.
		 *
		 * If memcg domain is in effect, @dirty should be under
		 * both global and memcg freerun ceilings.
		 */
		if (dirty <= dirty_freerun_ceiling(thresh, bg_thresh) &&
		    (!mdtc ||
		     m_dirty <= dirty_freerun_ceiling(m_thresh, m_bg_thresh))) {
			unsigned long intv;
			unsigned long m_intv;

free_running:
			intv = dirty_poll_interval(dirty, thresh);
			m_intv = ULONG_MAX;

			current->dirty_paused_when = now;
			current->nr_dirtied = 0;
			if (mdtc)
				m_intv = dirty_poll_interval(m_dirty, m_thresh);
			current->nr_dirtied_pause = min(intv, m_intv);
			break;
		}

		if (unlikely(!writeback_in_progress(wb)))
			wb_start_background_writeback(wb);

		mem_cgroup_flush_foreign(wb);

		/*
		 * Calculate global domain's pos_ratio and select the
		 * global dtc by default.
		 */
		if (!strictlimit) {
			wb_dirty_limits(gdtc);

			if ((current->flags & PF_LOCAL_THROTTLE) &&
			    gdtc->wb_dirty <
			    dirty_freerun_ceiling(gdtc->wb_thresh,
						  gdtc->wb_bg_thresh))
				/*
				 * LOCAL_THROTTLE tasks must not be throttled
				 * when below the per-wb freerun ceiling.
				 */
				goto free_running;
		}

		dirty_exceeded = (gdtc->wb_dirty > gdtc->wb_thresh) &&
			((gdtc->dirty > gdtc->thresh) || strictlimit);

		wb_position_ratio(gdtc);
		sdtc = gdtc;

		if (mdtc) {
			/*
			 * If memcg domain is in effect, calculate its
			 * pos_ratio.  @wb should satisfy constraints from
			 * both global and memcg domains.  Choose the one
			 * w/ lower pos_ratio.
			 */
			if (!strictlimit) {
				wb_dirty_limits(mdtc);

				if ((current->flags & PF_LOCAL_THROTTLE) &&
				    mdtc->wb_dirty <
				    dirty_freerun_ceiling(mdtc->wb_thresh,
							  mdtc->wb_bg_thresh))
					/*
					 * LOCAL_THROTTLE tasks must not be
					 * throttled when below the per-wb
					 * freerun ceiling.
					 */
					goto free_running;
			}
			dirty_exceeded |= (mdtc->wb_dirty > mdtc->wb_thresh) &&
				((mdtc->dirty > mdtc->thresh) || strictlimit);

			wb_position_ratio(mdtc);
			if (mdtc->pos_ratio < gdtc->pos_ratio)
				sdtc = mdtc;
		}

		if (dirty_exceeded && !wb->dirty_exceeded)
			wb->dirty_exceeded = 1;

		if (time_is_before_jiffies(wb->bw_time_stamp +
					   BANDWIDTH_INTERVAL)) {
			spin_lock(&wb->list_lock);
			__wb_update_bandwidth(gdtc, mdtc, start_time, true);
			spin_unlock(&wb->list_lock);
		}

		/* throttle according to the chosen dtc */
		dirty_ratelimit = wb->dirty_ratelimit;
		task_ratelimit = ((u64)dirty_ratelimit * sdtc->pos_ratio) >>
							RATELIMIT_CALC_SHIFT;
		max_pause = wb_max_pause(wb, sdtc->wb_dirty);
		min_pause = wb_min_pause(wb, max_pause,
					 task_ratelimit, dirty_ratelimit,
					 &nr_dirtied_pause);

		if (unlikely(task_ratelimit == 0)) {
			period = max_pause;
			pause = max_pause;
			goto pause;
		}
		period = HZ * pages_dirtied / task_ratelimit;
		pause = period;
		if (current->dirty_paused_when)
			pause -= now - current->dirty_paused_when;
		/*
		 * For less than 1s think time (ext3/4 may block the dirtier
		 * for up to 800ms from time to time on 1-HDD; so does xfs,
		 * however at much less frequency), try to compensate it in
		 * future periods by updating the virtual time; otherwise just
		 * do a reset, as it may be a light dirtier.
		 */
		if (pause < min_pause) {
			trace_balance_dirty_pages(wb,
						  sdtc->thresh,
						  sdtc->bg_thresh,
						  sdtc->dirty,
						  sdtc->wb_thresh,
						  sdtc->wb_dirty,
						  dirty_ratelimit,
						  task_ratelimit,
						  pages_dirtied,
						  period,
						  min(pause, 0L),
						  start_time);
			if (pause < -HZ) {
				current->dirty_paused_when = now;
				current->nr_dirtied = 0;
			} else if (period) {
				current->dirty_paused_when += period;
				current->nr_dirtied = 0;
			} else if (current->nr_dirtied_pause <= pages_dirtied)
				current->nr_dirtied_pause += pages_dirtied;
			break;
		}
		if (unlikely(pause > max_pause)) {
			/* for occasional dropped task_ratelimit */
			now += min(pause - max_pause, max_pause);
			pause = max_pause;
		}

pause:
		trace_balance_dirty_pages(wb,
					  sdtc->thresh,
					  sdtc->bg_thresh,
					  sdtc->dirty,
					  sdtc->wb_thresh,
					  sdtc->wb_dirty,
					  dirty_ratelimit,
					  task_ratelimit,
					  pages_dirtied,
					  period,
					  pause,
					  start_time);
		__set_current_state(TASK_KILLABLE);
		wb->dirty_sleep = now;
		io_schedule_timeout(pause);

		current->dirty_paused_when = now + pause;
		current->nr_dirtied = 0;
		current->nr_dirtied_pause = nr_dirtied_pause;

		/*
		 * This is typically equal to (dirty < thresh) and can also
		 * keep "1000+ dd on a slow USB stick" under control.
		 */
		if (task_ratelimit)
			break;

		/*
		 * In the case of an unresponding NFS server and the NFS dirty
		 * pages exceeds dirty_thresh, give the other good wb's a pipe
		 * to go through, so that tasks on them still remain responsive.
		 *
		 * In theory 1 page is enough to keep the consumer-producer
		 * pipe going: the flusher cleans 1 page => the task dirties 1
		 * more page. However wb_dirty has accounting errors.  So use
		 * the larger and more IO friendly wb_stat_error.
		 */
		if (sdtc->wb_dirty <= wb_stat_error())
			break;

		if (fatal_signal_pending(current))
			break;
	}

	if (!dirty_exceeded && wb->dirty_exceeded)
		wb->dirty_exceeded = 0;

	if (writeback_in_progress(wb))
		return;

	/*
	 * In laptop mode, we wait until hitting the higher threshold before
	 * starting background writeout, and then write out all the way down
	 * to the lower threshold.  So slow writers cause minimal disk activity.
	 *
	 * In normal mode, we start background writeout at the lower
	 * background_thresh, to keep the amount of dirty memory low.
	 */
	if (laptop_mode)
		return;

	if (nr_reclaimable > gdtc->bg_thresh)
		wb_start_background_writeback(wb);
}

static DEFINE_PER_CPU(int, bdp_ratelimits);

/*
 * Normal tasks are throttled by
 *	loop {
 *		dirty tsk->nr_dirtied_pause pages;
 *		take a snap in balance_dirty_pages();
 *	}
 * However there is a worst case. If every task exit immediately when dirtied
 * (tsk->nr_dirtied_pause - 1) pages, balance_dirty_pages() will never be
 * called to throttle the page dirties. The solution is to save the not yet
 * throttled page dirties in dirty_throttle_leaks on task exit and charge them
 * randomly into the running tasks. This works well for the above worst case,
 * as the new task will pick up and accumulate the old task's leaked dirty
 * count and eventually get throttled.
 */
DEFINE_PER_CPU(int, dirty_throttle_leaks) = 0;

/**
 * balance_dirty_pages_ratelimited - balance dirty memory state
 * @mapping: address_space which was dirtied
 *
 * Processes which are dirtying memory should call in here once for each page
 * which was newly dirtied.  The function will periodically check the system's
 * dirty state and will initiate writeback if needed.
 *
 * On really big machines, get_writeback_state is expensive, so try to avoid
 * calling it too often (ratelimiting).  But once we're over the dirty memory
 * limit we decrease the ratelimiting by a lot, to prevent individual processes
 * from overshooting the limit by (ratelimit_pages) each.
 */
void balance_dirty_pages_ratelimited(struct address_space *mapping)
{
	struct inode *inode = mapping->host;
	struct backing_dev_info *bdi = inode_to_bdi(inode);
	struct bdi_writeback *wb = NULL;
	int ratelimit;
	int *p;

	if (!(bdi->capabilities & BDI_CAP_WRITEBACK))
		return;

	if (inode_cgwb_enabled(inode))
		wb = wb_get_create_current(bdi, GFP_KERNEL);
	if (!wb)
		wb = &bdi->wb;

	ratelimit = current->nr_dirtied_pause;
	if (wb->dirty_exceeded)
		ratelimit = min(ratelimit, 32 >> (PAGE_SHIFT - 10));

	preempt_disable();
	/*
	 * This prevents one CPU to accumulate too many dirtied pages without
	 * calling into balance_dirty_pages(), which can happen when there are
	 * 1000+ tasks, all of them start dirtying pages at exactly the same
	 * time, hence all honoured too large initial task->nr_dirtied_pause.
	 */
	p =  this_cpu_ptr(&bdp_ratelimits);
	if (unlikely(current->nr_dirtied >= ratelimit))
		*p = 0;
	else if (unlikely(*p >= ratelimit_pages)) {
		*p = 0;
		ratelimit = 0;
	}
	/*
	 * Pick up the dirtied pages by the exited tasks. This avoids lots of
	 * short-lived tasks (eg. gcc invocations in a kernel build) escaping
	 * the dirty throttling and livelock other long-run dirtiers.
	 */
	p = this_cpu_ptr(&dirty_throttle_leaks);
	if (*p > 0 && current->nr_dirtied < ratelimit) {
		unsigned long nr_pages_dirtied;
		nr_pages_dirtied = min(*p, ratelimit - current->nr_dirtied);
		*p -= nr_pages_dirtied;
		current->nr_dirtied += nr_pages_dirtied;
	}
	preempt_enable();

	if (unlikely(current->nr_dirtied >= ratelimit))
		balance_dirty_pages(wb, current->nr_dirtied);

	wb_put(wb);
}
EXPORT_SYMBOL(balance_dirty_pages_ratelimited);

/**
 * wb_over_bg_thresh - does @wb need to be written back?
 * @wb: bdi_writeback of interest
 *
 * Determines whether background writeback should keep writing @wb or it's
 * clean enough.
 *
 * Return: %true if writeback should continue.
 */
bool wb_over_bg_thresh(struct bdi_writeback *wb)
{
	struct dirty_throttle_control gdtc_stor = { GDTC_INIT(wb) };
	struct dirty_throttle_control mdtc_stor = { MDTC_INIT(wb, &gdtc_stor) };
	struct dirty_throttle_control * const gdtc = &gdtc_stor;
	struct dirty_throttle_control * const mdtc = mdtc_valid(&mdtc_stor) ?
						     &mdtc_stor : NULL;

	/*
	 * Similar to balance_dirty_pages() but ignores pages being written
	 * as we're trying to decide whether to put more under writeback.
	 */
	gdtc->avail = global_dirtyable_memory();
	gdtc->dirty = global_node_page_state(NR_FILE_DIRTY);
	domain_dirty_limits(gdtc);

	if (gdtc->dirty > gdtc->bg_thresh)
		return true;

	if (wb_stat(wb, WB_RECLAIMABLE) >
	    wb_calc_thresh(gdtc->wb, gdtc->bg_thresh))
		return true;

	if (mdtc) {
		unsigned long filepages, headroom, writeback;

		mem_cgroup_wb_stats(wb, &filepages, &headroom, &mdtc->dirty,
				    &writeback);
		mdtc_calc_avail(mdtc, filepages, headroom);
		domain_dirty_limits(mdtc);	/* ditto, ignore writeback */

		if (mdtc->dirty > mdtc->bg_thresh)
			return true;

		if (wb_stat(wb, WB_RECLAIMABLE) >
		    wb_calc_thresh(mdtc->wb, mdtc->bg_thresh))
			return true;
	}

	return false;
}

/*
 * sysctl handler for /proc/sys/vm/dirty_writeback_centisecs
 */
int dirty_writeback_centisecs_handler(struct ctl_table *table, int write,
		void *buffer, size_t *length, loff_t *ppos)
{
	unsigned int old_interval = dirty_writeback_interval;
	int ret;

	ret = proc_dointvec(table, write, buffer, length, ppos);

	/*
	 * Writing 0 to dirty_writeback_interval will disable periodic writeback
	 * and a different non-zero value will wakeup the writeback threads.
	 * wb_wakeup_delayed() would be more appropriate, but it's a pain to
	 * iterate over all bdis and wbs.
	 * The reason we do this is to make the change take effect immediately.
	 */
	if (!ret && write && dirty_writeback_interval &&
		dirty_writeback_interval != old_interval)
		wakeup_flusher_threads(WB_REASON_PERIODIC);

	return ret;
}

#ifdef CONFIG_BLOCK
void laptop_mode_timer_fn(struct timer_list *t)
{
	struct backing_dev_info *backing_dev_info =
		from_timer(backing_dev_info, t, laptop_mode_wb_timer);

	wakeup_flusher_threads_bdi(backing_dev_info, WB_REASON_LAPTOP_TIMER);
}

/*
 * We've spun up the disk and we're in laptop mode: schedule writeback
 * of all dirty data a few seconds from now.  If the flush is already scheduled
 * then push it back - the user is still using the disk.
 */
void laptop_io_completion(struct backing_dev_info *info)
{
	mod_timer(&info->laptop_mode_wb_timer, jiffies + laptop_mode);
}

/*
 * We're in laptop mode and we've just synced. The sync's writes will have
 * caused another writeback to be scheduled by laptop_io_completion.
 * Nothing needs to be written back anymore, so we unschedule the writeback.
 */
void laptop_sync_completion(void)
{
	struct backing_dev_info *bdi;

	rcu_read_lock();

	list_for_each_entry_rcu(bdi, &bdi_list, bdi_list)
		del_timer(&bdi->laptop_mode_wb_timer);

	rcu_read_unlock();
}
#endif

/*
 * If ratelimit_pages is too high then we can get into dirty-data overload
 * if a large number of processes all perform writes at the same time.
 * If it is too low then SMP machines will call the (expensive)
 * get_writeback_state too often.
 *
 * Here we set ratelimit_pages to a level which ensures that when all CPUs are
 * dirtying in parallel, we cannot go more than 3% (1/32) over the dirty memory
 * thresholds.
 */

void writeback_set_ratelimit(void)
{
	struct wb_domain *dom = &global_wb_domain;
	unsigned long background_thresh;
	unsigned long dirty_thresh;

	global_dirty_limits(&background_thresh, &dirty_thresh);
	dom->dirty_limit = dirty_thresh;
	ratelimit_pages = dirty_thresh / (num_online_cpus() * 32);
	if (ratelimit_pages < 16)
		ratelimit_pages = 16;
}

static int page_writeback_cpu_online(unsigned int cpu)
{
	writeback_set_ratelimit();
	return 0;
}

/*
 * Called early on to tune the page writeback dirty limits.
 *
 * We used to scale dirty pages according to how total memory
 * related to pages that could be allocated for buffers.
 *
 * However, that was when we used "dirty_ratio" to scale with
 * all memory, and we don't do that any more. "dirty_ratio"
 * is now applied to total non-HIGHPAGE memory, and as such we can't
 * get into the old insane situation any more where we had
 * large amounts of dirty pages compared to a small amount of
 * non-HIGHMEM memory.
 *
 * But we might still want to scale the dirty_ratio by how
 * much memory the box has..
 */
void __init page_writeback_init(void)
{
	BUG_ON(wb_domain_init(&global_wb_domain, GFP_KERNEL));

	cpuhp_setup_state(CPUHP_AP_ONLINE_DYN, "mm/writeback:online",
			  page_writeback_cpu_online, NULL);
	cpuhp_setup_state(CPUHP_MM_WRITEBACK_DEAD, "mm/writeback:dead", NULL,
			  page_writeback_cpu_online);
}

/**
 * tag_pages_for_writeback - tag pages to be written by write_cache_pages
 * @mapping: address space structure to write
 * @start: starting page index
 * @end: ending page index (inclusive)
 *
 * This function scans the page range from @start to @end (inclusive) and tags
 * all pages that have DIRTY tag set with a special TOWRITE tag. The idea is
 * that write_cache_pages (or whoever calls this function) will then use
 * TOWRITE tag to identify pages eligible for writeback.  This mechanism is
 * used to avoid livelocking of writeback by a process steadily creating new
 * dirty pages in the file (thus it is important for this function to be quick
 * so that it can tag pages faster than a dirtying process can create them).
 */
void tag_pages_for_writeback(struct address_space *mapping,
			     pgoff_t start, pgoff_t end)
{
	XA_STATE(xas, &mapping->i_pages, start);
	unsigned int tagged = 0;
	void *page;

	xas_lock_irq(&xas);
	xas_for_each_marked(&xas, page, end, PAGECACHE_TAG_DIRTY) {
		xas_set_mark(&xas, PAGECACHE_TAG_TOWRITE);
		if (++tagged % XA_CHECK_SCHED)
			continue;

		xas_pause(&xas);
		xas_unlock_irq(&xas);
		cond_resched();
		xas_lock_irq(&xas);
	}
	xas_unlock_irq(&xas);
}
EXPORT_SYMBOL(tag_pages_for_writeback);

/**
 * write_cache_pages - walk the list of dirty pages of the given address space and write all of them.
 * @mapping: address space structure to write
 * @wbc: subtract the number of written pages from *@wbc->nr_to_write
 * @writepage: function called for each page
 * @data: data passed to writepage function
 *
 * If a page is already under I/O, write_cache_pages() skips it, even
 * if it's dirty.  This is desirable behaviour for memory-cleaning writeback,
 * but it is INCORRECT for data-integrity system calls such as fsync().  fsync()
 * and msync() need to guarantee that all the data which was dirty at the time
 * the call was made get new I/O started against them.  If wbc->sync_mode is
 * WB_SYNC_ALL then we were called for data integrity and we must wait for
 * existing IO to complete.
 *
 * To avoid livelocks (when other process dirties new pages), we first tag
 * pages which should be written back with TOWRITE tag and only then start
 * writing them. For data-integrity sync we have to be careful so that we do
 * not miss some pages (e.g., because some other process has cleared TOWRITE
 * tag we set). The rule we follow is that TOWRITE tag can be cleared only
 * by the process clearing the DIRTY tag (and submitting the page for IO).
 *
 * To avoid deadlocks between range_cyclic writeback and callers that hold
 * pages in PageWriteback to aggregate IO until write_cache_pages() returns,
 * we do not loop back to the start of the file. Doing so causes a page
 * lock/page writeback access order inversion - we should only ever lock
 * multiple pages in ascending page->index order, and looping back to the start
 * of the file violates that rule and causes deadlocks.
 *
 * Return: %0 on success, negative error code otherwise
 */
int write_cache_pages(struct address_space *mapping,
		      struct writeback_control *wbc, writepage_t writepage,
		      void *data)
{
	int ret = 0;
	int done = 0;
	int error;
	struct pagevec pvec;
	int nr_pages;
	pgoff_t index;
	pgoff_t end;		/* Inclusive */
	pgoff_t done_index;
	int range_whole = 0;
	xa_mark_t tag;

	pagevec_init(&pvec);
	if (wbc->range_cyclic) {
		index = mapping->writeback_index; /* prev offset */
		end = -1;
	} else {
		index = wbc->range_start >> PAGE_SHIFT;
		end = wbc->range_end >> PAGE_SHIFT;
		if (wbc->range_start == 0 && wbc->range_end == LLONG_MAX)
			range_whole = 1;
	}
	if (wbc->sync_mode == WB_SYNC_ALL || wbc->tagged_writepages) {
		tag_pages_for_writeback(mapping, index, end);
		tag = PAGECACHE_TAG_TOWRITE;
	} else {
		tag = PAGECACHE_TAG_DIRTY;
	}
	done_index = index;
	while (!done && (index <= end)) {
		int i;

		nr_pages = pagevec_lookup_range_tag(&pvec, mapping, &index, end,
				tag);
		if (nr_pages == 0)
			break;

		for (i = 0; i < nr_pages; i++) {
			struct page *page = pvec.pages[i];

			done_index = page->index;

			lock_page(page);

			/*
			 * Page truncated or invalidated. We can freely skip it
			 * then, even for data integrity operations: the page
			 * has disappeared concurrently, so there could be no
			 * real expectation of this data interity operation
			 * even if there is now a new, dirty page at the same
			 * pagecache address.
			 */
			if (unlikely(page->mapping != mapping)) {
continue_unlock:
				unlock_page(page);
				continue;
			}

			if (!PageDirty(page)) {
				/* someone wrote it for us */
				goto continue_unlock;
			}

			if (PageWriteback(page)) {
				if (wbc->sync_mode != WB_SYNC_NONE)
					wait_on_page_writeback(page);
				else
					goto continue_unlock;
			}

			BUG_ON(PageWriteback(page));
			if (!clear_page_dirty_for_io(page))
				goto continue_unlock;

			trace_wbc_writepage(wbc, inode_to_bdi(mapping->host));
			error = (*writepage)(page, wbc, data);
			if (unlikely(error)) {
				/*
				 * Handle errors according to the type of
				 * writeback. There's no need to continue for
				 * background writeback. Just push done_index
				 * past this page so media errors won't choke
				 * writeout for the entire file. For integrity
				 * writeback, we must process the entire dirty
				 * set regardless of errors because the fs may
				 * still have state to clear for each page. In
				 * that case we continue processing and return
				 * the first error.
				 */
				if (error == AOP_WRITEPAGE_ACTIVATE) {
					unlock_page(page);
					error = 0;
				} else if (wbc->sync_mode != WB_SYNC_ALL) {
					ret = error;
					done_index = page->index + 1;
					done = 1;
					break;
				}
				if (!ret)
					ret = error;
			}

			/*
			 * We stop writing back only if we are not doing
			 * integrity sync. In case of integrity sync we have to
			 * keep going until we have written all the pages
			 * we tagged for writeback prior to entering this loop.
			 */
			if (--wbc->nr_to_write <= 0 &&
			    wbc->sync_mode == WB_SYNC_NONE) {
				done = 1;
				break;
			}
		}
		pagevec_release(&pvec);
		cond_resched();
	}

	/*
	 * If we hit the last page and there is more work to be done: wrap
	 * back the index back to the start of the file for the next
	 * time we are called.
	 */
	if (wbc->range_cyclic && !done)
		done_index = 0;
	if (wbc->range_cyclic || (range_whole && wbc->nr_to_write > 0))
		mapping->writeback_index = done_index;

	return ret;
}
EXPORT_SYMBOL(write_cache_pages);

/*
 * Function used by generic_writepages to call the real writepage
 * function and set the mapping flags on error
 */
static int __writepage(struct page *page, struct writeback_control *wbc,
		       void *data)
{
	struct address_space *mapping = data;
	int ret = mapping->a_ops->writepage(page, wbc);
	mapping_set_error(mapping, ret);
	return ret;
}

/**
 * generic_writepages - walk the list of dirty pages of the given address space and writepage() all of them.
 * @mapping: address space structure to write
 * @wbc: subtract the number of written pages from *@wbc->nr_to_write
 *
 * This is a library function, which implements the writepages()
 * address_space_operation.
 *
 * Return: %0 on success, negative error code otherwise
 */
int generic_writepages(struct address_space *mapping,
		       struct writeback_control *wbc)
{
	struct blk_plug plug;
	int ret;

	/* deal with chardevs and other special file */
	if (!mapping->a_ops->writepage)
		return 0;

	blk_start_plug(&plug);
	ret = write_cache_pages(mapping, wbc, __writepage, mapping);
	blk_finish_plug(&plug);
	return ret;
}

EXPORT_SYMBOL(generic_writepages);

int do_writepages(struct address_space *mapping, struct writeback_control *wbc)
{
	int ret;

	if (wbc->nr_to_write <= 0)
		return 0;
	while (1) {
		if (mapping->a_ops->writepages)
			ret = mapping->a_ops->writepages(mapping, wbc);
		else
			ret = generic_writepages(mapping, wbc);
		if ((ret != -ENOMEM) || (wbc->sync_mode != WB_SYNC_ALL))
			break;
		cond_resched();
		congestion_wait(BLK_RW_ASYNC, HZ/50);
	}
	return ret;
}

/**
 * write_one_page - write out a single page and wait on I/O
 * @page: the page to write
 *
 * The page must be locked by the caller and will be unlocked upon return.
 *
 * Note that the mapping's AS_EIO/AS_ENOSPC flags will be cleared when this
 * function returns.
 *
 * Return: %0 on success, negative error code otherwise
 */
int write_one_page(struct page *page)
{
	struct address_space *mapping = page->mapping;
	int ret = 0;
	struct writeback_control wbc = {
		.sync_mode = WB_SYNC_ALL,
		.nr_to_write = 1,
	};

	BUG_ON(!PageLocked(page));

	wait_on_page_writeback(page);

	if (clear_page_dirty_for_io(page)) {
		get_page(page);
		ret = mapping->a_ops->writepage(page, &wbc);
		if (ret == 0)
			wait_on_page_writeback(page);
		put_page(page);
	} else {
		unlock_page(page);
	}

	if (!ret)
		ret = filemap_check_errors(mapping);
	return ret;
}
EXPORT_SYMBOL(write_one_page);

/*
 * For address_spaces which do not use buffers nor write back.
 */
int __set_page_dirty_no_writeback(struct page *page)
{
	if (!PageDirty(page))
		return !TestSetPageDirty(page);
	return 0;
}

/*
 * Helper function for set_page_dirty family.
 *
 * Caller must hold lock_page_memcg().
 *
 * NOTE: This relies on being atomic wrt interrupts.
 */
void account_page_dirtied(struct page *page, struct address_space *mapping)
{
	struct inode *inode = mapping->host;

	trace_writeback_dirty_page(page, mapping);

	if (mapping_can_writeback(mapping)) {
		struct bdi_writeback *wb;

		inode_attach_wb(inode, page);
		wb = inode_to_wb(inode);

		__inc_lruvec_page_state(page, NR_FILE_DIRTY);
		__inc_zone_page_state(page, NR_ZONE_WRITE_PENDING);
		__inc_node_page_state(page, NR_DIRTIED);
		inc_wb_stat(wb, WB_RECLAIMABLE);
		inc_wb_stat(wb, WB_DIRTIED);
		task_io_account_write(PAGE_SIZE);
		current->nr_dirtied++;
		this_cpu_inc(bdp_ratelimits);

		mem_cgroup_track_foreign_dirty(page, wb);
	}
}

/*
 * Helper function for deaccounting dirty page without writeback.
 *
 * Caller must hold lock_page_memcg().
 */
void account_page_cleaned(struct page *page, struct address_space *mapping,
			  struct bdi_writeback *wb)
{
	if (mapping_can_writeback(mapping)) {
		dec_lruvec_page_state(page, NR_FILE_DIRTY);
		dec_zone_page_state(page, NR_ZONE_WRITE_PENDING);
		dec_wb_stat(wb, WB_RECLAIMABLE);
		task_io_account_cancelled_write(PAGE_SIZE);
	}
}

/*
 * For address_spaces which do not use buffers.  Just tag the page as dirty in
 * the xarray.
 *
 * This is also used when a single buffer is being dirtied: we want to set the
 * page dirty in that case, but not all the buffers.  This is a "bottom-up"
 * dirtying, whereas __set_page_dirty_buffers() is a "top-down" dirtying.
 *
 * The caller must ensure this doesn't race with truncation.  Most will simply
 * hold the page lock, but e.g. zap_pte_range() calls with the page mapped and
 * the pte lock held, which also locks out truncation.
 */
int __set_page_dirty_nobuffers(struct page *page)
{
	lock_page_memcg(page);
	if (!TestSetPageDirty(page)) {
		struct address_space *mapping = page_mapping(page);
		unsigned long flags;

		if (!mapping) {
			unlock_page_memcg(page);
			return 1;
		}

		xa_lock_irqsave(&mapping->i_pages, flags);
		BUG_ON(page_mapping(page) != mapping);
		WARN_ON_ONCE(!PagePrivate(page) && !PageUptodate(page));
		account_page_dirtied(page, mapping);
		__xa_set_mark(&mapping->i_pages, page_index(page),
				   PAGECACHE_TAG_DIRTY);
		xa_unlock_irqrestore(&mapping->i_pages, flags);
		unlock_page_memcg(page);

		if (mapping->host) {
			/* !PageAnon && !swapper_space */
			__mark_inode_dirty(mapping->host, I_DIRTY_PAGES);
		}
		return 1;
	}
	unlock_page_memcg(page);
	return 0;
}
EXPORT_SYMBOL(__set_page_dirty_nobuffers);

/*
 * Call this whenever redirtying a page, to de-account the dirty counters
 * (NR_DIRTIED, WB_DIRTIED, tsk->nr_dirtied), so that they match the written
 * counters (NR_WRITTEN, WB_WRITTEN) in long term. The mismatches will lead to
 * systematic errors in balanced_dirty_ratelimit and the dirty pages position
 * control.
 */
void account_page_redirty(struct page *page)
{
	struct address_space *mapping = page->mapping;

	if (mapping && mapping_can_writeback(mapping)) {
		struct inode *inode = mapping->host;
		struct bdi_writeback *wb;
		struct wb_lock_cookie cookie = {};

		wb = unlocked_inode_to_wb_begin(inode, &cookie);
		current->nr_dirtied--;
		dec_node_page_state(page, NR_DIRTIED);
		dec_wb_stat(wb, WB_DIRTIED);
		unlocked_inode_to_wb_end(inode, &cookie);
	}
}
EXPORT_SYMBOL(account_page_redirty);

/*
 * When a writepage implementation decides that it doesn't want to write this
 * page for some reason, it should redirty the locked page via
 * redirty_page_for_writepage() and it should then unlock the page and return 0
 */
int redirty_page_for_writepage(struct writeback_control *wbc, struct page *page)
{
	int ret;

	wbc->pages_skipped++;
	ret = __set_page_dirty_nobuffers(page);
	account_page_redirty(page);
	return ret;
}
EXPORT_SYMBOL(redirty_page_for_writepage);

/*
 * Dirty a page.
 *
 * For pages with a mapping this should be done under the page lock
 * for the benefit of asynchronous memory errors who prefer a consistent
 * dirty state. This rule can be broken in some special cases,
 * but should be better not to.
 *
 * If the mapping doesn't provide a set_page_dirty a_op, then
 * just fall through and assume that it wants buffer_heads.
 */
int set_page_dirty(struct page *page)
{
	struct address_space *mapping = page_mapping(page);

	page = compound_head(page);
	if (likely(mapping)) {
		int (*spd)(struct page *) = mapping->a_ops->set_page_dirty;
		/*
		 * readahead/lru_deactivate_page could remain
		 * PG_readahead/PG_reclaim due to race with end_page_writeback
		 * About readahead, if the page is written, the flags would be
		 * reset. So no problem.
		 * About lru_deactivate_page, if the page is redirty, the flag
		 * will be reset. So no problem. but if the page is used by readahead
		 * it will confuse readahead and make it restart the size rampup
		 * process. But it's a trivial problem.
		 */
		if (PageReclaim(page))
			ClearPageReclaim(page);
#ifdef CONFIG_BLOCK
		if (!spd)
			spd = __set_page_dirty_buffers;
#endif
		return (*spd)(page);
	}
	if (!PageDirty(page)) {
		if (!TestSetPageDirty(page))
			return 1;
	}
	return 0;
}
EXPORT_SYMBOL(set_page_dirty);

/*
 * set_page_dirty() is racy if the caller has no reference against
 * page->mapping->host, and if the page is unlocked.  This is because another
 * CPU could truncate the page off the mapping and then free the mapping.
 *
 * Usually, the page _is_ locked, or the caller is a user-space process which
 * holds a reference on the inode by having an open file.
 *
 * In other cases, the page should be locked before running set_page_dirty().
 */
int set_page_dirty_lock(struct page *page)
{
	int ret;

	lock_page(page);
	ret = set_page_dirty(page);
	unlock_page(page);
	return ret;
}
EXPORT_SYMBOL(set_page_dirty_lock);

/*
 * This cancels just the dirty bit on the kernel page itself, it does NOT
 * actually remove dirty bits on any mmap's that may be around. It also
 * leaves the page tagged dirty, so any sync activity will still find it on
 * the dirty lists, and in particular, clear_page_dirty_for_io() will still
 * look at the dirty bits in the VM.
 *
 * Doing this should *normally* only ever be done when a page is truncated,
 * and is not actually mapped anywhere at all. However, fs/buffer.c does
 * this when it notices that somebody has cleaned out all the buffers on a
 * page without actually doing it through the VM. Can you say "ext3 is
 * horribly ugly"? Thought you could.
 */
void __cancel_dirty_page(struct page *page)
{
	struct address_space *mapping = page_mapping(page);

	if (mapping_can_writeback(mapping)) {
		struct inode *inode = mapping->host;
		struct bdi_writeback *wb;
		struct wb_lock_cookie cookie = {};

		lock_page_memcg(page);
		wb = unlocked_inode_to_wb_begin(inode, &cookie);

		if (TestClearPageDirty(page))
			account_page_cleaned(page, mapping, wb);

		unlocked_inode_to_wb_end(inode, &cookie);
		unlock_page_memcg(page);
	} else {
		ClearPageDirty(page);
	}
}
EXPORT_SYMBOL(__cancel_dirty_page);

/*
 * Clear a page's dirty flag, while caring for dirty memory accounting.
 * Returns true if the page was previously dirty.
 *
 * This is for preparing to put the page under writeout.  We leave the page
 * tagged as dirty in the xarray so that a concurrent write-for-sync
 * can discover it via a PAGECACHE_TAG_DIRTY walk.  The ->writepage
 * implementation will run either set_page_writeback() or set_page_dirty(),
 * at which stage we bring the page's dirty flag and xarray dirty tag
 * back into sync.
 *
 * This incoherency between the page's dirty flag and xarray tag is
 * unfortunate, but it only exists while the page is locked.
 */
int clear_page_dirty_for_io(struct page *page)
{
	struct address_space *mapping = page_mapping(page);
	int ret = 0;

	VM_BUG_ON_PAGE(!PageLocked(page), page);

	if (mapping && mapping_can_writeback(mapping)) {
		struct inode *inode = mapping->host;
		struct bdi_writeback *wb;
		struct wb_lock_cookie cookie = {};

		/*
		 * Yes, Virginia, this is indeed insane.
		 *
		 * We use this sequence to make sure that
		 *  (a) we account for dirty stats properly
		 *  (b) we tell the low-level filesystem to
		 *      mark the whole page dirty if it was
		 *      dirty in a pagetable. Only to then
		 *  (c) clean the page again and return 1 to
		 *      cause the writeback.
		 *
		 * This way we avoid all nasty races with the
		 * dirty bit in multiple places and clearing
		 * them concurrently from different threads.
		 *
		 * Note! Normally the "set_page_dirty(page)"
		 * has no effect on the actual dirty bit - since
		 * that will already usually be set. But we
		 * need the side effects, and it can help us
		 * avoid races.
		 *
		 * We basically use the page "master dirty bit"
		 * as a serialization point for all the different
		 * threads doing their things.
		 */
		if (page_mkclean(page))
			set_page_dirty(page);
		/*
		 * We carefully synchronise fault handlers against
		 * installing a dirty pte and marking the page dirty
		 * at this point.  We do this by having them hold the
		 * page lock while dirtying the page, and pages are
		 * always locked coming in here, so we get the desired
		 * exclusion.
		 */
		wb = unlocked_inode_to_wb_begin(inode, &cookie);
		if (TestClearPageDirty(page)) {
			dec_lruvec_page_state(page, NR_FILE_DIRTY);
			dec_zone_page_state(page, NR_ZONE_WRITE_PENDING);
			dec_wb_stat(wb, WB_RECLAIMABLE);
			ret = 1;
		}
		unlocked_inode_to_wb_end(inode, &cookie);
		return ret;
	}
	return TestClearPageDirty(page);
}
EXPORT_SYMBOL(clear_page_dirty_for_io);

int test_clear_page_writeback(struct page *page)
{
	struct address_space *mapping = page_mapping(page);
	struct mem_cgroup *memcg;
	struct lruvec *lruvec;
	int ret;

	memcg = lock_page_memcg(page);
	lruvec = mem_cgroup_page_lruvec(page, page_pgdat(page));
	if (mapping && mapping_use_writeback_tags(mapping)) {
		struct inode *inode = mapping->host;
		struct backing_dev_info *bdi = inode_to_bdi(inode);
		unsigned long flags;

		xa_lock_irqsave(&mapping->i_pages, flags);
		ret = TestClearPageWriteback(page);
		if (ret) {
			__xa_clear_mark(&mapping->i_pages, page_index(page),
						PAGECACHE_TAG_WRITEBACK);
			if (bdi->capabilities & BDI_CAP_WRITEBACK_ACCT) {
				struct bdi_writeback *wb = inode_to_wb(inode);

				dec_wb_stat(wb, WB_WRITEBACK);
				__wb_writeout_inc(wb);
			}
		}

		if (mapping->host && !mapping_tagged(mapping,
						     PAGECACHE_TAG_WRITEBACK))
			sb_clear_inode_writeback(mapping->host);

		xa_unlock_irqrestore(&mapping->i_pages, flags);
	} else {
		ret = TestClearPageWriteback(page);
	}
	/*
	 * NOTE: Page might be free now! Writeback doesn't hold a page
	 * reference on its own, it relies on truncation to wait for
	 * the clearing of PG_writeback. The below can only access
	 * page state that is static across allocation cycles.
	 */
	if (ret) {
		dec_lruvec_state(lruvec, NR_WRITEBACK);
		dec_zone_page_state(page, NR_ZONE_WRITE_PENDING);
		inc_node_page_state(page, NR_WRITTEN);
	}
	__unlock_page_memcg(memcg);
	return ret;
}

int __test_set_page_writeback(struct page *page, bool keep_write)
{
	struct address_space *mapping = page_mapping(page);
	int ret, access_ret;

	lock_page_memcg(page);
	if (mapping && mapping_use_writeback_tags(mapping)) {
		XA_STATE(xas, &mapping->i_pages, page_index(page));
		struct inode *inode = mapping->host;
		struct backing_dev_info *bdi = inode_to_bdi(inode);
		unsigned long flags;

		xas_lock_irqsave(&xas, flags);
		xas_load(&xas);
		ret = TestSetPageWriteback(page);
		if (!ret) {
			bool on_wblist;

			on_wblist = mapping_tagged(mapping,
						   PAGECACHE_TAG_WRITEBACK);

			xas_set_mark(&xas, PAGECACHE_TAG_WRITEBACK);
			if (bdi->capabilities & BDI_CAP_WRITEBACK_ACCT)
				inc_wb_stat(inode_to_wb(inode), WB_WRITEBACK);

			/*
			 * We can come through here when swapping anonymous
			 * pages, so we don't necessarily have an inode to track
			 * for sync.
			 */
			if (mapping->host && !on_wblist)
				sb_mark_inode_writeback(mapping->host);
		}
		if (!PageDirty(page))
			xas_clear_mark(&xas, PAGECACHE_TAG_DIRTY);
		if (!keep_write)
			xas_clear_mark(&xas, PAGECACHE_TAG_TOWRITE);
		xas_unlock_irqrestore(&xas, flags);
	} else {
		ret = TestSetPageWriteback(page);
	}
	if (!ret) {
		inc_lruvec_page_state(page, NR_WRITEBACK);
		inc_zone_page_state(page, NR_ZONE_WRITE_PENDING);
	}
	unlock_page_memcg(page);
	access_ret = arch_make_page_accessible(page);
	/*
	 * If writeback has been triggered on a page that cannot be made
	 * accessible, it is too late to recover here.
	 */
	VM_BUG_ON_PAGE(access_ret != 0, page);

	return ret;

}
EXPORT_SYMBOL(__test_set_page_writeback);

/*
 * Wait for a page to complete writeback
 */
void wait_on_page_writeback(struct page *page)
{
	if (PageWriteback(page)) {
		trace_wait_on_page_writeback(page, page_mapping(page));
		wait_on_page_bit(page, PG_writeback);
	}
}
EXPORT_SYMBOL_GPL(wait_on_page_writeback);

/**
 * wait_for_stable_page() - wait for writeback to finish, if necessary.
 * @page:	The page to wait on.
 *
 * This function determines if the given page is related to a backing device
 * that requires page contents to be held stable during writeback.  If so, then
 * it will wait for any pending writeback to complete.
 */
void wait_for_stable_page(struct page *page)
{
<<<<<<< HEAD
=======
	page = thp_head(page);
>>>>>>> 071a0578
	if (page->mapping->host->i_sb->s_iflags & SB_I_STABLE_WRITES)
		wait_on_page_writeback(page);
}
EXPORT_SYMBOL_GPL(wait_for_stable_page);<|MERGE_RESOLUTION|>--- conflicted
+++ resolved
@@ -2849,10 +2849,7 @@
  */
 void wait_for_stable_page(struct page *page)
 {
-<<<<<<< HEAD
-=======
 	page = thp_head(page);
->>>>>>> 071a0578
 	if (page->mapping->host->i_sb->s_iflags & SB_I_STABLE_WRITES)
 		wait_on_page_writeback(page);
 }
