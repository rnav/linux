// SPDX-License-Identifier: GPL-2.0-only
/*
 * Copyright (C) 2008, 2009 Intel Corporation
 * Authors: Andi Kleen, Fengguang Wu
 *
 * High level machine check handler. Handles pages reported by the
 * hardware as being corrupted usually due to a multi-bit ECC memory or cache
 * failure.
 * 
 * In addition there is a "soft offline" entry point that allows stop using
 * not-yet-corrupted-by-suspicious pages without killing anything.
 *
 * Handles page cache pages in various states.	The tricky part
 * here is that we can access any page asynchronously in respect to 
 * other VM users, because memory failures could happen anytime and 
 * anywhere. This could violate some of their assumptions. This is why 
 * this code has to be extremely careful. Generally it tries to use 
 * normal locking rules, as in get the standard locks, even if that means 
 * the error handling takes potentially a long time.
 *
 * It can be very tempting to add handling for obscure cases here.
 * In general any code for handling new cases should only be added iff:
 * - You know how to test it.
 * - You have a test that can be added to mce-test
 *   https://git.kernel.org/cgit/utils/cpu/mce/mce-test.git/
 * - The case actually shows up as a frequent (top 10) page state in
 *   tools/vm/page-types when running a real workload.
 * 
 * There are several operations here with exponential complexity because
 * of unsuitable VM data structures. For example the operation to map back 
 * from RMAP chains to processes has to walk the complete process list and 
 * has non linear complexity with the number. But since memory corruptions
 * are rare we hope to get away with this. This avoids impacting the core 
 * VM.
 */
#include <linux/kernel.h>
#include <linux/mm.h>
#include <linux/page-flags.h>
#include <linux/kernel-page-flags.h>
#include <linux/sched/signal.h>
#include <linux/sched/task.h>
#include <linux/ksm.h>
#include <linux/rmap.h>
#include <linux/export.h>
#include <linux/pagemap.h>
#include <linux/swap.h>
#include <linux/backing-dev.h>
#include <linux/migrate.h>
#include <linux/suspend.h>
#include <linux/slab.h>
#include <linux/swapops.h>
#include <linux/hugetlb.h>
#include <linux/memory_hotplug.h>
#include <linux/mm_inline.h>
#include <linux/memremap.h>
#include <linux/kfifo.h>
#include <linux/ratelimit.h>
#include <linux/page-isolation.h>
#include <linux/pagewalk.h>
#include "internal.h"
#include "ras/ras_event.h"

int sysctl_memory_failure_early_kill __read_mostly = 0;

int sysctl_memory_failure_recovery __read_mostly = 1;

atomic_long_t num_poisoned_pages __read_mostly = ATOMIC_LONG_INIT(0);

static bool __page_handle_poison(struct page *page)
{
	int ret;

	zone_pcp_disable(page_zone(page));
	ret = dissolve_free_huge_page(page);
	if (!ret)
		ret = take_page_off_buddy(page);
	zone_pcp_enable(page_zone(page));

	return ret > 0;
}

static bool page_handle_poison(struct page *page, bool hugepage_or_freepage, bool release)
{
	if (hugepage_or_freepage) {
		/*
		 * Doing this check for free pages is also fine since dissolve_free_huge_page
		 * returns 0 for non-hugetlb pages as well.
		 */
		if (!__page_handle_poison(page))
			/*
			 * We could fail to take off the target page from buddy
			 * for example due to racy page allocation, but that's
			 * acceptable because soft-offlined page is not broken
			 * and if someone really want to use it, they should
			 * take it.
			 */
			return false;
	}

	SetPageHWPoison(page);
	if (release)
		put_page(page);
	page_ref_inc(page);
	num_poisoned_pages_inc();

	return true;
}

#if defined(CONFIG_HWPOISON_INJECT) || defined(CONFIG_HWPOISON_INJECT_MODULE)

u32 hwpoison_filter_enable = 0;
u32 hwpoison_filter_dev_major = ~0U;
u32 hwpoison_filter_dev_minor = ~0U;
u64 hwpoison_filter_flags_mask;
u64 hwpoison_filter_flags_value;
EXPORT_SYMBOL_GPL(hwpoison_filter_enable);
EXPORT_SYMBOL_GPL(hwpoison_filter_dev_major);
EXPORT_SYMBOL_GPL(hwpoison_filter_dev_minor);
EXPORT_SYMBOL_GPL(hwpoison_filter_flags_mask);
EXPORT_SYMBOL_GPL(hwpoison_filter_flags_value);

static int hwpoison_filter_dev(struct page *p)
{
	struct address_space *mapping;
	dev_t dev;

	if (hwpoison_filter_dev_major == ~0U &&
	    hwpoison_filter_dev_minor == ~0U)
		return 0;

	/*
	 * page_mapping() does not accept slab pages.
	 */
	if (PageSlab(p))
		return -EINVAL;

	mapping = page_mapping(p);
	if (mapping == NULL || mapping->host == NULL)
		return -EINVAL;

	dev = mapping->host->i_sb->s_dev;
	if (hwpoison_filter_dev_major != ~0U &&
	    hwpoison_filter_dev_major != MAJOR(dev))
		return -EINVAL;
	if (hwpoison_filter_dev_minor != ~0U &&
	    hwpoison_filter_dev_minor != MINOR(dev))
		return -EINVAL;

	return 0;
}

static int hwpoison_filter_flags(struct page *p)
{
	if (!hwpoison_filter_flags_mask)
		return 0;

	if ((stable_page_flags(p) & hwpoison_filter_flags_mask) ==
				    hwpoison_filter_flags_value)
		return 0;
	else
		return -EINVAL;
}

/*
 * This allows stress tests to limit test scope to a collection of tasks
 * by putting them under some memcg. This prevents killing unrelated/important
 * processes such as /sbin/init. Note that the target task may share clean
 * pages with init (eg. libc text), which is harmless. If the target task
 * share _dirty_ pages with another task B, the test scheme must make sure B
 * is also included in the memcg. At last, due to race conditions this filter
 * can only guarantee that the page either belongs to the memcg tasks, or is
 * a freed page.
 */
#ifdef CONFIG_MEMCG
u64 hwpoison_filter_memcg;
EXPORT_SYMBOL_GPL(hwpoison_filter_memcg);
static int hwpoison_filter_task(struct page *p)
{
	if (!hwpoison_filter_memcg)
		return 0;

	if (page_cgroup_ino(p) != hwpoison_filter_memcg)
		return -EINVAL;

	return 0;
}
#else
static int hwpoison_filter_task(struct page *p) { return 0; }
#endif

int hwpoison_filter(struct page *p)
{
	if (!hwpoison_filter_enable)
		return 0;

	if (hwpoison_filter_dev(p))
		return -EINVAL;

	if (hwpoison_filter_flags(p))
		return -EINVAL;

	if (hwpoison_filter_task(p))
		return -EINVAL;

	return 0;
}
#else
int hwpoison_filter(struct page *p)
{
	return 0;
}
#endif

EXPORT_SYMBOL_GPL(hwpoison_filter);

/*
 * Kill all processes that have a poisoned page mapped and then isolate
 * the page.
 *
 * General strategy:
 * Find all processes having the page mapped and kill them.
 * But we keep a page reference around so that the page is not
 * actually freed yet.
 * Then stash the page away
 *
 * There's no convenient way to get back to mapped processes
 * from the VMAs. So do a brute-force search over all
 * running processes.
 *
 * Remember that machine checks are not common (or rather
 * if they are common you have other problems), so this shouldn't
 * be a performance issue.
 *
 * Also there are some races possible while we get from the
 * error detection to actually handle it.
 */

struct to_kill {
	struct list_head nd;
	struct task_struct *tsk;
	unsigned long addr;
	short size_shift;
};

/*
 * Send all the processes who have the page mapped a signal.
 * ``action optional'' if they are not immediately affected by the error
 * ``action required'' if error happened in current execution context
 */
static int kill_proc(struct to_kill *tk, unsigned long pfn, int flags)
{
	struct task_struct *t = tk->tsk;
	short addr_lsb = tk->size_shift;
	int ret = 0;

	pr_err("Memory failure: %#lx: Sending SIGBUS to %s:%d due to hardware memory corruption\n",
			pfn, t->comm, t->pid);

	if (flags & MF_ACTION_REQUIRED) {
		if (t == current)
			ret = force_sig_mceerr(BUS_MCEERR_AR,
					 (void __user *)tk->addr, addr_lsb);
		else
			/* Signal other processes sharing the page if they have PF_MCE_EARLY set. */
			ret = send_sig_mceerr(BUS_MCEERR_AO, (void __user *)tk->addr,
				addr_lsb, t);
	} else {
		/*
		 * Don't use force here, it's convenient if the signal
		 * can be temporarily blocked.
		 * This could cause a loop when the user sets SIGBUS
		 * to SIG_IGN, but hopefully no one will do that?
		 */
		ret = send_sig_mceerr(BUS_MCEERR_AO, (void __user *)tk->addr,
				      addr_lsb, t);  /* synchronous? */
	}
	if (ret < 0)
		pr_info("Memory failure: Error sending signal to %s:%d: %d\n",
			t->comm, t->pid, ret);
	return ret;
}

/*
 * Unknown page type encountered. Try to check whether it can turn PageLRU by
 * lru_add_drain_all.
 */
void shake_page(struct page *p)
{
	if (PageHuge(p))
		return;

	if (!PageSlab(p)) {
		lru_add_drain_all();
		if (PageLRU(p) || is_free_buddy_page(p))
			return;
	}

	/*
	 * TODO: Could shrink slab caches here if a lightweight range-based
	 * shrinker will be available.
	 */
}
EXPORT_SYMBOL_GPL(shake_page);

static unsigned long dev_pagemap_mapping_shift(struct page *page,
		struct vm_area_struct *vma)
{
	unsigned long address = vma_address(page, vma);
	pgd_t *pgd;
	p4d_t *p4d;
	pud_t *pud;
	pmd_t *pmd;
	pte_t *pte;

	pgd = pgd_offset(vma->vm_mm, address);
	if (!pgd_present(*pgd))
		return 0;
	p4d = p4d_offset(pgd, address);
	if (!p4d_present(*p4d))
		return 0;
	pud = pud_offset(p4d, address);
	if (!pud_present(*pud))
		return 0;
	if (pud_devmap(*pud))
		return PUD_SHIFT;
	pmd = pmd_offset(pud, address);
	if (!pmd_present(*pmd))
		return 0;
	if (pmd_devmap(*pmd))
		return PMD_SHIFT;
	pte = pte_offset_map(pmd, address);
	if (!pte_present(*pte))
		return 0;
	if (pte_devmap(*pte))
		return PAGE_SHIFT;
	return 0;
}

/*
 * Failure handling: if we can't find or can't kill a process there's
 * not much we can do.	We just print a message and ignore otherwise.
 */

/*
 * Schedule a process for later kill.
 * Uses GFP_ATOMIC allocations to avoid potential recursions in the VM.
 */
static void add_to_kill(struct task_struct *tsk, struct page *p,
		       struct vm_area_struct *vma,
		       struct list_head *to_kill)
{
	struct to_kill *tk;

	tk = kmalloc(sizeof(struct to_kill), GFP_ATOMIC);
	if (!tk) {
		pr_err("Memory failure: Out of memory while machine check handling\n");
		return;
	}

	tk->addr = page_address_in_vma(p, vma);
	if (is_zone_device_page(p))
		tk->size_shift = dev_pagemap_mapping_shift(p, vma);
	else
		tk->size_shift = page_shift(compound_head(p));

	/*
	 * Send SIGKILL if "tk->addr == -EFAULT". Also, as
	 * "tk->size_shift" is always non-zero for !is_zone_device_page(),
	 * so "tk->size_shift == 0" effectively checks no mapping on
	 * ZONE_DEVICE. Indeed, when a devdax page is mmapped N times
	 * to a process' address space, it's possible not all N VMAs
	 * contain mappings for the page, but at least one VMA does.
	 * Only deliver SIGBUS with payload derived from the VMA that
	 * has a mapping for the page.
	 */
	if (tk->addr == -EFAULT) {
		pr_info("Memory failure: Unable to find user space address %lx in %s\n",
			page_to_pfn(p), tsk->comm);
	} else if (tk->size_shift == 0) {
		kfree(tk);
		return;
	}

	get_task_struct(tsk);
	tk->tsk = tsk;
	list_add_tail(&tk->nd, to_kill);
}

/*
 * Kill the processes that have been collected earlier.
 *
 * Only do anything when FORCEKILL is set, otherwise just free the
 * list (this is used for clean pages which do not need killing)
 * Also when FAIL is set do a force kill because something went
 * wrong earlier.
 */
static void kill_procs(struct list_head *to_kill, int forcekill, bool fail,
		unsigned long pfn, int flags)
{
	struct to_kill *tk, *next;

	list_for_each_entry_safe (tk, next, to_kill, nd) {
		if (forcekill) {
			/*
			 * In case something went wrong with munmapping
			 * make sure the process doesn't catch the
			 * signal and then access the memory. Just kill it.
			 */
			if (fail || tk->addr == -EFAULT) {
				pr_err("Memory failure: %#lx: forcibly killing %s:%d because of failure to unmap corrupted page\n",
				       pfn, tk->tsk->comm, tk->tsk->pid);
				do_send_sig_info(SIGKILL, SEND_SIG_PRIV,
						 tk->tsk, PIDTYPE_PID);
			}

			/*
			 * In theory the process could have mapped
			 * something else on the address in-between. We could
			 * check for that, but we need to tell the
			 * process anyways.
			 */
			else if (kill_proc(tk, pfn, flags) < 0)
				pr_err("Memory failure: %#lx: Cannot send advisory machine check signal to %s:%d\n",
				       pfn, tk->tsk->comm, tk->tsk->pid);
		}
		put_task_struct(tk->tsk);
		kfree(tk);
	}
}

/*
 * Find a dedicated thread which is supposed to handle SIGBUS(BUS_MCEERR_AO)
 * on behalf of the thread group. Return task_struct of the (first found)
 * dedicated thread if found, and return NULL otherwise.
 *
 * We already hold read_lock(&tasklist_lock) in the caller, so we don't
 * have to call rcu_read_lock/unlock() in this function.
 */
static struct task_struct *find_early_kill_thread(struct task_struct *tsk)
{
	struct task_struct *t;

	for_each_thread(tsk, t) {
		if (t->flags & PF_MCE_PROCESS) {
			if (t->flags & PF_MCE_EARLY)
				return t;
		} else {
			if (sysctl_memory_failure_early_kill)
				return t;
		}
	}
	return NULL;
}

/*
 * Determine whether a given process is "early kill" process which expects
 * to be signaled when some page under the process is hwpoisoned.
 * Return task_struct of the dedicated thread (main thread unless explicitly
 * specified) if the process is "early kill" and otherwise returns NULL.
 *
 * Note that the above is true for Action Optional case. For Action Required
 * case, it's only meaningful to the current thread which need to be signaled
 * with SIGBUS, this error is Action Optional for other non current
 * processes sharing the same error page,if the process is "early kill", the
 * task_struct of the dedicated thread will also be returned.
 */
static struct task_struct *task_early_kill(struct task_struct *tsk,
					   int force_early)
{
	if (!tsk->mm)
		return NULL;
	/*
	 * Comparing ->mm here because current task might represent
	 * a subthread, while tsk always points to the main thread.
	 */
	if (force_early && tsk->mm == current->mm)
		return current;

	return find_early_kill_thread(tsk);
}

/*
 * Collect processes when the error hit an anonymous page.
 */
static void collect_procs_anon(struct page *page, struct list_head *to_kill,
				int force_early)
{
	struct vm_area_struct *vma;
	struct task_struct *tsk;
	struct anon_vma *av;
	pgoff_t pgoff;

	av = page_lock_anon_vma_read(page);
	if (av == NULL)	/* Not actually mapped anymore */
		return;

	pgoff = page_to_pgoff(page);
	read_lock(&tasklist_lock);
	for_each_process (tsk) {
		struct anon_vma_chain *vmac;
		struct task_struct *t = task_early_kill(tsk, force_early);

		if (!t)
			continue;
		anon_vma_interval_tree_foreach(vmac, &av->rb_root,
					       pgoff, pgoff) {
			vma = vmac->vma;
			if (!page_mapped_in_vma(page, vma))
				continue;
			if (vma->vm_mm == t->mm)
				add_to_kill(t, page, vma, to_kill);
		}
	}
	read_unlock(&tasklist_lock);
	page_unlock_anon_vma_read(av);
}

/*
 * Collect processes when the error hit a file mapped page.
 */
static void collect_procs_file(struct page *page, struct list_head *to_kill,
				int force_early)
{
	struct vm_area_struct *vma;
	struct task_struct *tsk;
	struct address_space *mapping = page->mapping;
	pgoff_t pgoff;

	i_mmap_lock_read(mapping);
	read_lock(&tasklist_lock);
	pgoff = page_to_pgoff(page);
	for_each_process(tsk) {
		struct task_struct *t = task_early_kill(tsk, force_early);

		if (!t)
			continue;
		vma_interval_tree_foreach(vma, &mapping->i_mmap, pgoff,
				      pgoff) {
			/*
			 * Send early kill signal to tasks where a vma covers
			 * the page but the corrupted page is not necessarily
			 * mapped it in its pte.
			 * Assume applications who requested early kill want
			 * to be informed of all such data corruptions.
			 */
			if (vma->vm_mm == t->mm)
				add_to_kill(t, page, vma, to_kill);
		}
	}
	read_unlock(&tasklist_lock);
	i_mmap_unlock_read(mapping);
}

/*
 * Collect the processes who have the corrupted page mapped to kill.
 */
static void collect_procs(struct page *page, struct list_head *tokill,
				int force_early)
{
	if (!page->mapping)
		return;

	if (PageAnon(page))
		collect_procs_anon(page, tokill, force_early);
	else
		collect_procs_file(page, tokill, force_early);
}

struct hwp_walk {
	struct to_kill tk;
	unsigned long pfn;
	int flags;
};

static void set_to_kill(struct to_kill *tk, unsigned long addr, short shift)
{
	tk->addr = addr;
	tk->size_shift = shift;
}

static int check_hwpoisoned_entry(pte_t pte, unsigned long addr, short shift,
				unsigned long poisoned_pfn, struct to_kill *tk)
{
	unsigned long pfn = 0;

	if (pte_present(pte)) {
		pfn = pte_pfn(pte);
	} else {
		swp_entry_t swp = pte_to_swp_entry(pte);

		if (is_hwpoison_entry(swp))
			pfn = hwpoison_entry_to_pfn(swp);
	}

	if (!pfn || pfn != poisoned_pfn)
		return 0;

	set_to_kill(tk, addr, shift);
	return 1;
}

#ifdef CONFIG_TRANSPARENT_HUGEPAGE
static int check_hwpoisoned_pmd_entry(pmd_t *pmdp, unsigned long addr,
				      struct hwp_walk *hwp)
{
	pmd_t pmd = *pmdp;
	unsigned long pfn;
	unsigned long hwpoison_vaddr;

	if (!pmd_present(pmd))
		return 0;
	pfn = pmd_pfn(pmd);
	if (pfn <= hwp->pfn && hwp->pfn < pfn + HPAGE_PMD_NR) {
		hwpoison_vaddr = addr + ((hwp->pfn - pfn) << PAGE_SHIFT);
		set_to_kill(&hwp->tk, hwpoison_vaddr, PAGE_SHIFT);
		return 1;
	}
	return 0;
}
#else
static int check_hwpoisoned_pmd_entry(pmd_t *pmdp, unsigned long addr,
				      struct hwp_walk *hwp)
{
	return 0;
}
#endif

static int hwpoison_pte_range(pmd_t *pmdp, unsigned long addr,
			      unsigned long end, struct mm_walk *walk)
{
	struct hwp_walk *hwp = (struct hwp_walk *)walk->private;
	int ret = 0;
	pte_t *ptep, *mapped_pte;
	spinlock_t *ptl;

	ptl = pmd_trans_huge_lock(pmdp, walk->vma);
	if (ptl) {
		ret = check_hwpoisoned_pmd_entry(pmdp, addr, hwp);
		spin_unlock(ptl);
		goto out;
	}

	if (pmd_trans_unstable(pmdp))
		goto out;

	mapped_pte = ptep = pte_offset_map_lock(walk->vma->vm_mm, pmdp,
						addr, &ptl);
	for (; addr != end; ptep++, addr += PAGE_SIZE) {
		ret = check_hwpoisoned_entry(*ptep, addr, PAGE_SHIFT,
					     hwp->pfn, &hwp->tk);
		if (ret == 1)
			break;
	}
	pte_unmap_unlock(mapped_pte, ptl);
out:
	cond_resched();
	return ret;
}

#ifdef CONFIG_HUGETLB_PAGE
static int hwpoison_hugetlb_range(pte_t *ptep, unsigned long hmask,
			    unsigned long addr, unsigned long end,
			    struct mm_walk *walk)
{
	struct hwp_walk *hwp = (struct hwp_walk *)walk->private;
	pte_t pte = huge_ptep_get(ptep);
	struct hstate *h = hstate_vma(walk->vma);

	return check_hwpoisoned_entry(pte, addr, huge_page_shift(h),
				      hwp->pfn, &hwp->tk);
}
#else
#define hwpoison_hugetlb_range	NULL
#endif

static struct mm_walk_ops hwp_walk_ops = {
	.pmd_entry = hwpoison_pte_range,
	.hugetlb_entry = hwpoison_hugetlb_range,
};

/*
 * Sends SIGBUS to the current process with error info.
 *
 * This function is intended to handle "Action Required" MCEs on already
 * hardware poisoned pages. They could happen, for example, when
 * memory_failure() failed to unmap the error page at the first call, or
 * when multiple local machine checks happened on different CPUs.
 *
 * MCE handler currently has no easy access to the error virtual address,
 * so this function walks page table to find it. The returned virtual address
 * is proper in most cases, but it could be wrong when the application
 * process has multiple entries mapping the error page.
 */
static int kill_accessing_process(struct task_struct *p, unsigned long pfn,
				  int flags)
{
	int ret;
	struct hwp_walk priv = {
		.pfn = pfn,
	};
	priv.tk.tsk = p;

	mmap_read_lock(p->mm);
	ret = walk_page_range(p->mm, 0, TASK_SIZE, &hwp_walk_ops,
			      (void *)&priv);
	if (ret == 1 && priv.tk.addr)
		kill_proc(&priv.tk, pfn, flags);
	mmap_read_unlock(p->mm);
	return ret ? -EFAULT : -EHWPOISON;
}

static const char *action_name[] = {
	[MF_IGNORED] = "Ignored",
	[MF_FAILED] = "Failed",
	[MF_DELAYED] = "Delayed",
	[MF_RECOVERED] = "Recovered",
};

static const char * const action_page_types[] = {
	[MF_MSG_KERNEL]			= "reserved kernel page",
	[MF_MSG_KERNEL_HIGH_ORDER]	= "high-order kernel page",
	[MF_MSG_SLAB]			= "kernel slab page",
	[MF_MSG_DIFFERENT_COMPOUND]	= "different compound page after locking",
	[MF_MSG_POISONED_HUGE]		= "huge page already hardware poisoned",
	[MF_MSG_HUGE]			= "huge page",
	[MF_MSG_FREE_HUGE]		= "free huge page",
	[MF_MSG_NON_PMD_HUGE]		= "non-pmd-sized huge page",
	[MF_MSG_UNMAP_FAILED]		= "unmapping failed page",
	[MF_MSG_DIRTY_SWAPCACHE]	= "dirty swapcache page",
	[MF_MSG_CLEAN_SWAPCACHE]	= "clean swapcache page",
	[MF_MSG_DIRTY_MLOCKED_LRU]	= "dirty mlocked LRU page",
	[MF_MSG_CLEAN_MLOCKED_LRU]	= "clean mlocked LRU page",
	[MF_MSG_DIRTY_UNEVICTABLE_LRU]	= "dirty unevictable LRU page",
	[MF_MSG_CLEAN_UNEVICTABLE_LRU]	= "clean unevictable LRU page",
	[MF_MSG_DIRTY_LRU]		= "dirty LRU page",
	[MF_MSG_CLEAN_LRU]		= "clean LRU page",
	[MF_MSG_TRUNCATED_LRU]		= "already truncated LRU page",
	[MF_MSG_BUDDY]			= "free buddy page",
	[MF_MSG_BUDDY_2ND]		= "free buddy page (2nd try)",
	[MF_MSG_DAX]			= "dax page",
	[MF_MSG_UNSPLIT_THP]		= "unsplit thp",
	[MF_MSG_UNKNOWN]		= "unknown page",
};

/*
 * XXX: It is possible that a page is isolated from LRU cache,
 * and then kept in swap cache or failed to remove from page cache.
 * The page count will stop it from being freed by unpoison.
 * Stress tests should be aware of this memory leak problem.
 */
static int delete_from_lru_cache(struct page *p)
{
	if (!isolate_lru_page(p)) {
		/*
		 * Clear sensible page flags, so that the buddy system won't
		 * complain when the page is unpoison-and-freed.
		 */
		ClearPageActive(p);
		ClearPageUnevictable(p);

		/*
		 * Poisoned page might never drop its ref count to 0 so we have
		 * to uncharge it manually from its memcg.
		 */
		mem_cgroup_uncharge(p);

		/*
		 * drop the page count elevated by isolate_lru_page()
		 */
		put_page(p);
		return 0;
	}
	return -EIO;
}

static int truncate_error_page(struct page *p, unsigned long pfn,
				struct address_space *mapping)
{
	int ret = MF_FAILED;

	if (mapping->a_ops->error_remove_page) {
		int err = mapping->a_ops->error_remove_page(mapping, p);

		if (err != 0) {
			pr_info("Memory failure: %#lx: Failed to punch page: %d\n",
				pfn, err);
		} else if (page_has_private(p) &&
			   !try_to_release_page(p, GFP_NOIO)) {
			pr_info("Memory failure: %#lx: failed to release buffers\n",
				pfn);
		} else {
			ret = MF_RECOVERED;
		}
	} else {
		/*
		 * If the file system doesn't support it just invalidate
		 * This fails on dirty or anything with private pages
		 */
		if (invalidate_inode_page(p))
			ret = MF_RECOVERED;
		else
			pr_info("Memory failure: %#lx: Failed to invalidate\n",
				pfn);
	}

	return ret;
}

/*
 * Error hit kernel page.
 * Do nothing, try to be lucky and not touch this instead. For a few cases we
 * could be more sophisticated.
 */
static int me_kernel(struct page *p, unsigned long pfn)
{
	unlock_page(p);
	return MF_IGNORED;
}

/*
 * Page in unknown state. Do nothing.
 */
static int me_unknown(struct page *p, unsigned long pfn)
{
	pr_err("Memory failure: %#lx: Unknown page state\n", pfn);
	unlock_page(p);
	return MF_FAILED;
}

/*
 * Clean (or cleaned) page cache page.
 */
static int me_pagecache_clean(struct page *p, unsigned long pfn)
{
	int ret;
	struct address_space *mapping;

	delete_from_lru_cache(p);

	/*
	 * For anonymous pages we're done the only reference left
	 * should be the one m_f() holds.
	 */
	if (PageAnon(p)) {
		ret = MF_RECOVERED;
		goto out;
	}

	/*
	 * Now truncate the page in the page cache. This is really
	 * more like a "temporary hole punch"
	 * Don't do this for block devices when someone else
	 * has a reference, because it could be file system metadata
	 * and that's not safe to truncate.
	 */
	mapping = page_mapping(p);
	if (!mapping) {
		/*
		 * Page has been teared down in the meanwhile
		 */
		ret = MF_FAILED;
		goto out;
	}

	/*
	 * Truncation is a bit tricky. Enable it per file system for now.
	 *
	 * Open: to take i_rwsem or not for this? Right now we don't.
	 */
	ret = truncate_error_page(p, pfn, mapping);
out:
	unlock_page(p);
	return ret;
}

/*
 * Dirty pagecache page
 * Issues: when the error hit a hole page the error is not properly
 * propagated.
 */
static int me_pagecache_dirty(struct page *p, unsigned long pfn)
{
	struct address_space *mapping = page_mapping(p);

	SetPageError(p);
	/* TBD: print more information about the file. */
	if (mapping) {
		/*
		 * IO error will be reported by write(), fsync(), etc.
		 * who check the mapping.
		 * This way the application knows that something went
		 * wrong with its dirty file data.
		 *
		 * There's one open issue:
		 *
		 * The EIO will be only reported on the next IO
		 * operation and then cleared through the IO map.
		 * Normally Linux has two mechanisms to pass IO error
		 * first through the AS_EIO flag in the address space
		 * and then through the PageError flag in the page.
		 * Since we drop pages on memory failure handling the
		 * only mechanism open to use is through AS_AIO.
		 *
		 * This has the disadvantage that it gets cleared on
		 * the first operation that returns an error, while
		 * the PageError bit is more sticky and only cleared
		 * when the page is reread or dropped.  If an
		 * application assumes it will always get error on
		 * fsync, but does other operations on the fd before
		 * and the page is dropped between then the error
		 * will not be properly reported.
		 *
		 * This can already happen even without hwpoisoned
		 * pages: first on metadata IO errors (which only
		 * report through AS_EIO) or when the page is dropped
		 * at the wrong time.
		 *
		 * So right now we assume that the application DTRT on
		 * the first EIO, but we're not worse than other parts
		 * of the kernel.
		 */
		mapping_set_error(mapping, -EIO);
	}

	return me_pagecache_clean(p, pfn);
}

/*
 * Clean and dirty swap cache.
 *
 * Dirty swap cache page is tricky to handle. The page could live both in page
 * cache and swap cache(ie. page is freshly swapped in). So it could be
 * referenced concurrently by 2 types of PTEs:
 * normal PTEs and swap PTEs. We try to handle them consistently by calling
 * try_to_unmap(TTU_IGNORE_HWPOISON) to convert the normal PTEs to swap PTEs,
 * and then
 *      - clear dirty bit to prevent IO
 *      - remove from LRU
 *      - but keep in the swap cache, so that when we return to it on
 *        a later page fault, we know the application is accessing
 *        corrupted data and shall be killed (we installed simple
 *        interception code in do_swap_page to catch it).
 *
 * Clean swap cache pages can be directly isolated. A later page fault will
 * bring in the known good data from disk.
 */
static int me_swapcache_dirty(struct page *p, unsigned long pfn)
{
	int ret;

	ClearPageDirty(p);
	/* Trigger EIO in shmem: */
	ClearPageUptodate(p);

	ret = delete_from_lru_cache(p) ? MF_FAILED : MF_DELAYED;
	unlock_page(p);
	return ret;
}

static int me_swapcache_clean(struct page *p, unsigned long pfn)
{
	int ret;

	delete_from_swap_cache(p);

	ret = delete_from_lru_cache(p) ? MF_FAILED : MF_RECOVERED;
	unlock_page(p);
	return ret;
}

/*
 * Huge pages. Needs work.
 * Issues:
 * - Error on hugepage is contained in hugepage unit (not in raw page unit.)
 *   To narrow down kill region to one page, we need to break up pmd.
 */
static int me_huge_page(struct page *p, unsigned long pfn)
{
	int res;
	struct page *hpage = compound_head(p);
	struct address_space *mapping;

	if (!PageHuge(hpage))
		return MF_DELAYED;

	mapping = page_mapping(hpage);
	if (mapping) {
		res = truncate_error_page(hpage, pfn, mapping);
		unlock_page(hpage);
	} else {
		res = MF_FAILED;
		unlock_page(hpage);
		/*
		 * migration entry prevents later access on error anonymous
		 * hugepage, so we can free and dissolve it into buddy to
		 * save healthy subpages.
		 */
		if (PageAnon(hpage))
			put_page(hpage);
		if (__page_handle_poison(p)) {
			page_ref_inc(p);
			res = MF_RECOVERED;
		}
	}

	return res;
}

/*
 * Various page states we can handle.
 *
 * A page state is defined by its current page->flags bits.
 * The table matches them in order and calls the right handler.
 *
 * This is quite tricky because we can access page at any time
 * in its live cycle, so all accesses have to be extremely careful.
 *
 * This is not complete. More states could be added.
 * For any missing state don't attempt recovery.
 */

#define dirty		(1UL << PG_dirty)
#define sc		((1UL << PG_swapcache) | (1UL << PG_swapbacked))
#define unevict		(1UL << PG_unevictable)
#define mlock		(1UL << PG_mlocked)
#define lru		(1UL << PG_lru)
#define head		(1UL << PG_head)
#define slab		(1UL << PG_slab)
#define reserved	(1UL << PG_reserved)

static struct page_state {
	unsigned long mask;
	unsigned long res;
	enum mf_action_page_type type;

	/* Callback ->action() has to unlock the relevant page inside it. */
	int (*action)(struct page *p, unsigned long pfn);
} error_states[] = {
	{ reserved,	reserved,	MF_MSG_KERNEL,	me_kernel },
	/*
	 * free pages are specially detected outside this table:
	 * PG_buddy pages only make a small fraction of all free pages.
	 */

	/*
	 * Could in theory check if slab page is free or if we can drop
	 * currently unused objects without touching them. But just
	 * treat it as standard kernel for now.
	 */
	{ slab,		slab,		MF_MSG_SLAB,	me_kernel },

	{ head,		head,		MF_MSG_HUGE,		me_huge_page },

	{ sc|dirty,	sc|dirty,	MF_MSG_DIRTY_SWAPCACHE,	me_swapcache_dirty },
	{ sc|dirty,	sc,		MF_MSG_CLEAN_SWAPCACHE,	me_swapcache_clean },

	{ mlock|dirty,	mlock|dirty,	MF_MSG_DIRTY_MLOCKED_LRU,	me_pagecache_dirty },
	{ mlock|dirty,	mlock,		MF_MSG_CLEAN_MLOCKED_LRU,	me_pagecache_clean },

	{ unevict|dirty, unevict|dirty,	MF_MSG_DIRTY_UNEVICTABLE_LRU,	me_pagecache_dirty },
	{ unevict|dirty, unevict,	MF_MSG_CLEAN_UNEVICTABLE_LRU,	me_pagecache_clean },

	{ lru|dirty,	lru|dirty,	MF_MSG_DIRTY_LRU,	me_pagecache_dirty },
	{ lru|dirty,	lru,		MF_MSG_CLEAN_LRU,	me_pagecache_clean },

	/*
	 * Catchall entry: must be at end.
	 */
	{ 0,		0,		MF_MSG_UNKNOWN,	me_unknown },
};

#undef dirty
#undef sc
#undef unevict
#undef mlock
#undef lru
#undef head
#undef slab
#undef reserved

/*
 * "Dirty/Clean" indication is not 100% accurate due to the possibility of
 * setting PG_dirty outside page lock. See also comment above set_page_dirty().
 */
static void action_result(unsigned long pfn, enum mf_action_page_type type,
			  enum mf_result result)
{
	trace_memory_failure_event(pfn, type, result);

	pr_err("Memory failure: %#lx: recovery action for %s: %s\n",
		pfn, action_page_types[type], action_name[result]);
}

static int page_action(struct page_state *ps, struct page *p,
			unsigned long pfn)
{
	int result;
	int count;

	/* page p should be unlocked after returning from ps->action().  */
	result = ps->action(p, pfn);

	count = page_count(p) - 1;
	if (ps->action == me_swapcache_dirty && result == MF_DELAYED)
		count--;
	if (count > 0) {
		pr_err("Memory failure: %#lx: %s still referenced by %d users\n",
		       pfn, action_page_types[ps->type], count);
		result = MF_FAILED;
	}
	action_result(pfn, ps->type, result);

	/* Could do more checks here if page looks ok */
	/*
	 * Could adjust zone counters here to correct for the missing page.
	 */

	return (result == MF_RECOVERED || result == MF_DELAYED) ? 0 : -EBUSY;
}

/*
 * Return true if a page type of a given page is supported by hwpoison
 * mechanism (while handling could fail), otherwise false.  This function
 * does not return true for hugetlb or device memory pages, so it's assumed
 * to be called only in the context where we never have such pages.
 */
static inline bool HWPoisonHandlable(struct page *page)
{
	return PageLRU(page) || __PageMovable(page);
}

static int __get_hwpoison_page(struct page *page)
{
	struct page *head = compound_head(page);
	int ret = 0;
	bool hugetlb = false;

	ret = get_hwpoison_huge_page(head, &hugetlb);
	if (hugetlb)
		return ret;

	/*
	 * This check prevents from calling get_hwpoison_unless_zero()
	 * for any unsupported type of page in order to reduce the risk of
	 * unexpected races caused by taking a page refcount.
	 */
	if (!HWPoisonHandlable(head))
		return -EBUSY;

	if (PageTransHuge(head)) {
		/*
		 * Non anonymous thp exists only in allocation/free time. We
		 * can't handle such a case correctly, so let's give it up.
		 * This should be better than triggering BUG_ON when kernel
		 * tries to touch the "partially handled" page.
		 */
		if (!PageAnon(head)) {
			pr_err("Memory failure: %#lx: non anonymous thp\n",
				page_to_pfn(page));
			return 0;
		}
	}

	if (get_page_unless_zero(head)) {
		if (head == compound_head(page))
			return 1;

		pr_info("Memory failure: %#lx cannot catch tail\n",
			page_to_pfn(page));
		put_page(head);
	}

	return 0;
}

static int get_any_page(struct page *p, unsigned long flags)
{
	int ret = 0, pass = 0;
	bool count_increased = false;

	if (flags & MF_COUNT_INCREASED)
		count_increased = true;

try_again:
	if (!count_increased) {
		ret = __get_hwpoison_page(p);
		if (!ret) {
			if (page_count(p)) {
				/* We raced with an allocation, retry. */
				if (pass++ < 3)
					goto try_again;
				ret = -EBUSY;
			} else if (!PageHuge(p) && !is_free_buddy_page(p)) {
				/* We raced with put_page, retry. */
				if (pass++ < 3)
					goto try_again;
				ret = -EIO;
			}
			goto out;
		} else if (ret == -EBUSY) {
			/*
			 * We raced with (possibly temporary) unhandlable
			 * page, retry.
			 */
			if (pass++ < 3) {
<<<<<<< HEAD
				shake_page(p, 1);
=======
				shake_page(p);
>>>>>>> 7cca308c
				goto try_again;
			}
			ret = -EIO;
			goto out;
		}
	}

	if (PageHuge(p) || HWPoisonHandlable(p)) {
		ret = 1;
	} else {
		/*
		 * A page we cannot handle. Check whether we can turn
		 * it into something we can handle.
		 */
		if (pass++ < 3) {
			put_page(p);
			shake_page(p);
			count_increased = false;
			goto try_again;
		}
		put_page(p);
		ret = -EIO;
	}
out:
	if (ret == -EIO)
		dump_page(p, "hwpoison: unhandlable page");

	return ret;
}

/**
 * get_hwpoison_page() - Get refcount for memory error handling
 * @p:		Raw error page (hit by memory error)
 * @flags:	Flags controlling behavior of error handling
 *
 * get_hwpoison_page() takes a page refcount of an error page to handle memory
 * error on it, after checking that the error page is in a well-defined state
 * (defined as a page-type we can successfully handle the memor error on it,
 * such as LRU page and hugetlb page).
 *
 * Memory error handling could be triggered at any time on any type of page,
 * so it's prone to race with typical memory management lifecycle (like
 * allocation and free).  So to avoid such races, get_hwpoison_page() takes
 * extra care for the error page's state (as done in __get_hwpoison_page()),
 * and has some retry logic in get_any_page().
 *
 * Return: 0 on failure,
 *         1 on success for in-use pages in a well-defined state,
 *         -EIO for pages on which we can not handle memory errors,
 *         -EBUSY when get_hwpoison_page() has raced with page lifecycle
 *         operations like allocation and free.
 */
static int get_hwpoison_page(struct page *p, unsigned long flags)
{
	int ret;

	zone_pcp_disable(page_zone(p));
	ret = get_any_page(p, flags);
	zone_pcp_enable(page_zone(p));

	return ret;
}

/*
 * Do all that is necessary to remove user space mappings. Unmap
 * the pages and send SIGBUS to the processes if the data was dirty.
 */
static bool hwpoison_user_mappings(struct page *p, unsigned long pfn,
				  int flags, struct page *hpage)
{
	enum ttu_flags ttu = TTU_IGNORE_MLOCK | TTU_SYNC;
	struct address_space *mapping;
	LIST_HEAD(tokill);
	bool unmap_success;
	int kill = 1, forcekill;
	bool mlocked = PageMlocked(hpage);

	/*
	 * Here we are interested only in user-mapped pages, so skip any
	 * other types of pages.
	 */
	if (PageReserved(p) || PageSlab(p))
		return true;
	if (!(PageLRU(hpage) || PageHuge(p)))
		return true;

	/*
	 * This check implies we don't kill processes if their pages
	 * are in the swap cache early. Those are always late kills.
	 */
	if (!page_mapped(hpage))
		return true;

	if (PageKsm(p)) {
		pr_err("Memory failure: %#lx: can't handle KSM pages.\n", pfn);
		return false;
	}

	if (PageSwapCache(p)) {
		pr_err("Memory failure: %#lx: keeping poisoned page in swap cache\n",
			pfn);
		ttu |= TTU_IGNORE_HWPOISON;
	}

	/*
	 * Propagate the dirty bit from PTEs to struct page first, because we
	 * need this to decide if we should kill or just drop the page.
	 * XXX: the dirty test could be racy: set_page_dirty() may not always
	 * be called inside page lock (it's recommended but not enforced).
	 */
	mapping = page_mapping(hpage);
	if (!(flags & MF_MUST_KILL) && !PageDirty(hpage) && mapping &&
	    mapping_can_writeback(mapping)) {
		if (page_mkclean(hpage)) {
			SetPageDirty(hpage);
		} else {
			kill = 0;
			ttu |= TTU_IGNORE_HWPOISON;
			pr_info("Memory failure: %#lx: corrupted page was clean: dropped without side effects\n",
				pfn);
		}
	}

	/*
	 * First collect all the processes that have the page
	 * mapped in dirty form.  This has to be done before try_to_unmap,
	 * because ttu takes the rmap data structures down.
	 *
	 * Error handling: We ignore errors here because
	 * there's nothing that can be done.
	 */
	if (kill)
		collect_procs(hpage, &tokill, flags & MF_ACTION_REQUIRED);

	if (!PageHuge(hpage)) {
		try_to_unmap(hpage, ttu);
	} else {
		if (!PageAnon(hpage)) {
			/*
			 * For hugetlb pages in shared mappings, try_to_unmap
			 * could potentially call huge_pmd_unshare.  Because of
			 * this, take semaphore in write mode here and set
			 * TTU_RMAP_LOCKED to indicate we have taken the lock
			 * at this higher level.
			 */
			mapping = hugetlb_page_mapping_lock_write(hpage);
			if (mapping) {
				try_to_unmap(hpage, ttu|TTU_RMAP_LOCKED);
				i_mmap_unlock_write(mapping);
			} else
				pr_info("Memory failure: %#lx: could not lock mapping for mapped huge page\n", pfn);
		} else {
			try_to_unmap(hpage, ttu);
		}
	}

	unmap_success = !page_mapped(hpage);
	if (!unmap_success)
		pr_err("Memory failure: %#lx: failed to unmap page (mapcount=%d)\n",
		       pfn, page_mapcount(hpage));

	/*
	 * try_to_unmap() might put mlocked page in lru cache, so call
	 * shake_page() again to ensure that it's flushed.
	 */
	if (mlocked)
		shake_page(hpage);

	/*
	 * Now that the dirty bit has been propagated to the
	 * struct page and all unmaps done we can decide if
	 * killing is needed or not.  Only kill when the page
	 * was dirty or the process is not restartable,
	 * otherwise the tokill list is merely
	 * freed.  When there was a problem unmapping earlier
	 * use a more force-full uncatchable kill to prevent
	 * any accesses to the poisoned memory.
	 */
	forcekill = PageDirty(hpage) || (flags & MF_MUST_KILL);
	kill_procs(&tokill, forcekill, !unmap_success, pfn, flags);

	return unmap_success;
}

static int identify_page_state(unsigned long pfn, struct page *p,
				unsigned long page_flags)
{
	struct page_state *ps;

	/*
	 * The first check uses the current page flags which may not have any
	 * relevant information. The second check with the saved page flags is
	 * carried out only if the first check can't determine the page status.
	 */
	for (ps = error_states;; ps++)
		if ((p->flags & ps->mask) == ps->res)
			break;

	page_flags |= (p->flags & (1UL << PG_dirty));

	if (!ps->mask)
		for (ps = error_states;; ps++)
			if ((page_flags & ps->mask) == ps->res)
				break;
	return page_action(ps, p, pfn);
}

static int try_to_split_thp_page(struct page *page, const char *msg)
{
	lock_page(page);
	if (!PageAnon(page) || unlikely(split_huge_page(page))) {
		unsigned long pfn = page_to_pfn(page);

		unlock_page(page);
		if (!PageAnon(page))
			pr_info("%s: %#lx: non anonymous thp\n", msg, pfn);
		else
			pr_info("%s: %#lx: thp split failed\n", msg, pfn);
		put_page(page);
		return -EBUSY;
	}
	unlock_page(page);

	return 0;
}

static int memory_failure_hugetlb(unsigned long pfn, int flags)
{
	struct page *p = pfn_to_page(pfn);
	struct page *head = compound_head(p);
	int res;
	unsigned long page_flags;

	if (TestSetPageHWPoison(head)) {
		pr_err("Memory failure: %#lx: already hardware poisoned\n",
		       pfn);
		res = -EHWPOISON;
		if (flags & MF_ACTION_REQUIRED)
			res = kill_accessing_process(current, page_to_pfn(head), flags);
		return res;
	}

	num_poisoned_pages_inc();

	if (!(flags & MF_COUNT_INCREASED)) {
		res = get_hwpoison_page(p, flags);
		if (!res) {
			/*
			 * Check "filter hit" and "race with other subpage."
			 */
			lock_page(head);
			if (PageHWPoison(head)) {
				if ((hwpoison_filter(p) && TestClearPageHWPoison(p))
				    || (p != head && TestSetPageHWPoison(head))) {
					num_poisoned_pages_dec();
					unlock_page(head);
					return 0;
				}
			}
			unlock_page(head);
			res = MF_FAILED;
			if (__page_handle_poison(p)) {
				page_ref_inc(p);
				res = MF_RECOVERED;
			}
			action_result(pfn, MF_MSG_FREE_HUGE, res);
			return res == MF_RECOVERED ? 0 : -EBUSY;
		} else if (res < 0) {
			action_result(pfn, MF_MSG_UNKNOWN, MF_IGNORED);
			return -EBUSY;
		}
	}

	lock_page(head);
	page_flags = head->flags;

	if (!PageHWPoison(head)) {
		pr_err("Memory failure: %#lx: just unpoisoned\n", pfn);
		num_poisoned_pages_dec();
		unlock_page(head);
		put_page(head);
		return 0;
	}

	/*
	 * TODO: hwpoison for pud-sized hugetlb doesn't work right now, so
	 * simply disable it. In order to make it work properly, we need
	 * make sure that:
	 *  - conversion of a pud that maps an error hugetlb into hwpoison
	 *    entry properly works, and
	 *  - other mm code walking over page table is aware of pud-aligned
	 *    hwpoison entries.
	 */
	if (huge_page_size(page_hstate(head)) > PMD_SIZE) {
		action_result(pfn, MF_MSG_NON_PMD_HUGE, MF_IGNORED);
		res = -EBUSY;
		goto out;
	}

	if (!hwpoison_user_mappings(p, pfn, flags, head)) {
		action_result(pfn, MF_MSG_UNMAP_FAILED, MF_IGNORED);
		res = -EBUSY;
		goto out;
	}

	return identify_page_state(pfn, p, page_flags);
out:
	unlock_page(head);
	return res;
}

static int memory_failure_dev_pagemap(unsigned long pfn, int flags,
		struct dev_pagemap *pgmap)
{
	struct page *page = pfn_to_page(pfn);
	unsigned long size = 0;
	struct to_kill *tk;
	LIST_HEAD(tokill);
	int rc = -EBUSY;
	loff_t start;
	dax_entry_t cookie;

	if (flags & MF_COUNT_INCREASED)
		/*
		 * Drop the extra refcount in case we come from madvise().
		 */
		put_page(page);

	/* device metadata space is not recoverable */
	if (!pgmap_pfn_valid(pgmap, pfn)) {
		rc = -ENXIO;
		goto out;
	}

	/*
	 * Prevent the inode from being freed while we are interrogating
	 * the address_space, typically this would be handled by
	 * lock_page(), but dax pages do not use the page lock. This
	 * also prevents changes to the mapping of this pfn until
	 * poison signaling is complete.
	 */
	cookie = dax_lock_page(page);
	if (!cookie)
		goto out;

	if (hwpoison_filter(page)) {
		rc = 0;
		goto unlock;
	}

	if (pgmap->type == MEMORY_DEVICE_PRIVATE) {
		/*
		 * TODO: Handle HMM pages which may need coordination
		 * with device-side memory.
		 */
		goto unlock;
	}

	/*
	 * Use this flag as an indication that the dax page has been
	 * remapped UC to prevent speculative consumption of poison.
	 */
	SetPageHWPoison(page);

	/*
	 * Unlike System-RAM there is no possibility to swap in a
	 * different physical page at a given virtual address, so all
	 * userspace consumption of ZONE_DEVICE memory necessitates
	 * SIGBUS (i.e. MF_MUST_KILL)
	 */
	flags |= MF_ACTION_REQUIRED | MF_MUST_KILL;
	collect_procs(page, &tokill, flags & MF_ACTION_REQUIRED);

	list_for_each_entry(tk, &tokill, nd)
		if (tk->size_shift)
			size = max(size, 1UL << tk->size_shift);
	if (size) {
		/*
		 * Unmap the largest mapping to avoid breaking up
		 * device-dax mappings which are constant size. The
		 * actual size of the mapping being torn down is
		 * communicated in siginfo, see kill_proc()
		 */
		start = (page->index << PAGE_SHIFT) & ~(size - 1);
		unmap_mapping_range(page->mapping, start, size, 0);
	}
	kill_procs(&tokill, flags & MF_MUST_KILL, false, pfn, flags);
	rc = 0;
unlock:
	dax_unlock_page(page, cookie);
out:
	/* drop pgmap ref acquired in caller */
	put_dev_pagemap(pgmap);
	action_result(pfn, MF_MSG_DAX, rc ? MF_FAILED : MF_RECOVERED);
	return rc;
}

/**
 * memory_failure - Handle memory failure of a page.
 * @pfn: Page Number of the corrupted page
 * @flags: fine tune action taken
 *
 * This function is called by the low level machine check code
 * of an architecture when it detects hardware memory corruption
 * of a page. It tries its best to recover, which includes
 * dropping pages, killing processes etc.
 *
 * The function is primarily of use for corruptions that
 * happen outside the current execution context (e.g. when
 * detected by a background scrubber)
 *
 * Must run in process context (e.g. a work queue) with interrupts
 * enabled and no spinlocks hold.
 */
int memory_failure(unsigned long pfn, int flags)
{
	struct page *p;
	struct page *hpage;
	struct page *orig_head;
	struct dev_pagemap *pgmap;
	int res = 0;
	unsigned long page_flags;
	bool retry = true;
	static DEFINE_MUTEX(mf_mutex);

	if (!sysctl_memory_failure_recovery)
		panic("Memory failure on page %lx", pfn);

	p = pfn_to_online_page(pfn);
	if (!p) {
		if (pfn_valid(pfn)) {
			pgmap = get_dev_pagemap(pfn, NULL);
			if (pgmap)
				return memory_failure_dev_pagemap(pfn, flags,
								  pgmap);
		}
		pr_err("Memory failure: %#lx: memory outside kernel control\n",
			pfn);
		return -ENXIO;
	}

	mutex_lock(&mf_mutex);

try_again:
	if (PageHuge(p)) {
		res = memory_failure_hugetlb(pfn, flags);
		goto unlock_mutex;
	}

	if (TestSetPageHWPoison(p)) {
		pr_err("Memory failure: %#lx: already hardware poisoned\n",
			pfn);
		res = -EHWPOISON;
		if (flags & MF_ACTION_REQUIRED)
			res = kill_accessing_process(current, pfn, flags);
		goto unlock_mutex;
	}

	orig_head = hpage = compound_head(p);
	num_poisoned_pages_inc();

	/*
	 * We need/can do nothing about count=0 pages.
	 * 1) it's a free page, and therefore in safe hand:
	 *    prep_new_page() will be the gate keeper.
	 * 2) it's part of a non-compound high order page.
	 *    Implies some kernel user: cannot stop them from
	 *    R/W the page; let's pray that the page has been
	 *    used and will be freed some time later.
	 * In fact it's dangerous to directly bump up page count from 0,
	 * that may make page_ref_freeze()/page_ref_unfreeze() mismatch.
	 */
	if (!(flags & MF_COUNT_INCREASED)) {
		res = get_hwpoison_page(p, flags);
		if (!res) {
			if (is_free_buddy_page(p)) {
				if (take_page_off_buddy(p)) {
					page_ref_inc(p);
					res = MF_RECOVERED;
				} else {
					/* We lost the race, try again */
					if (retry) {
						ClearPageHWPoison(p);
						num_poisoned_pages_dec();
						retry = false;
						goto try_again;
					}
					res = MF_FAILED;
				}
				action_result(pfn, MF_MSG_BUDDY, res);
				res = res == MF_RECOVERED ? 0 : -EBUSY;
			} else {
				action_result(pfn, MF_MSG_KERNEL_HIGH_ORDER, MF_IGNORED);
				res = -EBUSY;
			}
			goto unlock_mutex;
		} else if (res < 0) {
			action_result(pfn, MF_MSG_UNKNOWN, MF_IGNORED);
			res = -EBUSY;
			goto unlock_mutex;
		}
	}

	if (PageTransHuge(hpage)) {
		if (try_to_split_thp_page(p, "Memory Failure") < 0) {
			action_result(pfn, MF_MSG_UNSPLIT_THP, MF_IGNORED);
			res = -EBUSY;
			goto unlock_mutex;
		}
		VM_BUG_ON_PAGE(!page_count(p), p);
	}

	/*
	 * We ignore non-LRU pages for good reasons.
	 * - PG_locked is only well defined for LRU pages and a few others
	 * - to avoid races with __SetPageLocked()
	 * - to avoid races with __SetPageSlab*() (and more non-atomic ops)
	 * The check (unnecessarily) ignores LRU pages being isolated and
	 * walked by the page reclaim code, however that's not a big loss.
	 */
	shake_page(p);

	lock_page(p);

	/*
	 * The page could have changed compound pages during the locking.
	 * If this happens just bail out.
	 */
	if (PageCompound(p) && compound_head(p) != orig_head) {
		action_result(pfn, MF_MSG_DIFFERENT_COMPOUND, MF_IGNORED);
		res = -EBUSY;
		goto unlock_page;
	}

	/*
	 * We use page flags to determine what action should be taken, but
	 * the flags can be modified by the error containment action.  One
	 * example is an mlocked page, where PG_mlocked is cleared by
	 * page_remove_rmap() in try_to_unmap_one(). So to determine page status
	 * correctly, we save a copy of the page flags at this time.
	 */
	page_flags = p->flags;

	/*
	 * unpoison always clear PG_hwpoison inside page lock
	 */
	if (!PageHWPoison(p)) {
		pr_err("Memory failure: %#lx: just unpoisoned\n", pfn);
		num_poisoned_pages_dec();
		unlock_page(p);
		put_page(p);
		goto unlock_mutex;
	}
	if (hwpoison_filter(p)) {
		if (TestClearPageHWPoison(p))
			num_poisoned_pages_dec();
		unlock_page(p);
		put_page(p);
		goto unlock_mutex;
	}

	/*
	 * __munlock_pagevec may clear a writeback page's LRU flag without
	 * page_lock. We need wait writeback completion for this page or it
	 * may trigger vfs BUG while evict inode.
	 */
	if (!PageTransTail(p) && !PageLRU(p) && !PageWriteback(p))
		goto identify_page_state;

	/*
	 * It's very difficult to mess with pages currently under IO
	 * and in many cases impossible, so we just avoid it here.
	 */
	wait_on_page_writeback(p);

	/*
	 * Now take care of user space mappings.
	 * Abort on fail: __delete_from_page_cache() assumes unmapped page.
	 */
	if (!hwpoison_user_mappings(p, pfn, flags, p)) {
		action_result(pfn, MF_MSG_UNMAP_FAILED, MF_IGNORED);
		res = -EBUSY;
		goto unlock_page;
	}

	/*
	 * Torn down by someone else?
	 */
	if (PageLRU(p) && !PageSwapCache(p) && p->mapping == NULL) {
		action_result(pfn, MF_MSG_TRUNCATED_LRU, MF_IGNORED);
		res = -EBUSY;
		goto unlock_page;
	}

identify_page_state:
	res = identify_page_state(pfn, p, page_flags);
	mutex_unlock(&mf_mutex);
	return res;
unlock_page:
	unlock_page(p);
unlock_mutex:
	mutex_unlock(&mf_mutex);
	return res;
}
EXPORT_SYMBOL_GPL(memory_failure);

#define MEMORY_FAILURE_FIFO_ORDER	4
#define MEMORY_FAILURE_FIFO_SIZE	(1 << MEMORY_FAILURE_FIFO_ORDER)

struct memory_failure_entry {
	unsigned long pfn;
	int flags;
};

struct memory_failure_cpu {
	DECLARE_KFIFO(fifo, struct memory_failure_entry,
		      MEMORY_FAILURE_FIFO_SIZE);
	spinlock_t lock;
	struct work_struct work;
};

static DEFINE_PER_CPU(struct memory_failure_cpu, memory_failure_cpu);

/**
 * memory_failure_queue - Schedule handling memory failure of a page.
 * @pfn: Page Number of the corrupted page
 * @flags: Flags for memory failure handling
 *
 * This function is called by the low level hardware error handler
 * when it detects hardware memory corruption of a page. It schedules
 * the recovering of error page, including dropping pages, killing
 * processes etc.
 *
 * The function is primarily of use for corruptions that
 * happen outside the current execution context (e.g. when
 * detected by a background scrubber)
 *
 * Can run in IRQ context.
 */
void memory_failure_queue(unsigned long pfn, int flags)
{
	struct memory_failure_cpu *mf_cpu;
	unsigned long proc_flags;
	struct memory_failure_entry entry = {
		.pfn =		pfn,
		.flags =	flags,
	};

	mf_cpu = &get_cpu_var(memory_failure_cpu);
	spin_lock_irqsave(&mf_cpu->lock, proc_flags);
	if (kfifo_put(&mf_cpu->fifo, entry))
		schedule_work_on(smp_processor_id(), &mf_cpu->work);
	else
		pr_err("Memory failure: buffer overflow when queuing memory failure at %#lx\n",
		       pfn);
	spin_unlock_irqrestore(&mf_cpu->lock, proc_flags);
	put_cpu_var(memory_failure_cpu);
}
EXPORT_SYMBOL_GPL(memory_failure_queue);

static void memory_failure_work_func(struct work_struct *work)
{
	struct memory_failure_cpu *mf_cpu;
	struct memory_failure_entry entry = { 0, };
	unsigned long proc_flags;
	int gotten;

	mf_cpu = container_of(work, struct memory_failure_cpu, work);
	for (;;) {
		spin_lock_irqsave(&mf_cpu->lock, proc_flags);
		gotten = kfifo_get(&mf_cpu->fifo, &entry);
		spin_unlock_irqrestore(&mf_cpu->lock, proc_flags);
		if (!gotten)
			break;
		if (entry.flags & MF_SOFT_OFFLINE)
			soft_offline_page(entry.pfn, entry.flags);
		else
			memory_failure(entry.pfn, entry.flags);
	}
}

/*
 * Process memory_failure work queued on the specified CPU.
 * Used to avoid return-to-userspace racing with the memory_failure workqueue.
 */
void memory_failure_queue_kick(int cpu)
{
	struct memory_failure_cpu *mf_cpu;

	mf_cpu = &per_cpu(memory_failure_cpu, cpu);
	cancel_work_sync(&mf_cpu->work);
	memory_failure_work_func(&mf_cpu->work);
}

static int __init memory_failure_init(void)
{
	struct memory_failure_cpu *mf_cpu;
	int cpu;

	for_each_possible_cpu(cpu) {
		mf_cpu = &per_cpu(memory_failure_cpu, cpu);
		spin_lock_init(&mf_cpu->lock);
		INIT_KFIFO(mf_cpu->fifo);
		INIT_WORK(&mf_cpu->work, memory_failure_work_func);
	}

	return 0;
}
core_initcall(memory_failure_init);

#define unpoison_pr_info(fmt, pfn, rs)			\
({							\
	if (__ratelimit(rs))				\
		pr_info(fmt, pfn);			\
})

/**
 * unpoison_memory - Unpoison a previously poisoned page
 * @pfn: Page number of the to be unpoisoned page
 *
 * Software-unpoison a page that has been poisoned by
 * memory_failure() earlier.
 *
 * This is only done on the software-level, so it only works
 * for linux injected failures, not real hardware failures
 *
 * Returns 0 for success, otherwise -errno.
 */
int unpoison_memory(unsigned long pfn)
{
	struct page *page;
	struct page *p;
	int freeit = 0;
	unsigned long flags = 0;
	static DEFINE_RATELIMIT_STATE(unpoison_rs, DEFAULT_RATELIMIT_INTERVAL,
					DEFAULT_RATELIMIT_BURST);

	if (!pfn_valid(pfn))
		return -ENXIO;

	p = pfn_to_page(pfn);
	page = compound_head(p);

	if (!PageHWPoison(p)) {
		unpoison_pr_info("Unpoison: Page was already unpoisoned %#lx\n",
				 pfn, &unpoison_rs);
		return 0;
	}

	if (page_count(page) > 1) {
		unpoison_pr_info("Unpoison: Someone grabs the hwpoison page %#lx\n",
				 pfn, &unpoison_rs);
		return 0;
	}

	if (page_mapped(page)) {
		unpoison_pr_info("Unpoison: Someone maps the hwpoison page %#lx\n",
				 pfn, &unpoison_rs);
		return 0;
	}

	if (page_mapping(page)) {
		unpoison_pr_info("Unpoison: the hwpoison page has non-NULL mapping %#lx\n",
				 pfn, &unpoison_rs);
		return 0;
	}

	/*
	 * unpoison_memory() can encounter thp only when the thp is being
	 * worked by memory_failure() and the page lock is not held yet.
	 * In such case, we yield to memory_failure() and make unpoison fail.
	 */
	if (!PageHuge(page) && PageTransHuge(page)) {
		unpoison_pr_info("Unpoison: Memory failure is now running on %#lx\n",
				 pfn, &unpoison_rs);
		return 0;
	}

	if (!get_hwpoison_page(p, flags)) {
		if (TestClearPageHWPoison(p))
			num_poisoned_pages_dec();
		unpoison_pr_info("Unpoison: Software-unpoisoned free page %#lx\n",
				 pfn, &unpoison_rs);
		return 0;
	}

	lock_page(page);
	/*
	 * This test is racy because PG_hwpoison is set outside of page lock.
	 * That's acceptable because that won't trigger kernel panic. Instead,
	 * the PG_hwpoison page will be caught and isolated on the entrance to
	 * the free buddy page pool.
	 */
	if (TestClearPageHWPoison(page)) {
		unpoison_pr_info("Unpoison: Software-unpoisoned page %#lx\n",
				 pfn, &unpoison_rs);
		num_poisoned_pages_dec();
		freeit = 1;
	}
	unlock_page(page);

	put_page(page);
	if (freeit && !(pfn == my_zero_pfn(0) && page_count(p) == 1))
		put_page(page);

	return 0;
}
EXPORT_SYMBOL(unpoison_memory);

static bool isolate_page(struct page *page, struct list_head *pagelist)
{
	bool isolated = false;
	bool lru = PageLRU(page);

	if (PageHuge(page)) {
		isolated = isolate_huge_page(page, pagelist);
	} else {
		if (lru)
			isolated = !isolate_lru_page(page);
		else
			isolated = !isolate_movable_page(page, ISOLATE_UNEVICTABLE);

		if (isolated)
			list_add(&page->lru, pagelist);
	}

	if (isolated && lru)
		inc_node_page_state(page, NR_ISOLATED_ANON +
				    page_is_file_lru(page));

	/*
	 * If we succeed to isolate the page, we grabbed another refcount on
	 * the page, so we can safely drop the one we got from get_any_pages().
	 * If we failed to isolate the page, it means that we cannot go further
	 * and we will return an error, so drop the reference we got from
	 * get_any_pages() as well.
	 */
	put_page(page);
	return isolated;
}

/*
 * __soft_offline_page handles hugetlb-pages and non-hugetlb pages.
 * If the page is a non-dirty unmapped page-cache page, it simply invalidates.
 * If the page is mapped, it migrates the contents over.
 */
static int __soft_offline_page(struct page *page)
{
	int ret = 0;
	unsigned long pfn = page_to_pfn(page);
	struct page *hpage = compound_head(page);
	char const *msg_page[] = {"page", "hugepage"};
	bool huge = PageHuge(page);
	LIST_HEAD(pagelist);
	struct migration_target_control mtc = {
		.nid = NUMA_NO_NODE,
		.gfp_mask = GFP_USER | __GFP_MOVABLE | __GFP_RETRY_MAYFAIL,
	};

	/*
	 * Check PageHWPoison again inside page lock because PageHWPoison
	 * is set by memory_failure() outside page lock. Note that
	 * memory_failure() also double-checks PageHWPoison inside page lock,
	 * so there's no race between soft_offline_page() and memory_failure().
	 */
	lock_page(page);
	if (!PageHuge(page))
		wait_on_page_writeback(page);
	if (PageHWPoison(page)) {
		unlock_page(page);
		put_page(page);
		pr_info("soft offline: %#lx page already poisoned\n", pfn);
		return 0;
	}

	if (!PageHuge(page))
		/*
		 * Try to invalidate first. This should work for
		 * non dirty unmapped page cache pages.
		 */
		ret = invalidate_inode_page(page);
	unlock_page(page);

	/*
	 * RED-PEN would be better to keep it isolated here, but we
	 * would need to fix isolation locking first.
	 */
	if (ret) {
		pr_info("soft_offline: %#lx: invalidated\n", pfn);
		page_handle_poison(page, false, true);
		return 0;
	}

	if (isolate_page(hpage, &pagelist)) {
		ret = migrate_pages(&pagelist, alloc_migration_target, NULL,
			(unsigned long)&mtc, MIGRATE_SYNC, MR_MEMORY_FAILURE, NULL);
		if (!ret) {
			bool release = !huge;

			if (!page_handle_poison(page, huge, release))
				ret = -EBUSY;
		} else {
			if (!list_empty(&pagelist))
				putback_movable_pages(&pagelist);

			pr_info("soft offline: %#lx: %s migration failed %d, type %lx (%pGp)\n",
				pfn, msg_page[huge], ret, page->flags, &page->flags);
			if (ret > 0)
				ret = -EBUSY;
		}
	} else {
		pr_info("soft offline: %#lx: %s isolation failed, page count %d, type %lx (%pGp)\n",
			pfn, msg_page[huge], page_count(page), page->flags, &page->flags);
		ret = -EBUSY;
	}
	return ret;
}

static int soft_offline_in_use_page(struct page *page)
{
	struct page *hpage = compound_head(page);

	if (!PageHuge(page) && PageTransHuge(hpage))
		if (try_to_split_thp_page(page, "soft offline") < 0)
			return -EBUSY;
	return __soft_offline_page(page);
}

static int soft_offline_free_page(struct page *page)
{
	int rc = 0;

	if (!page_handle_poison(page, true, false))
		rc = -EBUSY;

	return rc;
}

static void put_ref_page(struct page *page)
{
	if (page)
		put_page(page);
}

/**
 * soft_offline_page - Soft offline a page.
 * @pfn: pfn to soft-offline
 * @flags: flags. Same as memory_failure().
 *
 * Returns 0 on success, otherwise negated errno.
 *
 * Soft offline a page, by migration or invalidation,
 * without killing anything. This is for the case when
 * a page is not corrupted yet (so it's still valid to access),
 * but has had a number of corrected errors and is better taken
 * out.
 *
 * The actual policy on when to do that is maintained by
 * user space.
 *
 * This should never impact any application or cause data loss,
 * however it might take some time.
 *
 * This is not a 100% solution for all memory, but tries to be
 * ``good enough'' for the majority of memory.
 */
int soft_offline_page(unsigned long pfn, int flags)
{
	int ret;
	bool try_again = true;
	struct page *page, *ref_page = NULL;

	WARN_ON_ONCE(!pfn_valid(pfn) && (flags & MF_COUNT_INCREASED));

	if (!pfn_valid(pfn))
		return -ENXIO;
	if (flags & MF_COUNT_INCREASED)
		ref_page = pfn_to_page(pfn);

	/* Only online pages can be soft-offlined (esp., not ZONE_DEVICE). */
	page = pfn_to_online_page(pfn);
	if (!page) {
		put_ref_page(ref_page);
		return -EIO;
	}

	if (PageHWPoison(page)) {
		pr_info("%s: %#lx page already poisoned\n", __func__, pfn);
		put_ref_page(ref_page);
		return 0;
	}

retry:
	get_online_mems();
	ret = get_hwpoison_page(page, flags);
	put_online_mems();

	if (ret > 0) {
		ret = soft_offline_in_use_page(page);
	} else if (ret == 0) {
		if (soft_offline_free_page(page) && try_again) {
			try_again = false;
			goto retry;
		}
	}

	return ret;
}<|MERGE_RESOLUTION|>--- conflicted
+++ resolved
@@ -1203,11 +1203,7 @@
 			 * page, retry.
 			 */
 			if (pass++ < 3) {
-<<<<<<< HEAD
-				shake_page(p, 1);
-=======
 				shake_page(p);
->>>>>>> 7cca308c
 				goto try_again;
 			}
 			ret = -EIO;
