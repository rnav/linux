--- conflicted
+++ resolved
@@ -1104,36 +1104,21 @@
  * @order:		the order of the page
  * @split_pfn_offset:	split offset within the page
  *
-<<<<<<< HEAD
-=======
  * Return -ENOENT if the free page is changed, otherwise 0
  *
->>>>>>> 6112bd00
  * It is used when the free page crosses two pageblocks with different migratetypes
  * at split_pfn_offset within the page. The split free page will be put into
  * separate migratetype lists afterwards. Otherwise, the function achieves
  * nothing.
  */
-<<<<<<< HEAD
-void split_free_page(struct page *free_page,
-				int order, unsigned long split_pfn_offset)
-=======
 int split_free_page(struct page *free_page,
 			unsigned int order, unsigned long split_pfn_offset)
->>>>>>> 6112bd00
 {
 	struct zone *zone = page_zone(free_page);
 	unsigned long free_page_pfn = page_to_pfn(free_page);
 	unsigned long pfn;
 	unsigned long flags;
 	int free_page_order;
-<<<<<<< HEAD
-
-	if (split_pfn_offset == 0)
-		return;
-
-	spin_lock_irqsave(&zone->lock, flags);
-=======
 	int mt;
 	int ret = 0;
 
@@ -1151,17 +1136,12 @@
 	if (likely(!is_migrate_isolate(mt)))
 		__mod_zone_freepage_state(zone, -(1UL << order), mt);
 
->>>>>>> 6112bd00
 	del_page_from_free_list(free_page, zone, order);
 	for (pfn = free_page_pfn;
 	     pfn < free_page_pfn + (1UL << order);) {
 		int mt = get_pfnblock_migratetype(pfn_to_page(pfn), pfn);
 
-<<<<<<< HEAD
-		free_page_order = min_t(int,
-=======
 		free_page_order = min_t(unsigned int,
->>>>>>> 6112bd00
 					pfn ? __ffs(pfn) : order,
 					__fls(split_pfn_offset));
 		__free_one_page(pfn_to_page(pfn), pfn, zone, free_page_order,
@@ -1172,13 +1152,9 @@
 		if (split_pfn_offset == 0)
 			split_pfn_offset = (1UL << order) - (pfn - free_page_pfn);
 	}
-<<<<<<< HEAD
-	spin_unlock_irqrestore(&zone->lock, flags);
-=======
 out:
 	spin_unlock_irqrestore(&zone->lock, flags);
 	return ret;
->>>>>>> 6112bd00
 }
 /*
  * A bad page could be due to a number of fields. Instead of multiple branches,
