// SPDX-License-Identifier: GPL-2.0-or-later
/*
 * zswap.c - zswap driver file
 *
 * zswap is a backend for frontswap that takes pages that are in the process
 * of being swapped out and attempts to compress and store them in a
 * RAM-based memory pool.  This can result in a significant I/O reduction on
 * the swap device and, in the case where decompressing from RAM is faster
 * than reading from the swap device, can also improve workload performance.
 *
 * Copyright (C) 2012  Seth Jennings <sjenning@linux.vnet.ibm.com>
*/

#define pr_fmt(fmt) KBUILD_MODNAME ": " fmt

#include <linux/module.h>
#include <linux/cpu.h>
#include <linux/highmem.h>
#include <linux/slab.h>
#include <linux/spinlock.h>
#include <linux/types.h>
#include <linux/atomic.h>
#include <linux/frontswap.h>
#include <linux/rbtree.h>
#include <linux/swap.h>
#include <linux/crypto.h>
#include <linux/scatterlist.h>
#include <linux/mempool.h>
#include <linux/zpool.h>
#include <crypto/acompress.h>

#include <linux/mm_types.h>
#include <linux/page-flags.h>
#include <linux/swapops.h>
#include <linux/writeback.h>
#include <linux/pagemap.h>
#include <linux/workqueue.h>

#include "swap.h"
#include "internal.h"

/*********************************
* statistics
**********************************/
/* Total bytes used by the compressed storage */
u64 zswap_pool_total_size;
/* The number of compressed pages currently stored in zswap */
atomic_t zswap_stored_pages = ATOMIC_INIT(0);
/* The number of same-value filled pages currently stored in zswap */
static atomic_t zswap_same_filled_pages = ATOMIC_INIT(0);

/*
 * The statistics below are not protected from concurrent access for
 * performance reasons so they may not be a 100% accurate.  However,
 * they do provide useful information on roughly how many times a
 * certain event is occurring.
*/

/* Pool limit was hit (see zswap_max_pool_percent) */
static u64 zswap_pool_limit_hit;
/* Pages written back when pool limit was reached */
static u64 zswap_written_back_pages;
/* Store failed due to a reclaim failure after pool limit was reached */
static u64 zswap_reject_reclaim_fail;
/* Compressed page was too big for the allocator to (optimally) store */
static u64 zswap_reject_compress_poor;
/* Store failed because underlying allocator could not get memory */
static u64 zswap_reject_alloc_fail;
/* Store failed because the entry metadata could not be allocated (rare) */
static u64 zswap_reject_kmemcache_fail;
/* Duplicate store was encountered (rare) */
static u64 zswap_duplicate_entry;

/* Shrinker work queue */
static struct workqueue_struct *shrink_wq;
/* Pool limit was hit, we need to calm down */
static bool zswap_pool_reached_full;

/*********************************
* tunables
**********************************/

#define ZSWAP_PARAM_UNSET ""

static int zswap_setup(void);

/* Enable/disable zswap */
static bool zswap_enabled = IS_ENABLED(CONFIG_ZSWAP_DEFAULT_ON);
static int zswap_enabled_param_set(const char *,
				   const struct kernel_param *);
static const struct kernel_param_ops zswap_enabled_param_ops = {
	.set =		zswap_enabled_param_set,
	.get =		param_get_bool,
};
module_param_cb(enabled, &zswap_enabled_param_ops, &zswap_enabled, 0644);

/* Crypto compressor to use */
static char *zswap_compressor = CONFIG_ZSWAP_COMPRESSOR_DEFAULT;
static int zswap_compressor_param_set(const char *,
				      const struct kernel_param *);
static const struct kernel_param_ops zswap_compressor_param_ops = {
	.set =		zswap_compressor_param_set,
	.get =		param_get_charp,
	.free =		param_free_charp,
};
module_param_cb(compressor, &zswap_compressor_param_ops,
		&zswap_compressor, 0644);

/* Compressed storage zpool to use */
static char *zswap_zpool_type = CONFIG_ZSWAP_ZPOOL_DEFAULT;
static int zswap_zpool_param_set(const char *, const struct kernel_param *);
static const struct kernel_param_ops zswap_zpool_param_ops = {
	.set =		zswap_zpool_param_set,
	.get =		param_get_charp,
	.free =		param_free_charp,
};
module_param_cb(zpool, &zswap_zpool_param_ops, &zswap_zpool_type, 0644);

/* The maximum percentage of memory that the compressed pool can occupy */
static unsigned int zswap_max_pool_percent = 20;
module_param_named(max_pool_percent, zswap_max_pool_percent, uint, 0644);

/* The threshold for accepting new pages after the max_pool_percent was hit */
static unsigned int zswap_accept_thr_percent = 90; /* of max pool size */
module_param_named(accept_threshold_percent, zswap_accept_thr_percent,
		   uint, 0644);

/*
 * Enable/disable handling same-value filled pages (enabled by default).
 * If disabled every page is considered non-same-value filled.
 */
static bool zswap_same_filled_pages_enabled = true;
module_param_named(same_filled_pages_enabled, zswap_same_filled_pages_enabled,
		   bool, 0644);

/* Enable/disable handling non-same-value filled pages (enabled by default) */
static bool zswap_non_same_filled_pages_enabled = true;
module_param_named(non_same_filled_pages_enabled, zswap_non_same_filled_pages_enabled,
		   bool, 0644);

static bool zswap_exclusive_loads_enabled = IS_ENABLED(
		CONFIG_ZSWAP_EXCLUSIVE_LOADS_DEFAULT_ON);
module_param_named(exclusive_loads, zswap_exclusive_loads_enabled, bool, 0644);

/*********************************
* data structures
**********************************/

struct crypto_acomp_ctx {
	struct crypto_acomp *acomp;
	struct acomp_req *req;
	struct crypto_wait wait;
	u8 *dstmem;
	struct mutex *mutex;
};

/*
 * The lock ordering is zswap_tree.lock -> zswap_pool.lru_lock.
 * The only case where lru_lock is not acquired while holding tree.lock is
 * when a zswap_entry is taken off the lru for writeback, in that case it
 * needs to be verified that it's still valid in the tree.
 */
struct zswap_pool {
	struct zpool *zpool;
	struct crypto_acomp_ctx __percpu *acomp_ctx;
	struct kref kref;
	struct list_head list;
	struct work_struct release_work;
	struct work_struct shrink_work;
	struct hlist_node node;
	char tfm_name[CRYPTO_MAX_ALG_NAME];
	struct list_head lru;
	spinlock_t lru_lock;
};

/*
 * struct zswap_entry
 *
 * This structure contains the metadata for tracking a single compressed
 * page within zswap.
 *
 * rbnode - links the entry into red-black tree for the appropriate swap type
 * offset - the swap offset for the entry.  Index into the red-black tree.
 * refcount - the number of outstanding reference to the entry. This is needed
 *            to protect against premature freeing of the entry by code
 *            concurrent calls to load, invalidate, and writeback.  The lock
 *            for the zswap_tree structure that contains the entry must
 *            be held while changing the refcount.  Since the lock must
 *            be held, there is no reason to also make refcount atomic.
 * length - the length in bytes of the compressed page data.  Needed during
 *          decompression. For a same value filled page length is 0, and both
 *          pool and lru are invalid and must be ignored.
 * pool - the zswap_pool the entry's data is in
 * handle - zpool allocation handle that stores the compressed page data
 * value - value of the same-value filled pages which have same content
 * lru - handle to the pool's lru used to evict pages.
 */
struct zswap_entry {
	struct rb_node rbnode;
	swp_entry_t swpentry;
	int refcount;
	unsigned int length;
	struct zswap_pool *pool;
	union {
		unsigned long handle;
		unsigned long value;
	};
	struct obj_cgroup *objcg;
	struct list_head lru;
};

/*
 * The tree lock in the zswap_tree struct protects a few things:
 * - the rbtree
 * - the refcount field of each entry in the tree
 */
struct zswap_tree {
	struct rb_root rbroot;
	spinlock_t lock;
};

static struct zswap_tree *zswap_trees[MAX_SWAPFILES];

/* RCU-protected iteration */
static LIST_HEAD(zswap_pools);
/* protects zswap_pools list modification */
static DEFINE_SPINLOCK(zswap_pools_lock);
/* pool counter to provide unique names to zpool */
static atomic_t zswap_pools_count = ATOMIC_INIT(0);

enum zswap_init_type {
	ZSWAP_UNINIT,
	ZSWAP_INIT_SUCCEED,
	ZSWAP_INIT_FAILED
};

static enum zswap_init_type zswap_init_state;

/* used to ensure the integrity of initialization */
static DEFINE_MUTEX(zswap_init_lock);

/* init completed, but couldn't create the initial pool */
static bool zswap_has_pool;

/*********************************
* helpers and fwd declarations
**********************************/

#define zswap_pool_debug(msg, p)				\
	pr_debug("%s pool %s/%s\n", msg, (p)->tfm_name,		\
		 zpool_get_type((p)->zpool))

static int zswap_writeback_entry(struct zswap_entry *entry,
				 struct zswap_tree *tree);
static int zswap_pool_get(struct zswap_pool *pool);
static void zswap_pool_put(struct zswap_pool *pool);

static bool zswap_is_full(void)
{
	return totalram_pages() * zswap_max_pool_percent / 100 <
			DIV_ROUND_UP(zswap_pool_total_size, PAGE_SIZE);
}

static bool zswap_can_accept(void)
{
	return totalram_pages() * zswap_accept_thr_percent / 100 *
				zswap_max_pool_percent / 100 >
			DIV_ROUND_UP(zswap_pool_total_size, PAGE_SIZE);
}

static void zswap_update_total_size(void)
{
	struct zswap_pool *pool;
	u64 total = 0;

	rcu_read_lock();

	list_for_each_entry_rcu(pool, &zswap_pools, list)
		total += zpool_get_total_size(pool->zpool);

	rcu_read_unlock();

	zswap_pool_total_size = total;
}

/*********************************
* zswap entry functions
**********************************/
static struct kmem_cache *zswap_entry_cache;

static struct zswap_entry *zswap_entry_cache_alloc(gfp_t gfp)
{
	struct zswap_entry *entry;
	entry = kmem_cache_alloc(zswap_entry_cache, gfp);
	if (!entry)
		return NULL;
	entry->refcount = 1;
	RB_CLEAR_NODE(&entry->rbnode);
	return entry;
}

static void zswap_entry_cache_free(struct zswap_entry *entry)
{
	kmem_cache_free(zswap_entry_cache, entry);
}

/*********************************
* rbtree functions
**********************************/
static struct zswap_entry *zswap_rb_search(struct rb_root *root, pgoff_t offset)
{
	struct rb_node *node = root->rb_node;
	struct zswap_entry *entry;
	pgoff_t entry_offset;

	while (node) {
		entry = rb_entry(node, struct zswap_entry, rbnode);
		entry_offset = swp_offset(entry->swpentry);
		if (entry_offset > offset)
			node = node->rb_left;
		else if (entry_offset < offset)
			node = node->rb_right;
		else
			return entry;
	}
	return NULL;
}

/*
 * In the case that a entry with the same offset is found, a pointer to
 * the existing entry is stored in dupentry and the function returns -EEXIST
 */
static int zswap_rb_insert(struct rb_root *root, struct zswap_entry *entry,
			struct zswap_entry **dupentry)
{
	struct rb_node **link = &root->rb_node, *parent = NULL;
	struct zswap_entry *myentry;
	pgoff_t myentry_offset, entry_offset = swp_offset(entry->swpentry);

	while (*link) {
		parent = *link;
		myentry = rb_entry(parent, struct zswap_entry, rbnode);
		myentry_offset = swp_offset(myentry->swpentry);
		if (myentry_offset > entry_offset)
			link = &(*link)->rb_left;
		else if (myentry_offset < entry_offset)
			link = &(*link)->rb_right;
		else {
			*dupentry = myentry;
			return -EEXIST;
		}
	}
	rb_link_node(&entry->rbnode, parent, link);
	rb_insert_color(&entry->rbnode, root);
	return 0;
}

static bool zswap_rb_erase(struct rb_root *root, struct zswap_entry *entry)
{
	if (!RB_EMPTY_NODE(&entry->rbnode)) {
		rb_erase(&entry->rbnode, root);
		RB_CLEAR_NODE(&entry->rbnode);
		return true;
	}
	return false;
}

/*
 * Carries out the common pattern of freeing and entry's zpool allocation,
 * freeing the entry itself, and decrementing the number of stored pages.
 */
static void zswap_free_entry(struct zswap_entry *entry)
{
	if (entry->objcg) {
		obj_cgroup_uncharge_zswap(entry->objcg, entry->length);
		obj_cgroup_put(entry->objcg);
	}
	if (!entry->length)
		atomic_dec(&zswap_same_filled_pages);
	else {
		spin_lock(&entry->pool->lru_lock);
		list_del(&entry->lru);
		spin_unlock(&entry->pool->lru_lock);
		zpool_free(entry->pool->zpool, entry->handle);
		zswap_pool_put(entry->pool);
	}
	zswap_entry_cache_free(entry);
	atomic_dec(&zswap_stored_pages);
	zswap_update_total_size();
}

/* caller must hold the tree lock */
static void zswap_entry_get(struct zswap_entry *entry)
{
	entry->refcount++;
}

/* caller must hold the tree lock
* remove from the tree and free it, if nobody reference the entry
*/
static void zswap_entry_put(struct zswap_tree *tree,
			struct zswap_entry *entry)
{
	int refcount = --entry->refcount;

	BUG_ON(refcount < 0);
	if (refcount == 0) {
		zswap_rb_erase(&tree->rbroot, entry);
		zswap_free_entry(entry);
	}
}

/* caller must hold the tree lock */
static struct zswap_entry *zswap_entry_find_get(struct rb_root *root,
				pgoff_t offset)
{
	struct zswap_entry *entry;

	entry = zswap_rb_search(root, offset);
	if (entry)
		zswap_entry_get(entry);

	return entry;
}

/*********************************
* per-cpu code
**********************************/
static DEFINE_PER_CPU(u8 *, zswap_dstmem);
/*
 * If users dynamically change the zpool type and compressor at runtime, i.e.
 * zswap is running, zswap can have more than one zpool on one cpu, but they
 * are sharing dtsmem. So we need this mutex to be per-cpu.
 */
static DEFINE_PER_CPU(struct mutex *, zswap_mutex);

static int zswap_dstmem_prepare(unsigned int cpu)
{
	struct mutex *mutex;
	u8 *dst;

	dst = kmalloc_node(PAGE_SIZE * 2, GFP_KERNEL, cpu_to_node(cpu));
	if (!dst)
		return -ENOMEM;

	mutex = kmalloc_node(sizeof(*mutex), GFP_KERNEL, cpu_to_node(cpu));
	if (!mutex) {
		kfree(dst);
		return -ENOMEM;
	}

	mutex_init(mutex);
	per_cpu(zswap_dstmem, cpu) = dst;
	per_cpu(zswap_mutex, cpu) = mutex;
	return 0;
}

static int zswap_dstmem_dead(unsigned int cpu)
{
	struct mutex *mutex;
	u8 *dst;

	mutex = per_cpu(zswap_mutex, cpu);
	kfree(mutex);
	per_cpu(zswap_mutex, cpu) = NULL;

	dst = per_cpu(zswap_dstmem, cpu);
	kfree(dst);
	per_cpu(zswap_dstmem, cpu) = NULL;

	return 0;
}

static int zswap_cpu_comp_prepare(unsigned int cpu, struct hlist_node *node)
{
	struct zswap_pool *pool = hlist_entry(node, struct zswap_pool, node);
	struct crypto_acomp_ctx *acomp_ctx = per_cpu_ptr(pool->acomp_ctx, cpu);
	struct crypto_acomp *acomp;
	struct acomp_req *req;

	acomp = crypto_alloc_acomp_node(pool->tfm_name, 0, 0, cpu_to_node(cpu));
	if (IS_ERR(acomp)) {
		pr_err("could not alloc crypto acomp %s : %ld\n",
				pool->tfm_name, PTR_ERR(acomp));
		return PTR_ERR(acomp);
	}
	acomp_ctx->acomp = acomp;

	req = acomp_request_alloc(acomp_ctx->acomp);
	if (!req) {
		pr_err("could not alloc crypto acomp_request %s\n",
		       pool->tfm_name);
		crypto_free_acomp(acomp_ctx->acomp);
		return -ENOMEM;
	}
	acomp_ctx->req = req;

	crypto_init_wait(&acomp_ctx->wait);
	/*
	 * if the backend of acomp is async zip, crypto_req_done() will wakeup
	 * crypto_wait_req(); if the backend of acomp is scomp, the callback
	 * won't be called, crypto_wait_req() will return without blocking.
	 */
	acomp_request_set_callback(req, CRYPTO_TFM_REQ_MAY_BACKLOG,
				   crypto_req_done, &acomp_ctx->wait);

	acomp_ctx->mutex = per_cpu(zswap_mutex, cpu);
	acomp_ctx->dstmem = per_cpu(zswap_dstmem, cpu);

	return 0;
}

static int zswap_cpu_comp_dead(unsigned int cpu, struct hlist_node *node)
{
	struct zswap_pool *pool = hlist_entry(node, struct zswap_pool, node);
	struct crypto_acomp_ctx *acomp_ctx = per_cpu_ptr(pool->acomp_ctx, cpu);

	if (!IS_ERR_OR_NULL(acomp_ctx)) {
		if (!IS_ERR_OR_NULL(acomp_ctx->req))
			acomp_request_free(acomp_ctx->req);
		if (!IS_ERR_OR_NULL(acomp_ctx->acomp))
			crypto_free_acomp(acomp_ctx->acomp);
	}

	return 0;
}

/*********************************
* pool functions
**********************************/

static struct zswap_pool *__zswap_pool_current(void)
{
	struct zswap_pool *pool;

	pool = list_first_or_null_rcu(&zswap_pools, typeof(*pool), list);
	WARN_ONCE(!pool && zswap_has_pool,
		  "%s: no page storage pool!\n", __func__);

	return pool;
}

static struct zswap_pool *zswap_pool_current(void)
{
	assert_spin_locked(&zswap_pools_lock);

	return __zswap_pool_current();
}

static struct zswap_pool *zswap_pool_current_get(void)
{
	struct zswap_pool *pool;

	rcu_read_lock();

	pool = __zswap_pool_current();
	if (!zswap_pool_get(pool))
		pool = NULL;

	rcu_read_unlock();

	return pool;
}

static struct zswap_pool *zswap_pool_last_get(void)
{
	struct zswap_pool *pool, *last = NULL;

	rcu_read_lock();

	list_for_each_entry_rcu(pool, &zswap_pools, list)
		last = pool;
	WARN_ONCE(!last && zswap_has_pool,
		  "%s: no page storage pool!\n", __func__);
	if (!zswap_pool_get(last))
		last = NULL;

	rcu_read_unlock();

	return last;
}

/* type and compressor must be null-terminated */
static struct zswap_pool *zswap_pool_find_get(char *type, char *compressor)
{
	struct zswap_pool *pool;

	assert_spin_locked(&zswap_pools_lock);

	list_for_each_entry_rcu(pool, &zswap_pools, list) {
		if (strcmp(pool->tfm_name, compressor))
			continue;
		if (strcmp(zpool_get_type(pool->zpool), type))
			continue;
		/* if we can't get it, it's about to be destroyed */
		if (!zswap_pool_get(pool))
			continue;
		return pool;
	}

	return NULL;
}

/*
 * If the entry is still valid in the tree, drop the initial ref and remove it
 * from the tree. This function must be called with an additional ref held,
 * otherwise it may race with another invalidation freeing the entry.
 */
static void zswap_invalidate_entry(struct zswap_tree *tree,
				   struct zswap_entry *entry)
{
	if (zswap_rb_erase(&tree->rbroot, entry))
		zswap_entry_put(tree, entry);
}

static int zswap_reclaim_entry(struct zswap_pool *pool)
{
	struct zswap_entry *entry;
	struct zswap_tree *tree;
	pgoff_t swpoffset;
	int ret;

	/* Get an entry off the LRU */
	spin_lock(&pool->lru_lock);
	if (list_empty(&pool->lru)) {
		spin_unlock(&pool->lru_lock);
		return -EINVAL;
	}
	entry = list_last_entry(&pool->lru, struct zswap_entry, lru);
	list_del_init(&entry->lru);
	/*
	 * Once the lru lock is dropped, the entry might get freed. The
	 * swpoffset is copied to the stack, and entry isn't deref'd again
	 * until the entry is verified to still be alive in the tree.
	 */
	swpoffset = swp_offset(entry->swpentry);
	tree = zswap_trees[swp_type(entry->swpentry)];
	spin_unlock(&pool->lru_lock);

	/* Check for invalidate() race */
	spin_lock(&tree->lock);
	if (entry != zswap_rb_search(&tree->rbroot, swpoffset)) {
		ret = -EAGAIN;
		goto unlock;
	}
	/* Hold a reference to prevent a free during writeback */
	zswap_entry_get(entry);
	spin_unlock(&tree->lock);

	ret = zswap_writeback_entry(entry, tree);

	spin_lock(&tree->lock);
	if (ret) {
		/* Writeback failed, put entry back on LRU */
		spin_lock(&pool->lru_lock);
		list_move(&entry->lru, &pool->lru);
		spin_unlock(&pool->lru_lock);
		goto put_unlock;
	}

	/*
	 * Writeback started successfully, the page now belongs to the
	 * swapcache. Drop the entry from zswap - unless invalidate already
	 * took it out while we had the tree->lock released for IO.
	 */
	zswap_invalidate_entry(tree, entry);

put_unlock:
	/* Drop local reference */
	zswap_entry_put(tree, entry);
unlock:
	spin_unlock(&tree->lock);
	return ret ? -EAGAIN : 0;
}

static void shrink_worker(struct work_struct *w)
{
	struct zswap_pool *pool = container_of(w, typeof(*pool),
						shrink_work);
	int ret, failures = 0;

	do {
		ret = zswap_reclaim_entry(pool);
		if (ret) {
			zswap_reject_reclaim_fail++;
			if (ret != -EAGAIN)
				break;
			if (++failures == MAX_RECLAIM_RETRIES)
				break;
		}
		cond_resched();
	} while (!zswap_can_accept());
	zswap_pool_put(pool);
}

static struct zswap_pool *zswap_pool_create(char *type, char *compressor)
{
	struct zswap_pool *pool;
	char name[38]; /* 'zswap' + 32 char (max) num + \0 */
	gfp_t gfp = __GFP_NORETRY | __GFP_NOWARN | __GFP_KSWAPD_RECLAIM;
	int ret;

	if (!zswap_has_pool) {
		/* if either are unset, pool initialization failed, and we
		 * need both params to be set correctly before trying to
		 * create a pool.
		 */
		if (!strcmp(type, ZSWAP_PARAM_UNSET))
			return NULL;
		if (!strcmp(compressor, ZSWAP_PARAM_UNSET))
			return NULL;
	}

	pool = kzalloc(sizeof(*pool), GFP_KERNEL);
	if (!pool)
		return NULL;

	/* unique name for each pool specifically required by zsmalloc */
	snprintf(name, 38, "zswap%x", atomic_inc_return(&zswap_pools_count));

	pool->zpool = zpool_create_pool(type, name, gfp);
	if (!pool->zpool) {
		pr_err("%s zpool not available\n", type);
		goto error;
	}
	pr_debug("using %s zpool\n", zpool_get_type(pool->zpool));

	strscpy(pool->tfm_name, compressor, sizeof(pool->tfm_name));

	pool->acomp_ctx = alloc_percpu(*pool->acomp_ctx);
	if (!pool->acomp_ctx) {
		pr_err("percpu alloc failed\n");
		goto error;
	}

	ret = cpuhp_state_add_instance(CPUHP_MM_ZSWP_POOL_PREPARE,
				       &pool->node);
	if (ret)
		goto error;
	pr_debug("using %s compressor\n", pool->tfm_name);

	/* being the current pool takes 1 ref; this func expects the
	 * caller to always add the new pool as the current pool
	 */
	kref_init(&pool->kref);
	INIT_LIST_HEAD(&pool->list);
	INIT_LIST_HEAD(&pool->lru);
	spin_lock_init(&pool->lru_lock);
	INIT_WORK(&pool->shrink_work, shrink_worker);

	zswap_pool_debug("created", pool);

	return pool;

error:
	if (pool->acomp_ctx)
		free_percpu(pool->acomp_ctx);
	if (pool->zpool)
		zpool_destroy_pool(pool->zpool);
	kfree(pool);
	return NULL;
}

static struct zswap_pool *__zswap_pool_create_fallback(void)
{
	bool has_comp, has_zpool;

	has_comp = crypto_has_acomp(zswap_compressor, 0, 0);
	if (!has_comp && strcmp(zswap_compressor,
				CONFIG_ZSWAP_COMPRESSOR_DEFAULT)) {
		pr_err("compressor %s not available, using default %s\n",
		       zswap_compressor, CONFIG_ZSWAP_COMPRESSOR_DEFAULT);
		param_free_charp(&zswap_compressor);
		zswap_compressor = CONFIG_ZSWAP_COMPRESSOR_DEFAULT;
		has_comp = crypto_has_acomp(zswap_compressor, 0, 0);
	}
	if (!has_comp) {
		pr_err("default compressor %s not available\n",
		       zswap_compressor);
		param_free_charp(&zswap_compressor);
		zswap_compressor = ZSWAP_PARAM_UNSET;
	}

	has_zpool = zpool_has_pool(zswap_zpool_type);
	if (!has_zpool && strcmp(zswap_zpool_type,
				 CONFIG_ZSWAP_ZPOOL_DEFAULT)) {
		pr_err("zpool %s not available, using default %s\n",
		       zswap_zpool_type, CONFIG_ZSWAP_ZPOOL_DEFAULT);
		param_free_charp(&zswap_zpool_type);
		zswap_zpool_type = CONFIG_ZSWAP_ZPOOL_DEFAULT;
		has_zpool = zpool_has_pool(zswap_zpool_type);
	}
	if (!has_zpool) {
		pr_err("default zpool %s not available\n",
		       zswap_zpool_type);
		param_free_charp(&zswap_zpool_type);
		zswap_zpool_type = ZSWAP_PARAM_UNSET;
	}

	if (!has_comp || !has_zpool)
		return NULL;

	return zswap_pool_create(zswap_zpool_type, zswap_compressor);
}

static void zswap_pool_destroy(struct zswap_pool *pool)
{
	zswap_pool_debug("destroying", pool);

	cpuhp_state_remove_instance(CPUHP_MM_ZSWP_POOL_PREPARE, &pool->node);
	free_percpu(pool->acomp_ctx);
	zpool_destroy_pool(pool->zpool);
	kfree(pool);
}

static int __must_check zswap_pool_get(struct zswap_pool *pool)
{
	if (!pool)
		return 0;

	return kref_get_unless_zero(&pool->kref);
}

static void __zswap_pool_release(struct work_struct *work)
{
	struct zswap_pool *pool = container_of(work, typeof(*pool),
						release_work);

	synchronize_rcu();

	/* nobody should have been able to get a kref... */
	WARN_ON(kref_get_unless_zero(&pool->kref));

	/* pool is now off zswap_pools list and has no references. */
	zswap_pool_destroy(pool);
}

static void __zswap_pool_empty(struct kref *kref)
{
	struct zswap_pool *pool;

	pool = container_of(kref, typeof(*pool), kref);

	spin_lock(&zswap_pools_lock);

	WARN_ON(pool == zswap_pool_current());

	list_del_rcu(&pool->list);

	INIT_WORK(&pool->release_work, __zswap_pool_release);
	schedule_work(&pool->release_work);

	spin_unlock(&zswap_pools_lock);
}

static void zswap_pool_put(struct zswap_pool *pool)
{
	kref_put(&pool->kref, __zswap_pool_empty);
}

/*********************************
* param callbacks
**********************************/

static bool zswap_pool_changed(const char *s, const struct kernel_param *kp)
{
	/* no change required */
	if (!strcmp(s, *(char **)kp->arg) && zswap_has_pool)
		return false;
	return true;
}

/* val must be a null-terminated string */
static int __zswap_param_set(const char *val, const struct kernel_param *kp,
			     char *type, char *compressor)
{
	struct zswap_pool *pool, *put_pool = NULL;
	char *s = strstrip((char *)val);
	int ret = 0;
	bool new_pool = false;

	mutex_lock(&zswap_init_lock);
	switch (zswap_init_state) {
	case ZSWAP_UNINIT:
		/* if this is load-time (pre-init) param setting,
		 * don't create a pool; that's done during init.
		 */
		ret = param_set_charp(s, kp);
		break;
	case ZSWAP_INIT_SUCCEED:
		new_pool = zswap_pool_changed(s, kp);
		break;
	case ZSWAP_INIT_FAILED:
		pr_err("can't set param, initialization failed\n");
		ret = -ENODEV;
	}
	mutex_unlock(&zswap_init_lock);

	/* no need to create a new pool, return directly */
	if (!new_pool)
		return ret;

	if (!type) {
		if (!zpool_has_pool(s)) {
			pr_err("zpool %s not available\n", s);
			return -ENOENT;
		}
		type = s;
	} else if (!compressor) {
		if (!crypto_has_acomp(s, 0, 0)) {
			pr_err("compressor %s not available\n", s);
			return -ENOENT;
		}
		compressor = s;
	} else {
		WARN_ON(1);
		return -EINVAL;
	}

	spin_lock(&zswap_pools_lock);

	pool = zswap_pool_find_get(type, compressor);
	if (pool) {
		zswap_pool_debug("using existing", pool);
		WARN_ON(pool == zswap_pool_current());
		list_del_rcu(&pool->list);
	}

	spin_unlock(&zswap_pools_lock);

	if (!pool)
		pool = zswap_pool_create(type, compressor);

	if (pool)
		ret = param_set_charp(s, kp);
	else
		ret = -EINVAL;

	spin_lock(&zswap_pools_lock);

	if (!ret) {
		put_pool = zswap_pool_current();
		list_add_rcu(&pool->list, &zswap_pools);
		zswap_has_pool = true;
	} else if (pool) {
		/* add the possibly pre-existing pool to the end of the pools
		 * list; if it's new (and empty) then it'll be removed and
		 * destroyed by the put after we drop the lock
		 */
		list_add_tail_rcu(&pool->list, &zswap_pools);
		put_pool = pool;
	}

	spin_unlock(&zswap_pools_lock);

	if (!zswap_has_pool && !pool) {
		/* if initial pool creation failed, and this pool creation also
		 * failed, maybe both compressor and zpool params were bad.
		 * Allow changing this param, so pool creation will succeed
		 * when the other param is changed. We already verified this
		 * param is ok in the zpool_has_pool() or crypto_has_acomp()
		 * checks above.
		 */
		ret = param_set_charp(s, kp);
	}

	/* drop the ref from either the old current pool,
	 * or the new pool we failed to add
	 */
	if (put_pool)
		zswap_pool_put(put_pool);

	return ret;
}

static int zswap_compressor_param_set(const char *val,
				      const struct kernel_param *kp)
{
	return __zswap_param_set(val, kp, zswap_zpool_type, NULL);
}

static int zswap_zpool_param_set(const char *val,
				 const struct kernel_param *kp)
{
	return __zswap_param_set(val, kp, NULL, zswap_compressor);
}

static int zswap_enabled_param_set(const char *val,
				   const struct kernel_param *kp)
{
	int ret = -ENODEV;

	/* if this is load-time (pre-init) param setting, only set param. */
	if (system_state != SYSTEM_RUNNING)
		return param_set_bool(val, kp);

	mutex_lock(&zswap_init_lock);
	switch (zswap_init_state) {
	case ZSWAP_UNINIT:
		if (zswap_setup())
			break;
		fallthrough;
	case ZSWAP_INIT_SUCCEED:
		if (!zswap_has_pool)
			pr_err("can't enable, no pool configured\n");
		else
			ret = param_set_bool(val, kp);
		break;
	case ZSWAP_INIT_FAILED:
		pr_err("can't enable, initialization failed\n");
	}
	mutex_unlock(&zswap_init_lock);

	return ret;
}

/*********************************
* writeback code
**********************************/
/* return enum for zswap_get_swap_cache_page */
enum zswap_get_swap_ret {
	ZSWAP_SWAPCACHE_NEW,
	ZSWAP_SWAPCACHE_EXIST,
	ZSWAP_SWAPCACHE_FAIL,
};

/*
 * zswap_get_swap_cache_page
 *
 * This is an adaption of read_swap_cache_async()
 *
 * This function tries to find a page with the given swap entry
 * in the swapper_space address space (the swap cache).  If the page
 * is found, it is returned in retpage.  Otherwise, a page is allocated,
 * added to the swap cache, and returned in retpage.
 *
 * If success, the swap cache page is returned in retpage
 * Returns ZSWAP_SWAPCACHE_EXIST if page was already in the swap cache
 * Returns ZSWAP_SWAPCACHE_NEW if the new page needs to be populated,
 *     the new page is added to swapcache and locked
 * Returns ZSWAP_SWAPCACHE_FAIL on error
 */
static int zswap_get_swap_cache_page(swp_entry_t entry,
				struct page **retpage)
{
	bool page_was_allocated;

	*retpage = __read_swap_cache_async(entry, GFP_KERNEL,
			NULL, 0, &page_was_allocated);
	if (page_was_allocated)
		return ZSWAP_SWAPCACHE_NEW;
	if (!*retpage)
		return ZSWAP_SWAPCACHE_FAIL;
	return ZSWAP_SWAPCACHE_EXIST;
}

/*
 * Attempts to free an entry by adding a page to the swap cache,
 * decompressing the entry data into the page, and issuing a
 * bio write to write the page back to the swap device.
 *
 * This can be thought of as a "resumed writeback" of the page
 * to the swap device.  We are basically resuming the same swap
 * writeback path that was intercepted with the frontswap_store()
 * in the first place.  After the page has been decompressed into
 * the swap cache, the compressed version stored by zswap can be
 * freed.
 */
static int zswap_writeback_entry(struct zswap_entry *entry,
				 struct zswap_tree *tree)
{
	swp_entry_t swpentry = entry->swpentry;
	struct page *page;
	struct scatterlist input, output;
	struct crypto_acomp_ctx *acomp_ctx;
	struct zpool *pool = entry->pool->zpool;

	u8 *src, *tmp = NULL;
	unsigned int dlen;
	int ret;
	struct writeback_control wbc = {
		.sync_mode = WB_SYNC_NONE,
	};

	if (!zpool_can_sleep_mapped(pool)) {
		tmp = kmalloc(PAGE_SIZE, GFP_KERNEL);
		if (!tmp)
			return -ENOMEM;
	}

	/* try to allocate swap cache page */
	switch (zswap_get_swap_cache_page(swpentry, &page)) {
	case ZSWAP_SWAPCACHE_FAIL: /* no memory or invalidate happened */
		ret = -ENOMEM;
		goto fail;

	case ZSWAP_SWAPCACHE_EXIST:
		/* page is already in the swap cache, ignore for now */
		put_page(page);
		ret = -EEXIST;
		goto fail;

	case ZSWAP_SWAPCACHE_NEW: /* page is locked */
		/*
		 * Having a local reference to the zswap entry doesn't exclude
		 * swapping from invalidating and recycling the swap slot. Once
		 * the swapcache is secured against concurrent swapping to and
		 * from the slot, recheck that the entry is still current before
		 * writing.
		 */
		spin_lock(&tree->lock);
<<<<<<< HEAD
		if (zswap_rb_search(&tree->rbroot, entry->offset) != entry) {
=======
		if (zswap_rb_search(&tree->rbroot, swp_offset(entry->swpentry)) != entry) {
>>>>>>> a901a356
			spin_unlock(&tree->lock);
			delete_from_swap_cache(page_folio(page));
			ret = -ENOMEM;
			goto fail;
		}
		spin_unlock(&tree->lock);

		/* decompress */
		acomp_ctx = raw_cpu_ptr(entry->pool->acomp_ctx);
		dlen = PAGE_SIZE;

		src = zpool_map_handle(pool, entry->handle, ZPOOL_MM_RO);
		if (!zpool_can_sleep_mapped(pool)) {
			memcpy(tmp, src, entry->length);
			src = tmp;
			zpool_unmap_handle(pool, entry->handle);
		}

		mutex_lock(acomp_ctx->mutex);
		sg_init_one(&input, src, entry->length);
		sg_init_table(&output, 1);
		sg_set_page(&output, page, PAGE_SIZE, 0);
		acomp_request_set_params(acomp_ctx->req, &input, &output, entry->length, dlen);
		ret = crypto_wait_req(crypto_acomp_decompress(acomp_ctx->req), &acomp_ctx->wait);
		dlen = acomp_ctx->req->dlen;
		mutex_unlock(acomp_ctx->mutex);

		if (!zpool_can_sleep_mapped(pool))
			kfree(tmp);
		else
			zpool_unmap_handle(pool, entry->handle);

		BUG_ON(ret);
		BUG_ON(dlen != PAGE_SIZE);

		/* page is up to date */
		SetPageUptodate(page);
	}

	/* move it to the tail of the inactive list after end_writeback */
	SetPageReclaim(page);

	/* start writeback */
	__swap_writepage(page, &wbc);
	put_page(page);
	zswap_written_back_pages++;

	return ret;
fail:
	if (!zpool_can_sleep_mapped(pool))
		kfree(tmp);

	/*
	* if we get here due to ZSWAP_SWAPCACHE_EXIST
	* a load may be happening concurrently.
	* it is safe and okay to not free the entry.
	* it is also okay to return !0
	*/
	return ret;
}

static int zswap_is_page_same_filled(void *ptr, unsigned long *value)
{
	unsigned long *page;
	unsigned long val;
	unsigned int pos, last_pos = PAGE_SIZE / sizeof(*page) - 1;

	page = (unsigned long *)ptr;
	val = page[0];

	if (val != page[last_pos])
		return 0;

	for (pos = 1; pos < last_pos; pos++) {
		if (val != page[pos])
			return 0;
	}

	*value = val;

	return 1;
}

static void zswap_fill_page(void *ptr, unsigned long value)
{
	unsigned long *page;

	page = (unsigned long *)ptr;
	memset_l(page, value, PAGE_SIZE / sizeof(unsigned long));
}

/*********************************
* frontswap hooks
**********************************/
/* attempts to compress and store an single page */
static int zswap_frontswap_store(unsigned type, pgoff_t offset,
				struct page *page)
{
	struct zswap_tree *tree = zswap_trees[type];
	struct zswap_entry *entry, *dupentry;
	struct scatterlist input, output;
	struct crypto_acomp_ctx *acomp_ctx;
	struct obj_cgroup *objcg = NULL;
	struct zswap_pool *pool;
	int ret;
	unsigned int dlen = PAGE_SIZE;
	unsigned long handle, value;
	char *buf;
	u8 *src, *dst;
	gfp_t gfp;

	/* THP isn't supported */
	if (PageTransHuge(page)) {
		ret = -EINVAL;
		goto reject;
	}

	if (!zswap_enabled || !tree) {
		ret = -ENODEV;
		goto reject;
	}

	/*
	 * XXX: zswap reclaim does not work with cgroups yet. Without a
	 * cgroup-aware entry LRU, we will push out entries system-wide based on
	 * local cgroup limits.
	 */
	objcg = get_obj_cgroup_from_page(page);
	if (objcg && !obj_cgroup_may_zswap(objcg)) {
		ret = -ENOMEM;
		goto reject;
	}

	/* reclaim space if needed */
	if (zswap_is_full()) {
		zswap_pool_limit_hit++;
		zswap_pool_reached_full = true;
		goto shrink;
	}

	if (zswap_pool_reached_full) {
	       if (!zswap_can_accept()) {
			ret = -ENOMEM;
			goto shrink;
		} else
			zswap_pool_reached_full = false;
	}

	/* allocate entry */
	entry = zswap_entry_cache_alloc(GFP_KERNEL);
	if (!entry) {
		zswap_reject_kmemcache_fail++;
		ret = -ENOMEM;
		goto reject;
	}

	if (zswap_same_filled_pages_enabled) {
		src = kmap_atomic(page);
		if (zswap_is_page_same_filled(src, &value)) {
			kunmap_atomic(src);
			entry->swpentry = swp_entry(type, offset);
			entry->length = 0;
			entry->value = value;
			atomic_inc(&zswap_same_filled_pages);
			goto insert_entry;
		}
		kunmap_atomic(src);
	}

	if (!zswap_non_same_filled_pages_enabled) {
		ret = -EINVAL;
		goto freepage;
	}

	/* if entry is successfully added, it keeps the reference */
	entry->pool = zswap_pool_current_get();
	if (!entry->pool) {
		ret = -EINVAL;
		goto freepage;
	}

	/* compress */
	acomp_ctx = raw_cpu_ptr(entry->pool->acomp_ctx);

	mutex_lock(acomp_ctx->mutex);

	dst = acomp_ctx->dstmem;
	sg_init_table(&input, 1);
	sg_set_page(&input, page, PAGE_SIZE, 0);

	/* zswap_dstmem is of size (PAGE_SIZE * 2). Reflect same in sg_list */
	sg_init_one(&output, dst, PAGE_SIZE * 2);
	acomp_request_set_params(acomp_ctx->req, &input, &output, PAGE_SIZE, dlen);
	/*
	 * it maybe looks a little bit silly that we send an asynchronous request,
	 * then wait for its completion synchronously. This makes the process look
	 * synchronous in fact.
	 * Theoretically, acomp supports users send multiple acomp requests in one
	 * acomp instance, then get those requests done simultaneously. but in this
	 * case, frontswap actually does store and load page by page, there is no
	 * existing method to send the second page before the first page is done
	 * in one thread doing frontswap.
	 * but in different threads running on different cpu, we have different
	 * acomp instance, so multiple threads can do (de)compression in parallel.
	 */
	ret = crypto_wait_req(crypto_acomp_compress(acomp_ctx->req), &acomp_ctx->wait);
	dlen = acomp_ctx->req->dlen;

	if (ret) {
		ret = -EINVAL;
		goto put_dstmem;
	}

	/* store */
	gfp = __GFP_NORETRY | __GFP_NOWARN | __GFP_KSWAPD_RECLAIM;
	if (zpool_malloc_support_movable(entry->pool->zpool))
		gfp |= __GFP_HIGHMEM | __GFP_MOVABLE;
	ret = zpool_malloc(entry->pool->zpool, dlen, gfp, &handle);
	if (ret == -ENOSPC) {
		zswap_reject_compress_poor++;
		goto put_dstmem;
	}
	if (ret) {
		zswap_reject_alloc_fail++;
		goto put_dstmem;
	}
	buf = zpool_map_handle(entry->pool->zpool, handle, ZPOOL_MM_WO);
	memcpy(buf, dst, dlen);
	zpool_unmap_handle(entry->pool->zpool, handle);
	mutex_unlock(acomp_ctx->mutex);

	/* populate entry */
	entry->swpentry = swp_entry(type, offset);
	entry->handle = handle;
	entry->length = dlen;

insert_entry:
	entry->objcg = objcg;
	if (objcg) {
		obj_cgroup_charge_zswap(objcg, entry->length);
		/* Account before objcg ref is moved to tree */
		count_objcg_event(objcg, ZSWPOUT);
	}

	/* map */
	spin_lock(&tree->lock);
	do {
		ret = zswap_rb_insert(&tree->rbroot, entry, &dupentry);
		if (ret == -EEXIST) {
			zswap_duplicate_entry++;
			/* remove from rbtree */
			zswap_rb_erase(&tree->rbroot, dupentry);
			zswap_entry_put(tree, dupentry);
		}
	} while (ret == -EEXIST);
	if (entry->length) {
		spin_lock(&entry->pool->lru_lock);
		list_add(&entry->lru, &entry->pool->lru);
		spin_unlock(&entry->pool->lru_lock);
	}
	spin_unlock(&tree->lock);

	/* update stats */
	atomic_inc(&zswap_stored_pages);
	zswap_update_total_size();
	count_vm_event(ZSWPOUT);

	return 0;

put_dstmem:
	mutex_unlock(acomp_ctx->mutex);
	zswap_pool_put(entry->pool);
freepage:
	zswap_entry_cache_free(entry);
reject:
	if (objcg)
		obj_cgroup_put(objcg);
	return ret;

shrink:
	pool = zswap_pool_last_get();
	if (pool)
		queue_work(shrink_wq, &pool->shrink_work);
	ret = -ENOMEM;
	goto reject;
}

/*
 * returns 0 if the page was successfully decompressed
 * return -1 on entry not found or error
*/
static int zswap_frontswap_load(unsigned type, pgoff_t offset,
				struct page *page, bool *exclusive)
{
	struct zswap_tree *tree = zswap_trees[type];
	struct zswap_entry *entry;
	struct scatterlist input, output;
	struct crypto_acomp_ctx *acomp_ctx;
	u8 *src, *dst, *tmp;
	unsigned int dlen;
	int ret;

	/* find */
	spin_lock(&tree->lock);
	entry = zswap_entry_find_get(&tree->rbroot, offset);
	if (!entry) {
		/* entry was written back */
		spin_unlock(&tree->lock);
		return -1;
	}
	spin_unlock(&tree->lock);

	if (!entry->length) {
		dst = kmap_atomic(page);
		zswap_fill_page(dst, entry->value);
		kunmap_atomic(dst);
		ret = 0;
		goto stats;
	}

	if (!zpool_can_sleep_mapped(entry->pool->zpool)) {
		tmp = kmalloc(entry->length, GFP_KERNEL);
		if (!tmp) {
			ret = -ENOMEM;
			goto freeentry;
		}
	}

	/* decompress */
	dlen = PAGE_SIZE;
	src = zpool_map_handle(entry->pool->zpool, entry->handle, ZPOOL_MM_RO);

	if (!zpool_can_sleep_mapped(entry->pool->zpool)) {
		memcpy(tmp, src, entry->length);
		src = tmp;
		zpool_unmap_handle(entry->pool->zpool, entry->handle);
	}

	acomp_ctx = raw_cpu_ptr(entry->pool->acomp_ctx);
	mutex_lock(acomp_ctx->mutex);
	sg_init_one(&input, src, entry->length);
	sg_init_table(&output, 1);
	sg_set_page(&output, page, PAGE_SIZE, 0);
	acomp_request_set_params(acomp_ctx->req, &input, &output, entry->length, dlen);
	ret = crypto_wait_req(crypto_acomp_decompress(acomp_ctx->req), &acomp_ctx->wait);
	mutex_unlock(acomp_ctx->mutex);

	if (zpool_can_sleep_mapped(entry->pool->zpool))
		zpool_unmap_handle(entry->pool->zpool, entry->handle);
	else
		kfree(tmp);

	BUG_ON(ret);
stats:
	count_vm_event(ZSWPIN);
	if (entry->objcg)
		count_objcg_event(entry->objcg, ZSWPIN);
freeentry:
	spin_lock(&tree->lock);
	if (!ret && zswap_exclusive_loads_enabled) {
		zswap_invalidate_entry(tree, entry);
		*exclusive = true;
	} else if (entry->length) {
		spin_lock(&entry->pool->lru_lock);
		list_move(&entry->lru, &entry->pool->lru);
		spin_unlock(&entry->pool->lru_lock);
	}
	zswap_entry_put(tree, entry);
	spin_unlock(&tree->lock);

	return ret;
}

/* frees an entry in zswap */
static void zswap_frontswap_invalidate_page(unsigned type, pgoff_t offset)
{
	struct zswap_tree *tree = zswap_trees[type];
	struct zswap_entry *entry;

	/* find */
	spin_lock(&tree->lock);
	entry = zswap_rb_search(&tree->rbroot, offset);
	if (!entry) {
		/* entry was written back */
		spin_unlock(&tree->lock);
		return;
	}
	zswap_invalidate_entry(tree, entry);
	spin_unlock(&tree->lock);
}

/* frees all zswap entries for the given swap type */
static void zswap_frontswap_invalidate_area(unsigned type)
{
	struct zswap_tree *tree = zswap_trees[type];
	struct zswap_entry *entry, *n;

	if (!tree)
		return;

	/* walk the tree and free everything */
	spin_lock(&tree->lock);
	rbtree_postorder_for_each_entry_safe(entry, n, &tree->rbroot, rbnode)
		zswap_free_entry(entry);
	tree->rbroot = RB_ROOT;
	spin_unlock(&tree->lock);
	kfree(tree);
	zswap_trees[type] = NULL;
}

static void zswap_frontswap_init(unsigned type)
{
	struct zswap_tree *tree;

	tree = kzalloc(sizeof(*tree), GFP_KERNEL);
	if (!tree) {
		pr_err("alloc failed, zswap disabled for swap type %d\n", type);
		return;
	}

	tree->rbroot = RB_ROOT;
	spin_lock_init(&tree->lock);
	zswap_trees[type] = tree;
}

static const struct frontswap_ops zswap_frontswap_ops = {
	.store = zswap_frontswap_store,
	.load = zswap_frontswap_load,
	.invalidate_page = zswap_frontswap_invalidate_page,
	.invalidate_area = zswap_frontswap_invalidate_area,
	.init = zswap_frontswap_init
};

/*********************************
* debugfs functions
**********************************/
#ifdef CONFIG_DEBUG_FS
#include <linux/debugfs.h>

static struct dentry *zswap_debugfs_root;

static int zswap_debugfs_init(void)
{
	if (!debugfs_initialized())
		return -ENODEV;

	zswap_debugfs_root = debugfs_create_dir("zswap", NULL);

	debugfs_create_u64("pool_limit_hit", 0444,
			   zswap_debugfs_root, &zswap_pool_limit_hit);
	debugfs_create_u64("reject_reclaim_fail", 0444,
			   zswap_debugfs_root, &zswap_reject_reclaim_fail);
	debugfs_create_u64("reject_alloc_fail", 0444,
			   zswap_debugfs_root, &zswap_reject_alloc_fail);
	debugfs_create_u64("reject_kmemcache_fail", 0444,
			   zswap_debugfs_root, &zswap_reject_kmemcache_fail);
	debugfs_create_u64("reject_compress_poor", 0444,
			   zswap_debugfs_root, &zswap_reject_compress_poor);
	debugfs_create_u64("written_back_pages", 0444,
			   zswap_debugfs_root, &zswap_written_back_pages);
	debugfs_create_u64("duplicate_entry", 0444,
			   zswap_debugfs_root, &zswap_duplicate_entry);
	debugfs_create_u64("pool_total_size", 0444,
			   zswap_debugfs_root, &zswap_pool_total_size);
	debugfs_create_atomic_t("stored_pages", 0444,
				zswap_debugfs_root, &zswap_stored_pages);
	debugfs_create_atomic_t("same_filled_pages", 0444,
				zswap_debugfs_root, &zswap_same_filled_pages);

	return 0;
}
#else
static int zswap_debugfs_init(void)
{
	return 0;
}
#endif

/*********************************
* module init and exit
**********************************/
static int zswap_setup(void)
{
	struct zswap_pool *pool;
	int ret;

	zswap_entry_cache = KMEM_CACHE(zswap_entry, 0);
	if (!zswap_entry_cache) {
		pr_err("entry cache creation failed\n");
		goto cache_fail;
	}

	ret = cpuhp_setup_state(CPUHP_MM_ZSWP_MEM_PREPARE, "mm/zswap:prepare",
				zswap_dstmem_prepare, zswap_dstmem_dead);
	if (ret) {
		pr_err("dstmem alloc failed\n");
		goto dstmem_fail;
	}

	ret = cpuhp_setup_state_multi(CPUHP_MM_ZSWP_POOL_PREPARE,
				      "mm/zswap_pool:prepare",
				      zswap_cpu_comp_prepare,
				      zswap_cpu_comp_dead);
	if (ret)
		goto hp_fail;

	pool = __zswap_pool_create_fallback();
	if (pool) {
		pr_info("loaded using pool %s/%s\n", pool->tfm_name,
			zpool_get_type(pool->zpool));
		list_add(&pool->list, &zswap_pools);
		zswap_has_pool = true;
	} else {
		pr_err("pool creation failed\n");
		zswap_enabled = false;
	}

	shrink_wq = create_workqueue("zswap-shrink");
	if (!shrink_wq)
		goto fallback_fail;

	ret = frontswap_register_ops(&zswap_frontswap_ops);
	if (ret)
		goto destroy_wq;
	if (zswap_debugfs_init())
		pr_warn("debugfs initialization failed\n");
	zswap_init_state = ZSWAP_INIT_SUCCEED;
	return 0;

destroy_wq:
	destroy_workqueue(shrink_wq);
fallback_fail:
	if (pool)
		zswap_pool_destroy(pool);
hp_fail:
	cpuhp_remove_state(CPUHP_MM_ZSWP_MEM_PREPARE);
dstmem_fail:
	kmem_cache_destroy(zswap_entry_cache);
cache_fail:
	/* if built-in, we aren't unloaded on failure; don't allow use */
	zswap_init_state = ZSWAP_INIT_FAILED;
	zswap_enabled = false;
	return -ENOMEM;
}

static int __init zswap_init(void)
{
	if (!zswap_enabled)
		return 0;
	return zswap_setup();
}
/* must be late so crypto has time to come up */
late_initcall(zswap_init);

MODULE_AUTHOR("Seth Jennings <sjennings@variantweb.net>");
MODULE_DESCRIPTION("Compressed cache for swap pages");<|MERGE_RESOLUTION|>--- conflicted
+++ resolved
@@ -1109,11 +1109,7 @@
 		 * writing.
 		 */
 		spin_lock(&tree->lock);
-<<<<<<< HEAD
-		if (zswap_rb_search(&tree->rbroot, entry->offset) != entry) {
-=======
 		if (zswap_rb_search(&tree->rbroot, swp_offset(entry->swpentry)) != entry) {
->>>>>>> a901a356
 			spin_unlock(&tree->lock);
 			delete_from_swap_cache(page_folio(page));
 			ret = -ENOMEM;
