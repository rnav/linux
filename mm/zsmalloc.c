/*
 * zsmalloc memory allocator
 *
 * Copyright (C) 2011  Nitin Gupta
 * Copyright (C) 2012, 2013 Minchan Kim
 *
 * This code is released using a dual license strategy: BSD/GPL
 * You can choose the license that better fits your requirements.
 *
 * Released under the terms of 3-clause BSD License
 * Released under the terms of GNU General Public License Version 2.0
 */

/*
 * Following is how we use various fields and flags of underlying
 * struct page(s) to form a zspage.
 *
 * Usage of struct page fields:
 *	page->private: points to zspage
 *	page->index: links together all component pages of a zspage
 *		For the huge page, this is always 0, so we use this field
 *		to store handle.
 *	page->page_type: first object offset in a subpage of zspage
 *
 * Usage of struct page flags:
 *	PG_private: identifies the first component page
 *	PG_owner_priv_1: identifies the huge component page
 *
 */

#define pr_fmt(fmt) KBUILD_MODNAME ": " fmt

/*
 * lock ordering:
 *	page_lock
 *	pool->lock
 *	zspage->lock
 */

#include <linux/module.h>
#include <linux/kernel.h>
#include <linux/sched.h>
#include <linux/bitops.h>
#include <linux/errno.h>
#include <linux/highmem.h>
#include <linux/string.h>
#include <linux/slab.h>
#include <linux/pgtable.h>
#include <asm/tlbflush.h>
#include <linux/cpumask.h>
#include <linux/cpu.h>
#include <linux/vmalloc.h>
#include <linux/preempt.h>
#include <linux/spinlock.h>
#include <linux/shrinker.h>
#include <linux/types.h>
#include <linux/debugfs.h>
#include <linux/zsmalloc.h>
#include <linux/zpool.h>
#include <linux/migrate.h>
#include <linux/wait.h>
#include <linux/pagemap.h>
#include <linux/fs.h>
#include <linux/local_lock.h>

#define ZSPAGE_MAGIC	0x58

/*
 * This must be power of 2 and greater than or equal to sizeof(link_free).
 * These two conditions ensure that any 'struct link_free' itself doesn't
 * span more than 1 page which avoids complex case of mapping 2 pages simply
 * to restore link_free pointer values.
 */
#define ZS_ALIGN		8

#define ZS_HANDLE_SIZE (sizeof(unsigned long))

/*
 * Object location (<PFN>, <obj_idx>) is encoded as
 * a single (unsigned long) handle value.
 *
 * Note that object index <obj_idx> starts from 0.
 *
 * This is made more complicated by various memory models and PAE.
 */

#ifndef MAX_POSSIBLE_PHYSMEM_BITS
#ifdef MAX_PHYSMEM_BITS
#define MAX_POSSIBLE_PHYSMEM_BITS MAX_PHYSMEM_BITS
#else
/*
 * If this definition of MAX_PHYSMEM_BITS is used, OBJ_INDEX_BITS will just
 * be PAGE_SHIFT
 */
#define MAX_POSSIBLE_PHYSMEM_BITS BITS_PER_LONG
#endif
#endif

#define _PFN_BITS		(MAX_POSSIBLE_PHYSMEM_BITS - PAGE_SHIFT)

/*
 * Head in allocated object should have OBJ_ALLOCATED_TAG
 * to identify the object was allocated or not.
 * It's okay to add the status bit in the least bit because
 * header keeps handle which is 4byte-aligned address so we
 * have room for two bit at least.
 */
#define OBJ_ALLOCATED_TAG 1

#define OBJ_TAG_BITS	1
#define OBJ_TAG_MASK	OBJ_ALLOCATED_TAG

#define OBJ_INDEX_BITS	(BITS_PER_LONG - _PFN_BITS - OBJ_TAG_BITS)
#define OBJ_INDEX_MASK	((_AC(1, UL) << OBJ_INDEX_BITS) - 1)

#define HUGE_BITS	1
#define FULLNESS_BITS	4
#define CLASS_BITS	8
#define ISOLATED_BITS	5
#define MAGIC_VAL_BITS	8

#define MAX(a, b) ((a) >= (b) ? (a) : (b))

#define ZS_MAX_PAGES_PER_ZSPAGE	(_AC(CONFIG_ZSMALLOC_CHAIN_SIZE, UL))

/* ZS_MIN_ALLOC_SIZE must be multiple of ZS_ALIGN */
#define ZS_MIN_ALLOC_SIZE \
	MAX(32, (ZS_MAX_PAGES_PER_ZSPAGE << PAGE_SHIFT >> OBJ_INDEX_BITS))
/* each chunk includes extra space to keep handle */
#define ZS_MAX_ALLOC_SIZE	PAGE_SIZE

/*
 * On systems with 4K page size, this gives 255 size classes! There is a
 * trader-off here:
 *  - Large number of size classes is potentially wasteful as free page are
 *    spread across these classes
 *  - Small number of size classes causes large internal fragmentation
 *  - Probably its better to use specific size classes (empirically
 *    determined). NOTE: all those class sizes must be set as multiple of
 *    ZS_ALIGN to make sure link_free itself never has to span 2 pages.
 *
 *  ZS_MIN_ALLOC_SIZE and ZS_SIZE_CLASS_DELTA must be multiple of ZS_ALIGN
 *  (reason above)
 */
#define ZS_SIZE_CLASS_DELTA	(PAGE_SIZE >> CLASS_BITS)
#define ZS_SIZE_CLASSES	(DIV_ROUND_UP(ZS_MAX_ALLOC_SIZE - ZS_MIN_ALLOC_SIZE, \
				      ZS_SIZE_CLASS_DELTA) + 1)

/*
 * Pages are distinguished by the ratio of used memory (that is the ratio
 * of ->inuse objects to all objects that page can store). For example,
 * INUSE_RATIO_10 means that the ratio of used objects is > 0% and <= 10%.
 *
 * The number of fullness groups is not random. It allows us to keep
 * difference between the least busy page in the group (minimum permitted
 * number of ->inuse objects) and the most busy page (maximum permitted
 * number of ->inuse objects) at a reasonable value.
 */
enum fullness_group {
	ZS_INUSE_RATIO_0,
	ZS_INUSE_RATIO_10,
	/* NOTE: 8 more fullness groups here */
	ZS_INUSE_RATIO_99       = 10,
	ZS_INUSE_RATIO_100,
	NR_FULLNESS_GROUPS,
};

enum class_stat_type {
	/* NOTE: stats for 12 fullness groups here: from inuse 0 to 100 */
	ZS_OBJS_ALLOCATED       = NR_FULLNESS_GROUPS,
	ZS_OBJS_INUSE,
	NR_CLASS_STAT_TYPES,
};

struct zs_size_stat {
	unsigned long objs[NR_CLASS_STAT_TYPES];
};

#ifdef CONFIG_ZSMALLOC_STAT
static struct dentry *zs_stat_root;
#endif

static size_t huge_class_size;

struct size_class {
	struct list_head fullness_list[NR_FULLNESS_GROUPS];
	/*
	 * Size of objects stored in this class. Must be multiple
	 * of ZS_ALIGN.
	 */
	int size;
	int objs_per_zspage;
	/* Number of PAGE_SIZE sized pages to combine to form a 'zspage' */
	int pages_per_zspage;

	unsigned int index;
	struct zs_size_stat stats;
};

/*
 * Placed within free objects to form a singly linked list.
 * For every zspage, zspage->freeobj gives head of this list.
 *
 * This must be power of 2 and less than or equal to ZS_ALIGN
 */
struct link_free {
	union {
		/*
		 * Free object index;
		 * It's valid for non-allocated object
		 */
		unsigned long next;
		/*
		 * Handle of allocated object.
		 */
		unsigned long handle;
	};
};

struct zs_pool {
	const char *name;

	struct size_class *size_class[ZS_SIZE_CLASSES];
	struct kmem_cache *handle_cachep;
	struct kmem_cache *zspage_cachep;

	atomic_long_t pages_allocated;

	struct zs_pool_stats stats;

	/* Compact classes */
	struct shrinker shrinker;

#ifdef CONFIG_ZSMALLOC_STAT
	struct dentry *stat_dentry;
#endif
#ifdef CONFIG_COMPACTION
	struct work_struct free_work;
#endif
	spinlock_t lock;
	atomic_t compaction_in_progress;
};

struct zspage {
	struct {
		unsigned int huge:HUGE_BITS;
		unsigned int fullness:FULLNESS_BITS;
		unsigned int class:CLASS_BITS + 1;
		unsigned int isolated:ISOLATED_BITS;
		unsigned int magic:MAGIC_VAL_BITS;
	};
	unsigned int inuse;
	unsigned int freeobj;
	struct page *first_page;
	struct list_head list; /* fullness list */
	struct zs_pool *pool;
	rwlock_t lock;
};

struct mapping_area {
	local_lock_t lock;
	char *vm_buf; /* copy buffer for objects that span pages */
	char *vm_addr; /* address of kmap_atomic()'ed pages */
	enum zs_mapmode vm_mm; /* mapping mode */
};

/* huge object: pages_per_zspage == 1 && maxobj_per_zspage == 1 */
static void SetZsHugePage(struct zspage *zspage)
{
	zspage->huge = 1;
}

static bool ZsHugePage(struct zspage *zspage)
{
	return zspage->huge;
}

static void migrate_lock_init(struct zspage *zspage);
static void migrate_read_lock(struct zspage *zspage);
static void migrate_read_unlock(struct zspage *zspage);

#ifdef CONFIG_COMPACTION
static void migrate_write_lock(struct zspage *zspage);
static void migrate_write_lock_nested(struct zspage *zspage);
static void migrate_write_unlock(struct zspage *zspage);
static void kick_deferred_free(struct zs_pool *pool);
static void init_deferred_free(struct zs_pool *pool);
static void SetZsPageMovable(struct zs_pool *pool, struct zspage *zspage);
#else
static void migrate_write_lock(struct zspage *zspage) {}
static void migrate_write_lock_nested(struct zspage *zspage) {}
static void migrate_write_unlock(struct zspage *zspage) {}
static void kick_deferred_free(struct zs_pool *pool) {}
static void init_deferred_free(struct zs_pool *pool) {}
static void SetZsPageMovable(struct zs_pool *pool, struct zspage *zspage) {}
#endif

static int create_cache(struct zs_pool *pool)
{
	pool->handle_cachep = kmem_cache_create("zs_handle", ZS_HANDLE_SIZE,
					0, 0, NULL);
	if (!pool->handle_cachep)
		return 1;

	pool->zspage_cachep = kmem_cache_create("zspage", sizeof(struct zspage),
					0, 0, NULL);
	if (!pool->zspage_cachep) {
		kmem_cache_destroy(pool->handle_cachep);
		pool->handle_cachep = NULL;
		return 1;
	}

	return 0;
}

static void destroy_cache(struct zs_pool *pool)
{
	kmem_cache_destroy(pool->handle_cachep);
	kmem_cache_destroy(pool->zspage_cachep);
}

static unsigned long cache_alloc_handle(struct zs_pool *pool, gfp_t gfp)
{
	return (unsigned long)kmem_cache_alloc(pool->handle_cachep,
			gfp & ~(__GFP_HIGHMEM|__GFP_MOVABLE));
}

static void cache_free_handle(struct zs_pool *pool, unsigned long handle)
{
	kmem_cache_free(pool->handle_cachep, (void *)handle);
}

static struct zspage *cache_alloc_zspage(struct zs_pool *pool, gfp_t flags)
{
	return kmem_cache_zalloc(pool->zspage_cachep,
			flags & ~(__GFP_HIGHMEM|__GFP_MOVABLE));
}

static void cache_free_zspage(struct zs_pool *pool, struct zspage *zspage)
{
	kmem_cache_free(pool->zspage_cachep, zspage);
}

/* pool->lock(which owns the handle) synchronizes races */
static void record_obj(unsigned long handle, unsigned long obj)
{
	*(unsigned long *)handle = obj;
}

/* zpool driver */

#ifdef CONFIG_ZPOOL

static void *zs_zpool_create(const char *name, gfp_t gfp)
{
	/*
	 * Ignore global gfp flags: zs_malloc() may be invoked from
	 * different contexts and its caller must provide a valid
	 * gfp mask.
	 */
	return zs_create_pool(name);
}

static void zs_zpool_destroy(void *pool)
{
	zs_destroy_pool(pool);
}

static int zs_zpool_malloc(void *pool, size_t size, gfp_t gfp,
			unsigned long *handle)
{
	*handle = zs_malloc(pool, size, gfp);

	if (IS_ERR_VALUE(*handle))
		return PTR_ERR((void *)*handle);
	return 0;
}
static void zs_zpool_free(void *pool, unsigned long handle)
{
	zs_free(pool, handle);
}

static void *zs_zpool_map(void *pool, unsigned long handle,
			enum zpool_mapmode mm)
{
	enum zs_mapmode zs_mm;

	switch (mm) {
	case ZPOOL_MM_RO:
		zs_mm = ZS_MM_RO;
		break;
	case ZPOOL_MM_WO:
		zs_mm = ZS_MM_WO;
		break;
	case ZPOOL_MM_RW:
	default:
		zs_mm = ZS_MM_RW;
		break;
	}

	return zs_map_object(pool, handle, zs_mm);
}
static void zs_zpool_unmap(void *pool, unsigned long handle)
{
	zs_unmap_object(pool, handle);
}

static u64 zs_zpool_total_size(void *pool)
{
	return zs_get_total_pages(pool) << PAGE_SHIFT;
}

static struct zpool_driver zs_zpool_driver = {
	.type =			  "zsmalloc",
	.owner =		  THIS_MODULE,
	.create =		  zs_zpool_create,
	.destroy =		  zs_zpool_destroy,
	.malloc_support_movable = true,
	.malloc =		  zs_zpool_malloc,
	.free =			  zs_zpool_free,
	.map =			  zs_zpool_map,
	.unmap =		  zs_zpool_unmap,
	.total_size =		  zs_zpool_total_size,
};

MODULE_ALIAS("zpool-zsmalloc");
#endif /* CONFIG_ZPOOL */

/* per-cpu VM mapping areas for zspage accesses that cross page boundaries */
static DEFINE_PER_CPU(struct mapping_area, zs_map_area) = {
	.lock	= INIT_LOCAL_LOCK(lock),
};

static __maybe_unused int is_first_page(struct page *page)
{
	return PagePrivate(page);
}

/* Protected by pool->lock */
static inline int get_zspage_inuse(struct zspage *zspage)
{
	return zspage->inuse;
}


static inline void mod_zspage_inuse(struct zspage *zspage, int val)
{
	zspage->inuse += val;
}

static inline struct page *get_first_page(struct zspage *zspage)
{
	struct page *first_page = zspage->first_page;

	VM_BUG_ON_PAGE(!is_first_page(first_page), first_page);
	return first_page;
}

static inline unsigned int get_first_obj_offset(struct page *page)
{
	return page->page_type;
}

static inline void set_first_obj_offset(struct page *page, unsigned int offset)
{
	page->page_type = offset;
}

static inline unsigned int get_freeobj(struct zspage *zspage)
{
	return zspage->freeobj;
}

static inline void set_freeobj(struct zspage *zspage, unsigned int obj)
{
	zspage->freeobj = obj;
}

static void get_zspage_mapping(struct zspage *zspage,
			       unsigned int *class_idx,
			       int *fullness)
{
	BUG_ON(zspage->magic != ZSPAGE_MAGIC);

	*fullness = zspage->fullness;
	*class_idx = zspage->class;
}

static struct size_class *zspage_class(struct zs_pool *pool,
				       struct zspage *zspage)
{
	return pool->size_class[zspage->class];
}

static void set_zspage_mapping(struct zspage *zspage,
			       unsigned int class_idx,
			       int fullness)
{
	zspage->class = class_idx;
	zspage->fullness = fullness;
}

/*
 * zsmalloc divides the pool into various size classes where each
 * class maintains a list of zspages where each zspage is divided
 * into equal sized chunks. Each allocation falls into one of these
 * classes depending on its size. This function returns index of the
 * size class which has chunk size big enough to hold the given size.
 */
static int get_size_class_index(int size)
{
	int idx = 0;

	if (likely(size > ZS_MIN_ALLOC_SIZE))
		idx = DIV_ROUND_UP(size - ZS_MIN_ALLOC_SIZE,
				ZS_SIZE_CLASS_DELTA);

	return min_t(int, ZS_SIZE_CLASSES - 1, idx);
}

static inline void class_stat_inc(struct size_class *class,
				int type, unsigned long cnt)
{
	class->stats.objs[type] += cnt;
}

static inline void class_stat_dec(struct size_class *class,
				int type, unsigned long cnt)
{
	class->stats.objs[type] -= cnt;
}

static inline unsigned long zs_stat_get(struct size_class *class, int type)
{
	return class->stats.objs[type];
}

#ifdef CONFIG_ZSMALLOC_STAT

static void __init zs_stat_init(void)
{
	if (!debugfs_initialized()) {
		pr_warn("debugfs not available, stat dir not created\n");
		return;
	}

	zs_stat_root = debugfs_create_dir("zsmalloc", NULL);
}

static void __exit zs_stat_exit(void)
{
	debugfs_remove_recursive(zs_stat_root);
}

static unsigned long zs_can_compact(struct size_class *class);

static int zs_stats_size_show(struct seq_file *s, void *v)
{
	int i, fg;
	struct zs_pool *pool = s->private;
	struct size_class *class;
	int objs_per_zspage;
	unsigned long obj_allocated, obj_used, pages_used, freeable;
	unsigned long total_objs = 0, total_used_objs = 0, total_pages = 0;
	unsigned long total_freeable = 0;
	unsigned long inuse_totals[NR_FULLNESS_GROUPS] = {0, };

	seq_printf(s, " %5s %5s %9s %9s %9s %9s %9s %9s %9s %9s %9s %9s %9s %13s %10s %10s %16s %8s\n",
			"class", "size", "10%", "20%", "30%", "40%",
			"50%", "60%", "70%", "80%", "90%", "99%", "100%",
			"obj_allocated", "obj_used", "pages_used",
			"pages_per_zspage", "freeable");

	for (i = 0; i < ZS_SIZE_CLASSES; i++) {

		class = pool->size_class[i];

		if (class->index != i)
			continue;

		spin_lock(&pool->lock);

		seq_printf(s, " %5u %5u ", i, class->size);
		for (fg = ZS_INUSE_RATIO_10; fg < NR_FULLNESS_GROUPS; fg++) {
			inuse_totals[fg] += zs_stat_get(class, fg);
			seq_printf(s, "%9lu ", zs_stat_get(class, fg));
		}

		obj_allocated = zs_stat_get(class, ZS_OBJS_ALLOCATED);
		obj_used = zs_stat_get(class, ZS_OBJS_INUSE);
		freeable = zs_can_compact(class);
		spin_unlock(&pool->lock);

		objs_per_zspage = class->objs_per_zspage;
		pages_used = obj_allocated / objs_per_zspage *
				class->pages_per_zspage;

		seq_printf(s, "%13lu %10lu %10lu %16d %8lu\n",
			   obj_allocated, obj_used, pages_used,
			   class->pages_per_zspage, freeable);

		total_objs += obj_allocated;
		total_used_objs += obj_used;
		total_pages += pages_used;
		total_freeable += freeable;
	}

	seq_puts(s, "\n");
	seq_printf(s, " %5s %5s ", "Total", "");

	for (fg = ZS_INUSE_RATIO_10; fg < NR_FULLNESS_GROUPS; fg++)
		seq_printf(s, "%9lu ", inuse_totals[fg]);

	seq_printf(s, "%13lu %10lu %10lu %16s %8lu\n",
		   total_objs, total_used_objs, total_pages, "",
		   total_freeable);

	return 0;
}
DEFINE_SHOW_ATTRIBUTE(zs_stats_size);

static void zs_pool_stat_create(struct zs_pool *pool, const char *name)
{
	if (!zs_stat_root) {
		pr_warn("no root stat dir, not creating <%s> stat dir\n", name);
		return;
	}

	pool->stat_dentry = debugfs_create_dir(name, zs_stat_root);

	debugfs_create_file("classes", S_IFREG | 0444, pool->stat_dentry, pool,
			    &zs_stats_size_fops);
}

static void zs_pool_stat_destroy(struct zs_pool *pool)
{
	debugfs_remove_recursive(pool->stat_dentry);
}

#else /* CONFIG_ZSMALLOC_STAT */
static void __init zs_stat_init(void)
{
}

static void __exit zs_stat_exit(void)
{
}

static inline void zs_pool_stat_create(struct zs_pool *pool, const char *name)
{
}

static inline void zs_pool_stat_destroy(struct zs_pool *pool)
{
}
#endif


/*
 * For each size class, zspages are divided into different groups
 * depending on their usage ratio. This function returns fullness
 * status of the given page.
 */
static int get_fullness_group(struct size_class *class, struct zspage *zspage)
{
	int inuse, objs_per_zspage, ratio;

	inuse = get_zspage_inuse(zspage);
	objs_per_zspage = class->objs_per_zspage;

	if (inuse == 0)
		return ZS_INUSE_RATIO_0;
	if (inuse == objs_per_zspage)
		return ZS_INUSE_RATIO_100;

	ratio = 100 * inuse / objs_per_zspage;
	/*
	 * Take integer division into consideration: a page with one inuse
	 * object out of 127 possible, will end up having 0 usage ratio,
	 * which is wrong as it belongs in ZS_INUSE_RATIO_10 fullness group.
	 */
	return ratio / 10 + 1;
}

/*
 * Each size class maintains various freelists and zspages are assigned
 * to one of these freelists based on the number of live objects they
 * have. This functions inserts the given zspage into the freelist
 * identified by <class, fullness_group>.
 */
static void insert_zspage(struct size_class *class,
				struct zspage *zspage,
				int fullness)
{
	class_stat_inc(class, fullness, 1);
	list_add(&zspage->list, &class->fullness_list[fullness]);
}

/*
 * This function removes the given zspage from the freelist identified
 * by <class, fullness_group>.
 */
static void remove_zspage(struct size_class *class,
				struct zspage *zspage,
				int fullness)
{
	VM_BUG_ON(list_empty(&class->fullness_list[fullness]));

	list_del_init(&zspage->list);
	class_stat_dec(class, fullness, 1);
}

/*
 * Each size class maintains zspages in different fullness groups depending
 * on the number of live objects they contain. When allocating or freeing
 * objects, the fullness status of the page can change, for instance, from
 * INUSE_RATIO_80 to INUSE_RATIO_70 when freeing an object. This function
 * checks if such a status change has occurred for the given page and
 * accordingly moves the page from the list of the old fullness group to that
 * of the new fullness group.
 */
static int fix_fullness_group(struct size_class *class, struct zspage *zspage)
{
	int class_idx;
	int currfg, newfg;

	get_zspage_mapping(zspage, &class_idx, &currfg);
	newfg = get_fullness_group(class, zspage);
	if (newfg == currfg)
		goto out;

	remove_zspage(class, zspage, currfg);
	insert_zspage(class, zspage, newfg);
	set_zspage_mapping(zspage, class_idx, newfg);
out:
	return newfg;
}

static struct zspage *get_zspage(struct page *page)
{
	struct zspage *zspage = (struct zspage *)page_private(page);

	BUG_ON(zspage->magic != ZSPAGE_MAGIC);
	return zspage;
}

static struct page *get_next_page(struct page *page)
{
	struct zspage *zspage = get_zspage(page);

	if (unlikely(ZsHugePage(zspage)))
		return NULL;

	return (struct page *)page->index;
}

/**
 * obj_to_location - get (<page>, <obj_idx>) from encoded object value
 * @obj: the encoded object value
 * @page: page object resides in zspage
 * @obj_idx: object index
 */
static void obj_to_location(unsigned long obj, struct page **page,
				unsigned int *obj_idx)
{
	obj >>= OBJ_TAG_BITS;
	*page = pfn_to_page(obj >> OBJ_INDEX_BITS);
	*obj_idx = (obj & OBJ_INDEX_MASK);
}

static void obj_to_page(unsigned long obj, struct page **page)
{
	obj >>= OBJ_TAG_BITS;
	*page = pfn_to_page(obj >> OBJ_INDEX_BITS);
}

/**
 * location_to_obj - get obj value encoded from (<page>, <obj_idx>)
 * @page: page object resides in zspage
 * @obj_idx: object index
 */
static unsigned long location_to_obj(struct page *page, unsigned int obj_idx)
{
	unsigned long obj;

	obj = page_to_pfn(page) << OBJ_INDEX_BITS;
	obj |= obj_idx & OBJ_INDEX_MASK;
	obj <<= OBJ_TAG_BITS;

	return obj;
}

static unsigned long handle_to_obj(unsigned long handle)
{
	return *(unsigned long *)handle;
}

static bool obj_tagged(struct page *page, void *obj, unsigned long *phandle,
		int tag)
{
	unsigned long handle;
	struct zspage *zspage = get_zspage(page);

	if (unlikely(ZsHugePage(zspage))) {
		VM_BUG_ON_PAGE(!is_first_page(page), page);
		handle = page->index;
	} else
		handle = *(unsigned long *)obj;

	if (!(handle & tag))
		return false;

	/* Clear all tags before returning the handle */
	*phandle = handle & ~OBJ_TAG_MASK;
	return true;
}

static inline bool obj_allocated(struct page *page, void *obj, unsigned long *phandle)
{
	return obj_tagged(page, obj, phandle, OBJ_ALLOCATED_TAG);
}

static void reset_page(struct page *page)
{
	__ClearPageMovable(page);
	ClearPagePrivate(page);
	set_page_private(page, 0);
	page_mapcount_reset(page);
	page->index = 0;
}

static int trylock_zspage(struct zspage *zspage)
{
	struct page *cursor, *fail;

	for (cursor = get_first_page(zspage); cursor != NULL; cursor =
					get_next_page(cursor)) {
		if (!trylock_page(cursor)) {
			fail = cursor;
			goto unlock;
		}
	}

	return 1;
unlock:
	for (cursor = get_first_page(zspage); cursor != fail; cursor =
					get_next_page(cursor))
		unlock_page(cursor);

	return 0;
}

static void __free_zspage(struct zs_pool *pool, struct size_class *class,
				struct zspage *zspage)
{
	struct page *page, *next;
	int fg;
	unsigned int class_idx;

	get_zspage_mapping(zspage, &class_idx, &fg);

	assert_spin_locked(&pool->lock);

	VM_BUG_ON(get_zspage_inuse(zspage));
	VM_BUG_ON(fg != ZS_INUSE_RATIO_0);

	next = page = get_first_page(zspage);
	do {
		VM_BUG_ON_PAGE(!PageLocked(page), page);
		next = get_next_page(page);
		reset_page(page);
		unlock_page(page);
		dec_zone_page_state(page, NR_ZSPAGES);
		put_page(page);
		page = next;
	} while (page != NULL);

	cache_free_zspage(pool, zspage);

	class_stat_dec(class, ZS_OBJS_ALLOCATED, class->objs_per_zspage);
	atomic_long_sub(class->pages_per_zspage, &pool->pages_allocated);
}

static void free_zspage(struct zs_pool *pool, struct size_class *class,
				struct zspage *zspage)
{
	VM_BUG_ON(get_zspage_inuse(zspage));
	VM_BUG_ON(list_empty(&zspage->list));

	/*
	 * Since zs_free couldn't be sleepable, this function cannot call
	 * lock_page. The page locks trylock_zspage got will be released
	 * by __free_zspage.
	 */
	if (!trylock_zspage(zspage)) {
		kick_deferred_free(pool);
		return;
	}

	remove_zspage(class, zspage, ZS_INUSE_RATIO_0);
	__free_zspage(pool, class, zspage);
}

/* Initialize a newly allocated zspage */
static void init_zspage(struct size_class *class, struct zspage *zspage)
{
	unsigned int freeobj = 1;
	unsigned long off = 0;
	struct page *page = get_first_page(zspage);

	while (page) {
		struct page *next_page;
		struct link_free *link;
		void *vaddr;

		set_first_obj_offset(page, off);

		vaddr = kmap_atomic(page);
		link = (struct link_free *)vaddr + off / sizeof(*link);

		while ((off += class->size) < PAGE_SIZE) {
			link->next = freeobj++ << OBJ_TAG_BITS;
			link += class->size / sizeof(*link);
		}

		/*
		 * We now come to the last (full or partial) object on this
		 * page, which must point to the first object on the next
		 * page (if present)
		 */
		next_page = get_next_page(page);
		if (next_page) {
			link->next = freeobj++ << OBJ_TAG_BITS;
		} else {
			/*
			 * Reset OBJ_TAG_BITS bit to last link to tell
			 * whether it's allocated object or not.
			 */
			link->next = -1UL << OBJ_TAG_BITS;
		}
		kunmap_atomic(vaddr);
		page = next_page;
		off %= PAGE_SIZE;
	}

	set_freeobj(zspage, 0);
}

static void create_page_chain(struct size_class *class, struct zspage *zspage,
				struct page *pages[])
{
	int i;
	struct page *page;
	struct page *prev_page = NULL;
	int nr_pages = class->pages_per_zspage;

	/*
	 * Allocate individual pages and link them together as:
	 * 1. all pages are linked together using page->index
	 * 2. each sub-page point to zspage using page->private
	 *
	 * we set PG_private to identify the first page (i.e. no other sub-page
	 * has this flag set).
	 */
	for (i = 0; i < nr_pages; i++) {
		page = pages[i];
		set_page_private(page, (unsigned long)zspage);
		page->index = 0;
		if (i == 0) {
			zspage->first_page = page;
			SetPagePrivate(page);
			if (unlikely(class->objs_per_zspage == 1 &&
					class->pages_per_zspage == 1))
				SetZsHugePage(zspage);
		} else {
			prev_page->index = (unsigned long)page;
		}
		prev_page = page;
	}
}

/*
 * Allocate a zspage for the given size class
 */
static struct zspage *alloc_zspage(struct zs_pool *pool,
					struct size_class *class,
					gfp_t gfp)
{
	int i;
	struct page *pages[ZS_MAX_PAGES_PER_ZSPAGE];
	struct zspage *zspage = cache_alloc_zspage(pool, gfp);

	if (!zspage)
		return NULL;

	zspage->magic = ZSPAGE_MAGIC;
	migrate_lock_init(zspage);

	for (i = 0; i < class->pages_per_zspage; i++) {
		struct page *page;

		page = alloc_page(gfp);
		if (!page) {
			while (--i >= 0) {
				dec_zone_page_state(pages[i], NR_ZSPAGES);
				__free_page(pages[i]);
			}
			cache_free_zspage(pool, zspage);
			return NULL;
		}

		inc_zone_page_state(page, NR_ZSPAGES);
		pages[i] = page;
	}

	create_page_chain(class, zspage, pages);
	init_zspage(class, zspage);
	zspage->pool = pool;

	return zspage;
}

static struct zspage *find_get_zspage(struct size_class *class)
{
	int i;
	struct zspage *zspage;

	for (i = ZS_INUSE_RATIO_99; i >= ZS_INUSE_RATIO_0; i--) {
		zspage = list_first_entry_or_null(&class->fullness_list[i],
						  struct zspage, list);
		if (zspage)
			break;
	}

	return zspage;
}

static inline int __zs_cpu_up(struct mapping_area *area)
{
	/*
	 * Make sure we don't leak memory if a cpu UP notification
	 * and zs_init() race and both call zs_cpu_up() on the same cpu
	 */
	if (area->vm_buf)
		return 0;
	area->vm_buf = kmalloc(ZS_MAX_ALLOC_SIZE, GFP_KERNEL);
	if (!area->vm_buf)
		return -ENOMEM;
	return 0;
}

static inline void __zs_cpu_down(struct mapping_area *area)
{
	kfree(area->vm_buf);
	area->vm_buf = NULL;
}

static void *__zs_map_object(struct mapping_area *area,
			struct page *pages[2], int off, int size)
{
	int sizes[2];
	void *addr;
	char *buf = area->vm_buf;

	/* disable page faults to match kmap_atomic() return conditions */
	pagefault_disable();

	/* no read fastpath */
	if (area->vm_mm == ZS_MM_WO)
		goto out;

	sizes[0] = PAGE_SIZE - off;
	sizes[1] = size - sizes[0];

	/* copy object to per-cpu buffer */
	addr = kmap_atomic(pages[0]);
	memcpy(buf, addr + off, sizes[0]);
	kunmap_atomic(addr);
	addr = kmap_atomic(pages[1]);
	memcpy(buf + sizes[0], addr, sizes[1]);
	kunmap_atomic(addr);
out:
	return area->vm_buf;
}

static void __zs_unmap_object(struct mapping_area *area,
			struct page *pages[2], int off, int size)
{
	int sizes[2];
	void *addr;
	char *buf;

	/* no write fastpath */
	if (area->vm_mm == ZS_MM_RO)
		goto out;

	buf = area->vm_buf;
	buf = buf + ZS_HANDLE_SIZE;
	size -= ZS_HANDLE_SIZE;
	off += ZS_HANDLE_SIZE;

	sizes[0] = PAGE_SIZE - off;
	sizes[1] = size - sizes[0];

	/* copy per-cpu buffer to object */
	addr = kmap_atomic(pages[0]);
	memcpy(addr + off, buf, sizes[0]);
	kunmap_atomic(addr);
	addr = kmap_atomic(pages[1]);
	memcpy(addr, buf + sizes[0], sizes[1]);
	kunmap_atomic(addr);

out:
	/* enable page faults to match kunmap_atomic() return conditions */
	pagefault_enable();
}

static int zs_cpu_prepare(unsigned int cpu)
{
	struct mapping_area *area;

	area = &per_cpu(zs_map_area, cpu);
	return __zs_cpu_up(area);
}

static int zs_cpu_dead(unsigned int cpu)
{
	struct mapping_area *area;

	area = &per_cpu(zs_map_area, cpu);
	__zs_cpu_down(area);
	return 0;
}

static bool can_merge(struct size_class *prev, int pages_per_zspage,
					int objs_per_zspage)
{
	if (prev->pages_per_zspage == pages_per_zspage &&
		prev->objs_per_zspage == objs_per_zspage)
		return true;

	return false;
}

static bool zspage_full(struct size_class *class, struct zspage *zspage)
{
	return get_zspage_inuse(zspage) == class->objs_per_zspage;
}

/**
 * zs_lookup_class_index() - Returns index of the zsmalloc &size_class
 * that hold objects of the provided size.
 * @pool: zsmalloc pool to use
 * @size: object size
 *
 * Context: Any context.
 *
 * Return: the index of the zsmalloc &size_class that hold objects of the
 * provided size.
 */
unsigned int zs_lookup_class_index(struct zs_pool *pool, unsigned int size)
{
	struct size_class *class;

	class = pool->size_class[get_size_class_index(size)];

	return class->index;
}
EXPORT_SYMBOL_GPL(zs_lookup_class_index);

unsigned long zs_get_total_pages(struct zs_pool *pool)
{
	return atomic_long_read(&pool->pages_allocated);
}
EXPORT_SYMBOL_GPL(zs_get_total_pages);

/**
 * zs_map_object - get address of allocated object from handle.
 * @pool: pool from which the object was allocated
 * @handle: handle returned from zs_malloc
 * @mm: mapping mode to use
 *
 * Before using an object allocated from zs_malloc, it must be mapped using
 * this function. When done with the object, it must be unmapped using
 * zs_unmap_object.
 *
 * Only one object can be mapped per cpu at a time. There is no protection
 * against nested mappings.
 *
 * This function returns with preemption and page faults disabled.
 */
void *zs_map_object(struct zs_pool *pool, unsigned long handle,
			enum zs_mapmode mm)
{
	struct zspage *zspage;
	struct page *page;
	unsigned long obj, off;
	unsigned int obj_idx;

	struct size_class *class;
	struct mapping_area *area;
	struct page *pages[2];
	void *ret;

	/*
	 * Because we use per-cpu mapping areas shared among the
	 * pools/users, we can't allow mapping in interrupt context
	 * because it can corrupt another users mappings.
	 */
	BUG_ON(in_interrupt());

	/* It guarantees it can get zspage from handle safely */
	spin_lock(&pool->lock);
	obj = handle_to_obj(handle);
	obj_to_location(obj, &page, &obj_idx);
	zspage = get_zspage(page);

	/*
	 * migration cannot move any zpages in this zspage. Here, pool->lock
	 * is too heavy since callers would take some time until they calls
	 * zs_unmap_object API so delegate the locking from class to zspage
	 * which is smaller granularity.
	 */
	migrate_read_lock(zspage);
	spin_unlock(&pool->lock);

	class = zspage_class(pool, zspage);
	off = offset_in_page(class->size * obj_idx);

	local_lock(&zs_map_area.lock);
	area = this_cpu_ptr(&zs_map_area);
	area->vm_mm = mm;
	if (off + class->size <= PAGE_SIZE) {
		/* this object is contained entirely within a page */
		area->vm_addr = kmap_atomic(page);
		ret = area->vm_addr + off;
		goto out;
	}

	/* this object spans two pages */
	pages[0] = page;
	pages[1] = get_next_page(page);
	BUG_ON(!pages[1]);

	ret = __zs_map_object(area, pages, off, class->size);
out:
	if (likely(!ZsHugePage(zspage)))
		ret += ZS_HANDLE_SIZE;

	return ret;
}
EXPORT_SYMBOL_GPL(zs_map_object);

void zs_unmap_object(struct zs_pool *pool, unsigned long handle)
{
	struct zspage *zspage;
	struct page *page;
	unsigned long obj, off;
	unsigned int obj_idx;

	struct size_class *class;
	struct mapping_area *area;

	obj = handle_to_obj(handle);
	obj_to_location(obj, &page, &obj_idx);
	zspage = get_zspage(page);
	class = zspage_class(pool, zspage);
	off = offset_in_page(class->size * obj_idx);

	area = this_cpu_ptr(&zs_map_area);
	if (off + class->size <= PAGE_SIZE)
		kunmap_atomic(area->vm_addr);
	else {
		struct page *pages[2];

		pages[0] = page;
		pages[1] = get_next_page(page);
		BUG_ON(!pages[1]);

		__zs_unmap_object(area, pages, off, class->size);
	}
	local_unlock(&zs_map_area.lock);

	migrate_read_unlock(zspage);
}
EXPORT_SYMBOL_GPL(zs_unmap_object);

/**
 * zs_huge_class_size() - Returns the size (in bytes) of the first huge
 *                        zsmalloc &size_class.
 * @pool: zsmalloc pool to use
 *
 * The function returns the size of the first huge class - any object of equal
 * or bigger size will be stored in zspage consisting of a single physical
 * page.
 *
 * Context: Any context.
 *
 * Return: the size (in bytes) of the first huge zsmalloc &size_class.
 */
size_t zs_huge_class_size(struct zs_pool *pool)
{
	return huge_class_size;
}
EXPORT_SYMBOL_GPL(zs_huge_class_size);

static unsigned long obj_malloc(struct zs_pool *pool,
				struct zspage *zspage, unsigned long handle)
{
	int i, nr_page, offset;
	unsigned long obj;
	struct link_free *link;
	struct size_class *class;

	struct page *m_page;
	unsigned long m_offset;
	void *vaddr;

	class = pool->size_class[zspage->class];
	handle |= OBJ_ALLOCATED_TAG;
	obj = get_freeobj(zspage);

	offset = obj * class->size;
	nr_page = offset >> PAGE_SHIFT;
	m_offset = offset_in_page(offset);
	m_page = get_first_page(zspage);

	for (i = 0; i < nr_page; i++)
		m_page = get_next_page(m_page);

	vaddr = kmap_atomic(m_page);
	link = (struct link_free *)vaddr + m_offset / sizeof(*link);
	set_freeobj(zspage, link->next >> OBJ_TAG_BITS);
	if (likely(!ZsHugePage(zspage)))
		/* record handle in the header of allocated chunk */
		link->handle = handle;
	else
		/* record handle to page->index */
		zspage->first_page->index = handle;

	kunmap_atomic(vaddr);
	mod_zspage_inuse(zspage, 1);

	obj = location_to_obj(m_page, obj);

	return obj;
}


/**
 * zs_malloc - Allocate block of given size from pool.
 * @pool: pool to allocate from
 * @size: size of block to allocate
 * @gfp: gfp flags when allocating object
 *
 * On success, handle to the allocated object is returned,
 * otherwise an ERR_PTR().
 * Allocation requests with size > ZS_MAX_ALLOC_SIZE will fail.
 */
unsigned long zs_malloc(struct zs_pool *pool, size_t size, gfp_t gfp)
{
	unsigned long handle, obj;
	struct size_class *class;
	int newfg;
	struct zspage *zspage;

	if (unlikely(!size || size > ZS_MAX_ALLOC_SIZE))
		return (unsigned long)ERR_PTR(-EINVAL);

	handle = cache_alloc_handle(pool, gfp);
	if (!handle)
		return (unsigned long)ERR_PTR(-ENOMEM);

	/* extra space in chunk to keep the handle */
	size += ZS_HANDLE_SIZE;
	class = pool->size_class[get_size_class_index(size)];

	/* pool->lock effectively protects the zpage migration */
	spin_lock(&pool->lock);
	zspage = find_get_zspage(class);
	if (likely(zspage)) {
		obj = obj_malloc(pool, zspage, handle);
		/* Now move the zspage to another fullness group, if required */
		fix_fullness_group(class, zspage);
		record_obj(handle, obj);
		class_stat_inc(class, ZS_OBJS_INUSE, 1);

		goto out;
	}

	spin_unlock(&pool->lock);

	zspage = alloc_zspage(pool, class, gfp);
	if (!zspage) {
		cache_free_handle(pool, handle);
		return (unsigned long)ERR_PTR(-ENOMEM);
	}

	spin_lock(&pool->lock);
	obj = obj_malloc(pool, zspage, handle);
	newfg = get_fullness_group(class, zspage);
	insert_zspage(class, zspage, newfg);
	set_zspage_mapping(zspage, class->index, newfg);
	record_obj(handle, obj);
	atomic_long_add(class->pages_per_zspage, &pool->pages_allocated);
	class_stat_inc(class, ZS_OBJS_ALLOCATED, class->objs_per_zspage);
	class_stat_inc(class, ZS_OBJS_INUSE, 1);

	/* We completely set up zspage so mark them as movable */
	SetZsPageMovable(pool, zspage);
out:
<<<<<<< HEAD
#ifdef CONFIG_ZPOOL
	/* Add/move zspage to beginning of LRU */
	if (!list_empty(&zspage->lru))
		list_del(&zspage->lru);
	list_add(&zspage->lru, &pool->lru);
#endif

=======
>>>>>>> a901a356
	spin_unlock(&pool->lock);

	return handle;
}
EXPORT_SYMBOL_GPL(zs_malloc);

static void obj_free(int class_size, unsigned long obj)
{
	struct link_free *link;
	struct zspage *zspage;
	struct page *f_page;
	unsigned long f_offset;
	unsigned int f_objidx;
	void *vaddr;

	obj_to_location(obj, &f_page, &f_objidx);
	f_offset = offset_in_page(class_size * f_objidx);
	zspage = get_zspage(f_page);

	vaddr = kmap_atomic(f_page);
	link = (struct link_free *)(vaddr + f_offset);

	/* Insert this object in containing zspage's freelist */
	if (likely(!ZsHugePage(zspage)))
		link->next = get_freeobj(zspage) << OBJ_TAG_BITS;
	else
		f_page->index = 0;
	set_freeobj(zspage, f_objidx);

	kunmap_atomic(vaddr);
	mod_zspage_inuse(zspage, -1);
}

void zs_free(struct zs_pool *pool, unsigned long handle)
{
	struct zspage *zspage;
	struct page *f_page;
	unsigned long obj;
	struct size_class *class;
	int fullness;

	if (IS_ERR_OR_NULL((void *)handle))
		return;

	/*
	 * The pool->lock protects the race with zpage's migration
	 * so it's safe to get the page from handle.
	 */
	spin_lock(&pool->lock);
	obj = handle_to_obj(handle);
	obj_to_page(obj, &f_page);
	zspage = get_zspage(f_page);
	class = zspage_class(pool, zspage);

	class_stat_dec(class, ZS_OBJS_INUSE, 1);
	obj_free(class->size, obj);

	fullness = fix_fullness_group(class, zspage);
	if (fullness == ZS_INUSE_RATIO_0)
		free_zspage(pool, class, zspage);

	spin_unlock(&pool->lock);
	cache_free_handle(pool, handle);
}
EXPORT_SYMBOL_GPL(zs_free);

static void zs_object_copy(struct size_class *class, unsigned long dst,
				unsigned long src)
{
	struct page *s_page, *d_page;
	unsigned int s_objidx, d_objidx;
	unsigned long s_off, d_off;
	void *s_addr, *d_addr;
	int s_size, d_size, size;
	int written = 0;

	s_size = d_size = class->size;

	obj_to_location(src, &s_page, &s_objidx);
	obj_to_location(dst, &d_page, &d_objidx);

	s_off = offset_in_page(class->size * s_objidx);
	d_off = offset_in_page(class->size * d_objidx);

	if (s_off + class->size > PAGE_SIZE)
		s_size = PAGE_SIZE - s_off;

	if (d_off + class->size > PAGE_SIZE)
		d_size = PAGE_SIZE - d_off;

	s_addr = kmap_atomic(s_page);
	d_addr = kmap_atomic(d_page);

	while (1) {
		size = min(s_size, d_size);
		memcpy(d_addr + d_off, s_addr + s_off, size);
		written += size;

		if (written == class->size)
			break;

		s_off += size;
		s_size -= size;
		d_off += size;
		d_size -= size;

		/*
		 * Calling kunmap_atomic(d_addr) is necessary. kunmap_atomic()
		 * calls must occurs in reverse order of calls to kmap_atomic().
		 * So, to call kunmap_atomic(s_addr) we should first call
		 * kunmap_atomic(d_addr). For more details see
		 * Documentation/mm/highmem.rst.
		 */
		if (s_off >= PAGE_SIZE) {
			kunmap_atomic(d_addr);
			kunmap_atomic(s_addr);
			s_page = get_next_page(s_page);
			s_addr = kmap_atomic(s_page);
			d_addr = kmap_atomic(d_page);
			s_size = class->size - written;
			s_off = 0;
		}

		if (d_off >= PAGE_SIZE) {
			kunmap_atomic(d_addr);
			d_page = get_next_page(d_page);
			d_addr = kmap_atomic(d_page);
			d_size = class->size - written;
			d_off = 0;
		}
	}

	kunmap_atomic(d_addr);
	kunmap_atomic(s_addr);
}

/*
 * Find object with a certain tag in zspage from index object and
 * return handle.
 */
static unsigned long find_tagged_obj(struct size_class *class,
					struct page *page, int *obj_idx, int tag)
{
	unsigned int offset;
	int index = *obj_idx;
	unsigned long handle = 0;
	void *addr = kmap_atomic(page);

	offset = get_first_obj_offset(page);
	offset += class->size * index;

	while (offset < PAGE_SIZE) {
		if (obj_tagged(page, addr + offset, &handle, tag))
			break;

		offset += class->size;
		index++;
	}

	kunmap_atomic(addr);

	*obj_idx = index;

	return handle;
}

/*
 * Find alloced object in zspage from index object and
 * return handle.
 */
static unsigned long find_alloced_obj(struct size_class *class,
					struct page *page, int *obj_idx)
{
	return find_tagged_obj(class, page, obj_idx, OBJ_ALLOCATED_TAG);
}

struct zs_compact_control {
	/* Source spage for migration which could be a subpage of zspage */
	struct page *s_page;
	/* Destination page for migration which should be a first page
	 * of zspage. */
	struct page *d_page;
	 /* Starting object index within @s_page which used for live object
	  * in the subpage. */
	int obj_idx;
};

static void migrate_zspage(struct zs_pool *pool, struct size_class *class,
			   struct zs_compact_control *cc)
{
	unsigned long used_obj, free_obj;
	unsigned long handle;
	struct page *s_page = cc->s_page;
	struct page *d_page = cc->d_page;
	int obj_idx = cc->obj_idx;

	while (1) {
		handle = find_alloced_obj(class, s_page, &obj_idx);
		if (!handle) {
			s_page = get_next_page(s_page);
			if (!s_page)
				break;
			obj_idx = 0;
			continue;
		}

		/* Stop if there is no more space */
		if (zspage_full(class, get_zspage(d_page)))
			break;

		used_obj = handle_to_obj(handle);
		free_obj = obj_malloc(pool, get_zspage(d_page), handle);
		zs_object_copy(class, free_obj, used_obj);
		obj_idx++;
		record_obj(handle, free_obj);
		obj_free(class->size, used_obj);
	}

	/* Remember last position in this iteration */
	cc->s_page = s_page;
	cc->obj_idx = obj_idx;
}

static struct zspage *isolate_src_zspage(struct size_class *class)
{
	struct zspage *zspage;
	int fg;

	for (fg = ZS_INUSE_RATIO_10; fg <= ZS_INUSE_RATIO_99; fg++) {
		zspage = list_first_entry_or_null(&class->fullness_list[fg],
						  struct zspage, list);
		if (zspage) {
			remove_zspage(class, zspage, fg);
			return zspage;
		}
	}

	return zspage;
}

static struct zspage *isolate_dst_zspage(struct size_class *class)
{
	struct zspage *zspage;
	int fg;

	for (fg = ZS_INUSE_RATIO_99; fg >= ZS_INUSE_RATIO_10; fg--) {
		zspage = list_first_entry_or_null(&class->fullness_list[fg],
						  struct zspage, list);
		if (zspage) {
			remove_zspage(class, zspage, fg);
			return zspage;
		}
	}

	return zspage;
}

/*
 * putback_zspage - add @zspage into right class's fullness list
 * @class: destination class
 * @zspage: target page
 *
 * Return @zspage's fullness status
 */
static int putback_zspage(struct size_class *class, struct zspage *zspage)
{
	int fullness;

	fullness = get_fullness_group(class, zspage);
	insert_zspage(class, zspage, fullness);
	set_zspage_mapping(zspage, class->index, fullness);

	return fullness;
}

#ifdef CONFIG_COMPACTION
/*
 * To prevent zspage destroy during migration, zspage freeing should
 * hold locks of all pages in the zspage.
 */
static void lock_zspage(struct zspage *zspage)
{
	struct page *curr_page, *page;

	/*
	 * Pages we haven't locked yet can be migrated off the list while we're
	 * trying to lock them, so we need to be careful and only attempt to
	 * lock each page under migrate_read_lock(). Otherwise, the page we lock
	 * may no longer belong to the zspage. This means that we may wait for
	 * the wrong page to unlock, so we must take a reference to the page
	 * prior to waiting for it to unlock outside migrate_read_lock().
	 */
	while (1) {
		migrate_read_lock(zspage);
		page = get_first_page(zspage);
		if (trylock_page(page))
			break;
		get_page(page);
		migrate_read_unlock(zspage);
		wait_on_page_locked(page);
		put_page(page);
	}

	curr_page = page;
	while ((page = get_next_page(curr_page))) {
		if (trylock_page(page)) {
			curr_page = page;
		} else {
			get_page(page);
			migrate_read_unlock(zspage);
			wait_on_page_locked(page);
			put_page(page);
			migrate_read_lock(zspage);
		}
	}
	migrate_read_unlock(zspage);
}
#endif /* CONFIG_COMPACTION */

static void migrate_lock_init(struct zspage *zspage)
{
	rwlock_init(&zspage->lock);
}

static void migrate_read_lock(struct zspage *zspage) __acquires(&zspage->lock)
{
	read_lock(&zspage->lock);
}

static void migrate_read_unlock(struct zspage *zspage) __releases(&zspage->lock)
{
	read_unlock(&zspage->lock);
}

#ifdef CONFIG_COMPACTION
static void migrate_write_lock(struct zspage *zspage)
{
	write_lock(&zspage->lock);
}

static void migrate_write_lock_nested(struct zspage *zspage)
{
	write_lock_nested(&zspage->lock, SINGLE_DEPTH_NESTING);
}

static void migrate_write_unlock(struct zspage *zspage)
{
	write_unlock(&zspage->lock);
}

/* Number of isolated subpage for *page migration* in this zspage */
static void inc_zspage_isolation(struct zspage *zspage)
{
	zspage->isolated++;
}

static void dec_zspage_isolation(struct zspage *zspage)
{
	VM_BUG_ON(zspage->isolated == 0);
	zspage->isolated--;
}

static const struct movable_operations zsmalloc_mops;

static void replace_sub_page(struct size_class *class, struct zspage *zspage,
				struct page *newpage, struct page *oldpage)
{
	struct page *page;
	struct page *pages[ZS_MAX_PAGES_PER_ZSPAGE] = {NULL, };
	int idx = 0;

	page = get_first_page(zspage);
	do {
		if (page == oldpage)
			pages[idx] = newpage;
		else
			pages[idx] = page;
		idx++;
	} while ((page = get_next_page(page)) != NULL);

	create_page_chain(class, zspage, pages);
	set_first_obj_offset(newpage, get_first_obj_offset(oldpage));
	if (unlikely(ZsHugePage(zspage)))
		newpage->index = oldpage->index;
	__SetPageMovable(newpage, &zsmalloc_mops);
}

static bool zs_page_isolate(struct page *page, isolate_mode_t mode)
{
	struct zspage *zspage;

	/*
	 * Page is locked so zspage couldn't be destroyed. For detail, look at
	 * lock_zspage in free_zspage.
	 */
	VM_BUG_ON_PAGE(PageIsolated(page), page);

	zspage = get_zspage(page);
	migrate_write_lock(zspage);
	inc_zspage_isolation(zspage);
	migrate_write_unlock(zspage);

	return true;
}

static int zs_page_migrate(struct page *newpage, struct page *page,
		enum migrate_mode mode)
{
	struct zs_pool *pool;
	struct size_class *class;
	struct zspage *zspage;
	struct page *dummy;
	void *s_addr, *d_addr, *addr;
	unsigned int offset;
	unsigned long handle;
	unsigned long old_obj, new_obj;
	unsigned int obj_idx;

	/*
	 * We cannot support the _NO_COPY case here, because copy needs to
	 * happen under the zs lock, which does not work with
	 * MIGRATE_SYNC_NO_COPY workflow.
	 */
	if (mode == MIGRATE_SYNC_NO_COPY)
		return -EINVAL;

	VM_BUG_ON_PAGE(!PageIsolated(page), page);

	/* The page is locked, so this pointer must remain valid */
	zspage = get_zspage(page);
	pool = zspage->pool;

	/*
	 * The pool's lock protects the race between zpage migration
	 * and zs_free.
	 */
	spin_lock(&pool->lock);
	class = zspage_class(pool, zspage);

	/* the migrate_write_lock protects zpage access via zs_map_object */
	migrate_write_lock(zspage);

	offset = get_first_obj_offset(page);
	s_addr = kmap_atomic(page);

	/*
	 * Here, any user cannot access all objects in the zspage so let's move.
	 */
	d_addr = kmap_atomic(newpage);
	memcpy(d_addr, s_addr, PAGE_SIZE);
	kunmap_atomic(d_addr);

	for (addr = s_addr + offset; addr < s_addr + PAGE_SIZE;
					addr += class->size) {
		if (obj_allocated(page, addr, &handle)) {

			old_obj = handle_to_obj(handle);
			obj_to_location(old_obj, &dummy, &obj_idx);
			new_obj = (unsigned long)location_to_obj(newpage,
								obj_idx);
			record_obj(handle, new_obj);
		}
	}
	kunmap_atomic(s_addr);

	replace_sub_page(class, zspage, newpage, page);
	/*
	 * Since we complete the data copy and set up new zspage structure,
	 * it's okay to release the pool's lock.
	 */
	spin_unlock(&pool->lock);
	dec_zspage_isolation(zspage);
	migrate_write_unlock(zspage);

	get_page(newpage);
	if (page_zone(newpage) != page_zone(page)) {
		dec_zone_page_state(page, NR_ZSPAGES);
		inc_zone_page_state(newpage, NR_ZSPAGES);
	}

	reset_page(page);
	put_page(page);

	return MIGRATEPAGE_SUCCESS;
}

static void zs_page_putback(struct page *page)
{
	struct zspage *zspage;

	VM_BUG_ON_PAGE(!PageIsolated(page), page);

	zspage = get_zspage(page);
	migrate_write_lock(zspage);
	dec_zspage_isolation(zspage);
	migrate_write_unlock(zspage);
}

static const struct movable_operations zsmalloc_mops = {
	.isolate_page = zs_page_isolate,
	.migrate_page = zs_page_migrate,
	.putback_page = zs_page_putback,
};

/*
 * Caller should hold page_lock of all pages in the zspage
 * In here, we cannot use zspage meta data.
 */
static void async_free_zspage(struct work_struct *work)
{
	int i;
	struct size_class *class;
	unsigned int class_idx;
	int fullness;
	struct zspage *zspage, *tmp;
	LIST_HEAD(free_pages);
	struct zs_pool *pool = container_of(work, struct zs_pool,
					free_work);

	for (i = 0; i < ZS_SIZE_CLASSES; i++) {
		class = pool->size_class[i];
		if (class->index != i)
			continue;

		spin_lock(&pool->lock);
		list_splice_init(&class->fullness_list[ZS_INUSE_RATIO_0],
				 &free_pages);
		spin_unlock(&pool->lock);
	}

	list_for_each_entry_safe(zspage, tmp, &free_pages, list) {
		list_del(&zspage->list);
		lock_zspage(zspage);

		get_zspage_mapping(zspage, &class_idx, &fullness);
		VM_BUG_ON(fullness != ZS_INUSE_RATIO_0);
		class = pool->size_class[class_idx];
		spin_lock(&pool->lock);
		__free_zspage(pool, class, zspage);
		spin_unlock(&pool->lock);
	}
};

static void kick_deferred_free(struct zs_pool *pool)
{
	schedule_work(&pool->free_work);
}

static void zs_flush_migration(struct zs_pool *pool)
{
	flush_work(&pool->free_work);
}

static void init_deferred_free(struct zs_pool *pool)
{
	INIT_WORK(&pool->free_work, async_free_zspage);
}

static void SetZsPageMovable(struct zs_pool *pool, struct zspage *zspage)
{
	struct page *page = get_first_page(zspage);

	do {
		WARN_ON(!trylock_page(page));
		__SetPageMovable(page, &zsmalloc_mops);
		unlock_page(page);
	} while ((page = get_next_page(page)) != NULL);
}
#else
static inline void zs_flush_migration(struct zs_pool *pool) { }
#endif

/*
 *
 * Based on the number of unused allocated objects calculate
 * and return the number of pages that we can free.
 */
static unsigned long zs_can_compact(struct size_class *class)
{
	unsigned long obj_wasted;
	unsigned long obj_allocated = zs_stat_get(class, ZS_OBJS_ALLOCATED);
	unsigned long obj_used = zs_stat_get(class, ZS_OBJS_INUSE);

	if (obj_allocated <= obj_used)
		return 0;

	obj_wasted = obj_allocated - obj_used;
	obj_wasted /= class->objs_per_zspage;

	return obj_wasted * class->pages_per_zspage;
}

static unsigned long __zs_compact(struct zs_pool *pool,
				  struct size_class *class)
{
	struct zs_compact_control cc;
	struct zspage *src_zspage = NULL;
	struct zspage *dst_zspage = NULL;
	unsigned long pages_freed = 0;

	/*
	 * protect the race between zpage migration and zs_free
	 * as well as zpage allocation/free
	 */
	spin_lock(&pool->lock);
	while (zs_can_compact(class)) {
		int fg;

		if (!dst_zspage) {
			dst_zspage = isolate_dst_zspage(class);
			if (!dst_zspage)
				break;
			migrate_write_lock(dst_zspage);
			cc.d_page = get_first_page(dst_zspage);
		}

		src_zspage = isolate_src_zspage(class);
		if (!src_zspage)
			break;

		migrate_write_lock_nested(src_zspage);

		cc.obj_idx = 0;
		cc.s_page = get_first_page(src_zspage);
		migrate_zspage(pool, class, &cc);
		fg = putback_zspage(class, src_zspage);
		migrate_write_unlock(src_zspage);

		if (fg == ZS_INUSE_RATIO_0) {
			free_zspage(pool, class, src_zspage);
			pages_freed += class->pages_per_zspage;
		}
		src_zspage = NULL;

		if (get_fullness_group(class, dst_zspage) == ZS_INUSE_RATIO_100
		    || spin_is_contended(&pool->lock)) {
			putback_zspage(class, dst_zspage);
			migrate_write_unlock(dst_zspage);
			dst_zspage = NULL;

			spin_unlock(&pool->lock);
			cond_resched();
			spin_lock(&pool->lock);
		}
	}

	if (src_zspage) {
		putback_zspage(class, src_zspage);
		migrate_write_unlock(src_zspage);
	}

	if (dst_zspage) {
		putback_zspage(class, dst_zspage);
		migrate_write_unlock(dst_zspage);
	}
	spin_unlock(&pool->lock);

	return pages_freed;
}

unsigned long zs_compact(struct zs_pool *pool)
{
	int i;
	struct size_class *class;
	unsigned long pages_freed = 0;

	/*
	 * Pool compaction is performed under pool->lock so it is basically
	 * single-threaded. Having more than one thread in __zs_compact()
	 * will increase pool->lock contention, which will impact other
	 * zsmalloc operations that need pool->lock.
	 */
	if (atomic_xchg(&pool->compaction_in_progress, 1))
		return 0;

	for (i = ZS_SIZE_CLASSES - 1; i >= 0; i--) {
		class = pool->size_class[i];
		if (class->index != i)
			continue;
		pages_freed += __zs_compact(pool, class);
	}
	atomic_long_add(pages_freed, &pool->stats.pages_compacted);
	atomic_set(&pool->compaction_in_progress, 0);

	return pages_freed;
}
EXPORT_SYMBOL_GPL(zs_compact);

void zs_pool_stats(struct zs_pool *pool, struct zs_pool_stats *stats)
{
	memcpy(stats, &pool->stats, sizeof(struct zs_pool_stats));
}
EXPORT_SYMBOL_GPL(zs_pool_stats);

static unsigned long zs_shrinker_scan(struct shrinker *shrinker,
		struct shrink_control *sc)
{
	unsigned long pages_freed;
	struct zs_pool *pool = container_of(shrinker, struct zs_pool,
			shrinker);

	/*
	 * Compact classes and calculate compaction delta.
	 * Can run concurrently with a manually triggered
	 * (by user) compaction.
	 */
	pages_freed = zs_compact(pool);

	return pages_freed ? pages_freed : SHRINK_STOP;
}

static unsigned long zs_shrinker_count(struct shrinker *shrinker,
		struct shrink_control *sc)
{
	int i;
	struct size_class *class;
	unsigned long pages_to_free = 0;
	struct zs_pool *pool = container_of(shrinker, struct zs_pool,
			shrinker);

	for (i = ZS_SIZE_CLASSES - 1; i >= 0; i--) {
		class = pool->size_class[i];
		if (class->index != i)
			continue;

		pages_to_free += zs_can_compact(class);
	}

	return pages_to_free;
}

static void zs_unregister_shrinker(struct zs_pool *pool)
{
	unregister_shrinker(&pool->shrinker);
}

static int zs_register_shrinker(struct zs_pool *pool)
{
	pool->shrinker.scan_objects = zs_shrinker_scan;
	pool->shrinker.count_objects = zs_shrinker_count;
	pool->shrinker.batch = 0;
	pool->shrinker.seeks = DEFAULT_SEEKS;

	return register_shrinker(&pool->shrinker, "mm-zspool:%s",
				 pool->name);
}

static int calculate_zspage_chain_size(int class_size)
{
	int i, min_waste = INT_MAX;
	int chain_size = 1;

	if (is_power_of_2(class_size))
		return chain_size;

	for (i = 1; i <= ZS_MAX_PAGES_PER_ZSPAGE; i++) {
		int waste;

		waste = (i * PAGE_SIZE) % class_size;
		if (waste < min_waste) {
			min_waste = waste;
			chain_size = i;
		}
	}

	return chain_size;
}

/**
 * zs_create_pool - Creates an allocation pool to work from.
 * @name: pool name to be created
 *
 * This function must be called before anything when using
 * the zsmalloc allocator.
 *
 * On success, a pointer to the newly created pool is returned,
 * otherwise NULL.
 */
struct zs_pool *zs_create_pool(const char *name)
{
	int i;
	struct zs_pool *pool;
	struct size_class *prev_class = NULL;

	pool = kzalloc(sizeof(*pool), GFP_KERNEL);
	if (!pool)
		return NULL;

	init_deferred_free(pool);
	spin_lock_init(&pool->lock);
	atomic_set(&pool->compaction_in_progress, 0);

	pool->name = kstrdup(name, GFP_KERNEL);
	if (!pool->name)
		goto err;

	if (create_cache(pool))
		goto err;

	/*
	 * Iterate reversely, because, size of size_class that we want to use
	 * for merging should be larger or equal to current size.
	 */
	for (i = ZS_SIZE_CLASSES - 1; i >= 0; i--) {
		int size;
		int pages_per_zspage;
		int objs_per_zspage;
		struct size_class *class;
		int fullness;

		size = ZS_MIN_ALLOC_SIZE + i * ZS_SIZE_CLASS_DELTA;
		if (size > ZS_MAX_ALLOC_SIZE)
			size = ZS_MAX_ALLOC_SIZE;
		pages_per_zspage = calculate_zspage_chain_size(size);
		objs_per_zspage = pages_per_zspage * PAGE_SIZE / size;

		/*
		 * We iterate from biggest down to smallest classes,
		 * so huge_class_size holds the size of the first huge
		 * class. Any object bigger than or equal to that will
		 * endup in the huge class.
		 */
		if (pages_per_zspage != 1 && objs_per_zspage != 1 &&
				!huge_class_size) {
			huge_class_size = size;
			/*
			 * The object uses ZS_HANDLE_SIZE bytes to store the
			 * handle. We need to subtract it, because zs_malloc()
			 * unconditionally adds handle size before it performs
			 * size class search - so object may be smaller than
			 * huge class size, yet it still can end up in the huge
			 * class because it grows by ZS_HANDLE_SIZE extra bytes
			 * right before class lookup.
			 */
			huge_class_size -= (ZS_HANDLE_SIZE - 1);
		}

		/*
		 * size_class is used for normal zsmalloc operation such
		 * as alloc/free for that size. Although it is natural that we
		 * have one size_class for each size, there is a chance that we
		 * can get more memory utilization if we use one size_class for
		 * many different sizes whose size_class have same
		 * characteristics. So, we makes size_class point to
		 * previous size_class if possible.
		 */
		if (prev_class) {
			if (can_merge(prev_class, pages_per_zspage, objs_per_zspage)) {
				pool->size_class[i] = prev_class;
				continue;
			}
		}

		class = kzalloc(sizeof(struct size_class), GFP_KERNEL);
		if (!class)
			goto err;

		class->size = size;
		class->index = i;
		class->pages_per_zspage = pages_per_zspage;
		class->objs_per_zspage = objs_per_zspage;
		pool->size_class[i] = class;

		fullness = ZS_INUSE_RATIO_0;
		while (fullness < NR_FULLNESS_GROUPS) {
			INIT_LIST_HEAD(&class->fullness_list[fullness]);
			fullness++;
		}

		prev_class = class;
	}

	/* debug only, don't abort if it fails */
	zs_pool_stat_create(pool, name);

	/*
	 * Not critical since shrinker is only used to trigger internal
	 * defragmentation of the pool which is pretty optional thing.  If
	 * registration fails we still can use the pool normally and user can
	 * trigger compaction manually. Thus, ignore return code.
	 */
	zs_register_shrinker(pool);

	return pool;

err:
	zs_destroy_pool(pool);
	return NULL;
}
EXPORT_SYMBOL_GPL(zs_create_pool);

void zs_destroy_pool(struct zs_pool *pool)
{
	int i;

	zs_unregister_shrinker(pool);
	zs_flush_migration(pool);
	zs_pool_stat_destroy(pool);

	for (i = 0; i < ZS_SIZE_CLASSES; i++) {
		int fg;
		struct size_class *class = pool->size_class[i];

		if (!class)
			continue;

		if (class->index != i)
			continue;

		for (fg = ZS_INUSE_RATIO_0; fg < NR_FULLNESS_GROUPS; fg++) {
			if (list_empty(&class->fullness_list[fg]))
				continue;

			pr_err("Class-%d fullness group %d is not empty\n",
			       class->size, fg);
		}
		kfree(class);
	}

	destroy_cache(pool);
	kfree(pool->name);
	kfree(pool);
}
EXPORT_SYMBOL_GPL(zs_destroy_pool);

static int __init zs_init(void)
{
	int ret;

	ret = cpuhp_setup_state(CPUHP_MM_ZS_PREPARE, "mm/zsmalloc:prepare",
				zs_cpu_prepare, zs_cpu_dead);
	if (ret)
		goto out;

#ifdef CONFIG_ZPOOL
	zpool_register_driver(&zs_zpool_driver);
#endif

	zs_stat_init();

	return 0;

out:
	return ret;
}

static void __exit zs_exit(void)
{
#ifdef CONFIG_ZPOOL
	zpool_unregister_driver(&zs_zpool_driver);
#endif
	cpuhp_remove_state(CPUHP_MM_ZS_PREPARE);

	zs_stat_exit();
}

module_init(zs_init);
module_exit(zs_exit);

MODULE_LICENSE("Dual BSD/GPL");
MODULE_AUTHOR("Nitin Gupta <ngupta@vflare.org>");<|MERGE_RESOLUTION|>--- conflicted
+++ resolved
@@ -1409,16 +1409,6 @@
 	/* We completely set up zspage so mark them as movable */
 	SetZsPageMovable(pool, zspage);
 out:
-<<<<<<< HEAD
-#ifdef CONFIG_ZPOOL
-	/* Add/move zspage to beginning of LRU */
-	if (!list_empty(&zspage->lru))
-		list_del(&zspage->lru);
-	list_add(&zspage->lru, &pool->lru);
-#endif
-
-=======
->>>>>>> a901a356
 	spin_unlock(&pool->lock);
 
 	return handle;
