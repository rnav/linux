// SPDX-License-Identifier: GPL-2.0-only
/*
 *  kernel/sched/core.c
 *
 *  Core kernel scheduler code and related syscalls
 *
 *  Copyright (C) 1991-2002  Linus Torvalds
 */
#include <linux/highmem.h>
#include <linux/hrtimer_api.h>
#include <linux/ktime_api.h>
#include <linux/sched/signal.h>
#include <linux/syscalls_api.h>
#include <linux/debug_locks.h>
#include <linux/prefetch.h>
#include <linux/capability.h>
#include <linux/pgtable_api.h>
#include <linux/wait_bit.h>
#include <linux/jiffies.h>
#include <linux/spinlock_api.h>
#include <linux/cpumask_api.h>
#include <linux/lockdep_api.h>
#include <linux/hardirq.h>
#include <linux/softirq.h>
#include <linux/refcount_api.h>
#include <linux/topology.h>
#include <linux/sched/clock.h>
#include <linux/sched/cond_resched.h>
#include <linux/sched/cputime.h>
#include <linux/sched/debug.h>
#include <linux/sched/hotplug.h>
#include <linux/sched/init.h>
#include <linux/sched/isolation.h>
#include <linux/sched/loadavg.h>
#include <linux/sched/mm.h>
#include <linux/sched/nohz.h>
#include <linux/sched/rseq_api.h>
#include <linux/sched/rt.h>

#include <linux/blkdev.h>
#include <linux/context_tracking.h>
#include <linux/cpuset.h>
#include <linux/delayacct.h>
#include <linux/init_task.h>
#include <linux/interrupt.h>
#include <linux/ioprio.h>
#include <linux/kallsyms.h>
#include <linux/kcov.h>
#include <linux/kprobes.h>
#include <linux/llist_api.h>
#include <linux/mmu_context.h>
#include <linux/mmzone.h>
#include <linux/mutex_api.h>
#include <linux/nmi.h>
#include <linux/nospec.h>
#include <linux/perf_event_api.h>
#include <linux/profile.h>
#include <linux/psi.h>
#include <linux/rcuwait_api.h>
#include <linux/sched/wake_q.h>
#include <linux/scs.h>
#include <linux/slab.h>
#include <linux/syscalls.h>
#include <linux/vtime.h>
#include <linux/wait_api.h>
#include <linux/workqueue_api.h>

#ifdef CONFIG_PREEMPT_DYNAMIC
# ifdef CONFIG_GENERIC_ENTRY
#  include <linux/entry-common.h>
# endif
#endif

#include <uapi/linux/sched/types.h>

#include <asm/irq_regs.h>
#include <asm/switch_to.h>
#include <asm/tlb.h>

#define CREATE_TRACE_POINTS
#include <linux/sched/rseq_api.h>
#include <trace/events/sched.h>
#include <trace/events/ipi.h>
#undef CREATE_TRACE_POINTS

#include "sched.h"
#include "stats.h"
#include "autogroup.h"

#include "autogroup.h"
#include "pelt.h"
#include "smp.h"
#include "stats.h"

#include "../workqueue_internal.h"
#include "../../io_uring/io-wq.h"
#include "../smpboot.h"

EXPORT_TRACEPOINT_SYMBOL_GPL(ipi_send_cpu);
EXPORT_TRACEPOINT_SYMBOL_GPL(ipi_send_cpumask);

/*
 * Export tracepoints that act as a bare tracehook (ie: have no trace event
 * associated with them) to allow external modules to probe them.
 */
EXPORT_TRACEPOINT_SYMBOL_GPL(pelt_cfs_tp);
EXPORT_TRACEPOINT_SYMBOL_GPL(pelt_rt_tp);
EXPORT_TRACEPOINT_SYMBOL_GPL(pelt_dl_tp);
EXPORT_TRACEPOINT_SYMBOL_GPL(pelt_irq_tp);
EXPORT_TRACEPOINT_SYMBOL_GPL(pelt_se_tp);
EXPORT_TRACEPOINT_SYMBOL_GPL(pelt_thermal_tp);
EXPORT_TRACEPOINT_SYMBOL_GPL(sched_cpu_capacity_tp);
EXPORT_TRACEPOINT_SYMBOL_GPL(sched_overutilized_tp);
EXPORT_TRACEPOINT_SYMBOL_GPL(sched_util_est_cfs_tp);
EXPORT_TRACEPOINT_SYMBOL_GPL(sched_util_est_se_tp);
EXPORT_TRACEPOINT_SYMBOL_GPL(sched_update_nr_running_tp);

DEFINE_PER_CPU_SHARED_ALIGNED(struct rq, runqueues);

#ifdef CONFIG_SCHED_DEBUG
/*
 * Debugging: various feature bits
 *
 * If SCHED_DEBUG is disabled, each compilation unit has its own copy of
 * sysctl_sched_features, defined in sched.h, to allow constants propagation
 * at compile time and compiler optimization based on features default.
 */
#define SCHED_FEAT(name, enabled)	\
	(1UL << __SCHED_FEAT_##name) * enabled |
const_debug unsigned int sysctl_sched_features =
#include "features.h"
	0;
#undef SCHED_FEAT

/*
 * Print a warning if need_resched is set for the given duration (if
 * LATENCY_WARN is enabled).
 *
 * If sysctl_resched_latency_warn_once is set, only one warning will be shown
 * per boot.
 */
__read_mostly int sysctl_resched_latency_warn_ms = 100;
__read_mostly int sysctl_resched_latency_warn_once = 1;
#endif /* CONFIG_SCHED_DEBUG */

/*
 * Number of tasks to iterate in a single balance run.
 * Limited because this is done with IRQs disabled.
 */
const_debug unsigned int sysctl_sched_nr_migrate = SCHED_NR_MIGRATE_BREAK;

__read_mostly int scheduler_running;

#ifdef CONFIG_SCHED_CORE

DEFINE_STATIC_KEY_FALSE(__sched_core_enabled);

/* kernel prio, less is more */
static inline int __task_prio(const struct task_struct *p)
{
	if (p->sched_class == &stop_sched_class) /* trumps deadline */
		return -2;

	if (rt_prio(p->prio)) /* includes deadline */
		return p->prio; /* [-1, 99] */

	if (p->sched_class == &idle_sched_class)
		return MAX_RT_PRIO + NICE_WIDTH; /* 140 */

	return MAX_RT_PRIO + MAX_NICE; /* 120, squash fair */
}

/*
 * l(a,b)
 * le(a,b) := !l(b,a)
 * g(a,b)  := l(b,a)
 * ge(a,b) := !l(a,b)
 */

/* real prio, less is less */
static inline bool prio_less(const struct task_struct *a,
			     const struct task_struct *b, bool in_fi)
{

	int pa = __task_prio(a), pb = __task_prio(b);

	if (-pa < -pb)
		return true;

	if (-pb < -pa)
		return false;

	if (pa == -1) /* dl_prio() doesn't work because of stop_class above */
		return !dl_time_before(a->dl.deadline, b->dl.deadline);

	if (pa == MAX_RT_PRIO + MAX_NICE)	/* fair */
		return cfs_prio_less(a, b, in_fi);

	return false;
}

static inline bool __sched_core_less(const struct task_struct *a,
				     const struct task_struct *b)
{
	if (a->core_cookie < b->core_cookie)
		return true;

	if (a->core_cookie > b->core_cookie)
		return false;

	/* flip prio, so high prio is leftmost */
	if (prio_less(b, a, !!task_rq(a)->core->core_forceidle_count))
		return true;

	return false;
}

#define __node_2_sc(node) rb_entry((node), struct task_struct, core_node)

static inline bool rb_sched_core_less(struct rb_node *a, const struct rb_node *b)
{
	return __sched_core_less(__node_2_sc(a), __node_2_sc(b));
}

static inline int rb_sched_core_cmp(const void *key, const struct rb_node *node)
{
	const struct task_struct *p = __node_2_sc(node);
	unsigned long cookie = (unsigned long)key;

	if (cookie < p->core_cookie)
		return -1;

	if (cookie > p->core_cookie)
		return 1;

	return 0;
}

void sched_core_enqueue(struct rq *rq, struct task_struct *p)
{
	rq->core->core_task_seq++;

	if (!p->core_cookie)
		return;

	rb_add(&p->core_node, &rq->core_tree, rb_sched_core_less);
}

void sched_core_dequeue(struct rq *rq, struct task_struct *p, int flags)
{
	rq->core->core_task_seq++;

	if (sched_core_enqueued(p)) {
		rb_erase(&p->core_node, &rq->core_tree);
		RB_CLEAR_NODE(&p->core_node);
	}

	/*
	 * Migrating the last task off the cpu, with the cpu in forced idle
	 * state. Reschedule to create an accounting edge for forced idle,
	 * and re-examine whether the core is still in forced idle state.
	 */
	if (!(flags & DEQUEUE_SAVE) && rq->nr_running == 1 &&
	    rq->core->core_forceidle_count && rq->curr == rq->idle)
		resched_curr(rq);
}

static int sched_task_is_throttled(struct task_struct *p, int cpu)
{
	if (p->sched_class->task_is_throttled)
		return p->sched_class->task_is_throttled(p, cpu);

	return 0;
}

static struct task_struct *sched_core_next(struct task_struct *p, unsigned long cookie)
{
	struct rb_node *node = &p->core_node;
	int cpu = task_cpu(p);

	do {
		node = rb_next(node);
		if (!node)
			return NULL;

		p = __node_2_sc(node);
		if (p->core_cookie != cookie)
			return NULL;

	} while (sched_task_is_throttled(p, cpu));

	return p;
}

/*
 * Find left-most (aka, highest priority) and unthrottled task matching @cookie.
 * If no suitable task is found, NULL will be returned.
 */
static struct task_struct *sched_core_find(struct rq *rq, unsigned long cookie)
{
	struct task_struct *p;
	struct rb_node *node;

	node = rb_find_first((void *)cookie, &rq->core_tree, rb_sched_core_cmp);
	if (!node)
		return NULL;

	p = __node_2_sc(node);
	if (!sched_task_is_throttled(p, rq->cpu))
		return p;

	return sched_core_next(p, cookie);
}

/*
 * Magic required such that:
 *
 *	raw_spin_rq_lock(rq);
 *	...
 *	raw_spin_rq_unlock(rq);
 *
 * ends up locking and unlocking the _same_ lock, and all CPUs
 * always agree on what rq has what lock.
 *
 * XXX entirely possible to selectively enable cores, don't bother for now.
 */

static DEFINE_MUTEX(sched_core_mutex);
static atomic_t sched_core_count;
static struct cpumask sched_core_mask;

static void sched_core_lock(int cpu, unsigned long *flags)
{
	const struct cpumask *smt_mask = cpu_smt_mask(cpu);
	int t, i = 0;

	local_irq_save(*flags);
	for_each_cpu(t, smt_mask)
		raw_spin_lock_nested(&cpu_rq(t)->__lock, i++);
}

static void sched_core_unlock(int cpu, unsigned long *flags)
{
	const struct cpumask *smt_mask = cpu_smt_mask(cpu);
	int t;

	for_each_cpu(t, smt_mask)
		raw_spin_unlock(&cpu_rq(t)->__lock);
	local_irq_restore(*flags);
}

static void __sched_core_flip(bool enabled)
{
	unsigned long flags;
	int cpu, t;

	cpus_read_lock();

	/*
	 * Toggle the online cores, one by one.
	 */
	cpumask_copy(&sched_core_mask, cpu_online_mask);
	for_each_cpu(cpu, &sched_core_mask) {
		const struct cpumask *smt_mask = cpu_smt_mask(cpu);

		sched_core_lock(cpu, &flags);

		for_each_cpu(t, smt_mask)
			cpu_rq(t)->core_enabled = enabled;

		cpu_rq(cpu)->core->core_forceidle_start = 0;

		sched_core_unlock(cpu, &flags);

		cpumask_andnot(&sched_core_mask, &sched_core_mask, smt_mask);
	}

	/*
	 * Toggle the offline CPUs.
	 */
	for_each_cpu_andnot(cpu, cpu_possible_mask, cpu_online_mask)
		cpu_rq(cpu)->core_enabled = enabled;

	cpus_read_unlock();
}

static void sched_core_assert_empty(void)
{
	int cpu;

	for_each_possible_cpu(cpu)
		WARN_ON_ONCE(!RB_EMPTY_ROOT(&cpu_rq(cpu)->core_tree));
}

static void __sched_core_enable(void)
{
	static_branch_enable(&__sched_core_enabled);
	/*
	 * Ensure all previous instances of raw_spin_rq_*lock() have finished
	 * and future ones will observe !sched_core_disabled().
	 */
	synchronize_rcu();
	__sched_core_flip(true);
	sched_core_assert_empty();
}

static void __sched_core_disable(void)
{
	sched_core_assert_empty();
	__sched_core_flip(false);
	static_branch_disable(&__sched_core_enabled);
}

void sched_core_get(void)
{
	if (atomic_inc_not_zero(&sched_core_count))
		return;

	mutex_lock(&sched_core_mutex);
	if (!atomic_read(&sched_core_count))
		__sched_core_enable();

	smp_mb__before_atomic();
	atomic_inc(&sched_core_count);
	mutex_unlock(&sched_core_mutex);
}

static void __sched_core_put(struct work_struct *work)
{
	if (atomic_dec_and_mutex_lock(&sched_core_count, &sched_core_mutex)) {
		__sched_core_disable();
		mutex_unlock(&sched_core_mutex);
	}
}

void sched_core_put(void)
{
	static DECLARE_WORK(_work, __sched_core_put);

	/*
	 * "There can be only one"
	 *
	 * Either this is the last one, or we don't actually need to do any
	 * 'work'. If it is the last *again*, we rely on
	 * WORK_STRUCT_PENDING_BIT.
	 */
	if (!atomic_add_unless(&sched_core_count, -1, 1))
		schedule_work(&_work);
}

#else /* !CONFIG_SCHED_CORE */

static inline void sched_core_enqueue(struct rq *rq, struct task_struct *p) { }
static inline void
sched_core_dequeue(struct rq *rq, struct task_struct *p, int flags) { }

#endif /* CONFIG_SCHED_CORE */

/*
 * Serialization rules:
 *
 * Lock order:
 *
 *   p->pi_lock
 *     rq->lock
 *       hrtimer_cpu_base->lock (hrtimer_start() for bandwidth controls)
 *
 *  rq1->lock
 *    rq2->lock  where: rq1 < rq2
 *
 * Regular state:
 *
 * Normal scheduling state is serialized by rq->lock. __schedule() takes the
 * local CPU's rq->lock, it optionally removes the task from the runqueue and
 * always looks at the local rq data structures to find the most eligible task
 * to run next.
 *
 * Task enqueue is also under rq->lock, possibly taken from another CPU.
 * Wakeups from another LLC domain might use an IPI to transfer the enqueue to
 * the local CPU to avoid bouncing the runqueue state around [ see
 * ttwu_queue_wakelist() ]
 *
 * Task wakeup, specifically wakeups that involve migration, are horribly
 * complicated to avoid having to take two rq->locks.
 *
 * Special state:
 *
 * System-calls and anything external will use task_rq_lock() which acquires
 * both p->pi_lock and rq->lock. As a consequence the state they change is
 * stable while holding either lock:
 *
 *  - sched_setaffinity()/
 *    set_cpus_allowed_ptr():	p->cpus_ptr, p->nr_cpus_allowed
 *  - set_user_nice():		p->se.load, p->*prio
 *  - __sched_setscheduler():	p->sched_class, p->policy, p->*prio,
 *				p->se.load, p->rt_priority,
 *				p->dl.dl_{runtime, deadline, period, flags, bw, density}
 *  - sched_setnuma():		p->numa_preferred_nid
 *  - sched_move_task():	p->sched_task_group
 *  - uclamp_update_active()	p->uclamp*
 *
 * p->state <- TASK_*:
 *
 *   is changed locklessly using set_current_state(), __set_current_state() or
 *   set_special_state(), see their respective comments, or by
 *   try_to_wake_up(). This latter uses p->pi_lock to serialize against
 *   concurrent self.
 *
 * p->on_rq <- { 0, 1 = TASK_ON_RQ_QUEUED, 2 = TASK_ON_RQ_MIGRATING }:
 *
 *   is set by activate_task() and cleared by deactivate_task(), under
 *   rq->lock. Non-zero indicates the task is runnable, the special
 *   ON_RQ_MIGRATING state is used for migration without holding both
 *   rq->locks. It indicates task_cpu() is not stable, see task_rq_lock().
 *
 * p->on_cpu <- { 0, 1 }:
 *
 *   is set by prepare_task() and cleared by finish_task() such that it will be
 *   set before p is scheduled-in and cleared after p is scheduled-out, both
 *   under rq->lock. Non-zero indicates the task is running on its CPU.
 *
 *   [ The astute reader will observe that it is possible for two tasks on one
 *     CPU to have ->on_cpu = 1 at the same time. ]
 *
 * task_cpu(p): is changed by set_task_cpu(), the rules are:
 *
 *  - Don't call set_task_cpu() on a blocked task:
 *
 *    We don't care what CPU we're not running on, this simplifies hotplug,
 *    the CPU assignment of blocked tasks isn't required to be valid.
 *
 *  - for try_to_wake_up(), called under p->pi_lock:
 *
 *    This allows try_to_wake_up() to only take one rq->lock, see its comment.
 *
 *  - for migration called under rq->lock:
 *    [ see task_on_rq_migrating() in task_rq_lock() ]
 *
 *    o move_queued_task()
 *    o detach_task()
 *
 *  - for migration called under double_rq_lock():
 *
 *    o __migrate_swap_task()
 *    o push_rt_task() / pull_rt_task()
 *    o push_dl_task() / pull_dl_task()
 *    o dl_task_offline_migration()
 *
 */

void raw_spin_rq_lock_nested(struct rq *rq, int subclass)
{
	raw_spinlock_t *lock;

	/* Matches synchronize_rcu() in __sched_core_enable() */
	preempt_disable();
	if (sched_core_disabled()) {
		raw_spin_lock_nested(&rq->__lock, subclass);
		/* preempt_count *MUST* be > 1 */
		preempt_enable_no_resched();
		return;
	}

	for (;;) {
		lock = __rq_lockp(rq);
		raw_spin_lock_nested(lock, subclass);
		if (likely(lock == __rq_lockp(rq))) {
			/* preempt_count *MUST* be > 1 */
			preempt_enable_no_resched();
			return;
		}
		raw_spin_unlock(lock);
	}
}

bool raw_spin_rq_trylock(struct rq *rq)
{
	raw_spinlock_t *lock;
	bool ret;

	/* Matches synchronize_rcu() in __sched_core_enable() */
	preempt_disable();
	if (sched_core_disabled()) {
		ret = raw_spin_trylock(&rq->__lock);
		preempt_enable();
		return ret;
	}

	for (;;) {
		lock = __rq_lockp(rq);
		ret = raw_spin_trylock(lock);
		if (!ret || (likely(lock == __rq_lockp(rq)))) {
			preempt_enable();
			return ret;
		}
		raw_spin_unlock(lock);
	}
}

void raw_spin_rq_unlock(struct rq *rq)
{
	raw_spin_unlock(rq_lockp(rq));
}

#ifdef CONFIG_SMP
/*
 * double_rq_lock - safely lock two runqueues
 */
void double_rq_lock(struct rq *rq1, struct rq *rq2)
{
	lockdep_assert_irqs_disabled();

	if (rq_order_less(rq2, rq1))
		swap(rq1, rq2);

	raw_spin_rq_lock(rq1);
	if (__rq_lockp(rq1) != __rq_lockp(rq2))
		raw_spin_rq_lock_nested(rq2, SINGLE_DEPTH_NESTING);

	double_rq_clock_clear_update(rq1, rq2);
}
#endif

/*
 * __task_rq_lock - lock the rq @p resides on.
 */
struct rq *__task_rq_lock(struct task_struct *p, struct rq_flags *rf)
	__acquires(rq->lock)
{
	struct rq *rq;

	lockdep_assert_held(&p->pi_lock);

	for (;;) {
		rq = task_rq(p);
		raw_spin_rq_lock(rq);
		if (likely(rq == task_rq(p) && !task_on_rq_migrating(p))) {
			rq_pin_lock(rq, rf);
			return rq;
		}
		raw_spin_rq_unlock(rq);

		while (unlikely(task_on_rq_migrating(p)))
			cpu_relax();
	}
}

/*
 * task_rq_lock - lock p->pi_lock and lock the rq @p resides on.
 */
struct rq *task_rq_lock(struct task_struct *p, struct rq_flags *rf)
	__acquires(p->pi_lock)
	__acquires(rq->lock)
{
	struct rq *rq;

	for (;;) {
		raw_spin_lock_irqsave(&p->pi_lock, rf->flags);
		rq = task_rq(p);
		raw_spin_rq_lock(rq);
		/*
		 *	move_queued_task()		task_rq_lock()
		 *
		 *	ACQUIRE (rq->lock)
		 *	[S] ->on_rq = MIGRATING		[L] rq = task_rq()
		 *	WMB (__set_task_cpu())		ACQUIRE (rq->lock);
		 *	[S] ->cpu = new_cpu		[L] task_rq()
		 *					[L] ->on_rq
		 *	RELEASE (rq->lock)
		 *
		 * If we observe the old CPU in task_rq_lock(), the acquire of
		 * the old rq->lock will fully serialize against the stores.
		 *
		 * If we observe the new CPU in task_rq_lock(), the address
		 * dependency headed by '[L] rq = task_rq()' and the acquire
		 * will pair with the WMB to ensure we then also see migrating.
		 */
		if (likely(rq == task_rq(p) && !task_on_rq_migrating(p))) {
			rq_pin_lock(rq, rf);
			return rq;
		}
		raw_spin_rq_unlock(rq);
		raw_spin_unlock_irqrestore(&p->pi_lock, rf->flags);

		while (unlikely(task_on_rq_migrating(p)))
			cpu_relax();
	}
}

/*
 * RQ-clock updating methods:
 */

static void update_rq_clock_task(struct rq *rq, s64 delta)
{
/*
 * In theory, the compile should just see 0 here, and optimize out the call
 * to sched_rt_avg_update. But I don't trust it...
 */
	s64 __maybe_unused steal = 0, irq_delta = 0;

#ifdef CONFIG_IRQ_TIME_ACCOUNTING
	irq_delta = irq_time_read(cpu_of(rq)) - rq->prev_irq_time;

	/*
	 * Since irq_time is only updated on {soft,}irq_exit, we might run into
	 * this case when a previous update_rq_clock() happened inside a
	 * {soft,}irq region.
	 *
	 * When this happens, we stop ->clock_task and only update the
	 * prev_irq_time stamp to account for the part that fit, so that a next
	 * update will consume the rest. This ensures ->clock_task is
	 * monotonic.
	 *
	 * It does however cause some slight miss-attribution of {soft,}irq
	 * time, a more accurate solution would be to update the irq_time using
	 * the current rq->clock timestamp, except that would require using
	 * atomic ops.
	 */
	if (irq_delta > delta)
		irq_delta = delta;

	rq->prev_irq_time += irq_delta;
	delta -= irq_delta;
	psi_account_irqtime(rq->curr, irq_delta);
	delayacct_irq(rq->curr, irq_delta);
#endif
#ifdef CONFIG_PARAVIRT_TIME_ACCOUNTING
	if (static_key_false((&paravirt_steal_rq_enabled))) {
		steal = paravirt_steal_clock(cpu_of(rq));
		steal -= rq->prev_steal_time_rq;

		if (unlikely(steal > delta))
			steal = delta;

		rq->prev_steal_time_rq += steal;
		delta -= steal;
	}
#endif

	rq->clock_task += delta;

#ifdef CONFIG_HAVE_SCHED_AVG_IRQ
	if ((irq_delta + steal) && sched_feat(NONTASK_CAPACITY))
		update_irq_load_avg(rq, irq_delta + steal);
#endif
	update_rq_clock_pelt(rq, delta);
}

void update_rq_clock(struct rq *rq)
{
	s64 delta;

	lockdep_assert_rq_held(rq);

	if (rq->clock_update_flags & RQCF_ACT_SKIP)
		return;

#ifdef CONFIG_SCHED_DEBUG
	if (sched_feat(WARN_DOUBLE_CLOCK))
		SCHED_WARN_ON(rq->clock_update_flags & RQCF_UPDATED);
	rq->clock_update_flags |= RQCF_UPDATED;
#endif

	delta = sched_clock_cpu(cpu_of(rq)) - rq->clock;
	if (delta < 0)
		return;
	rq->clock += delta;
	update_rq_clock_task(rq, delta);
}

#ifdef CONFIG_SCHED_HRTICK
/*
 * Use HR-timers to deliver accurate preemption points.
 */

static void hrtick_clear(struct rq *rq)
{
	if (hrtimer_active(&rq->hrtick_timer))
		hrtimer_cancel(&rq->hrtick_timer);
}

/*
 * High-resolution timer tick.
 * Runs from hardirq context with interrupts disabled.
 */
static enum hrtimer_restart hrtick(struct hrtimer *timer)
{
	struct rq *rq = container_of(timer, struct rq, hrtick_timer);
	struct rq_flags rf;

	WARN_ON_ONCE(cpu_of(rq) != smp_processor_id());

	rq_lock(rq, &rf);
	update_rq_clock(rq);
	rq->curr->sched_class->task_tick(rq, rq->curr, 1);
	rq_unlock(rq, &rf);

	return HRTIMER_NORESTART;
}

#ifdef CONFIG_SMP

static void __hrtick_restart(struct rq *rq)
{
	struct hrtimer *timer = &rq->hrtick_timer;
	ktime_t time = rq->hrtick_time;

	hrtimer_start(timer, time, HRTIMER_MODE_ABS_PINNED_HARD);
}

/*
 * called from hardirq (IPI) context
 */
static void __hrtick_start(void *arg)
{
	struct rq *rq = arg;
	struct rq_flags rf;

	rq_lock(rq, &rf);
	__hrtick_restart(rq);
	rq_unlock(rq, &rf);
}

/*
 * Called to set the hrtick timer state.
 *
 * called with rq->lock held and irqs disabled
 */
void hrtick_start(struct rq *rq, u64 delay)
{
	struct hrtimer *timer = &rq->hrtick_timer;
	s64 delta;

	/*
	 * Don't schedule slices shorter than 10000ns, that just
	 * doesn't make sense and can cause timer DoS.
	 */
	delta = max_t(s64, delay, 10000LL);
	rq->hrtick_time = ktime_add_ns(timer->base->get_time(), delta);

	if (rq == this_rq())
		__hrtick_restart(rq);
	else
		smp_call_function_single_async(cpu_of(rq), &rq->hrtick_csd);
}

#else
/*
 * Called to set the hrtick timer state.
 *
 * called with rq->lock held and irqs disabled
 */
void hrtick_start(struct rq *rq, u64 delay)
{
	/*
	 * Don't schedule slices shorter than 10000ns, that just
	 * doesn't make sense. Rely on vruntime for fairness.
	 */
	delay = max_t(u64, delay, 10000LL);
	hrtimer_start(&rq->hrtick_timer, ns_to_ktime(delay),
		      HRTIMER_MODE_REL_PINNED_HARD);
}

#endif /* CONFIG_SMP */

static void hrtick_rq_init(struct rq *rq)
{
#ifdef CONFIG_SMP
	INIT_CSD(&rq->hrtick_csd, __hrtick_start, rq);
#endif
	hrtimer_init(&rq->hrtick_timer, CLOCK_MONOTONIC, HRTIMER_MODE_REL_HARD);
	rq->hrtick_timer.function = hrtick;
}
#else	/* CONFIG_SCHED_HRTICK */
static inline void hrtick_clear(struct rq *rq)
{
}

static inline void hrtick_rq_init(struct rq *rq)
{
}
#endif	/* CONFIG_SCHED_HRTICK */

/*
 * cmpxchg based fetch_or, macro so it works for different integer types
 */
#define fetch_or(ptr, mask)						\
	({								\
		typeof(ptr) _ptr = (ptr);				\
		typeof(mask) _mask = (mask);				\
		typeof(*_ptr) _val = *_ptr;				\
									\
		do {							\
		} while (!try_cmpxchg(_ptr, &_val, _val | _mask));	\
	_val;								\
})

#if defined(CONFIG_SMP) && defined(TIF_POLLING_NRFLAG)
/*
 * Atomically set TIF_NEED_RESCHED and test for TIF_POLLING_NRFLAG,
 * this avoids any races wrt polling state changes and thereby avoids
 * spurious IPIs.
 */
static inline bool set_nr_and_not_polling(struct task_struct *p)
{
	struct thread_info *ti = task_thread_info(p);
	return !(fetch_or(&ti->flags, _TIF_NEED_RESCHED) & _TIF_POLLING_NRFLAG);
}

/*
 * Atomically set TIF_NEED_RESCHED if TIF_POLLING_NRFLAG is set.
 *
 * If this returns true, then the idle task promises to call
 * sched_ttwu_pending() and reschedule soon.
 */
static bool set_nr_if_polling(struct task_struct *p)
{
	struct thread_info *ti = task_thread_info(p);
	typeof(ti->flags) val = READ_ONCE(ti->flags);

	for (;;) {
		if (!(val & _TIF_POLLING_NRFLAG))
			return false;
		if (val & _TIF_NEED_RESCHED)
			return true;
		if (try_cmpxchg(&ti->flags, &val, val | _TIF_NEED_RESCHED))
			break;
	}
	return true;
}

#else
static inline bool set_nr_and_not_polling(struct task_struct *p)
{
	set_tsk_need_resched(p);
	return true;
}

#ifdef CONFIG_SMP
static inline bool set_nr_if_polling(struct task_struct *p)
{
	return false;
}
#endif
#endif

static bool __wake_q_add(struct wake_q_head *head, struct task_struct *task)
{
	struct wake_q_node *node = &task->wake_q;

	/*
	 * Atomically grab the task, if ->wake_q is !nil already it means
	 * it's already queued (either by us or someone else) and will get the
	 * wakeup due to that.
	 *
	 * In order to ensure that a pending wakeup will observe our pending
	 * state, even in the failed case, an explicit smp_mb() must be used.
	 */
	smp_mb__before_atomic();
	if (unlikely(cmpxchg_relaxed(&node->next, NULL, WAKE_Q_TAIL)))
		return false;

	/*
	 * The head is context local, there can be no concurrency.
	 */
	*head->lastp = node;
	head->lastp = &node->next;
	return true;
}

/**
 * wake_q_add() - queue a wakeup for 'later' waking.
 * @head: the wake_q_head to add @task to
 * @task: the task to queue for 'later' wakeup
 *
 * Queue a task for later wakeup, most likely by the wake_up_q() call in the
 * same context, _HOWEVER_ this is not guaranteed, the wakeup can come
 * instantly.
 *
 * This function must be used as-if it were wake_up_process(); IOW the task
 * must be ready to be woken at this location.
 */
void wake_q_add(struct wake_q_head *head, struct task_struct *task)
{
	if (__wake_q_add(head, task))
		get_task_struct(task);
}

/**
 * wake_q_add_safe() - safely queue a wakeup for 'later' waking.
 * @head: the wake_q_head to add @task to
 * @task: the task to queue for 'later' wakeup
 *
 * Queue a task for later wakeup, most likely by the wake_up_q() call in the
 * same context, _HOWEVER_ this is not guaranteed, the wakeup can come
 * instantly.
 *
 * This function must be used as-if it were wake_up_process(); IOW the task
 * must be ready to be woken at this location.
 *
 * This function is essentially a task-safe equivalent to wake_q_add(). Callers
 * that already hold reference to @task can call the 'safe' version and trust
 * wake_q to do the right thing depending whether or not the @task is already
 * queued for wakeup.
 */
void wake_q_add_safe(struct wake_q_head *head, struct task_struct *task)
{
	if (!__wake_q_add(head, task))
		put_task_struct(task);
}

void wake_up_q(struct wake_q_head *head)
{
	struct wake_q_node *node = head->first;

	while (node != WAKE_Q_TAIL) {
		struct task_struct *task;

		task = container_of(node, struct task_struct, wake_q);
		/* Task can safely be re-inserted now: */
		node = node->next;
		task->wake_q.next = NULL;

		/*
		 * wake_up_process() executes a full barrier, which pairs with
		 * the queueing in wake_q_add() so as not to miss wakeups.
		 */
		wake_up_process(task);
		put_task_struct(task);
	}
}

/*
 * resched_curr - mark rq's current task 'to be rescheduled now'.
 *
 * On UP this means the setting of the need_resched flag, on SMP it
 * might also involve a cross-CPU call to trigger the scheduler on
 * the target CPU.
 */
void resched_curr(struct rq *rq)
{
	struct task_struct *curr = rq->curr;
	int cpu;

	lockdep_assert_rq_held(rq);

	if (test_tsk_need_resched(curr))
		return;

	cpu = cpu_of(rq);

	if (cpu == smp_processor_id()) {
		set_tsk_need_resched(curr);
		set_preempt_need_resched();
		return;
	}

	if (set_nr_and_not_polling(curr))
		smp_send_reschedule(cpu);
	else
		trace_sched_wake_idle_without_ipi(cpu);
}

void resched_cpu(int cpu)
{
	struct rq *rq = cpu_rq(cpu);
	unsigned long flags;

	raw_spin_rq_lock_irqsave(rq, flags);
	if (cpu_online(cpu) || cpu == smp_processor_id())
		resched_curr(rq);
	raw_spin_rq_unlock_irqrestore(rq, flags);
}

#ifdef CONFIG_SMP
#ifdef CONFIG_NO_HZ_COMMON
/*
 * In the semi idle case, use the nearest busy CPU for migrating timers
 * from an idle CPU.  This is good for power-savings.
 *
 * We don't do similar optimization for completely idle system, as
 * selecting an idle CPU will add more delays to the timers than intended
 * (as that CPU's timer base may not be uptodate wrt jiffies etc).
 */
int get_nohz_timer_target(void)
{
	int i, cpu = smp_processor_id(), default_cpu = -1;
	struct sched_domain *sd;
	const struct cpumask *hk_mask;

	if (housekeeping_cpu(cpu, HK_TYPE_TIMER)) {
		if (!idle_cpu(cpu))
			return cpu;
		default_cpu = cpu;
	}

	hk_mask = housekeeping_cpumask(HK_TYPE_TIMER);

	rcu_read_lock();
	for_each_domain(cpu, sd) {
		for_each_cpu_and(i, sched_domain_span(sd), hk_mask) {
			if (cpu == i)
				continue;

			if (!idle_cpu(i)) {
				cpu = i;
				goto unlock;
			}
		}
	}

	if (default_cpu == -1)
		default_cpu = housekeeping_any_cpu(HK_TYPE_TIMER);
	cpu = default_cpu;
unlock:
	rcu_read_unlock();
	return cpu;
}

/*
 * When add_timer_on() enqueues a timer into the timer wheel of an
 * idle CPU then this timer might expire before the next timer event
 * which is scheduled to wake up that CPU. In case of a completely
 * idle system the next event might even be infinite time into the
 * future. wake_up_idle_cpu() ensures that the CPU is woken up and
 * leaves the inner idle loop so the newly added timer is taken into
 * account when the CPU goes back to idle and evaluates the timer
 * wheel for the next timer event.
 */
static void wake_up_idle_cpu(int cpu)
{
	struct rq *rq = cpu_rq(cpu);

	if (cpu == smp_processor_id())
		return;

	if (set_nr_and_not_polling(rq->idle))
		smp_send_reschedule(cpu);
	else
		trace_sched_wake_idle_without_ipi(cpu);
}

static bool wake_up_full_nohz_cpu(int cpu)
{
	/*
	 * We just need the target to call irq_exit() and re-evaluate
	 * the next tick. The nohz full kick at least implies that.
	 * If needed we can still optimize that later with an
	 * empty IRQ.
	 */
	if (cpu_is_offline(cpu))
		return true;  /* Don't try to wake offline CPUs. */
	if (tick_nohz_full_cpu(cpu)) {
		if (cpu != smp_processor_id() ||
		    tick_nohz_tick_stopped())
			tick_nohz_full_kick_cpu(cpu);
		return true;
	}

	return false;
}

/*
 * Wake up the specified CPU.  If the CPU is going offline, it is the
 * caller's responsibility to deal with the lost wakeup, for example,
 * by hooking into the CPU_DEAD notifier like timers and hrtimers do.
 */
void wake_up_nohz_cpu(int cpu)
{
	if (!wake_up_full_nohz_cpu(cpu))
		wake_up_idle_cpu(cpu);
}

static void nohz_csd_func(void *info)
{
	struct rq *rq = info;
	int cpu = cpu_of(rq);
	unsigned int flags;

	/*
	 * Release the rq::nohz_csd.
	 */
	flags = atomic_fetch_andnot(NOHZ_KICK_MASK | NOHZ_NEWILB_KICK, nohz_flags(cpu));
	WARN_ON(!(flags & NOHZ_KICK_MASK));

	rq->idle_balance = idle_cpu(cpu);
	if (rq->idle_balance && !need_resched()) {
		rq->nohz_idle_balance = flags;
		raise_softirq_irqoff(SCHED_SOFTIRQ);
	}
}

#endif /* CONFIG_NO_HZ_COMMON */

#ifdef CONFIG_NO_HZ_FULL
bool sched_can_stop_tick(struct rq *rq)
{
	int fifo_nr_running;

	/* Deadline tasks, even if single, need the tick */
	if (rq->dl.dl_nr_running)
		return false;

	/*
	 * If there are more than one RR tasks, we need the tick to affect the
	 * actual RR behaviour.
	 */
	if (rq->rt.rr_nr_running) {
		if (rq->rt.rr_nr_running == 1)
			return true;
		else
			return false;
	}

	/*
	 * If there's no RR tasks, but FIFO tasks, we can skip the tick, no
	 * forced preemption between FIFO tasks.
	 */
	fifo_nr_running = rq->rt.rt_nr_running - rq->rt.rr_nr_running;
	if (fifo_nr_running)
		return true;

	/*
	 * If there are no DL,RR/FIFO tasks, there must only be CFS tasks left;
	 * if there's more than one we need the tick for involuntary
	 * preemption.
	 */
	if (rq->nr_running > 1)
		return false;

	return true;
}
#endif /* CONFIG_NO_HZ_FULL */
#endif /* CONFIG_SMP */

#if defined(CONFIG_RT_GROUP_SCHED) || (defined(CONFIG_FAIR_GROUP_SCHED) && \
			(defined(CONFIG_SMP) || defined(CONFIG_CFS_BANDWIDTH)))
/*
 * Iterate task_group tree rooted at *from, calling @down when first entering a
 * node and @up when leaving it for the final time.
 *
 * Caller must hold rcu_lock or sufficient equivalent.
 */
int walk_tg_tree_from(struct task_group *from,
			     tg_visitor down, tg_visitor up, void *data)
{
	struct task_group *parent, *child;
	int ret;

	parent = from;

down:
	ret = (*down)(parent, data);
	if (ret)
		goto out;
	list_for_each_entry_rcu(child, &parent->children, siblings) {
		parent = child;
		goto down;

up:
		continue;
	}
	ret = (*up)(parent, data);
	if (ret || parent == from)
		goto out;

	child = parent;
	parent = parent->parent;
	if (parent)
		goto up;
out:
	return ret;
}

int tg_nop(struct task_group *tg, void *data)
{
	return 0;
}
#endif

static void set_load_weight(struct task_struct *p, bool update_load)
{
	int prio = p->static_prio - MAX_RT_PRIO;
	struct load_weight *load = &p->se.load;

	/*
	 * SCHED_IDLE tasks get minimal weight:
	 */
	if (task_has_idle_policy(p)) {
		load->weight = scale_load(WEIGHT_IDLEPRIO);
		load->inv_weight = WMULT_IDLEPRIO;
		return;
	}

	/*
	 * SCHED_OTHER tasks have to update their load when changing their
	 * weight
	 */
	if (update_load && p->sched_class == &fair_sched_class) {
		reweight_task(p, prio);
	} else {
		load->weight = scale_load(sched_prio_to_weight[prio]);
		load->inv_weight = sched_prio_to_wmult[prio];
	}
}

#ifdef CONFIG_UCLAMP_TASK
/*
 * Serializes updates of utilization clamp values
 *
 * The (slow-path) user-space triggers utilization clamp value updates which
 * can require updates on (fast-path) scheduler's data structures used to
 * support enqueue/dequeue operations.
 * While the per-CPU rq lock protects fast-path update operations, user-space
 * requests are serialized using a mutex to reduce the risk of conflicting
 * updates or API abuses.
 */
static DEFINE_MUTEX(uclamp_mutex);

/* Max allowed minimum utilization */
static unsigned int __maybe_unused sysctl_sched_uclamp_util_min = SCHED_CAPACITY_SCALE;

/* Max allowed maximum utilization */
static unsigned int __maybe_unused sysctl_sched_uclamp_util_max = SCHED_CAPACITY_SCALE;

/*
 * By default RT tasks run at the maximum performance point/capacity of the
 * system. Uclamp enforces this by always setting UCLAMP_MIN of RT tasks to
 * SCHED_CAPACITY_SCALE.
 *
 * This knob allows admins to change the default behavior when uclamp is being
 * used. In battery powered devices, particularly, running at the maximum
 * capacity and frequency will increase energy consumption and shorten the
 * battery life.
 *
 * This knob only affects RT tasks that their uclamp_se->user_defined == false.
 *
 * This knob will not override the system default sched_util_clamp_min defined
 * above.
 */
static unsigned int sysctl_sched_uclamp_util_min_rt_default = SCHED_CAPACITY_SCALE;

/* All clamps are required to be less or equal than these values */
static struct uclamp_se uclamp_default[UCLAMP_CNT];

/*
 * This static key is used to reduce the uclamp overhead in the fast path. It
 * primarily disables the call to uclamp_rq_{inc, dec}() in
 * enqueue/dequeue_task().
 *
 * This allows users to continue to enable uclamp in their kernel config with
 * minimum uclamp overhead in the fast path.
 *
 * As soon as userspace modifies any of the uclamp knobs, the static key is
 * enabled, since we have an actual users that make use of uclamp
 * functionality.
 *
 * The knobs that would enable this static key are:
 *
 *   * A task modifying its uclamp value with sched_setattr().
 *   * An admin modifying the sysctl_sched_uclamp_{min, max} via procfs.
 *   * An admin modifying the cgroup cpu.uclamp.{min, max}
 */
DEFINE_STATIC_KEY_FALSE(sched_uclamp_used);

/* Integer rounded range for each bucket */
#define UCLAMP_BUCKET_DELTA DIV_ROUND_CLOSEST(SCHED_CAPACITY_SCALE, UCLAMP_BUCKETS)

#define for_each_clamp_id(clamp_id) \
	for ((clamp_id) = 0; (clamp_id) < UCLAMP_CNT; (clamp_id)++)

static inline unsigned int uclamp_bucket_id(unsigned int clamp_value)
{
	return min_t(unsigned int, clamp_value / UCLAMP_BUCKET_DELTA, UCLAMP_BUCKETS - 1);
}

static inline unsigned int uclamp_none(enum uclamp_id clamp_id)
{
	if (clamp_id == UCLAMP_MIN)
		return 0;
	return SCHED_CAPACITY_SCALE;
}

static inline void uclamp_se_set(struct uclamp_se *uc_se,
				 unsigned int value, bool user_defined)
{
	uc_se->value = value;
	uc_se->bucket_id = uclamp_bucket_id(value);
	uc_se->user_defined = user_defined;
}

static inline unsigned int
uclamp_idle_value(struct rq *rq, enum uclamp_id clamp_id,
		  unsigned int clamp_value)
{
	/*
	 * Avoid blocked utilization pushing up the frequency when we go
	 * idle (which drops the max-clamp) by retaining the last known
	 * max-clamp.
	 */
	if (clamp_id == UCLAMP_MAX) {
		rq->uclamp_flags |= UCLAMP_FLAG_IDLE;
		return clamp_value;
	}

	return uclamp_none(UCLAMP_MIN);
}

static inline void uclamp_idle_reset(struct rq *rq, enum uclamp_id clamp_id,
				     unsigned int clamp_value)
{
	/* Reset max-clamp retention only on idle exit */
	if (!(rq->uclamp_flags & UCLAMP_FLAG_IDLE))
		return;

	uclamp_rq_set(rq, clamp_id, clamp_value);
}

static inline
unsigned int uclamp_rq_max_value(struct rq *rq, enum uclamp_id clamp_id,
				   unsigned int clamp_value)
{
	struct uclamp_bucket *bucket = rq->uclamp[clamp_id].bucket;
	int bucket_id = UCLAMP_BUCKETS - 1;

	/*
	 * Since both min and max clamps are max aggregated, find the
	 * top most bucket with tasks in.
	 */
	for ( ; bucket_id >= 0; bucket_id--) {
		if (!bucket[bucket_id].tasks)
			continue;
		return bucket[bucket_id].value;
	}

	/* No tasks -- default clamp values */
	return uclamp_idle_value(rq, clamp_id, clamp_value);
}

static void __uclamp_update_util_min_rt_default(struct task_struct *p)
{
	unsigned int default_util_min;
	struct uclamp_se *uc_se;

	lockdep_assert_held(&p->pi_lock);

	uc_se = &p->uclamp_req[UCLAMP_MIN];

	/* Only sync if user didn't override the default */
	if (uc_se->user_defined)
		return;

	default_util_min = sysctl_sched_uclamp_util_min_rt_default;
	uclamp_se_set(uc_se, default_util_min, false);
}

static void uclamp_update_util_min_rt_default(struct task_struct *p)
{
	struct rq_flags rf;
	struct rq *rq;

	if (!rt_task(p))
		return;

	/* Protect updates to p->uclamp_* */
	rq = task_rq_lock(p, &rf);
	__uclamp_update_util_min_rt_default(p);
	task_rq_unlock(rq, p, &rf);
}

static inline struct uclamp_se
uclamp_tg_restrict(struct task_struct *p, enum uclamp_id clamp_id)
{
	/* Copy by value as we could modify it */
	struct uclamp_se uc_req = p->uclamp_req[clamp_id];
#ifdef CONFIG_UCLAMP_TASK_GROUP
	unsigned int tg_min, tg_max, value;

	/*
	 * Tasks in autogroups or root task group will be
	 * restricted by system defaults.
	 */
	if (task_group_is_autogroup(task_group(p)))
		return uc_req;
	if (task_group(p) == &root_task_group)
		return uc_req;

	tg_min = task_group(p)->uclamp[UCLAMP_MIN].value;
	tg_max = task_group(p)->uclamp[UCLAMP_MAX].value;
	value = uc_req.value;
	value = clamp(value, tg_min, tg_max);
	uclamp_se_set(&uc_req, value, false);
#endif

	return uc_req;
}

/*
 * The effective clamp bucket index of a task depends on, by increasing
 * priority:
 * - the task specific clamp value, when explicitly requested from userspace
 * - the task group effective clamp value, for tasks not either in the root
 *   group or in an autogroup
 * - the system default clamp value, defined by the sysadmin
 */
static inline struct uclamp_se
uclamp_eff_get(struct task_struct *p, enum uclamp_id clamp_id)
{
	struct uclamp_se uc_req = uclamp_tg_restrict(p, clamp_id);
	struct uclamp_se uc_max = uclamp_default[clamp_id];

	/* System default restrictions always apply */
	if (unlikely(uc_req.value > uc_max.value))
		return uc_max;

	return uc_req;
}

unsigned long uclamp_eff_value(struct task_struct *p, enum uclamp_id clamp_id)
{
	struct uclamp_se uc_eff;

	/* Task currently refcounted: use back-annotated (effective) value */
	if (p->uclamp[clamp_id].active)
		return (unsigned long)p->uclamp[clamp_id].value;

	uc_eff = uclamp_eff_get(p, clamp_id);

	return (unsigned long)uc_eff.value;
}

/*
 * When a task is enqueued on a rq, the clamp bucket currently defined by the
 * task's uclamp::bucket_id is refcounted on that rq. This also immediately
 * updates the rq's clamp value if required.
 *
 * Tasks can have a task-specific value requested from user-space, track
 * within each bucket the maximum value for tasks refcounted in it.
 * This "local max aggregation" allows to track the exact "requested" value
 * for each bucket when all its RUNNABLE tasks require the same clamp.
 */
static inline void uclamp_rq_inc_id(struct rq *rq, struct task_struct *p,
				    enum uclamp_id clamp_id)
{
	struct uclamp_rq *uc_rq = &rq->uclamp[clamp_id];
	struct uclamp_se *uc_se = &p->uclamp[clamp_id];
	struct uclamp_bucket *bucket;

	lockdep_assert_rq_held(rq);

	/* Update task effective clamp */
	p->uclamp[clamp_id] = uclamp_eff_get(p, clamp_id);

	bucket = &uc_rq->bucket[uc_se->bucket_id];
	bucket->tasks++;
	uc_se->active = true;

	uclamp_idle_reset(rq, clamp_id, uc_se->value);

	/*
	 * Local max aggregation: rq buckets always track the max
	 * "requested" clamp value of its RUNNABLE tasks.
	 */
	if (bucket->tasks == 1 || uc_se->value > bucket->value)
		bucket->value = uc_se->value;

	if (uc_se->value > uclamp_rq_get(rq, clamp_id))
		uclamp_rq_set(rq, clamp_id, uc_se->value);
}

/*
 * When a task is dequeued from a rq, the clamp bucket refcounted by the task
 * is released. If this is the last task reference counting the rq's max
 * active clamp value, then the rq's clamp value is updated.
 *
 * Both refcounted tasks and rq's cached clamp values are expected to be
 * always valid. If it's detected they are not, as defensive programming,
 * enforce the expected state and warn.
 */
static inline void uclamp_rq_dec_id(struct rq *rq, struct task_struct *p,
				    enum uclamp_id clamp_id)
{
	struct uclamp_rq *uc_rq = &rq->uclamp[clamp_id];
	struct uclamp_se *uc_se = &p->uclamp[clamp_id];
	struct uclamp_bucket *bucket;
	unsigned int bkt_clamp;
	unsigned int rq_clamp;

	lockdep_assert_rq_held(rq);

	/*
	 * If sched_uclamp_used was enabled after task @p was enqueued,
	 * we could end up with unbalanced call to uclamp_rq_dec_id().
	 *
	 * In this case the uc_se->active flag should be false since no uclamp
	 * accounting was performed at enqueue time and we can just return
	 * here.
	 *
	 * Need to be careful of the following enqueue/dequeue ordering
	 * problem too
	 *
	 *	enqueue(taskA)
	 *	// sched_uclamp_used gets enabled
	 *	enqueue(taskB)
	 *	dequeue(taskA)
	 *	// Must not decrement bucket->tasks here
	 *	dequeue(taskB)
	 *
	 * where we could end up with stale data in uc_se and
	 * bucket[uc_se->bucket_id].
	 *
	 * The following check here eliminates the possibility of such race.
	 */
	if (unlikely(!uc_se->active))
		return;

	bucket = &uc_rq->bucket[uc_se->bucket_id];

	SCHED_WARN_ON(!bucket->tasks);
	if (likely(bucket->tasks))
		bucket->tasks--;

	uc_se->active = false;

	/*
	 * Keep "local max aggregation" simple and accept to (possibly)
	 * overboost some RUNNABLE tasks in the same bucket.
	 * The rq clamp bucket value is reset to its base value whenever
	 * there are no more RUNNABLE tasks refcounting it.
	 */
	if (likely(bucket->tasks))
		return;

	rq_clamp = uclamp_rq_get(rq, clamp_id);
	/*
	 * Defensive programming: this should never happen. If it happens,
	 * e.g. due to future modification, warn and fixup the expected value.
	 */
	SCHED_WARN_ON(bucket->value > rq_clamp);
	if (bucket->value >= rq_clamp) {
		bkt_clamp = uclamp_rq_max_value(rq, clamp_id, uc_se->value);
		uclamp_rq_set(rq, clamp_id, bkt_clamp);
	}
}

static inline void uclamp_rq_inc(struct rq *rq, struct task_struct *p)
{
	enum uclamp_id clamp_id;

	/*
	 * Avoid any overhead until uclamp is actually used by the userspace.
	 *
	 * The condition is constructed such that a NOP is generated when
	 * sched_uclamp_used is disabled.
	 */
	if (!static_branch_unlikely(&sched_uclamp_used))
		return;

	if (unlikely(!p->sched_class->uclamp_enabled))
		return;

	for_each_clamp_id(clamp_id)
		uclamp_rq_inc_id(rq, p, clamp_id);

	/* Reset clamp idle holding when there is one RUNNABLE task */
	if (rq->uclamp_flags & UCLAMP_FLAG_IDLE)
		rq->uclamp_flags &= ~UCLAMP_FLAG_IDLE;
}

static inline void uclamp_rq_dec(struct rq *rq, struct task_struct *p)
{
	enum uclamp_id clamp_id;

	/*
	 * Avoid any overhead until uclamp is actually used by the userspace.
	 *
	 * The condition is constructed such that a NOP is generated when
	 * sched_uclamp_used is disabled.
	 */
	if (!static_branch_unlikely(&sched_uclamp_used))
		return;

	if (unlikely(!p->sched_class->uclamp_enabled))
		return;

	for_each_clamp_id(clamp_id)
		uclamp_rq_dec_id(rq, p, clamp_id);
}

static inline void uclamp_rq_reinc_id(struct rq *rq, struct task_struct *p,
				      enum uclamp_id clamp_id)
{
	if (!p->uclamp[clamp_id].active)
		return;

	uclamp_rq_dec_id(rq, p, clamp_id);
	uclamp_rq_inc_id(rq, p, clamp_id);

	/*
	 * Make sure to clear the idle flag if we've transiently reached 0
	 * active tasks on rq.
	 */
	if (clamp_id == UCLAMP_MAX && (rq->uclamp_flags & UCLAMP_FLAG_IDLE))
		rq->uclamp_flags &= ~UCLAMP_FLAG_IDLE;
}

static inline void
uclamp_update_active(struct task_struct *p)
{
	enum uclamp_id clamp_id;
	struct rq_flags rf;
	struct rq *rq;

	/*
	 * Lock the task and the rq where the task is (or was) queued.
	 *
	 * We might lock the (previous) rq of a !RUNNABLE task, but that's the
	 * price to pay to safely serialize util_{min,max} updates with
	 * enqueues, dequeues and migration operations.
	 * This is the same locking schema used by __set_cpus_allowed_ptr().
	 */
	rq = task_rq_lock(p, &rf);

	/*
	 * Setting the clamp bucket is serialized by task_rq_lock().
	 * If the task is not yet RUNNABLE and its task_struct is not
	 * affecting a valid clamp bucket, the next time it's enqueued,
	 * it will already see the updated clamp bucket value.
	 */
	for_each_clamp_id(clamp_id)
		uclamp_rq_reinc_id(rq, p, clamp_id);

	task_rq_unlock(rq, p, &rf);
}

#ifdef CONFIG_UCLAMP_TASK_GROUP
static inline void
uclamp_update_active_tasks(struct cgroup_subsys_state *css)
{
	struct css_task_iter it;
	struct task_struct *p;

	css_task_iter_start(css, 0, &it);
	while ((p = css_task_iter_next(&it)))
		uclamp_update_active(p);
	css_task_iter_end(&it);
}

static void cpu_util_update_eff(struct cgroup_subsys_state *css);
#endif

#ifdef CONFIG_SYSCTL
#ifdef CONFIG_UCLAMP_TASK
#ifdef CONFIG_UCLAMP_TASK_GROUP
static void uclamp_update_root_tg(void)
{
	struct task_group *tg = &root_task_group;

	uclamp_se_set(&tg->uclamp_req[UCLAMP_MIN],
		      sysctl_sched_uclamp_util_min, false);
	uclamp_se_set(&tg->uclamp_req[UCLAMP_MAX],
		      sysctl_sched_uclamp_util_max, false);

	rcu_read_lock();
	cpu_util_update_eff(&root_task_group.css);
	rcu_read_unlock();
}
#else
static void uclamp_update_root_tg(void) { }
#endif

static void uclamp_sync_util_min_rt_default(void)
{
	struct task_struct *g, *p;

	/*
	 * copy_process()			sysctl_uclamp
	 *					  uclamp_min_rt = X;
	 *   write_lock(&tasklist_lock)		  read_lock(&tasklist_lock)
	 *   // link thread			  smp_mb__after_spinlock()
	 *   write_unlock(&tasklist_lock)	  read_unlock(&tasklist_lock);
	 *   sched_post_fork()			  for_each_process_thread()
	 *     __uclamp_sync_rt()		    __uclamp_sync_rt()
	 *
	 * Ensures that either sched_post_fork() will observe the new
	 * uclamp_min_rt or for_each_process_thread() will observe the new
	 * task.
	 */
	read_lock(&tasklist_lock);
	smp_mb__after_spinlock();
	read_unlock(&tasklist_lock);

	rcu_read_lock();
	for_each_process_thread(g, p)
		uclamp_update_util_min_rt_default(p);
	rcu_read_unlock();
}

static int sysctl_sched_uclamp_handler(struct ctl_table *table, int write,
				void *buffer, size_t *lenp, loff_t *ppos)
{
	bool update_root_tg = false;
	int old_min, old_max, old_min_rt;
	int result;

	mutex_lock(&uclamp_mutex);
	old_min = sysctl_sched_uclamp_util_min;
	old_max = sysctl_sched_uclamp_util_max;
	old_min_rt = sysctl_sched_uclamp_util_min_rt_default;

	result = proc_dointvec(table, write, buffer, lenp, ppos);
	if (result)
		goto undo;
	if (!write)
		goto done;

	if (sysctl_sched_uclamp_util_min > sysctl_sched_uclamp_util_max ||
	    sysctl_sched_uclamp_util_max > SCHED_CAPACITY_SCALE	||
	    sysctl_sched_uclamp_util_min_rt_default > SCHED_CAPACITY_SCALE) {

		result = -EINVAL;
		goto undo;
	}

	if (old_min != sysctl_sched_uclamp_util_min) {
		uclamp_se_set(&uclamp_default[UCLAMP_MIN],
			      sysctl_sched_uclamp_util_min, false);
		update_root_tg = true;
	}
	if (old_max != sysctl_sched_uclamp_util_max) {
		uclamp_se_set(&uclamp_default[UCLAMP_MAX],
			      sysctl_sched_uclamp_util_max, false);
		update_root_tg = true;
	}

	if (update_root_tg) {
		static_branch_enable(&sched_uclamp_used);
		uclamp_update_root_tg();
	}

	if (old_min_rt != sysctl_sched_uclamp_util_min_rt_default) {
		static_branch_enable(&sched_uclamp_used);
		uclamp_sync_util_min_rt_default();
	}

	/*
	 * We update all RUNNABLE tasks only when task groups are in use.
	 * Otherwise, keep it simple and do just a lazy update at each next
	 * task enqueue time.
	 */

	goto done;

undo:
	sysctl_sched_uclamp_util_min = old_min;
	sysctl_sched_uclamp_util_max = old_max;
	sysctl_sched_uclamp_util_min_rt_default = old_min_rt;
done:
	mutex_unlock(&uclamp_mutex);

	return result;
}
#endif
#endif

static int uclamp_validate(struct task_struct *p,
			   const struct sched_attr *attr)
{
	int util_min = p->uclamp_req[UCLAMP_MIN].value;
	int util_max = p->uclamp_req[UCLAMP_MAX].value;

	if (attr->sched_flags & SCHED_FLAG_UTIL_CLAMP_MIN) {
		util_min = attr->sched_util_min;

		if (util_min + 1 > SCHED_CAPACITY_SCALE + 1)
			return -EINVAL;
	}

	if (attr->sched_flags & SCHED_FLAG_UTIL_CLAMP_MAX) {
		util_max = attr->sched_util_max;

		if (util_max + 1 > SCHED_CAPACITY_SCALE + 1)
			return -EINVAL;
	}

	if (util_min != -1 && util_max != -1 && util_min > util_max)
		return -EINVAL;

	/*
	 * We have valid uclamp attributes; make sure uclamp is enabled.
	 *
	 * We need to do that here, because enabling static branches is a
	 * blocking operation which obviously cannot be done while holding
	 * scheduler locks.
	 */
	static_branch_enable(&sched_uclamp_used);

	return 0;
}

static bool uclamp_reset(const struct sched_attr *attr,
			 enum uclamp_id clamp_id,
			 struct uclamp_se *uc_se)
{
	/* Reset on sched class change for a non user-defined clamp value. */
	if (likely(!(attr->sched_flags & SCHED_FLAG_UTIL_CLAMP)) &&
	    !uc_se->user_defined)
		return true;

	/* Reset on sched_util_{min,max} == -1. */
	if (clamp_id == UCLAMP_MIN &&
	    attr->sched_flags & SCHED_FLAG_UTIL_CLAMP_MIN &&
	    attr->sched_util_min == -1) {
		return true;
	}

	if (clamp_id == UCLAMP_MAX &&
	    attr->sched_flags & SCHED_FLAG_UTIL_CLAMP_MAX &&
	    attr->sched_util_max == -1) {
		return true;
	}

	return false;
}

static void __setscheduler_uclamp(struct task_struct *p,
				  const struct sched_attr *attr)
{
	enum uclamp_id clamp_id;

	for_each_clamp_id(clamp_id) {
		struct uclamp_se *uc_se = &p->uclamp_req[clamp_id];
		unsigned int value;

		if (!uclamp_reset(attr, clamp_id, uc_se))
			continue;

		/*
		 * RT by default have a 100% boost value that could be modified
		 * at runtime.
		 */
		if (unlikely(rt_task(p) && clamp_id == UCLAMP_MIN))
			value = sysctl_sched_uclamp_util_min_rt_default;
		else
			value = uclamp_none(clamp_id);

		uclamp_se_set(uc_se, value, false);

	}

	if (likely(!(attr->sched_flags & SCHED_FLAG_UTIL_CLAMP)))
		return;

	if (attr->sched_flags & SCHED_FLAG_UTIL_CLAMP_MIN &&
	    attr->sched_util_min != -1) {
		uclamp_se_set(&p->uclamp_req[UCLAMP_MIN],
			      attr->sched_util_min, true);
	}

	if (attr->sched_flags & SCHED_FLAG_UTIL_CLAMP_MAX &&
	    attr->sched_util_max != -1) {
		uclamp_se_set(&p->uclamp_req[UCLAMP_MAX],
			      attr->sched_util_max, true);
	}
}

static void uclamp_fork(struct task_struct *p)
{
	enum uclamp_id clamp_id;

	/*
	 * We don't need to hold task_rq_lock() when updating p->uclamp_* here
	 * as the task is still at its early fork stages.
	 */
	for_each_clamp_id(clamp_id)
		p->uclamp[clamp_id].active = false;

	if (likely(!p->sched_reset_on_fork))
		return;

	for_each_clamp_id(clamp_id) {
		uclamp_se_set(&p->uclamp_req[clamp_id],
			      uclamp_none(clamp_id), false);
	}
}

static void uclamp_post_fork(struct task_struct *p)
{
	uclamp_update_util_min_rt_default(p);
}

static void __init init_uclamp_rq(struct rq *rq)
{
	enum uclamp_id clamp_id;
	struct uclamp_rq *uc_rq = rq->uclamp;

	for_each_clamp_id(clamp_id) {
		uc_rq[clamp_id] = (struct uclamp_rq) {
			.value = uclamp_none(clamp_id)
		};
	}

	rq->uclamp_flags = UCLAMP_FLAG_IDLE;
}

static void __init init_uclamp(void)
{
	struct uclamp_se uc_max = {};
	enum uclamp_id clamp_id;
	int cpu;

	for_each_possible_cpu(cpu)
		init_uclamp_rq(cpu_rq(cpu));

	for_each_clamp_id(clamp_id) {
		uclamp_se_set(&init_task.uclamp_req[clamp_id],
			      uclamp_none(clamp_id), false);
	}

	/* System defaults allow max clamp values for both indexes */
	uclamp_se_set(&uc_max, uclamp_none(UCLAMP_MAX), false);
	for_each_clamp_id(clamp_id) {
		uclamp_default[clamp_id] = uc_max;
#ifdef CONFIG_UCLAMP_TASK_GROUP
		root_task_group.uclamp_req[clamp_id] = uc_max;
		root_task_group.uclamp[clamp_id] = uc_max;
#endif
	}
}

#else /* CONFIG_UCLAMP_TASK */
static inline void uclamp_rq_inc(struct rq *rq, struct task_struct *p) { }
static inline void uclamp_rq_dec(struct rq *rq, struct task_struct *p) { }
static inline int uclamp_validate(struct task_struct *p,
				  const struct sched_attr *attr)
{
	return -EOPNOTSUPP;
}
static void __setscheduler_uclamp(struct task_struct *p,
				  const struct sched_attr *attr) { }
static inline void uclamp_fork(struct task_struct *p) { }
static inline void uclamp_post_fork(struct task_struct *p) { }
static inline void init_uclamp(void) { }
#endif /* CONFIG_UCLAMP_TASK */

bool sched_task_on_rq(struct task_struct *p)
{
	return task_on_rq_queued(p);
}

unsigned long get_wchan(struct task_struct *p)
{
	unsigned long ip = 0;
	unsigned int state;

	if (!p || p == current)
		return 0;

	/* Only get wchan if task is blocked and we can keep it that way. */
	raw_spin_lock_irq(&p->pi_lock);
	state = READ_ONCE(p->__state);
	smp_rmb(); /* see try_to_wake_up() */
	if (state != TASK_RUNNING && state != TASK_WAKING && !p->on_rq)
		ip = __get_wchan(p);
	raw_spin_unlock_irq(&p->pi_lock);

	return ip;
}

static inline void enqueue_task(struct rq *rq, struct task_struct *p, int flags)
{
	if (!(flags & ENQUEUE_NOCLOCK))
		update_rq_clock(rq);

	if (!(flags & ENQUEUE_RESTORE)) {
		sched_info_enqueue(rq, p);
		psi_enqueue(p, (flags & ENQUEUE_WAKEUP) && !(flags & ENQUEUE_MIGRATED));
	}

	uclamp_rq_inc(rq, p);
	p->sched_class->enqueue_task(rq, p, flags);

	if (sched_core_enabled(rq))
		sched_core_enqueue(rq, p);
}

static inline void dequeue_task(struct rq *rq, struct task_struct *p, int flags)
{
	if (sched_core_enabled(rq))
		sched_core_dequeue(rq, p, flags);

	if (!(flags & DEQUEUE_NOCLOCK))
		update_rq_clock(rq);

	if (!(flags & DEQUEUE_SAVE)) {
		sched_info_dequeue(rq, p);
		psi_dequeue(p, flags & DEQUEUE_SLEEP);
	}

	uclamp_rq_dec(rq, p);
	p->sched_class->dequeue_task(rq, p, flags);
}

void activate_task(struct rq *rq, struct task_struct *p, int flags)
{
	if (task_on_rq_migrating(p))
		flags |= ENQUEUE_MIGRATED;
<<<<<<< HEAD
=======
	if (flags & ENQUEUE_MIGRATED)
		sched_mm_cid_migrate_to(rq, p);
>>>>>>> 70cc1b53

	enqueue_task(rq, p, flags);

	p->on_rq = TASK_ON_RQ_QUEUED;
}

void deactivate_task(struct rq *rq, struct task_struct *p, int flags)
{
	p->on_rq = (flags & DEQUEUE_SLEEP) ? 0 : TASK_ON_RQ_MIGRATING;

	dequeue_task(rq, p, flags);
}

static inline int __normal_prio(int policy, int rt_prio, int nice)
{
	int prio;

	if (dl_policy(policy))
		prio = MAX_DL_PRIO - 1;
	else if (rt_policy(policy))
		prio = MAX_RT_PRIO - 1 - rt_prio;
	else
		prio = NICE_TO_PRIO(nice);

	return prio;
}

/*
 * Calculate the expected normal priority: i.e. priority
 * without taking RT-inheritance into account. Might be
 * boosted by interactivity modifiers. Changes upon fork,
 * setprio syscalls, and whenever the interactivity
 * estimator recalculates.
 */
static inline int normal_prio(struct task_struct *p)
{
	return __normal_prio(p->policy, p->rt_priority, PRIO_TO_NICE(p->static_prio));
}

/*
 * Calculate the current priority, i.e. the priority
 * taken into account by the scheduler. This value might
 * be boosted by RT tasks, or might be boosted by
 * interactivity modifiers. Will be RT if the task got
 * RT-boosted. If not then it returns p->normal_prio.
 */
static int effective_prio(struct task_struct *p)
{
	p->normal_prio = normal_prio(p);
	/*
	 * If we are RT tasks or we were boosted to RT priority,
	 * keep the priority unchanged. Otherwise, update priority
	 * to the normal priority:
	 */
	if (!rt_prio(p->prio))
		return p->normal_prio;
	return p->prio;
}

/**
 * task_curr - is this task currently executing on a CPU?
 * @p: the task in question.
 *
 * Return: 1 if the task is currently executing. 0 otherwise.
 */
inline int task_curr(const struct task_struct *p)
{
	return cpu_curr(task_cpu(p)) == p;
}

/*
 * switched_from, switched_to and prio_changed must _NOT_ drop rq->lock,
 * use the balance_callback list if you want balancing.
 *
 * this means any call to check_class_changed() must be followed by a call to
 * balance_callback().
 */
static inline void check_class_changed(struct rq *rq, struct task_struct *p,
				       const struct sched_class *prev_class,
				       int oldprio)
{
	if (prev_class != p->sched_class) {
		if (prev_class->switched_from)
			prev_class->switched_from(rq, p);

		p->sched_class->switched_to(rq, p);
	} else if (oldprio != p->prio || dl_task(p))
		p->sched_class->prio_changed(rq, p, oldprio);
}

void check_preempt_curr(struct rq *rq, struct task_struct *p, int flags)
{
	if (p->sched_class == rq->curr->sched_class)
		rq->curr->sched_class->check_preempt_curr(rq, p, flags);
	else if (sched_class_above(p->sched_class, rq->curr->sched_class))
		resched_curr(rq);

	/*
	 * A queue event has occurred, and we're going to schedule.  In
	 * this case, we can save a useless back to back clock update.
	 */
	if (task_on_rq_queued(rq->curr) && test_tsk_need_resched(rq->curr))
		rq_clock_skip_update(rq);
}

#ifdef CONFIG_SMP

static void
__do_set_cpus_allowed(struct task_struct *p, struct affinity_context *ctx);

static int __set_cpus_allowed_ptr(struct task_struct *p,
				  struct affinity_context *ctx);

static void migrate_disable_switch(struct rq *rq, struct task_struct *p)
{
	struct affinity_context ac = {
		.new_mask  = cpumask_of(rq->cpu),
		.flags     = SCA_MIGRATE_DISABLE,
	};

	if (likely(!p->migration_disabled))
		return;

	if (p->cpus_ptr != &p->cpus_mask)
		return;

	/*
	 * Violates locking rules! see comment in __do_set_cpus_allowed().
	 */
	__do_set_cpus_allowed(p, &ac);
}

void migrate_disable(void)
{
	struct task_struct *p = current;

	if (p->migration_disabled) {
		p->migration_disabled++;
		return;
	}

	preempt_disable();
	this_rq()->nr_pinned++;
	p->migration_disabled = 1;
	preempt_enable();
}
EXPORT_SYMBOL_GPL(migrate_disable);

void migrate_enable(void)
{
	struct task_struct *p = current;
	struct affinity_context ac = {
		.new_mask  = &p->cpus_mask,
		.flags     = SCA_MIGRATE_ENABLE,
	};

	if (p->migration_disabled > 1) {
		p->migration_disabled--;
		return;
	}

	if (WARN_ON_ONCE(!p->migration_disabled))
		return;

	/*
	 * Ensure stop_task runs either before or after this, and that
	 * __set_cpus_allowed_ptr(SCA_MIGRATE_ENABLE) doesn't schedule().
	 */
	preempt_disable();
	if (p->cpus_ptr != &p->cpus_mask)
		__set_cpus_allowed_ptr(p, &ac);
	/*
	 * Mustn't clear migration_disabled() until cpus_ptr points back at the
	 * regular cpus_mask, otherwise things that race (eg.
	 * select_fallback_rq) get confused.
	 */
	barrier();
	p->migration_disabled = 0;
	this_rq()->nr_pinned--;
	preempt_enable();
}
EXPORT_SYMBOL_GPL(migrate_enable);

static inline bool rq_has_pinned_tasks(struct rq *rq)
{
	return rq->nr_pinned;
}

/*
 * Per-CPU kthreads are allowed to run on !active && online CPUs, see
 * __set_cpus_allowed_ptr() and select_fallback_rq().
 */
static inline bool is_cpu_allowed(struct task_struct *p, int cpu)
{
	/* When not in the task's cpumask, no point in looking further. */
	if (!cpumask_test_cpu(cpu, p->cpus_ptr))
		return false;

	/* migrate_disabled() must be allowed to finish. */
	if (is_migration_disabled(p))
		return cpu_online(cpu);

	/* Non kernel threads are not allowed during either online or offline. */
	if (!(p->flags & PF_KTHREAD))
		return cpu_active(cpu) && task_cpu_possible(cpu, p);

	/* KTHREAD_IS_PER_CPU is always allowed. */
	if (kthread_is_per_cpu(p))
		return cpu_online(cpu);

	/* Regular kernel threads don't get to stay during offline. */
	if (cpu_dying(cpu))
		return false;

	/* But are allowed during online. */
	return cpu_online(cpu);
}

/*
 * This is how migration works:
 *
 * 1) we invoke migration_cpu_stop() on the target CPU using
 *    stop_one_cpu().
 * 2) stopper starts to run (implicitly forcing the migrated thread
 *    off the CPU)
 * 3) it checks whether the migrated task is still in the wrong runqueue.
 * 4) if it's in the wrong runqueue then the migration thread removes
 *    it and puts it into the right queue.
 * 5) stopper completes and stop_one_cpu() returns and the migration
 *    is done.
 */

/*
 * move_queued_task - move a queued task to new rq.
 *
 * Returns (locked) new rq. Old rq's lock is released.
 */
static struct rq *move_queued_task(struct rq *rq, struct rq_flags *rf,
				   struct task_struct *p, int new_cpu)
{
	lockdep_assert_rq_held(rq);

	deactivate_task(rq, p, DEQUEUE_NOCLOCK);
	set_task_cpu(p, new_cpu);
	rq_unlock(rq, rf);

	rq = cpu_rq(new_cpu);

	rq_lock(rq, rf);
	WARN_ON_ONCE(task_cpu(p) != new_cpu);
	activate_task(rq, p, 0);
	check_preempt_curr(rq, p, 0);

	return rq;
}

struct migration_arg {
	struct task_struct		*task;
	int				dest_cpu;
	struct set_affinity_pending	*pending;
};

/*
 * @refs: number of wait_for_completion()
 * @stop_pending: is @stop_work in use
 */
struct set_affinity_pending {
	refcount_t		refs;
	unsigned int		stop_pending;
	struct completion	done;
	struct cpu_stop_work	stop_work;
	struct migration_arg	arg;
};

/*
 * Move (not current) task off this CPU, onto the destination CPU. We're doing
 * this because either it can't run here any more (set_cpus_allowed()
 * away from this CPU, or CPU going down), or because we're
 * attempting to rebalance this task on exec (sched_exec).
 *
 * So we race with normal scheduler movements, but that's OK, as long
 * as the task is no longer on this CPU.
 */
static struct rq *__migrate_task(struct rq *rq, struct rq_flags *rf,
				 struct task_struct *p, int dest_cpu)
{
	/* Affinity changed (again). */
	if (!is_cpu_allowed(p, dest_cpu))
		return rq;

	update_rq_clock(rq);
	rq = move_queued_task(rq, rf, p, dest_cpu);

	return rq;
}

/*
 * migration_cpu_stop - this will be executed by a highprio stopper thread
 * and performs thread migration by bumping thread off CPU then
 * 'pushing' onto another runqueue.
 */
static int migration_cpu_stop(void *data)
{
	struct migration_arg *arg = data;
	struct set_affinity_pending *pending = arg->pending;
	struct task_struct *p = arg->task;
	struct rq *rq = this_rq();
	bool complete = false;
	struct rq_flags rf;

	/*
	 * The original target CPU might have gone down and we might
	 * be on another CPU but it doesn't matter.
	 */
	local_irq_save(rf.flags);
	/*
	 * We need to explicitly wake pending tasks before running
	 * __migrate_task() such that we will not miss enforcing cpus_ptr
	 * during wakeups, see set_cpus_allowed_ptr()'s TASK_WAKING test.
	 */
	flush_smp_call_function_queue();

	raw_spin_lock(&p->pi_lock);
	rq_lock(rq, &rf);

	/*
	 * If we were passed a pending, then ->stop_pending was set, thus
	 * p->migration_pending must have remained stable.
	 */
	WARN_ON_ONCE(pending && pending != p->migration_pending);

	/*
	 * If task_rq(p) != rq, it cannot be migrated here, because we're
	 * holding rq->lock, if p->on_rq == 0 it cannot get enqueued because
	 * we're holding p->pi_lock.
	 */
	if (task_rq(p) == rq) {
		if (is_migration_disabled(p))
			goto out;

		if (pending) {
			p->migration_pending = NULL;
			complete = true;

			if (cpumask_test_cpu(task_cpu(p), &p->cpus_mask))
				goto out;
		}

		if (task_on_rq_queued(p))
			rq = __migrate_task(rq, &rf, p, arg->dest_cpu);
		else
			p->wake_cpu = arg->dest_cpu;

		/*
		 * XXX __migrate_task() can fail, at which point we might end
		 * up running on a dodgy CPU, AFAICT this can only happen
		 * during CPU hotplug, at which point we'll get pushed out
		 * anyway, so it's probably not a big deal.
		 */

	} else if (pending) {
		/*
		 * This happens when we get migrated between migrate_enable()'s
		 * preempt_enable() and scheduling the stopper task. At that
		 * point we're a regular task again and not current anymore.
		 *
		 * A !PREEMPT kernel has a giant hole here, which makes it far
		 * more likely.
		 */

		/*
		 * The task moved before the stopper got to run. We're holding
		 * ->pi_lock, so the allowed mask is stable - if it got
		 * somewhere allowed, we're done.
		 */
		if (cpumask_test_cpu(task_cpu(p), p->cpus_ptr)) {
			p->migration_pending = NULL;
			complete = true;
			goto out;
		}

		/*
		 * When migrate_enable() hits a rq mis-match we can't reliably
		 * determine is_migration_disabled() and so have to chase after
		 * it.
		 */
		WARN_ON_ONCE(!pending->stop_pending);
		task_rq_unlock(rq, p, &rf);
		stop_one_cpu_nowait(task_cpu(p), migration_cpu_stop,
				    &pending->arg, &pending->stop_work);
		return 0;
	}
out:
	if (pending)
		pending->stop_pending = false;
	task_rq_unlock(rq, p, &rf);

	if (complete)
		complete_all(&pending->done);

	return 0;
}

int push_cpu_stop(void *arg)
{
	struct rq *lowest_rq = NULL, *rq = this_rq();
	struct task_struct *p = arg;

	raw_spin_lock_irq(&p->pi_lock);
	raw_spin_rq_lock(rq);

	if (task_rq(p) != rq)
		goto out_unlock;

	if (is_migration_disabled(p)) {
		p->migration_flags |= MDF_PUSH;
		goto out_unlock;
	}

	p->migration_flags &= ~MDF_PUSH;

	if (p->sched_class->find_lock_rq)
		lowest_rq = p->sched_class->find_lock_rq(p, rq);

	if (!lowest_rq)
		goto out_unlock;

	// XXX validate p is still the highest prio task
	if (task_rq(p) == rq) {
		deactivate_task(rq, p, 0);
		set_task_cpu(p, lowest_rq->cpu);
		activate_task(lowest_rq, p, 0);
		resched_curr(lowest_rq);
	}

	double_unlock_balance(rq, lowest_rq);

out_unlock:
	rq->push_busy = false;
	raw_spin_rq_unlock(rq);
	raw_spin_unlock_irq(&p->pi_lock);

	put_task_struct(p);
	return 0;
}

/*
 * sched_class::set_cpus_allowed must do the below, but is not required to
 * actually call this function.
 */
void set_cpus_allowed_common(struct task_struct *p, struct affinity_context *ctx)
{
	if (ctx->flags & (SCA_MIGRATE_ENABLE | SCA_MIGRATE_DISABLE)) {
		p->cpus_ptr = ctx->new_mask;
		return;
	}

	cpumask_copy(&p->cpus_mask, ctx->new_mask);
	p->nr_cpus_allowed = cpumask_weight(ctx->new_mask);

	/*
	 * Swap in a new user_cpus_ptr if SCA_USER flag set
	 */
	if (ctx->flags & SCA_USER)
		swap(p->user_cpus_ptr, ctx->user_mask);
}

static void
__do_set_cpus_allowed(struct task_struct *p, struct affinity_context *ctx)
{
	struct rq *rq = task_rq(p);
	bool queued, running;

	/*
	 * This here violates the locking rules for affinity, since we're only
	 * supposed to change these variables while holding both rq->lock and
	 * p->pi_lock.
	 *
	 * HOWEVER, it magically works, because ttwu() is the only code that
	 * accesses these variables under p->pi_lock and only does so after
	 * smp_cond_load_acquire(&p->on_cpu, !VAL), and we're in __schedule()
	 * before finish_task().
	 *
	 * XXX do further audits, this smells like something putrid.
	 */
	if (ctx->flags & SCA_MIGRATE_DISABLE)
		SCHED_WARN_ON(!p->on_cpu);
	else
		lockdep_assert_held(&p->pi_lock);

	queued = task_on_rq_queued(p);
	running = task_current(rq, p);

	if (queued) {
		/*
		 * Because __kthread_bind() calls this on blocked tasks without
		 * holding rq->lock.
		 */
		lockdep_assert_rq_held(rq);
		dequeue_task(rq, p, DEQUEUE_SAVE | DEQUEUE_NOCLOCK);
	}
	if (running)
		put_prev_task(rq, p);

	p->sched_class->set_cpus_allowed(p, ctx);

	if (queued)
		enqueue_task(rq, p, ENQUEUE_RESTORE | ENQUEUE_NOCLOCK);
	if (running)
		set_next_task(rq, p);
}

/*
 * Used for kthread_bind() and select_fallback_rq(), in both cases the user
 * affinity (if any) should be destroyed too.
 */
void do_set_cpus_allowed(struct task_struct *p, const struct cpumask *new_mask)
{
	struct affinity_context ac = {
		.new_mask  = new_mask,
		.user_mask = NULL,
		.flags     = SCA_USER,	/* clear the user requested mask */
	};
	union cpumask_rcuhead {
		cpumask_t cpumask;
		struct rcu_head rcu;
	};

	__do_set_cpus_allowed(p, &ac);

	/*
	 * Because this is called with p->pi_lock held, it is not possible
	 * to use kfree() here (when PREEMPT_RT=y), therefore punt to using
	 * kfree_rcu().
	 */
	kfree_rcu((union cpumask_rcuhead *)ac.user_mask, rcu);
}

static cpumask_t *alloc_user_cpus_ptr(int node)
{
	/*
	 * See do_set_cpus_allowed() above for the rcu_head usage.
	 */
	int size = max_t(int, cpumask_size(), sizeof(struct rcu_head));

	return kmalloc_node(size, GFP_KERNEL, node);
}

int dup_user_cpus_ptr(struct task_struct *dst, struct task_struct *src,
		      int node)
{
	cpumask_t *user_mask;
	unsigned long flags;

	/*
	 * Always clear dst->user_cpus_ptr first as their user_cpus_ptr's
	 * may differ by now due to racing.
	 */
	dst->user_cpus_ptr = NULL;

	/*
	 * This check is racy and losing the race is a valid situation.
	 * It is not worth the extra overhead of taking the pi_lock on
	 * every fork/clone.
	 */
	if (data_race(!src->user_cpus_ptr))
		return 0;

	user_mask = alloc_user_cpus_ptr(node);
	if (!user_mask)
		return -ENOMEM;

	/*
	 * Use pi_lock to protect content of user_cpus_ptr
	 *
	 * Though unlikely, user_cpus_ptr can be reset to NULL by a concurrent
	 * do_set_cpus_allowed().
	 */
	raw_spin_lock_irqsave(&src->pi_lock, flags);
	if (src->user_cpus_ptr) {
		swap(dst->user_cpus_ptr, user_mask);
		cpumask_copy(dst->user_cpus_ptr, src->user_cpus_ptr);
	}
	raw_spin_unlock_irqrestore(&src->pi_lock, flags);

	if (unlikely(user_mask))
		kfree(user_mask);

	return 0;
}

static inline struct cpumask *clear_user_cpus_ptr(struct task_struct *p)
{
	struct cpumask *user_mask = NULL;

	swap(p->user_cpus_ptr, user_mask);

	return user_mask;
}

void release_user_cpus_ptr(struct task_struct *p)
{
	kfree(clear_user_cpus_ptr(p));
}

/*
 * This function is wildly self concurrent; here be dragons.
 *
 *
 * When given a valid mask, __set_cpus_allowed_ptr() must block until the
 * designated task is enqueued on an allowed CPU. If that task is currently
 * running, we have to kick it out using the CPU stopper.
 *
 * Migrate-Disable comes along and tramples all over our nice sandcastle.
 * Consider:
 *
 *     Initial conditions: P0->cpus_mask = [0, 1]
 *
 *     P0@CPU0                  P1
 *
 *     migrate_disable();
 *     <preempted>
 *                              set_cpus_allowed_ptr(P0, [1]);
 *
 * P1 *cannot* return from this set_cpus_allowed_ptr() call until P0 executes
 * its outermost migrate_enable() (i.e. it exits its Migrate-Disable region).
 * This means we need the following scheme:
 *
 *     P0@CPU0                  P1
 *
 *     migrate_disable();
 *     <preempted>
 *                              set_cpus_allowed_ptr(P0, [1]);
 *                                <blocks>
 *     <resumes>
 *     migrate_enable();
 *       __set_cpus_allowed_ptr();
 *       <wakes local stopper>
 *                         `--> <woken on migration completion>
 *
 * Now the fun stuff: there may be several P1-like tasks, i.e. multiple
 * concurrent set_cpus_allowed_ptr(P0, [*]) calls. CPU affinity changes of any
 * task p are serialized by p->pi_lock, which we can leverage: the one that
 * should come into effect at the end of the Migrate-Disable region is the last
 * one. This means we only need to track a single cpumask (i.e. p->cpus_mask),
 * but we still need to properly signal those waiting tasks at the appropriate
 * moment.
 *
 * This is implemented using struct set_affinity_pending. The first
 * __set_cpus_allowed_ptr() caller within a given Migrate-Disable region will
 * setup an instance of that struct and install it on the targeted task_struct.
 * Any and all further callers will reuse that instance. Those then wait for
 * a completion signaled at the tail of the CPU stopper callback (1), triggered
 * on the end of the Migrate-Disable region (i.e. outermost migrate_enable()).
 *
 *
 * (1) In the cases covered above. There is one more where the completion is
 * signaled within affine_move_task() itself: when a subsequent affinity request
 * occurs after the stopper bailed out due to the targeted task still being
 * Migrate-Disable. Consider:
 *
 *     Initial conditions: P0->cpus_mask = [0, 1]
 *
 *     CPU0		  P1				P2
 *     <P0>
 *       migrate_disable();
 *       <preempted>
 *                        set_cpus_allowed_ptr(P0, [1]);
 *                          <blocks>
 *     <migration/0>
 *       migration_cpu_stop()
 *         is_migration_disabled()
 *           <bails>
 *                                                       set_cpus_allowed_ptr(P0, [0, 1]);
 *                                                         <signal completion>
 *                          <awakes>
 *
 * Note that the above is safe vs a concurrent migrate_enable(), as any
 * pending affinity completion is preceded by an uninstallation of
 * p->migration_pending done with p->pi_lock held.
 */
static int affine_move_task(struct rq *rq, struct task_struct *p, struct rq_flags *rf,
			    int dest_cpu, unsigned int flags)
	__releases(rq->lock)
	__releases(p->pi_lock)
{
	struct set_affinity_pending my_pending = { }, *pending = NULL;
	bool stop_pending, complete = false;

	/* Can the task run on the task's current CPU? If so, we're done */
	if (cpumask_test_cpu(task_cpu(p), &p->cpus_mask)) {
		struct task_struct *push_task = NULL;

		if ((flags & SCA_MIGRATE_ENABLE) &&
		    (p->migration_flags & MDF_PUSH) && !rq->push_busy) {
			rq->push_busy = true;
			push_task = get_task_struct(p);
		}

		/*
		 * If there are pending waiters, but no pending stop_work,
		 * then complete now.
		 */
		pending = p->migration_pending;
		if (pending && !pending->stop_pending) {
			p->migration_pending = NULL;
			complete = true;
		}

		task_rq_unlock(rq, p, rf);

		if (push_task) {
			stop_one_cpu_nowait(rq->cpu, push_cpu_stop,
					    p, &rq->push_work);
		}

		if (complete)
			complete_all(&pending->done);

		return 0;
	}

	if (!(flags & SCA_MIGRATE_ENABLE)) {
		/* serialized by p->pi_lock */
		if (!p->migration_pending) {
			/* Install the request */
			refcount_set(&my_pending.refs, 1);
			init_completion(&my_pending.done);
			my_pending.arg = (struct migration_arg) {
				.task = p,
				.dest_cpu = dest_cpu,
				.pending = &my_pending,
			};

			p->migration_pending = &my_pending;
		} else {
			pending = p->migration_pending;
			refcount_inc(&pending->refs);
			/*
			 * Affinity has changed, but we've already installed a
			 * pending. migration_cpu_stop() *must* see this, else
			 * we risk a completion of the pending despite having a
			 * task on a disallowed CPU.
			 *
			 * Serialized by p->pi_lock, so this is safe.
			 */
			pending->arg.dest_cpu = dest_cpu;
		}
	}
	pending = p->migration_pending;
	/*
	 * - !MIGRATE_ENABLE:
	 *   we'll have installed a pending if there wasn't one already.
	 *
	 * - MIGRATE_ENABLE:
	 *   we're here because the current CPU isn't matching anymore,
	 *   the only way that can happen is because of a concurrent
	 *   set_cpus_allowed_ptr() call, which should then still be
	 *   pending completion.
	 *
	 * Either way, we really should have a @pending here.
	 */
	if (WARN_ON_ONCE(!pending)) {
		task_rq_unlock(rq, p, rf);
		return -EINVAL;
	}

	if (task_on_cpu(rq, p) || READ_ONCE(p->__state) == TASK_WAKING) {
		/*
		 * MIGRATE_ENABLE gets here because 'p == current', but for
		 * anything else we cannot do is_migration_disabled(), punt
		 * and have the stopper function handle it all race-free.
		 */
		stop_pending = pending->stop_pending;
		if (!stop_pending)
			pending->stop_pending = true;

		if (flags & SCA_MIGRATE_ENABLE)
			p->migration_flags &= ~MDF_PUSH;

		task_rq_unlock(rq, p, rf);

		if (!stop_pending) {
			stop_one_cpu_nowait(cpu_of(rq), migration_cpu_stop,
					    &pending->arg, &pending->stop_work);
		}

		if (flags & SCA_MIGRATE_ENABLE)
			return 0;
	} else {

		if (!is_migration_disabled(p)) {
			if (task_on_rq_queued(p))
				rq = move_queued_task(rq, rf, p, dest_cpu);

			if (!pending->stop_pending) {
				p->migration_pending = NULL;
				complete = true;
			}
		}
		task_rq_unlock(rq, p, rf);

		if (complete)
			complete_all(&pending->done);
	}

	wait_for_completion(&pending->done);

	if (refcount_dec_and_test(&pending->refs))
		wake_up_var(&pending->refs); /* No UaF, just an address */

	/*
	 * Block the original owner of &pending until all subsequent callers
	 * have seen the completion and decremented the refcount
	 */
	wait_var_event(&my_pending.refs, !refcount_read(&my_pending.refs));

	/* ARGH */
	WARN_ON_ONCE(my_pending.stop_pending);

	return 0;
}

/*
 * Called with both p->pi_lock and rq->lock held; drops both before returning.
 */
static int __set_cpus_allowed_ptr_locked(struct task_struct *p,
					 struct affinity_context *ctx,
					 struct rq *rq,
					 struct rq_flags *rf)
	__releases(rq->lock)
	__releases(p->pi_lock)
{
	const struct cpumask *cpu_allowed_mask = task_cpu_possible_mask(p);
	const struct cpumask *cpu_valid_mask = cpu_active_mask;
	bool kthread = p->flags & PF_KTHREAD;
	unsigned int dest_cpu;
	int ret = 0;

	update_rq_clock(rq);

	if (kthread || is_migration_disabled(p)) {
		/*
		 * Kernel threads are allowed on online && !active CPUs,
		 * however, during cpu-hot-unplug, even these might get pushed
		 * away if not KTHREAD_IS_PER_CPU.
		 *
		 * Specifically, migration_disabled() tasks must not fail the
		 * cpumask_any_and_distribute() pick below, esp. so on
		 * SCA_MIGRATE_ENABLE, otherwise we'll not call
		 * set_cpus_allowed_common() and actually reset p->cpus_ptr.
		 */
		cpu_valid_mask = cpu_online_mask;
	}

	if (!kthread && !cpumask_subset(ctx->new_mask, cpu_allowed_mask)) {
		ret = -EINVAL;
		goto out;
	}

	/*
	 * Must re-check here, to close a race against __kthread_bind(),
	 * sched_setaffinity() is not guaranteed to observe the flag.
	 */
	if ((ctx->flags & SCA_CHECK) && (p->flags & PF_NO_SETAFFINITY)) {
		ret = -EINVAL;
		goto out;
	}

	if (!(ctx->flags & SCA_MIGRATE_ENABLE)) {
		if (cpumask_equal(&p->cpus_mask, ctx->new_mask)) {
			if (ctx->flags & SCA_USER)
				swap(p->user_cpus_ptr, ctx->user_mask);
			goto out;
		}

		if (WARN_ON_ONCE(p == current &&
				 is_migration_disabled(p) &&
				 !cpumask_test_cpu(task_cpu(p), ctx->new_mask))) {
			ret = -EBUSY;
			goto out;
		}
	}

	/*
	 * Picking a ~random cpu helps in cases where we are changing affinity
	 * for groups of tasks (ie. cpuset), so that load balancing is not
	 * immediately required to distribute the tasks within their new mask.
	 */
	dest_cpu = cpumask_any_and_distribute(cpu_valid_mask, ctx->new_mask);
	if (dest_cpu >= nr_cpu_ids) {
		ret = -EINVAL;
		goto out;
	}

	__do_set_cpus_allowed(p, ctx);

	return affine_move_task(rq, p, rf, dest_cpu, ctx->flags);

out:
	task_rq_unlock(rq, p, rf);

	return ret;
}

/*
 * Change a given task's CPU affinity. Migrate the thread to a
 * proper CPU and schedule it away if the CPU it's executing on
 * is removed from the allowed bitmask.
 *
 * NOTE: the caller must have a valid reference to the task, the
 * task must not exit() & deallocate itself prematurely. The
 * call is not atomic; no spinlocks may be held.
 */
static int __set_cpus_allowed_ptr(struct task_struct *p,
				  struct affinity_context *ctx)
{
	struct rq_flags rf;
	struct rq *rq;

	rq = task_rq_lock(p, &rf);
	/*
	 * Masking should be skipped if SCA_USER or any of the SCA_MIGRATE_*
	 * flags are set.
	 */
	if (p->user_cpus_ptr &&
	    !(ctx->flags & (SCA_USER | SCA_MIGRATE_ENABLE | SCA_MIGRATE_DISABLE)) &&
	    cpumask_and(rq->scratch_mask, ctx->new_mask, p->user_cpus_ptr))
		ctx->new_mask = rq->scratch_mask;

	return __set_cpus_allowed_ptr_locked(p, ctx, rq, &rf);
}

int set_cpus_allowed_ptr(struct task_struct *p, const struct cpumask *new_mask)
{
	struct affinity_context ac = {
		.new_mask  = new_mask,
		.flags     = 0,
	};

	return __set_cpus_allowed_ptr(p, &ac);
}
EXPORT_SYMBOL_GPL(set_cpus_allowed_ptr);

/*
 * Change a given task's CPU affinity to the intersection of its current
 * affinity mask and @subset_mask, writing the resulting mask to @new_mask.
 * If user_cpus_ptr is defined, use it as the basis for restricting CPU
 * affinity or use cpu_online_mask instead.
 *
 * If the resulting mask is empty, leave the affinity unchanged and return
 * -EINVAL.
 */
static int restrict_cpus_allowed_ptr(struct task_struct *p,
				     struct cpumask *new_mask,
				     const struct cpumask *subset_mask)
{
	struct affinity_context ac = {
		.new_mask  = new_mask,
		.flags     = 0,
	};
	struct rq_flags rf;
	struct rq *rq;
	int err;

	rq = task_rq_lock(p, &rf);

	/*
	 * Forcefully restricting the affinity of a deadline task is
	 * likely to cause problems, so fail and noisily override the
	 * mask entirely.
	 */
	if (task_has_dl_policy(p) && dl_bandwidth_enabled()) {
		err = -EPERM;
		goto err_unlock;
	}

	if (!cpumask_and(new_mask, task_user_cpus(p), subset_mask)) {
		err = -EINVAL;
		goto err_unlock;
	}

	return __set_cpus_allowed_ptr_locked(p, &ac, rq, &rf);

err_unlock:
	task_rq_unlock(rq, p, &rf);
	return err;
}

/*
 * Restrict the CPU affinity of task @p so that it is a subset of
 * task_cpu_possible_mask() and point @p->user_cpus_ptr to a copy of the
 * old affinity mask. If the resulting mask is empty, we warn and walk
 * up the cpuset hierarchy until we find a suitable mask.
 */
void force_compatible_cpus_allowed_ptr(struct task_struct *p)
{
	cpumask_var_t new_mask;
	const struct cpumask *override_mask = task_cpu_possible_mask(p);

	alloc_cpumask_var(&new_mask, GFP_KERNEL);

	/*
	 * __migrate_task() can fail silently in the face of concurrent
	 * offlining of the chosen destination CPU, so take the hotplug
	 * lock to ensure that the migration succeeds.
	 */
	cpus_read_lock();
	if (!cpumask_available(new_mask))
		goto out_set_mask;

	if (!restrict_cpus_allowed_ptr(p, new_mask, override_mask))
		goto out_free_mask;

	/*
	 * We failed to find a valid subset of the affinity mask for the
	 * task, so override it based on its cpuset hierarchy.
	 */
	cpuset_cpus_allowed(p, new_mask);
	override_mask = new_mask;

out_set_mask:
	if (printk_ratelimit()) {
		printk_deferred("Overriding affinity for process %d (%s) to CPUs %*pbl\n",
				task_pid_nr(p), p->comm,
				cpumask_pr_args(override_mask));
	}

	WARN_ON(set_cpus_allowed_ptr(p, override_mask));
out_free_mask:
	cpus_read_unlock();
	free_cpumask_var(new_mask);
}

static int
__sched_setaffinity(struct task_struct *p, struct affinity_context *ctx);

/*
 * Restore the affinity of a task @p which was previously restricted by a
 * call to force_compatible_cpus_allowed_ptr().
 *
 * It is the caller's responsibility to serialise this with any calls to
 * force_compatible_cpus_allowed_ptr(@p).
 */
void relax_compatible_cpus_allowed_ptr(struct task_struct *p)
{
	struct affinity_context ac = {
		.new_mask  = task_user_cpus(p),
		.flags     = 0,
	};
	int ret;

	/*
	 * Try to restore the old affinity mask with __sched_setaffinity().
	 * Cpuset masking will be done there too.
	 */
	ret = __sched_setaffinity(p, &ac);
	WARN_ON_ONCE(ret);
}

void set_task_cpu(struct task_struct *p, unsigned int new_cpu)
{
#ifdef CONFIG_SCHED_DEBUG
	unsigned int state = READ_ONCE(p->__state);

	/*
	 * We should never call set_task_cpu() on a blocked task,
	 * ttwu() will sort out the placement.
	 */
	WARN_ON_ONCE(state != TASK_RUNNING && state != TASK_WAKING && !p->on_rq);

	/*
	 * Migrating fair class task must have p->on_rq = TASK_ON_RQ_MIGRATING,
	 * because schedstat_wait_{start,end} rebase migrating task's wait_start
	 * time relying on p->on_rq.
	 */
	WARN_ON_ONCE(state == TASK_RUNNING &&
		     p->sched_class == &fair_sched_class &&
		     (p->on_rq && !task_on_rq_migrating(p)));

#ifdef CONFIG_LOCKDEP
	/*
	 * The caller should hold either p->pi_lock or rq->lock, when changing
	 * a task's CPU. ->pi_lock for waking tasks, rq->lock for runnable tasks.
	 *
	 * sched_move_task() holds both and thus holding either pins the cgroup,
	 * see task_group().
	 *
	 * Furthermore, all task_rq users should acquire both locks, see
	 * task_rq_lock().
	 */
	WARN_ON_ONCE(debug_locks && !(lockdep_is_held(&p->pi_lock) ||
				      lockdep_is_held(__rq_lockp(task_rq(p)))));
#endif
	/*
	 * Clearly, migrating tasks to offline CPUs is a fairly daft thing.
	 */
	WARN_ON_ONCE(!cpu_online(new_cpu));

	WARN_ON_ONCE(is_migration_disabled(p));
#endif

	trace_sched_migrate_task(p, new_cpu);

	if (task_cpu(p) != new_cpu) {
		if (p->sched_class->migrate_task_rq)
			p->sched_class->migrate_task_rq(p, new_cpu);
		p->se.nr_migrations++;
		rseq_migrate(p);
		sched_mm_cid_migrate_from(p);
		perf_event_task_migrate(p);
	}

	__set_task_cpu(p, new_cpu);
}

#ifdef CONFIG_NUMA_BALANCING
static void __migrate_swap_task(struct task_struct *p, int cpu)
{
	if (task_on_rq_queued(p)) {
		struct rq *src_rq, *dst_rq;
		struct rq_flags srf, drf;

		src_rq = task_rq(p);
		dst_rq = cpu_rq(cpu);

		rq_pin_lock(src_rq, &srf);
		rq_pin_lock(dst_rq, &drf);

		deactivate_task(src_rq, p, 0);
		set_task_cpu(p, cpu);
		activate_task(dst_rq, p, 0);
		check_preempt_curr(dst_rq, p, 0);

		rq_unpin_lock(dst_rq, &drf);
		rq_unpin_lock(src_rq, &srf);

	} else {
		/*
		 * Task isn't running anymore; make it appear like we migrated
		 * it before it went to sleep. This means on wakeup we make the
		 * previous CPU our target instead of where it really is.
		 */
		p->wake_cpu = cpu;
	}
}

struct migration_swap_arg {
	struct task_struct *src_task, *dst_task;
	int src_cpu, dst_cpu;
};

static int migrate_swap_stop(void *data)
{
	struct migration_swap_arg *arg = data;
	struct rq *src_rq, *dst_rq;
	int ret = -EAGAIN;

	if (!cpu_active(arg->src_cpu) || !cpu_active(arg->dst_cpu))
		return -EAGAIN;

	src_rq = cpu_rq(arg->src_cpu);
	dst_rq = cpu_rq(arg->dst_cpu);

	double_raw_lock(&arg->src_task->pi_lock,
			&arg->dst_task->pi_lock);
	double_rq_lock(src_rq, dst_rq);

	if (task_cpu(arg->dst_task) != arg->dst_cpu)
		goto unlock;

	if (task_cpu(arg->src_task) != arg->src_cpu)
		goto unlock;

	if (!cpumask_test_cpu(arg->dst_cpu, arg->src_task->cpus_ptr))
		goto unlock;

	if (!cpumask_test_cpu(arg->src_cpu, arg->dst_task->cpus_ptr))
		goto unlock;

	__migrate_swap_task(arg->src_task, arg->dst_cpu);
	__migrate_swap_task(arg->dst_task, arg->src_cpu);

	ret = 0;

unlock:
	double_rq_unlock(src_rq, dst_rq);
	raw_spin_unlock(&arg->dst_task->pi_lock);
	raw_spin_unlock(&arg->src_task->pi_lock);

	return ret;
}

/*
 * Cross migrate two tasks
 */
int migrate_swap(struct task_struct *cur, struct task_struct *p,
		int target_cpu, int curr_cpu)
{
	struct migration_swap_arg arg;
	int ret = -EINVAL;

	arg = (struct migration_swap_arg){
		.src_task = cur,
		.src_cpu = curr_cpu,
		.dst_task = p,
		.dst_cpu = target_cpu,
	};

	if (arg.src_cpu == arg.dst_cpu)
		goto out;

	/*
	 * These three tests are all lockless; this is OK since all of them
	 * will be re-checked with proper locks held further down the line.
	 */
	if (!cpu_active(arg.src_cpu) || !cpu_active(arg.dst_cpu))
		goto out;

	if (!cpumask_test_cpu(arg.dst_cpu, arg.src_task->cpus_ptr))
		goto out;

	if (!cpumask_test_cpu(arg.src_cpu, arg.dst_task->cpus_ptr))
		goto out;

	trace_sched_swap_numa(cur, arg.src_cpu, p, arg.dst_cpu);
	ret = stop_two_cpus(arg.dst_cpu, arg.src_cpu, migrate_swap_stop, &arg);

out:
	return ret;
}
#endif /* CONFIG_NUMA_BALANCING */

/*
 * wait_task_inactive - wait for a thread to unschedule.
 *
 * Wait for the thread to block in any of the states set in @match_state.
 * If it changes, i.e. @p might have woken up, then return zero.  When we
 * succeed in waiting for @p to be off its CPU, we return a positive number
 * (its total switch count).  If a second call a short while later returns the
 * same number, the caller can be sure that @p has remained unscheduled the
 * whole time.
 *
 * The caller must ensure that the task *will* unschedule sometime soon,
 * else this function might spin for a *long* time. This function can't
 * be called with interrupts off, or it may introduce deadlock with
 * smp_call_function() if an IPI is sent by the same process we are
 * waiting to become inactive.
 */
unsigned long wait_task_inactive(struct task_struct *p, unsigned int match_state)
{
	int running, queued;
	struct rq_flags rf;
	unsigned long ncsw;
	struct rq *rq;

	for (;;) {
		/*
		 * We do the initial early heuristics without holding
		 * any task-queue locks at all. We'll only try to get
		 * the runqueue lock when things look like they will
		 * work out!
		 */
		rq = task_rq(p);

		/*
		 * If the task is actively running on another CPU
		 * still, just relax and busy-wait without holding
		 * any locks.
		 *
		 * NOTE! Since we don't hold any locks, it's not
		 * even sure that "rq" stays as the right runqueue!
		 * But we don't care, since "task_on_cpu()" will
		 * return false if the runqueue has changed and p
		 * is actually now running somewhere else!
		 */
		while (task_on_cpu(rq, p)) {
			if (!(READ_ONCE(p->__state) & match_state))
				return 0;
			cpu_relax();
		}

		/*
		 * Ok, time to look more closely! We need the rq
		 * lock now, to be *sure*. If we're wrong, we'll
		 * just go back and repeat.
		 */
		rq = task_rq_lock(p, &rf);
		trace_sched_wait_task(p);
		running = task_on_cpu(rq, p);
		queued = task_on_rq_queued(p);
		ncsw = 0;
		if (READ_ONCE(p->__state) & match_state)
			ncsw = p->nvcsw | LONG_MIN; /* sets MSB */
		task_rq_unlock(rq, p, &rf);

		/*
		 * If it changed from the expected state, bail out now.
		 */
		if (unlikely(!ncsw))
			break;

		/*
		 * Was it really running after all now that we
		 * checked with the proper locks actually held?
		 *
		 * Oops. Go back and try again..
		 */
		if (unlikely(running)) {
			cpu_relax();
			continue;
		}

		/*
		 * It's not enough that it's not actively running,
		 * it must be off the runqueue _entirely_, and not
		 * preempted!
		 *
		 * So if it was still runnable (but just not actively
		 * running right now), it's preempted, and we should
		 * yield - it could be a while.
		 */
		if (unlikely(queued)) {
			ktime_t to = NSEC_PER_SEC / HZ;

			set_current_state(TASK_UNINTERRUPTIBLE);
			schedule_hrtimeout(&to, HRTIMER_MODE_REL_HARD);
			continue;
		}

		/*
		 * Ahh, all good. It wasn't running, and it wasn't
		 * runnable, which means that it will never become
		 * running in the future either. We're all done!
		 */
		break;
	}

	return ncsw;
}

/***
 * kick_process - kick a running thread to enter/exit the kernel
 * @p: the to-be-kicked thread
 *
 * Cause a process which is running on another CPU to enter
 * kernel-mode, without any delay. (to get signals handled.)
 *
 * NOTE: this function doesn't have to take the runqueue lock,
 * because all it wants to ensure is that the remote task enters
 * the kernel. If the IPI races and the task has been migrated
 * to another CPU then no harm is done and the purpose has been
 * achieved as well.
 */
void kick_process(struct task_struct *p)
{
	int cpu;

	preempt_disable();
	cpu = task_cpu(p);
	if ((cpu != smp_processor_id()) && task_curr(p))
		smp_send_reschedule(cpu);
	preempt_enable();
}
EXPORT_SYMBOL_GPL(kick_process);

/*
 * ->cpus_ptr is protected by both rq->lock and p->pi_lock
 *
 * A few notes on cpu_active vs cpu_online:
 *
 *  - cpu_active must be a subset of cpu_online
 *
 *  - on CPU-up we allow per-CPU kthreads on the online && !active CPU,
 *    see __set_cpus_allowed_ptr(). At this point the newly online
 *    CPU isn't yet part of the sched domains, and balancing will not
 *    see it.
 *
 *  - on CPU-down we clear cpu_active() to mask the sched domains and
 *    avoid the load balancer to place new tasks on the to be removed
 *    CPU. Existing tasks will remain running there and will be taken
 *    off.
 *
 * This means that fallback selection must not select !active CPUs.
 * And can assume that any active CPU must be online. Conversely
 * select_task_rq() below may allow selection of !active CPUs in order
 * to satisfy the above rules.
 */
static int select_fallback_rq(int cpu, struct task_struct *p)
{
	int nid = cpu_to_node(cpu);
	const struct cpumask *nodemask = NULL;
	enum { cpuset, possible, fail } state = cpuset;
	int dest_cpu;

	/*
	 * If the node that the CPU is on has been offlined, cpu_to_node()
	 * will return -1. There is no CPU on the node, and we should
	 * select the CPU on the other node.
	 */
	if (nid != -1) {
		nodemask = cpumask_of_node(nid);

		/* Look for allowed, online CPU in same node. */
		for_each_cpu(dest_cpu, nodemask) {
			if (is_cpu_allowed(p, dest_cpu))
				return dest_cpu;
		}
	}

	for (;;) {
		/* Any allowed, online CPU? */
		for_each_cpu(dest_cpu, p->cpus_ptr) {
			if (!is_cpu_allowed(p, dest_cpu))
				continue;

			goto out;
		}

		/* No more Mr. Nice Guy. */
		switch (state) {
		case cpuset:
			if (cpuset_cpus_allowed_fallback(p)) {
				state = possible;
				break;
			}
			fallthrough;
		case possible:
			/*
			 * XXX When called from select_task_rq() we only
			 * hold p->pi_lock and again violate locking order.
			 *
			 * More yuck to audit.
			 */
			do_set_cpus_allowed(p, task_cpu_possible_mask(p));
			state = fail;
			break;
		case fail:
			BUG();
			break;
		}
	}

out:
	if (state != cpuset) {
		/*
		 * Don't tell them about moving exiting tasks or
		 * kernel threads (both mm NULL), since they never
		 * leave kernel.
		 */
		if (p->mm && printk_ratelimit()) {
			printk_deferred("process %d (%s) no longer affine to cpu%d\n",
					task_pid_nr(p), p->comm, cpu);
		}
	}

	return dest_cpu;
}

/*
 * The caller (fork, wakeup) owns p->pi_lock, ->cpus_ptr is stable.
 */
static inline
int select_task_rq(struct task_struct *p, int cpu, int wake_flags)
{
	lockdep_assert_held(&p->pi_lock);

	if (p->nr_cpus_allowed > 1 && !is_migration_disabled(p))
		cpu = p->sched_class->select_task_rq(p, cpu, wake_flags);
	else
		cpu = cpumask_any(p->cpus_ptr);

	/*
	 * In order not to call set_task_cpu() on a blocking task we need
	 * to rely on ttwu() to place the task on a valid ->cpus_ptr
	 * CPU.
	 *
	 * Since this is common to all placement strategies, this lives here.
	 *
	 * [ this allows ->select_task() to simply return task_cpu(p) and
	 *   not worry about this generic constraint ]
	 */
	if (unlikely(!is_cpu_allowed(p, cpu)))
		cpu = select_fallback_rq(task_cpu(p), p);

	return cpu;
}

void sched_set_stop_task(int cpu, struct task_struct *stop)
{
	static struct lock_class_key stop_pi_lock;
	struct sched_param param = { .sched_priority = MAX_RT_PRIO - 1 };
	struct task_struct *old_stop = cpu_rq(cpu)->stop;

	if (stop) {
		/*
		 * Make it appear like a SCHED_FIFO task, its something
		 * userspace knows about and won't get confused about.
		 *
		 * Also, it will make PI more or less work without too
		 * much confusion -- but then, stop work should not
		 * rely on PI working anyway.
		 */
		sched_setscheduler_nocheck(stop, SCHED_FIFO, &param);

		stop->sched_class = &stop_sched_class;

		/*
		 * The PI code calls rt_mutex_setprio() with ->pi_lock held to
		 * adjust the effective priority of a task. As a result,
		 * rt_mutex_setprio() can trigger (RT) balancing operations,
		 * which can then trigger wakeups of the stop thread to push
		 * around the current task.
		 *
		 * The stop task itself will never be part of the PI-chain, it
		 * never blocks, therefore that ->pi_lock recursion is safe.
		 * Tell lockdep about this by placing the stop->pi_lock in its
		 * own class.
		 */
		lockdep_set_class(&stop->pi_lock, &stop_pi_lock);
	}

	cpu_rq(cpu)->stop = stop;

	if (old_stop) {
		/*
		 * Reset it back to a normal scheduling class so that
		 * it can die in pieces.
		 */
		old_stop->sched_class = &rt_sched_class;
	}
}

#else /* CONFIG_SMP */

static inline int __set_cpus_allowed_ptr(struct task_struct *p,
					 struct affinity_context *ctx)
{
	return set_cpus_allowed_ptr(p, ctx->new_mask);
}

static inline void migrate_disable_switch(struct rq *rq, struct task_struct *p) { }

static inline bool rq_has_pinned_tasks(struct rq *rq)
{
	return false;
}

static inline cpumask_t *alloc_user_cpus_ptr(int node)
{
	return NULL;
}

#endif /* !CONFIG_SMP */

static void
ttwu_stat(struct task_struct *p, int cpu, int wake_flags)
{
	struct rq *rq;

	if (!schedstat_enabled())
		return;

	rq = this_rq();

#ifdef CONFIG_SMP
	if (cpu == rq->cpu) {
		__schedstat_inc(rq->ttwu_local);
		__schedstat_inc(p->stats.nr_wakeups_local);
	} else {
		struct sched_domain *sd;

		__schedstat_inc(p->stats.nr_wakeups_remote);
		rcu_read_lock();
		for_each_domain(rq->cpu, sd) {
			if (cpumask_test_cpu(cpu, sched_domain_span(sd))) {
				__schedstat_inc(sd->ttwu_wake_remote);
				break;
			}
		}
		rcu_read_unlock();
	}

	if (wake_flags & WF_MIGRATED)
		__schedstat_inc(p->stats.nr_wakeups_migrate);
#endif /* CONFIG_SMP */

	__schedstat_inc(rq->ttwu_count);
	__schedstat_inc(p->stats.nr_wakeups);

	if (wake_flags & WF_SYNC)
		__schedstat_inc(p->stats.nr_wakeups_sync);
}

/*
 * Mark the task runnable.
 */
static inline void ttwu_do_wakeup(struct task_struct *p)
{
	WRITE_ONCE(p->__state, TASK_RUNNING);
	trace_sched_wakeup(p);
}

static void
ttwu_do_activate(struct rq *rq, struct task_struct *p, int wake_flags,
		 struct rq_flags *rf)
{
	int en_flags = ENQUEUE_WAKEUP | ENQUEUE_NOCLOCK;

	lockdep_assert_rq_held(rq);

	if (p->sched_contributes_to_load)
		rq->nr_uninterruptible--;

#ifdef CONFIG_SMP
	if (wake_flags & WF_MIGRATED)
		en_flags |= ENQUEUE_MIGRATED;
	else
#endif
	if (p->in_iowait) {
		delayacct_blkio_end(p);
		atomic_dec(&task_rq(p)->nr_iowait);
	}

	activate_task(rq, p, en_flags);
	check_preempt_curr(rq, p, wake_flags);

	ttwu_do_wakeup(p);

#ifdef CONFIG_SMP
	if (p->sched_class->task_woken) {
		/*
		 * Our task @p is fully woken up and running; so it's safe to
		 * drop the rq->lock, hereafter rq is only used for statistics.
		 */
		rq_unpin_lock(rq, rf);
		p->sched_class->task_woken(rq, p);
		rq_repin_lock(rq, rf);
	}

	if (rq->idle_stamp) {
		u64 delta = rq_clock(rq) - rq->idle_stamp;
		u64 max = 2*rq->max_idle_balance_cost;

		update_avg(&rq->avg_idle, delta);

		if (rq->avg_idle > max)
			rq->avg_idle = max;

		rq->wake_stamp = jiffies;
		rq->wake_avg_idle = rq->avg_idle / 2;

		rq->idle_stamp = 0;
	}
#endif
}

/*
 * Consider @p being inside a wait loop:
 *
 *   for (;;) {
 *      set_current_state(TASK_UNINTERRUPTIBLE);
 *
 *      if (CONDITION)
 *         break;
 *
 *      schedule();
 *   }
 *   __set_current_state(TASK_RUNNING);
 *
 * between set_current_state() and schedule(). In this case @p is still
 * runnable, so all that needs doing is change p->state back to TASK_RUNNING in
 * an atomic manner.
 *
 * By taking task_rq(p)->lock we serialize against schedule(), if @p->on_rq
 * then schedule() must still happen and p->state can be changed to
 * TASK_RUNNING. Otherwise we lost the race, schedule() has happened, and we
 * need to do a full wakeup with enqueue.
 *
 * Returns: %true when the wakeup is done,
 *          %false otherwise.
 */
static int ttwu_runnable(struct task_struct *p, int wake_flags)
{
	struct rq_flags rf;
	struct rq *rq;
	int ret = 0;

	rq = __task_rq_lock(p, &rf);
	if (task_on_rq_queued(p)) {
		if (!task_on_cpu(rq, p)) {
			/*
			 * When on_rq && !on_cpu the task is preempted, see if
			 * it should preempt the task that is current now.
			 */
			update_rq_clock(rq);
			check_preempt_curr(rq, p, wake_flags);
		}
		ttwu_do_wakeup(p);
		ret = 1;
	}
	__task_rq_unlock(rq, &rf);

	return ret;
}

#ifdef CONFIG_SMP
void sched_ttwu_pending(void *arg)
{
	struct llist_node *llist = arg;
	struct rq *rq = this_rq();
	struct task_struct *p, *t;
	struct rq_flags rf;

	if (!llist)
		return;

	rq_lock_irqsave(rq, &rf);
	update_rq_clock(rq);

	llist_for_each_entry_safe(p, t, llist, wake_entry.llist) {
		if (WARN_ON_ONCE(p->on_cpu))
			smp_cond_load_acquire(&p->on_cpu, !VAL);

		if (WARN_ON_ONCE(task_cpu(p) != cpu_of(rq)))
			set_task_cpu(p, cpu_of(rq));

		ttwu_do_activate(rq, p, p->sched_remote_wakeup ? WF_MIGRATED : 0, &rf);
	}

	/*
	 * Must be after enqueueing at least once task such that
	 * idle_cpu() does not observe a false-negative -- if it does,
	 * it is possible for select_idle_siblings() to stack a number
	 * of tasks on this CPU during that window.
	 *
	 * It is ok to clear ttwu_pending when another task pending.
	 * We will receive IPI after local irq enabled and then enqueue it.
	 * Since now nr_running > 0, idle_cpu() will always get correct result.
	 */
	WRITE_ONCE(rq->ttwu_pending, 0);
	rq_unlock_irqrestore(rq, &rf);
}

/*
 * Prepare the scene for sending an IPI for a remote smp_call
 *
 * Returns true if the caller can proceed with sending the IPI.
 * Returns false otherwise.
 */
bool call_function_single_prep_ipi(int cpu)
{
	if (set_nr_if_polling(cpu_rq(cpu)->idle)) {
		trace_sched_wake_idle_without_ipi(cpu);
		return false;
	}

	return true;
}

/*
 * Queue a task on the target CPUs wake_list and wake the CPU via IPI if
 * necessary. The wakee CPU on receipt of the IPI will queue the task
 * via sched_ttwu_wakeup() for activation so the wakee incurs the cost
 * of the wakeup instead of the waker.
 */
static void __ttwu_queue_wakelist(struct task_struct *p, int cpu, int wake_flags)
{
	struct rq *rq = cpu_rq(cpu);

	p->sched_remote_wakeup = !!(wake_flags & WF_MIGRATED);

	WRITE_ONCE(rq->ttwu_pending, 1);
	__smp_call_single_queue(cpu, &p->wake_entry.llist);
}

void wake_up_if_idle(int cpu)
{
	struct rq *rq = cpu_rq(cpu);
	struct rq_flags rf;

	rcu_read_lock();

	if (!is_idle_task(rcu_dereference(rq->curr)))
		goto out;

	rq_lock_irqsave(rq, &rf);
	if (is_idle_task(rq->curr))
		resched_curr(rq);
	/* Else CPU is not idle, do nothing here: */
	rq_unlock_irqrestore(rq, &rf);

out:
	rcu_read_unlock();
}

bool cpus_share_cache(int this_cpu, int that_cpu)
{
	if (this_cpu == that_cpu)
		return true;

	return per_cpu(sd_llc_id, this_cpu) == per_cpu(sd_llc_id, that_cpu);
}

static inline bool ttwu_queue_cond(struct task_struct *p, int cpu)
{
	/*
	 * Do not complicate things with the async wake_list while the CPU is
	 * in hotplug state.
	 */
	if (!cpu_active(cpu))
		return false;

	/* Ensure the task will still be allowed to run on the CPU. */
	if (!cpumask_test_cpu(cpu, p->cpus_ptr))
		return false;

	/*
	 * If the CPU does not share cache, then queue the task on the
	 * remote rqs wakelist to avoid accessing remote data.
	 */
	if (!cpus_share_cache(smp_processor_id(), cpu))
		return true;

	if (cpu == smp_processor_id())
		return false;

	/*
	 * If the wakee cpu is idle, or the task is descheduling and the
	 * only running task on the CPU, then use the wakelist to offload
	 * the task activation to the idle (or soon-to-be-idle) CPU as
	 * the current CPU is likely busy. nr_running is checked to
	 * avoid unnecessary task stacking.
	 *
	 * Note that we can only get here with (wakee) p->on_rq=0,
	 * p->on_cpu can be whatever, we've done the dequeue, so
	 * the wakee has been accounted out of ->nr_running.
	 */
	if (!cpu_rq(cpu)->nr_running)
		return true;

	return false;
}

static bool ttwu_queue_wakelist(struct task_struct *p, int cpu, int wake_flags)
{
	if (sched_feat(TTWU_QUEUE) && ttwu_queue_cond(p, cpu)) {
		sched_clock_cpu(cpu); /* Sync clocks across CPUs */
		__ttwu_queue_wakelist(p, cpu, wake_flags);
		return true;
	}

	return false;
}

#else /* !CONFIG_SMP */

static inline bool ttwu_queue_wakelist(struct task_struct *p, int cpu, int wake_flags)
{
	return false;
}

#endif /* CONFIG_SMP */

static void ttwu_queue(struct task_struct *p, int cpu, int wake_flags)
{
	struct rq *rq = cpu_rq(cpu);
	struct rq_flags rf;

	if (ttwu_queue_wakelist(p, cpu, wake_flags))
		return;

	rq_lock(rq, &rf);
	update_rq_clock(rq);
	ttwu_do_activate(rq, p, wake_flags, &rf);
	rq_unlock(rq, &rf);
}

/*
 * Invoked from try_to_wake_up() to check whether the task can be woken up.
 *
 * The caller holds p::pi_lock if p != current or has preemption
 * disabled when p == current.
 *
 * The rules of PREEMPT_RT saved_state:
 *
 *   The related locking code always holds p::pi_lock when updating
 *   p::saved_state, which means the code is fully serialized in both cases.
 *
 *   The lock wait and lock wakeups happen via TASK_RTLOCK_WAIT. No other
 *   bits set. This allows to distinguish all wakeup scenarios.
 */
static __always_inline
bool ttwu_state_match(struct task_struct *p, unsigned int state, int *success)
{
	if (IS_ENABLED(CONFIG_DEBUG_PREEMPT)) {
		WARN_ON_ONCE((state & TASK_RTLOCK_WAIT) &&
			     state != TASK_RTLOCK_WAIT);
	}

	if (READ_ONCE(p->__state) & state) {
		*success = 1;
		return true;
	}

#ifdef CONFIG_PREEMPT_RT
	/*
	 * Saved state preserves the task state across blocking on
	 * an RT lock.  If the state matches, set p::saved_state to
	 * TASK_RUNNING, but do not wake the task because it waits
	 * for a lock wakeup. Also indicate success because from
	 * the regular waker's point of view this has succeeded.
	 *
	 * After acquiring the lock the task will restore p::__state
	 * from p::saved_state which ensures that the regular
	 * wakeup is not lost. The restore will also set
	 * p::saved_state to TASK_RUNNING so any further tests will
	 * not result in false positives vs. @success
	 */
	if (p->saved_state & state) {
		p->saved_state = TASK_RUNNING;
		*success = 1;
	}
#endif
	return false;
}

/*
 * Notes on Program-Order guarantees on SMP systems.
 *
 *  MIGRATION
 *
 * The basic program-order guarantee on SMP systems is that when a task [t]
 * migrates, all its activity on its old CPU [c0] happens-before any subsequent
 * execution on its new CPU [c1].
 *
 * For migration (of runnable tasks) this is provided by the following means:
 *
 *  A) UNLOCK of the rq(c0)->lock scheduling out task t
 *  B) migration for t is required to synchronize *both* rq(c0)->lock and
 *     rq(c1)->lock (if not at the same time, then in that order).
 *  C) LOCK of the rq(c1)->lock scheduling in task
 *
 * Release/acquire chaining guarantees that B happens after A and C after B.
 * Note: the CPU doing B need not be c0 or c1
 *
 * Example:
 *
 *   CPU0            CPU1            CPU2
 *
 *   LOCK rq(0)->lock
 *   sched-out X
 *   sched-in Y
 *   UNLOCK rq(0)->lock
 *
 *                                   LOCK rq(0)->lock // orders against CPU0
 *                                   dequeue X
 *                                   UNLOCK rq(0)->lock
 *
 *                                   LOCK rq(1)->lock
 *                                   enqueue X
 *                                   UNLOCK rq(1)->lock
 *
 *                   LOCK rq(1)->lock // orders against CPU2
 *                   sched-out Z
 *                   sched-in X
 *                   UNLOCK rq(1)->lock
 *
 *
 *  BLOCKING -- aka. SLEEP + WAKEUP
 *
 * For blocking we (obviously) need to provide the same guarantee as for
 * migration. However the means are completely different as there is no lock
 * chain to provide order. Instead we do:
 *
 *   1) smp_store_release(X->on_cpu, 0)   -- finish_task()
 *   2) smp_cond_load_acquire(!X->on_cpu) -- try_to_wake_up()
 *
 * Example:
 *
 *   CPU0 (schedule)  CPU1 (try_to_wake_up) CPU2 (schedule)
 *
 *   LOCK rq(0)->lock LOCK X->pi_lock
 *   dequeue X
 *   sched-out X
 *   smp_store_release(X->on_cpu, 0);
 *
 *                    smp_cond_load_acquire(&X->on_cpu, !VAL);
 *                    X->state = WAKING
 *                    set_task_cpu(X,2)
 *
 *                    LOCK rq(2)->lock
 *                    enqueue X
 *                    X->state = RUNNING
 *                    UNLOCK rq(2)->lock
 *
 *                                          LOCK rq(2)->lock // orders against CPU1
 *                                          sched-out Z
 *                                          sched-in X
 *                                          UNLOCK rq(2)->lock
 *
 *                    UNLOCK X->pi_lock
 *   UNLOCK rq(0)->lock
 *
 *
 * However, for wakeups there is a second guarantee we must provide, namely we
 * must ensure that CONDITION=1 done by the caller can not be reordered with
 * accesses to the task state; see try_to_wake_up() and set_current_state().
 */

/**
 * try_to_wake_up - wake up a thread
 * @p: the thread to be awakened
 * @state: the mask of task states that can be woken
 * @wake_flags: wake modifier flags (WF_*)
 *
 * Conceptually does:
 *
 *   If (@state & @p->state) @p->state = TASK_RUNNING.
 *
 * If the task was not queued/runnable, also place it back on a runqueue.
 *
 * This function is atomic against schedule() which would dequeue the task.
 *
 * It issues a full memory barrier before accessing @p->state, see the comment
 * with set_current_state().
 *
 * Uses p->pi_lock to serialize against concurrent wake-ups.
 *
 * Relies on p->pi_lock stabilizing:
 *  - p->sched_class
 *  - p->cpus_ptr
 *  - p->sched_task_group
 * in order to do migration, see its use of select_task_rq()/set_task_cpu().
 *
 * Tries really hard to only take one task_rq(p)->lock for performance.
 * Takes rq->lock in:
 *  - ttwu_runnable()    -- old rq, unavoidable, see comment there;
 *  - ttwu_queue()       -- new rq, for enqueue of the task;
 *  - psi_ttwu_dequeue() -- much sadness :-( accounting will kill us.
 *
 * As a consequence we race really badly with just about everything. See the
 * many memory barriers and their comments for details.
 *
 * Return: %true if @p->state changes (an actual wakeup was done),
 *	   %false otherwise.
 */
static int
try_to_wake_up(struct task_struct *p, unsigned int state, int wake_flags)
{
	unsigned long flags;
	int cpu, success = 0;

	preempt_disable();
	if (p == current) {
		/*
		 * We're waking current, this means 'p->on_rq' and 'task_cpu(p)
		 * == smp_processor_id()'. Together this means we can special
		 * case the whole 'p->on_rq && ttwu_runnable()' case below
		 * without taking any locks.
		 *
		 * In particular:
		 *  - we rely on Program-Order guarantees for all the ordering,
		 *  - we're serialized against set_special_state() by virtue of
		 *    it disabling IRQs (this allows not taking ->pi_lock).
		 */
		if (!ttwu_state_match(p, state, &success))
			goto out;

		trace_sched_waking(p);
		ttwu_do_wakeup(p);
		goto out;
	}

	/*
	 * If we are going to wake up a thread waiting for CONDITION we
	 * need to ensure that CONDITION=1 done by the caller can not be
	 * reordered with p->state check below. This pairs with smp_store_mb()
	 * in set_current_state() that the waiting thread does.
	 */
	raw_spin_lock_irqsave(&p->pi_lock, flags);
	smp_mb__after_spinlock();
	if (!ttwu_state_match(p, state, &success))
		goto unlock;

	trace_sched_waking(p);

	/*
	 * Ensure we load p->on_rq _after_ p->state, otherwise it would
	 * be possible to, falsely, observe p->on_rq == 0 and get stuck
	 * in smp_cond_load_acquire() below.
	 *
	 * sched_ttwu_pending()			try_to_wake_up()
	 *   STORE p->on_rq = 1			  LOAD p->state
	 *   UNLOCK rq->lock
	 *
	 * __schedule() (switch to task 'p')
	 *   LOCK rq->lock			  smp_rmb();
	 *   smp_mb__after_spinlock();
	 *   UNLOCK rq->lock
	 *
	 * [task p]
	 *   STORE p->state = UNINTERRUPTIBLE	  LOAD p->on_rq
	 *
	 * Pairs with the LOCK+smp_mb__after_spinlock() on rq->lock in
	 * __schedule().  See the comment for smp_mb__after_spinlock().
	 *
	 * A similar smb_rmb() lives in try_invoke_on_locked_down_task().
	 */
	smp_rmb();
	if (READ_ONCE(p->on_rq) && ttwu_runnable(p, wake_flags))
		goto unlock;

#ifdef CONFIG_SMP
	/*
	 * Ensure we load p->on_cpu _after_ p->on_rq, otherwise it would be
	 * possible to, falsely, observe p->on_cpu == 0.
	 *
	 * One must be running (->on_cpu == 1) in order to remove oneself
	 * from the runqueue.
	 *
	 * __schedule() (switch to task 'p')	try_to_wake_up()
	 *   STORE p->on_cpu = 1		  LOAD p->on_rq
	 *   UNLOCK rq->lock
	 *
	 * __schedule() (put 'p' to sleep)
	 *   LOCK rq->lock			  smp_rmb();
	 *   smp_mb__after_spinlock();
	 *   STORE p->on_rq = 0			  LOAD p->on_cpu
	 *
	 * Pairs with the LOCK+smp_mb__after_spinlock() on rq->lock in
	 * __schedule().  See the comment for smp_mb__after_spinlock().
	 *
	 * Form a control-dep-acquire with p->on_rq == 0 above, to ensure
	 * schedule()'s deactivate_task() has 'happened' and p will no longer
	 * care about it's own p->state. See the comment in __schedule().
	 */
	smp_acquire__after_ctrl_dep();

	/*
	 * We're doing the wakeup (@success == 1), they did a dequeue (p->on_rq
	 * == 0), which means we need to do an enqueue, change p->state to
	 * TASK_WAKING such that we can unlock p->pi_lock before doing the
	 * enqueue, such as ttwu_queue_wakelist().
	 */
	WRITE_ONCE(p->__state, TASK_WAKING);

	/*
	 * If the owning (remote) CPU is still in the middle of schedule() with
	 * this task as prev, considering queueing p on the remote CPUs wake_list
	 * which potentially sends an IPI instead of spinning on p->on_cpu to
	 * let the waker make forward progress. This is safe because IRQs are
	 * disabled and the IPI will deliver after on_cpu is cleared.
	 *
	 * Ensure we load task_cpu(p) after p->on_cpu:
	 *
	 * set_task_cpu(p, cpu);
	 *   STORE p->cpu = @cpu
	 * __schedule() (switch to task 'p')
	 *   LOCK rq->lock
	 *   smp_mb__after_spin_lock()		smp_cond_load_acquire(&p->on_cpu)
	 *   STORE p->on_cpu = 1		LOAD p->cpu
	 *
	 * to ensure we observe the correct CPU on which the task is currently
	 * scheduling.
	 */
	if (smp_load_acquire(&p->on_cpu) &&
	    ttwu_queue_wakelist(p, task_cpu(p), wake_flags))
		goto unlock;

	/*
	 * If the owning (remote) CPU is still in the middle of schedule() with
	 * this task as prev, wait until it's done referencing the task.
	 *
	 * Pairs with the smp_store_release() in finish_task().
	 *
	 * This ensures that tasks getting woken will be fully ordered against
	 * their previous state and preserve Program Order.
	 */
	smp_cond_load_acquire(&p->on_cpu, !VAL);

	cpu = select_task_rq(p, p->wake_cpu, wake_flags | WF_TTWU);
	if (task_cpu(p) != cpu) {
		if (p->in_iowait) {
			delayacct_blkio_end(p);
			atomic_dec(&task_rq(p)->nr_iowait);
		}

		wake_flags |= WF_MIGRATED;
		psi_ttwu_dequeue(p);
		set_task_cpu(p, cpu);
	}
#else
	cpu = task_cpu(p);
#endif /* CONFIG_SMP */

	ttwu_queue(p, cpu, wake_flags);
unlock:
	raw_spin_unlock_irqrestore(&p->pi_lock, flags);
out:
	if (success)
		ttwu_stat(p, task_cpu(p), wake_flags);
	preempt_enable();

	return success;
}

static bool __task_needs_rq_lock(struct task_struct *p)
{
	unsigned int state = READ_ONCE(p->__state);

	/*
	 * Since pi->lock blocks try_to_wake_up(), we don't need rq->lock when
	 * the task is blocked. Make sure to check @state since ttwu() can drop
	 * locks at the end, see ttwu_queue_wakelist().
	 */
	if (state == TASK_RUNNING || state == TASK_WAKING)
		return true;

	/*
	 * Ensure we load p->on_rq after p->__state, otherwise it would be
	 * possible to, falsely, observe p->on_rq == 0.
	 *
	 * See try_to_wake_up() for a longer comment.
	 */
	smp_rmb();
	if (p->on_rq)
		return true;

#ifdef CONFIG_SMP
	/*
	 * Ensure the task has finished __schedule() and will not be referenced
	 * anymore. Again, see try_to_wake_up() for a longer comment.
	 */
	smp_rmb();
	smp_cond_load_acquire(&p->on_cpu, !VAL);
#endif

	return false;
}

/**
 * task_call_func - Invoke a function on task in fixed state
 * @p: Process for which the function is to be invoked, can be @current.
 * @func: Function to invoke.
 * @arg: Argument to function.
 *
 * Fix the task in it's current state by avoiding wakeups and or rq operations
 * and call @func(@arg) on it.  This function can use ->on_rq and task_curr()
 * to work out what the state is, if required.  Given that @func can be invoked
 * with a runqueue lock held, it had better be quite lightweight.
 *
 * Returns:
 *   Whatever @func returns
 */
int task_call_func(struct task_struct *p, task_call_f func, void *arg)
{
	struct rq *rq = NULL;
	struct rq_flags rf;
	int ret;

	raw_spin_lock_irqsave(&p->pi_lock, rf.flags);

	if (__task_needs_rq_lock(p))
		rq = __task_rq_lock(p, &rf);

	/*
	 * At this point the task is pinned; either:
	 *  - blocked and we're holding off wakeups	 (pi->lock)
	 *  - woken, and we're holding off enqueue	 (rq->lock)
	 *  - queued, and we're holding off schedule	 (rq->lock)
	 *  - running, and we're holding off de-schedule (rq->lock)
	 *
	 * The called function (@func) can use: task_curr(), p->on_rq and
	 * p->__state to differentiate between these states.
	 */
	ret = func(p, arg);

	if (rq)
		rq_unlock(rq, &rf);

	raw_spin_unlock_irqrestore(&p->pi_lock, rf.flags);
	return ret;
}

/**
 * cpu_curr_snapshot - Return a snapshot of the currently running task
 * @cpu: The CPU on which to snapshot the task.
 *
 * Returns the task_struct pointer of the task "currently" running on
 * the specified CPU.  If the same task is running on that CPU throughout,
 * the return value will be a pointer to that task's task_struct structure.
 * If the CPU did any context switches even vaguely concurrently with the
 * execution of this function, the return value will be a pointer to the
 * task_struct structure of a randomly chosen task that was running on
 * that CPU somewhere around the time that this function was executing.
 *
 * If the specified CPU was offline, the return value is whatever it
 * is, perhaps a pointer to the task_struct structure of that CPU's idle
 * task, but there is no guarantee.  Callers wishing a useful return
 * value must take some action to ensure that the specified CPU remains
 * online throughout.
 *
 * This function executes full memory barriers before and after fetching
 * the pointer, which permits the caller to confine this function's fetch
 * with respect to the caller's accesses to other shared variables.
 */
struct task_struct *cpu_curr_snapshot(int cpu)
{
	struct task_struct *t;

	smp_mb(); /* Pairing determined by caller's synchronization design. */
	t = rcu_dereference(cpu_curr(cpu));
	smp_mb(); /* Pairing determined by caller's synchronization design. */
	return t;
}

/**
 * wake_up_process - Wake up a specific process
 * @p: The process to be woken up.
 *
 * Attempt to wake up the nominated process and move it to the set of runnable
 * processes.
 *
 * Return: 1 if the process was woken up, 0 if it was already running.
 *
 * This function executes a full memory barrier before accessing the task state.
 */
int wake_up_process(struct task_struct *p)
{
	return try_to_wake_up(p, TASK_NORMAL, 0);
}
EXPORT_SYMBOL(wake_up_process);

int wake_up_state(struct task_struct *p, unsigned int state)
{
	return try_to_wake_up(p, state, 0);
}

/*
 * Perform scheduler related setup for a newly forked process p.
 * p is forked by current.
 *
 * __sched_fork() is basic setup used by init_idle() too:
 */
static void __sched_fork(unsigned long clone_flags, struct task_struct *p)
{
	p->on_rq			= 0;

	p->se.on_rq			= 0;
	p->se.exec_start		= 0;
	p->se.sum_exec_runtime		= 0;
	p->se.prev_sum_exec_runtime	= 0;
	p->se.nr_migrations		= 0;
	p->se.vruntime			= 0;
	INIT_LIST_HEAD(&p->se.group_node);

#ifdef CONFIG_FAIR_GROUP_SCHED
	p->se.cfs_rq			= NULL;
#endif

#ifdef CONFIG_SCHEDSTATS
	/* Even if schedstat is disabled, there should not be garbage */
	memset(&p->stats, 0, sizeof(p->stats));
#endif

	RB_CLEAR_NODE(&p->dl.rb_node);
	init_dl_task_timer(&p->dl);
	init_dl_inactive_task_timer(&p->dl);
	__dl_clear_params(p);

	INIT_LIST_HEAD(&p->rt.run_list);
	p->rt.timeout		= 0;
	p->rt.time_slice	= sched_rr_timeslice;
	p->rt.on_rq		= 0;
	p->rt.on_list		= 0;

#ifdef CONFIG_PREEMPT_NOTIFIERS
	INIT_HLIST_HEAD(&p->preempt_notifiers);
#endif

#ifdef CONFIG_COMPACTION
	p->capture_control = NULL;
#endif
	init_numa_balancing(clone_flags, p);
#ifdef CONFIG_SMP
	p->wake_entry.u_flags = CSD_TYPE_TTWU;
	p->migration_pending = NULL;
#endif
	init_sched_mm_cid(p);
}

DEFINE_STATIC_KEY_FALSE(sched_numa_balancing);

#ifdef CONFIG_NUMA_BALANCING

int sysctl_numa_balancing_mode;

static void __set_numabalancing_state(bool enabled)
{
	if (enabled)
		static_branch_enable(&sched_numa_balancing);
	else
		static_branch_disable(&sched_numa_balancing);
}

void set_numabalancing_state(bool enabled)
{
	if (enabled)
		sysctl_numa_balancing_mode = NUMA_BALANCING_NORMAL;
	else
		sysctl_numa_balancing_mode = NUMA_BALANCING_DISABLED;
	__set_numabalancing_state(enabled);
}

#ifdef CONFIG_PROC_SYSCTL
static void reset_memory_tiering(void)
{
	struct pglist_data *pgdat;

	for_each_online_pgdat(pgdat) {
		pgdat->nbp_threshold = 0;
		pgdat->nbp_th_nr_cand = node_page_state(pgdat, PGPROMOTE_CANDIDATE);
		pgdat->nbp_th_start = jiffies_to_msecs(jiffies);
	}
}

static int sysctl_numa_balancing(struct ctl_table *table, int write,
			  void *buffer, size_t *lenp, loff_t *ppos)
{
	struct ctl_table t;
	int err;
	int state = sysctl_numa_balancing_mode;

	if (write && !capable(CAP_SYS_ADMIN))
		return -EPERM;

	t = *table;
	t.data = &state;
	err = proc_dointvec_minmax(&t, write, buffer, lenp, ppos);
	if (err < 0)
		return err;
	if (write) {
		if (!(sysctl_numa_balancing_mode & NUMA_BALANCING_MEMORY_TIERING) &&
		    (state & NUMA_BALANCING_MEMORY_TIERING))
			reset_memory_tiering();
		sysctl_numa_balancing_mode = state;
		__set_numabalancing_state(state);
	}
	return err;
}
#endif
#endif

#ifdef CONFIG_SCHEDSTATS

DEFINE_STATIC_KEY_FALSE(sched_schedstats);

static void set_schedstats(bool enabled)
{
	if (enabled)
		static_branch_enable(&sched_schedstats);
	else
		static_branch_disable(&sched_schedstats);
}

void force_schedstat_enabled(void)
{
	if (!schedstat_enabled()) {
		pr_info("kernel profiling enabled schedstats, disable via kernel.sched_schedstats.\n");
		static_branch_enable(&sched_schedstats);
	}
}

static int __init setup_schedstats(char *str)
{
	int ret = 0;
	if (!str)
		goto out;

	if (!strcmp(str, "enable")) {
		set_schedstats(true);
		ret = 1;
	} else if (!strcmp(str, "disable")) {
		set_schedstats(false);
		ret = 1;
	}
out:
	if (!ret)
		pr_warn("Unable to parse schedstats=\n");

	return ret;
}
__setup("schedstats=", setup_schedstats);

#ifdef CONFIG_PROC_SYSCTL
static int sysctl_schedstats(struct ctl_table *table, int write, void *buffer,
		size_t *lenp, loff_t *ppos)
{
	struct ctl_table t;
	int err;
	int state = static_branch_likely(&sched_schedstats);

	if (write && !capable(CAP_SYS_ADMIN))
		return -EPERM;

	t = *table;
	t.data = &state;
	err = proc_dointvec_minmax(&t, write, buffer, lenp, ppos);
	if (err < 0)
		return err;
	if (write)
		set_schedstats(state);
	return err;
}
#endif /* CONFIG_PROC_SYSCTL */
#endif /* CONFIG_SCHEDSTATS */

#ifdef CONFIG_SYSCTL
static struct ctl_table sched_core_sysctls[] = {
#ifdef CONFIG_SCHEDSTATS
	{
		.procname       = "sched_schedstats",
		.data           = NULL,
		.maxlen         = sizeof(unsigned int),
		.mode           = 0644,
		.proc_handler   = sysctl_schedstats,
		.extra1         = SYSCTL_ZERO,
		.extra2         = SYSCTL_ONE,
	},
#endif /* CONFIG_SCHEDSTATS */
#ifdef CONFIG_UCLAMP_TASK
	{
		.procname       = "sched_util_clamp_min",
		.data           = &sysctl_sched_uclamp_util_min,
		.maxlen         = sizeof(unsigned int),
		.mode           = 0644,
		.proc_handler   = sysctl_sched_uclamp_handler,
	},
	{
		.procname       = "sched_util_clamp_max",
		.data           = &sysctl_sched_uclamp_util_max,
		.maxlen         = sizeof(unsigned int),
		.mode           = 0644,
		.proc_handler   = sysctl_sched_uclamp_handler,
	},
	{
		.procname       = "sched_util_clamp_min_rt_default",
		.data           = &sysctl_sched_uclamp_util_min_rt_default,
		.maxlen         = sizeof(unsigned int),
		.mode           = 0644,
		.proc_handler   = sysctl_sched_uclamp_handler,
	},
#endif /* CONFIG_UCLAMP_TASK */
#ifdef CONFIG_NUMA_BALANCING
	{
		.procname	= "numa_balancing",
		.data		= NULL, /* filled in by handler */
		.maxlen		= sizeof(unsigned int),
		.mode		= 0644,
		.proc_handler	= sysctl_numa_balancing,
		.extra1		= SYSCTL_ZERO,
		.extra2		= SYSCTL_FOUR,
	},
#endif /* CONFIG_NUMA_BALANCING */
	{}
};
static int __init sched_core_sysctl_init(void)
{
	register_sysctl_init("kernel", sched_core_sysctls);
	return 0;
}
late_initcall(sched_core_sysctl_init);
#endif /* CONFIG_SYSCTL */

/*
 * fork()/clone()-time setup:
 */
int sched_fork(unsigned long clone_flags, struct task_struct *p)
{
	__sched_fork(clone_flags, p);
	/*
	 * We mark the process as NEW here. This guarantees that
	 * nobody will actually run it, and a signal or other external
	 * event cannot wake it up and insert it on the runqueue either.
	 */
	p->__state = TASK_NEW;

	/*
	 * Make sure we do not leak PI boosting priority to the child.
	 */
	p->prio = current->normal_prio;

	uclamp_fork(p);

	/*
	 * Revert to default priority/policy on fork if requested.
	 */
	if (unlikely(p->sched_reset_on_fork)) {
		if (task_has_dl_policy(p) || task_has_rt_policy(p)) {
			p->policy = SCHED_NORMAL;
			p->static_prio = NICE_TO_PRIO(0);
			p->rt_priority = 0;
		} else if (PRIO_TO_NICE(p->static_prio) < 0)
			p->static_prio = NICE_TO_PRIO(0);

		p->prio = p->normal_prio = p->static_prio;
		set_load_weight(p, false);

		/*
		 * We don't need the reset flag anymore after the fork. It has
		 * fulfilled its duty:
		 */
		p->sched_reset_on_fork = 0;
	}

	if (dl_prio(p->prio))
		return -EAGAIN;
	else if (rt_prio(p->prio))
		p->sched_class = &rt_sched_class;
	else
		p->sched_class = &fair_sched_class;

	init_entity_runnable_average(&p->se);


#ifdef CONFIG_SCHED_INFO
	if (likely(sched_info_on()))
		memset(&p->sched_info, 0, sizeof(p->sched_info));
#endif
#if defined(CONFIG_SMP)
	p->on_cpu = 0;
#endif
	init_task_preempt_count(p);
#ifdef CONFIG_SMP
	plist_node_init(&p->pushable_tasks, MAX_PRIO);
	RB_CLEAR_NODE(&p->pushable_dl_tasks);
#endif
	return 0;
}

void sched_cgroup_fork(struct task_struct *p, struct kernel_clone_args *kargs)
{
	unsigned long flags;

	/*
	 * Because we're not yet on the pid-hash, p->pi_lock isn't strictly
	 * required yet, but lockdep gets upset if rules are violated.
	 */
	raw_spin_lock_irqsave(&p->pi_lock, flags);
#ifdef CONFIG_CGROUP_SCHED
	if (1) {
		struct task_group *tg;
		tg = container_of(kargs->cset->subsys[cpu_cgrp_id],
				  struct task_group, css);
		tg = autogroup_task_group(p, tg);
		p->sched_task_group = tg;
	}
#endif
	rseq_migrate(p);
	/*
	 * We're setting the CPU for the first time, we don't migrate,
	 * so use __set_task_cpu().
	 */
	__set_task_cpu(p, smp_processor_id());
	if (p->sched_class->task_fork)
		p->sched_class->task_fork(p);
	raw_spin_unlock_irqrestore(&p->pi_lock, flags);
}

void sched_post_fork(struct task_struct *p)
{
	uclamp_post_fork(p);
}

unsigned long to_ratio(u64 period, u64 runtime)
{
	if (runtime == RUNTIME_INF)
		return BW_UNIT;

	/*
	 * Doing this here saves a lot of checks in all
	 * the calling paths, and returning zero seems
	 * safe for them anyway.
	 */
	if (period == 0)
		return 0;

	return div64_u64(runtime << BW_SHIFT, period);
}

/*
 * wake_up_new_task - wake up a newly created task for the first time.
 *
 * This function will do some initial scheduler statistics housekeeping
 * that must be done for every newly created context, then puts the task
 * on the runqueue and wakes it.
 */
void wake_up_new_task(struct task_struct *p)
{
	struct rq_flags rf;
	struct rq *rq;

	raw_spin_lock_irqsave(&p->pi_lock, rf.flags);
	WRITE_ONCE(p->__state, TASK_RUNNING);
#ifdef CONFIG_SMP
	/*
	 * Fork balancing, do it here and not earlier because:
	 *  - cpus_ptr can change in the fork path
	 *  - any previously selected CPU might disappear through hotplug
	 *
	 * Use __set_task_cpu() to avoid calling sched_class::migrate_task_rq,
	 * as we're not fully set-up yet.
	 */
	p->recent_used_cpu = task_cpu(p);
	rseq_migrate(p);
	__set_task_cpu(p, select_task_rq(p, task_cpu(p), WF_FORK));
#endif
	rq = __task_rq_lock(p, &rf);
	update_rq_clock(rq);
	post_init_entity_util_avg(p);

	activate_task(rq, p, ENQUEUE_NOCLOCK);
	trace_sched_wakeup_new(p);
	check_preempt_curr(rq, p, WF_FORK);
#ifdef CONFIG_SMP
	if (p->sched_class->task_woken) {
		/*
		 * Nothing relies on rq->lock after this, so it's fine to
		 * drop it.
		 */
		rq_unpin_lock(rq, &rf);
		p->sched_class->task_woken(rq, p);
		rq_repin_lock(rq, &rf);
	}
#endif
	task_rq_unlock(rq, p, &rf);
}

#ifdef CONFIG_PREEMPT_NOTIFIERS

static DEFINE_STATIC_KEY_FALSE(preempt_notifier_key);

void preempt_notifier_inc(void)
{
	static_branch_inc(&preempt_notifier_key);
}
EXPORT_SYMBOL_GPL(preempt_notifier_inc);

void preempt_notifier_dec(void)
{
	static_branch_dec(&preempt_notifier_key);
}
EXPORT_SYMBOL_GPL(preempt_notifier_dec);

/**
 * preempt_notifier_register - tell me when current is being preempted & rescheduled
 * @notifier: notifier struct to register
 */
void preempt_notifier_register(struct preempt_notifier *notifier)
{
	if (!static_branch_unlikely(&preempt_notifier_key))
		WARN(1, "registering preempt_notifier while notifiers disabled\n");

	hlist_add_head(&notifier->link, &current->preempt_notifiers);
}
EXPORT_SYMBOL_GPL(preempt_notifier_register);

/**
 * preempt_notifier_unregister - no longer interested in preemption notifications
 * @notifier: notifier struct to unregister
 *
 * This is *not* safe to call from within a preemption notifier.
 */
void preempt_notifier_unregister(struct preempt_notifier *notifier)
{
	hlist_del(&notifier->link);
}
EXPORT_SYMBOL_GPL(preempt_notifier_unregister);

static void __fire_sched_in_preempt_notifiers(struct task_struct *curr)
{
	struct preempt_notifier *notifier;

	hlist_for_each_entry(notifier, &curr->preempt_notifiers, link)
		notifier->ops->sched_in(notifier, raw_smp_processor_id());
}

static __always_inline void fire_sched_in_preempt_notifiers(struct task_struct *curr)
{
	if (static_branch_unlikely(&preempt_notifier_key))
		__fire_sched_in_preempt_notifiers(curr);
}

static void
__fire_sched_out_preempt_notifiers(struct task_struct *curr,
				   struct task_struct *next)
{
	struct preempt_notifier *notifier;

	hlist_for_each_entry(notifier, &curr->preempt_notifiers, link)
		notifier->ops->sched_out(notifier, next);
}

static __always_inline void
fire_sched_out_preempt_notifiers(struct task_struct *curr,
				 struct task_struct *next)
{
	if (static_branch_unlikely(&preempt_notifier_key))
		__fire_sched_out_preempt_notifiers(curr, next);
}

#else /* !CONFIG_PREEMPT_NOTIFIERS */

static inline void fire_sched_in_preempt_notifiers(struct task_struct *curr)
{
}

static inline void
fire_sched_out_preempt_notifiers(struct task_struct *curr,
				 struct task_struct *next)
{
}

#endif /* CONFIG_PREEMPT_NOTIFIERS */

static inline void prepare_task(struct task_struct *next)
{
#ifdef CONFIG_SMP
	/*
	 * Claim the task as running, we do this before switching to it
	 * such that any running task will have this set.
	 *
	 * See the smp_load_acquire(&p->on_cpu) case in ttwu() and
	 * its ordering comment.
	 */
	WRITE_ONCE(next->on_cpu, 1);
#endif
}

static inline void finish_task(struct task_struct *prev)
{
#ifdef CONFIG_SMP
	/*
	 * This must be the very last reference to @prev from this CPU. After
	 * p->on_cpu is cleared, the task can be moved to a different CPU. We
	 * must ensure this doesn't happen until the switch is completely
	 * finished.
	 *
	 * In particular, the load of prev->state in finish_task_switch() must
	 * happen before this.
	 *
	 * Pairs with the smp_cond_load_acquire() in try_to_wake_up().
	 */
	smp_store_release(&prev->on_cpu, 0);
#endif
}

#ifdef CONFIG_SMP

static void do_balance_callbacks(struct rq *rq, struct balance_callback *head)
{
	void (*func)(struct rq *rq);
	struct balance_callback *next;

	lockdep_assert_rq_held(rq);

	while (head) {
		func = (void (*)(struct rq *))head->func;
		next = head->next;
		head->next = NULL;
		head = next;

		func(rq);
	}
}

static void balance_push(struct rq *rq);

/*
 * balance_push_callback is a right abuse of the callback interface and plays
 * by significantly different rules.
 *
 * Where the normal balance_callback's purpose is to be ran in the same context
 * that queued it (only later, when it's safe to drop rq->lock again),
 * balance_push_callback is specifically targeted at __schedule().
 *
 * This abuse is tolerated because it places all the unlikely/odd cases behind
 * a single test, namely: rq->balance_callback == NULL.
 */
struct balance_callback balance_push_callback = {
	.next = NULL,
	.func = balance_push,
};

static inline struct balance_callback *
__splice_balance_callbacks(struct rq *rq, bool split)
{
	struct balance_callback *head = rq->balance_callback;

	if (likely(!head))
		return NULL;

	lockdep_assert_rq_held(rq);
	/*
	 * Must not take balance_push_callback off the list when
	 * splice_balance_callbacks() and balance_callbacks() are not
	 * in the same rq->lock section.
	 *
	 * In that case it would be possible for __schedule() to interleave
	 * and observe the list empty.
	 */
	if (split && head == &balance_push_callback)
		head = NULL;
	else
		rq->balance_callback = NULL;

	return head;
}

static inline struct balance_callback *splice_balance_callbacks(struct rq *rq)
{
	return __splice_balance_callbacks(rq, true);
}

static void __balance_callbacks(struct rq *rq)
{
	do_balance_callbacks(rq, __splice_balance_callbacks(rq, false));
}

static inline void balance_callbacks(struct rq *rq, struct balance_callback *head)
{
	unsigned long flags;

	if (unlikely(head)) {
		raw_spin_rq_lock_irqsave(rq, flags);
		do_balance_callbacks(rq, head);
		raw_spin_rq_unlock_irqrestore(rq, flags);
	}
}

#else

static inline void __balance_callbacks(struct rq *rq)
{
}

static inline struct balance_callback *splice_balance_callbacks(struct rq *rq)
{
	return NULL;
}

static inline void balance_callbacks(struct rq *rq, struct balance_callback *head)
{
}

#endif

static inline void
prepare_lock_switch(struct rq *rq, struct task_struct *next, struct rq_flags *rf)
{
	/*
	 * Since the runqueue lock will be released by the next
	 * task (which is an invalid locking op but in the case
	 * of the scheduler it's an obvious special-case), so we
	 * do an early lockdep release here:
	 */
	rq_unpin_lock(rq, rf);
	spin_release(&__rq_lockp(rq)->dep_map, _THIS_IP_);
#ifdef CONFIG_DEBUG_SPINLOCK
	/* this is a valid case when another task releases the spinlock */
	rq_lockp(rq)->owner = next;
#endif
}

static inline void finish_lock_switch(struct rq *rq)
{
	/*
	 * If we are tracking spinlock dependencies then we have to
	 * fix up the runqueue lock - which gets 'carried over' from
	 * prev into current:
	 */
	spin_acquire(&__rq_lockp(rq)->dep_map, 0, 0, _THIS_IP_);
	__balance_callbacks(rq);
	raw_spin_rq_unlock_irq(rq);
}

/*
 * NOP if the arch has not defined these:
 */

#ifndef prepare_arch_switch
# define prepare_arch_switch(next)	do { } while (0)
#endif

#ifndef finish_arch_post_lock_switch
# define finish_arch_post_lock_switch()	do { } while (0)
#endif

static inline void kmap_local_sched_out(void)
{
#ifdef CONFIG_KMAP_LOCAL
	if (unlikely(current->kmap_ctrl.idx))
		__kmap_local_sched_out();
#endif
}

static inline void kmap_local_sched_in(void)
{
#ifdef CONFIG_KMAP_LOCAL
	if (unlikely(current->kmap_ctrl.idx))
		__kmap_local_sched_in();
#endif
}

/**
 * prepare_task_switch - prepare to switch tasks
 * @rq: the runqueue preparing to switch
 * @prev: the current task that is being switched out
 * @next: the task we are going to switch to.
 *
 * This is called with the rq lock held and interrupts off. It must
 * be paired with a subsequent finish_task_switch after the context
 * switch.
 *
 * prepare_task_switch sets up locking and calls architecture specific
 * hooks.
 */
static inline void
prepare_task_switch(struct rq *rq, struct task_struct *prev,
		    struct task_struct *next)
{
	kcov_prepare_switch(prev);
	sched_info_switch(rq, prev, next);
	perf_event_task_sched_out(prev, next);
	rseq_preempt(prev);
	fire_sched_out_preempt_notifiers(prev, next);
	kmap_local_sched_out();
	prepare_task(next);
	prepare_arch_switch(next);
}

/**
 * finish_task_switch - clean up after a task-switch
 * @prev: the thread we just switched away from.
 *
 * finish_task_switch must be called after the context switch, paired
 * with a prepare_task_switch call before the context switch.
 * finish_task_switch will reconcile locking set up by prepare_task_switch,
 * and do any other architecture-specific cleanup actions.
 *
 * Note that we may have delayed dropping an mm in context_switch(). If
 * so, we finish that here outside of the runqueue lock. (Doing it
 * with the lock held can cause deadlocks; see schedule() for
 * details.)
 *
 * The context switch have flipped the stack from under us and restored the
 * local variables which were saved when this task called schedule() in the
 * past. prev == current is still correct but we need to recalculate this_rq
 * because prev may have moved to another CPU.
 */
static struct rq *finish_task_switch(struct task_struct *prev)
	__releases(rq->lock)
{
	struct rq *rq = this_rq();
	struct mm_struct *mm = rq->prev_mm;
	unsigned int prev_state;

	/*
	 * The previous task will have left us with a preempt_count of 2
	 * because it left us after:
	 *
	 *	schedule()
	 *	  preempt_disable();			// 1
	 *	  __schedule()
	 *	    raw_spin_lock_irq(&rq->lock)	// 2
	 *
	 * Also, see FORK_PREEMPT_COUNT.
	 */
	if (WARN_ONCE(preempt_count() != 2*PREEMPT_DISABLE_OFFSET,
		      "corrupted preempt_count: %s/%d/0x%x\n",
		      current->comm, current->pid, preempt_count()))
		preempt_count_set(FORK_PREEMPT_COUNT);

	rq->prev_mm = NULL;

	/*
	 * A task struct has one reference for the use as "current".
	 * If a task dies, then it sets TASK_DEAD in tsk->state and calls
	 * schedule one last time. The schedule call will never return, and
	 * the scheduled task must drop that reference.
	 *
	 * We must observe prev->state before clearing prev->on_cpu (in
	 * finish_task), otherwise a concurrent wakeup can get prev
	 * running on another CPU and we could rave with its RUNNING -> DEAD
	 * transition, resulting in a double drop.
	 */
	prev_state = READ_ONCE(prev->__state);
	vtime_task_switch(prev);
	perf_event_task_sched_in(prev, current);
	finish_task(prev);
	tick_nohz_task_switch();
	finish_lock_switch(rq);
	finish_arch_post_lock_switch();
	kcov_finish_switch(current);
	/*
	 * kmap_local_sched_out() is invoked with rq::lock held and
	 * interrupts disabled. There is no requirement for that, but the
	 * sched out code does not have an interrupt enabled section.
	 * Restoring the maps on sched in does not require interrupts being
	 * disabled either.
	 */
	kmap_local_sched_in();

	fire_sched_in_preempt_notifiers(current);
	/*
	 * When switching through a kernel thread, the loop in
	 * membarrier_{private,global}_expedited() may have observed that
	 * kernel thread and not issued an IPI. It is therefore possible to
	 * schedule between user->kernel->user threads without passing though
	 * switch_mm(). Membarrier requires a barrier after storing to
	 * rq->curr, before returning to userspace, so provide them here:
	 *
	 * - a full memory barrier for {PRIVATE,GLOBAL}_EXPEDITED, implicitly
	 *   provided by mmdrop_lazy_tlb(),
	 * - a sync_core for SYNC_CORE.
	 */
	if (mm) {
		membarrier_mm_sync_core_before_usermode(mm);
		mmdrop_lazy_tlb_sched(mm);
	}

	if (unlikely(prev_state == TASK_DEAD)) {
		if (prev->sched_class->task_dead)
			prev->sched_class->task_dead(prev);

		/* Task is done with its stack. */
		put_task_stack(prev);

		put_task_struct_rcu_user(prev);
	}

	return rq;
}

/**
 * schedule_tail - first thing a freshly forked thread must call.
 * @prev: the thread we just switched away from.
 */
asmlinkage __visible void schedule_tail(struct task_struct *prev)
	__releases(rq->lock)
{
	/*
	 * New tasks start with FORK_PREEMPT_COUNT, see there and
	 * finish_task_switch() for details.
	 *
	 * finish_task_switch() will drop rq->lock() and lower preempt_count
	 * and the preempt_enable() will end up enabling preemption (on
	 * PREEMPT_COUNT kernels).
	 */

	finish_task_switch(prev);
	preempt_enable();

	if (current->set_child_tid)
		put_user(task_pid_vnr(current), current->set_child_tid);

	calculate_sigpending();
}

/*
 * context_switch - switch to the new MM and the new thread's register state.
 */
static __always_inline struct rq *
context_switch(struct rq *rq, struct task_struct *prev,
	       struct task_struct *next, struct rq_flags *rf)
{
	prepare_task_switch(rq, prev, next);

	/*
	 * For paravirt, this is coupled with an exit in switch_to to
	 * combine the page table reload and the switch backend into
	 * one hypercall.
	 */
	arch_start_context_switch(prev);

	/*
	 * kernel -> kernel   lazy + transfer active
	 *   user -> kernel   lazy + mmgrab_lazy_tlb() active
	 *
	 * kernel ->   user   switch + mmdrop_lazy_tlb() active
	 *   user ->   user   switch
	 *
	 * switch_mm_cid() needs to be updated if the barriers provided
	 * by context_switch() are modified.
	 */
	if (!next->mm) {                                // to kernel
		enter_lazy_tlb(prev->active_mm, next);

		next->active_mm = prev->active_mm;
		if (prev->mm)                           // from user
			mmgrab_lazy_tlb(prev->active_mm);
		else
			prev->active_mm = NULL;
	} else {                                        // to user
		membarrier_switch_mm(rq, prev->active_mm, next->mm);
		/*
		 * sys_membarrier() requires an smp_mb() between setting
		 * rq->curr / membarrier_switch_mm() and returning to userspace.
		 *
		 * The below provides this either through switch_mm(), or in
		 * case 'prev->active_mm == next->mm' through
		 * finish_task_switch()'s mmdrop().
		 */
		switch_mm_irqs_off(prev->active_mm, next->mm, next);
		lru_gen_use_mm(next->mm);

		if (!prev->mm) {                        // from kernel
			/* will mmdrop_lazy_tlb() in finish_task_switch(). */
			rq->prev_mm = prev->active_mm;
			prev->active_mm = NULL;
		}
	}

	/* switch_mm_cid() requires the memory barriers above. */
	switch_mm_cid(rq, prev, next);

	rq->clock_update_flags &= ~(RQCF_ACT_SKIP|RQCF_REQ_SKIP);

	prepare_lock_switch(rq, next, rf);

	/* Here we just switch the register state and the stack. */
	switch_to(prev, next, prev);
	barrier();

	return finish_task_switch(prev);
}

/*
 * nr_running and nr_context_switches:
 *
 * externally visible scheduler statistics: current number of runnable
 * threads, total number of context switches performed since bootup.
 */
unsigned int nr_running(void)
{
	unsigned int i, sum = 0;

	for_each_online_cpu(i)
		sum += cpu_rq(i)->nr_running;

	return sum;
}

/*
 * Check if only the current task is running on the CPU.
 *
 * Caution: this function does not check that the caller has disabled
 * preemption, thus the result might have a time-of-check-to-time-of-use
 * race.  The caller is responsible to use it correctly, for example:
 *
 * - from a non-preemptible section (of course)
 *
 * - from a thread that is bound to a single CPU
 *
 * - in a loop with very short iterations (e.g. a polling loop)
 */
bool single_task_running(void)
{
	return raw_rq()->nr_running == 1;
}
EXPORT_SYMBOL(single_task_running);

unsigned long long nr_context_switches_cpu(int cpu)
{
	return cpu_rq(cpu)->nr_switches;
}

unsigned long long nr_context_switches(void)
{
	int i;
	unsigned long long sum = 0;

	for_each_possible_cpu(i)
		sum += cpu_rq(i)->nr_switches;

	return sum;
}

/*
 * Consumers of these two interfaces, like for example the cpuidle menu
 * governor, are using nonsensical data. Preferring shallow idle state selection
 * for a CPU that has IO-wait which might not even end up running the task when
 * it does become runnable.
 */

unsigned int nr_iowait_cpu(int cpu)
{
	return atomic_read(&cpu_rq(cpu)->nr_iowait);
}

/*
 * IO-wait accounting, and how it's mostly bollocks (on SMP).
 *
 * The idea behind IO-wait account is to account the idle time that we could
 * have spend running if it were not for IO. That is, if we were to improve the
 * storage performance, we'd have a proportional reduction in IO-wait time.
 *
 * This all works nicely on UP, where, when a task blocks on IO, we account
 * idle time as IO-wait, because if the storage were faster, it could've been
 * running and we'd not be idle.
 *
 * This has been extended to SMP, by doing the same for each CPU. This however
 * is broken.
 *
 * Imagine for instance the case where two tasks block on one CPU, only the one
 * CPU will have IO-wait accounted, while the other has regular idle. Even
 * though, if the storage were faster, both could've ran at the same time,
 * utilising both CPUs.
 *
 * This means, that when looking globally, the current IO-wait accounting on
 * SMP is a lower bound, by reason of under accounting.
 *
 * Worse, since the numbers are provided per CPU, they are sometimes
 * interpreted per CPU, and that is nonsensical. A blocked task isn't strictly
 * associated with any one particular CPU, it can wake to another CPU than it
 * blocked on. This means the per CPU IO-wait number is meaningless.
 *
 * Task CPU affinities can make all that even more 'interesting'.
 */

unsigned int nr_iowait(void)
{
	unsigned int i, sum = 0;

	for_each_possible_cpu(i)
		sum += nr_iowait_cpu(i);

	return sum;
}

#ifdef CONFIG_SMP

/*
 * sched_exec - execve() is a valuable balancing opportunity, because at
 * this point the task has the smallest effective memory and cache footprint.
 */
void sched_exec(void)
{
	struct task_struct *p = current;
	unsigned long flags;
	int dest_cpu;

	raw_spin_lock_irqsave(&p->pi_lock, flags);
	dest_cpu = p->sched_class->select_task_rq(p, task_cpu(p), WF_EXEC);
	if (dest_cpu == smp_processor_id())
		goto unlock;

	if (likely(cpu_active(dest_cpu))) {
		struct migration_arg arg = { p, dest_cpu };

		raw_spin_unlock_irqrestore(&p->pi_lock, flags);
		stop_one_cpu(task_cpu(p), migration_cpu_stop, &arg);
		return;
	}
unlock:
	raw_spin_unlock_irqrestore(&p->pi_lock, flags);
}

#endif

DEFINE_PER_CPU(struct kernel_stat, kstat);
DEFINE_PER_CPU(struct kernel_cpustat, kernel_cpustat);

EXPORT_PER_CPU_SYMBOL(kstat);
EXPORT_PER_CPU_SYMBOL(kernel_cpustat);

/*
 * The function fair_sched_class.update_curr accesses the struct curr
 * and its field curr->exec_start; when called from task_sched_runtime(),
 * we observe a high rate of cache misses in practice.
 * Prefetching this data results in improved performance.
 */
static inline void prefetch_curr_exec_start(struct task_struct *p)
{
#ifdef CONFIG_FAIR_GROUP_SCHED
	struct sched_entity *curr = (&p->se)->cfs_rq->curr;
#else
	struct sched_entity *curr = (&task_rq(p)->cfs)->curr;
#endif
	prefetch(curr);
	prefetch(&curr->exec_start);
}

/*
 * Return accounted runtime for the task.
 * In case the task is currently running, return the runtime plus current's
 * pending runtime that have not been accounted yet.
 */
unsigned long long task_sched_runtime(struct task_struct *p)
{
	struct rq_flags rf;
	struct rq *rq;
	u64 ns;

#if defined(CONFIG_64BIT) && defined(CONFIG_SMP)
	/*
	 * 64-bit doesn't need locks to atomically read a 64-bit value.
	 * So we have a optimization chance when the task's delta_exec is 0.
	 * Reading ->on_cpu is racy, but this is ok.
	 *
	 * If we race with it leaving CPU, we'll take a lock. So we're correct.
	 * If we race with it entering CPU, unaccounted time is 0. This is
	 * indistinguishable from the read occurring a few cycles earlier.
	 * If we see ->on_cpu without ->on_rq, the task is leaving, and has
	 * been accounted, so we're correct here as well.
	 */
	if (!p->on_cpu || !task_on_rq_queued(p))
		return p->se.sum_exec_runtime;
#endif

	rq = task_rq_lock(p, &rf);
	/*
	 * Must be ->curr _and_ ->on_rq.  If dequeued, we would
	 * project cycles that may never be accounted to this
	 * thread, breaking clock_gettime().
	 */
	if (task_current(rq, p) && task_on_rq_queued(p)) {
		prefetch_curr_exec_start(p);
		update_rq_clock(rq);
		p->sched_class->update_curr(rq);
	}
	ns = p->se.sum_exec_runtime;
	task_rq_unlock(rq, p, &rf);

	return ns;
}

#ifdef CONFIG_SCHED_DEBUG
static u64 cpu_resched_latency(struct rq *rq)
{
	int latency_warn_ms = READ_ONCE(sysctl_resched_latency_warn_ms);
	u64 resched_latency, now = rq_clock(rq);
	static bool warned_once;

	if (sysctl_resched_latency_warn_once && warned_once)
		return 0;

	if (!need_resched() || !latency_warn_ms)
		return 0;

	if (system_state == SYSTEM_BOOTING)
		return 0;

	if (!rq->last_seen_need_resched_ns) {
		rq->last_seen_need_resched_ns = now;
		rq->ticks_without_resched = 0;
		return 0;
	}

	rq->ticks_without_resched++;
	resched_latency = now - rq->last_seen_need_resched_ns;
	if (resched_latency <= latency_warn_ms * NSEC_PER_MSEC)
		return 0;

	warned_once = true;

	return resched_latency;
}

static int __init setup_resched_latency_warn_ms(char *str)
{
	long val;

	if ((kstrtol(str, 0, &val))) {
		pr_warn("Unable to set resched_latency_warn_ms\n");
		return 1;
	}

	sysctl_resched_latency_warn_ms = val;
	return 1;
}
__setup("resched_latency_warn_ms=", setup_resched_latency_warn_ms);
#else
static inline u64 cpu_resched_latency(struct rq *rq) { return 0; }
#endif /* CONFIG_SCHED_DEBUG */

/*
 * This function gets called by the timer code, with HZ frequency.
 * We call it with interrupts disabled.
 */
void scheduler_tick(void)
{
	int cpu = smp_processor_id();
	struct rq *rq = cpu_rq(cpu);
	struct task_struct *curr = rq->curr;
	struct rq_flags rf;
	unsigned long thermal_pressure;
	u64 resched_latency;

	if (housekeeping_cpu(cpu, HK_TYPE_TICK))
		arch_scale_freq_tick();

	sched_clock_tick();

	rq_lock(rq, &rf);

	update_rq_clock(rq);
	thermal_pressure = arch_scale_thermal_pressure(cpu_of(rq));
	update_thermal_load_avg(rq_clock_thermal(rq), rq, thermal_pressure);
	curr->sched_class->task_tick(rq, curr, 0);
	if (sched_feat(LATENCY_WARN))
		resched_latency = cpu_resched_latency(rq);
	calc_global_load_tick(rq);
	sched_core_tick(rq);
	task_tick_mm_cid(rq, curr);

	rq_unlock(rq, &rf);

	if (sched_feat(LATENCY_WARN) && resched_latency)
		resched_latency_warn(cpu, resched_latency);

	perf_event_task_tick();

#ifdef CONFIG_SMP
	rq->idle_balance = idle_cpu(cpu);
	trigger_load_balance(rq);
#endif
}

#ifdef CONFIG_NO_HZ_FULL

struct tick_work {
	int			cpu;
	atomic_t		state;
	struct delayed_work	work;
};
/* Values for ->state, see diagram below. */
#define TICK_SCHED_REMOTE_OFFLINE	0
#define TICK_SCHED_REMOTE_OFFLINING	1
#define TICK_SCHED_REMOTE_RUNNING	2

/*
 * State diagram for ->state:
 *
 *
 *          TICK_SCHED_REMOTE_OFFLINE
 *                    |   ^
 *                    |   |
 *                    |   | sched_tick_remote()
 *                    |   |
 *                    |   |
 *                    +--TICK_SCHED_REMOTE_OFFLINING
 *                    |   ^
 *                    |   |
 * sched_tick_start() |   | sched_tick_stop()
 *                    |   |
 *                    V   |
 *          TICK_SCHED_REMOTE_RUNNING
 *
 *
 * Other transitions get WARN_ON_ONCE(), except that sched_tick_remote()
 * and sched_tick_start() are happy to leave the state in RUNNING.
 */

static struct tick_work __percpu *tick_work_cpu;

static void sched_tick_remote(struct work_struct *work)
{
	struct delayed_work *dwork = to_delayed_work(work);
	struct tick_work *twork = container_of(dwork, struct tick_work, work);
	int cpu = twork->cpu;
	struct rq *rq = cpu_rq(cpu);
	struct task_struct *curr;
	struct rq_flags rf;
	u64 delta;
	int os;

	/*
	 * Handle the tick only if it appears the remote CPU is running in full
	 * dynticks mode. The check is racy by nature, but missing a tick or
	 * having one too much is no big deal because the scheduler tick updates
	 * statistics and checks timeslices in a time-independent way, regardless
	 * of when exactly it is running.
	 */
	if (!tick_nohz_tick_stopped_cpu(cpu))
		goto out_requeue;

	rq_lock_irq(rq, &rf);
	curr = rq->curr;
	if (cpu_is_offline(cpu))
		goto out_unlock;

	update_rq_clock(rq);

	if (!is_idle_task(curr)) {
		/*
		 * Make sure the next tick runs within a reasonable
		 * amount of time.
		 */
		delta = rq_clock_task(rq) - curr->se.exec_start;
		WARN_ON_ONCE(delta > (u64)NSEC_PER_SEC * 3);
	}
	curr->sched_class->task_tick(rq, curr, 0);

	calc_load_nohz_remote(rq);
out_unlock:
	rq_unlock_irq(rq, &rf);
out_requeue:

	/*
	 * Run the remote tick once per second (1Hz). This arbitrary
	 * frequency is large enough to avoid overload but short enough
	 * to keep scheduler internal stats reasonably up to date.  But
	 * first update state to reflect hotplug activity if required.
	 */
	os = atomic_fetch_add_unless(&twork->state, -1, TICK_SCHED_REMOTE_RUNNING);
	WARN_ON_ONCE(os == TICK_SCHED_REMOTE_OFFLINE);
	if (os == TICK_SCHED_REMOTE_RUNNING)
		queue_delayed_work(system_unbound_wq, dwork, HZ);
}

static void sched_tick_start(int cpu)
{
	int os;
	struct tick_work *twork;

	if (housekeeping_cpu(cpu, HK_TYPE_TICK))
		return;

	WARN_ON_ONCE(!tick_work_cpu);

	twork = per_cpu_ptr(tick_work_cpu, cpu);
	os = atomic_xchg(&twork->state, TICK_SCHED_REMOTE_RUNNING);
	WARN_ON_ONCE(os == TICK_SCHED_REMOTE_RUNNING);
	if (os == TICK_SCHED_REMOTE_OFFLINE) {
		twork->cpu = cpu;
		INIT_DELAYED_WORK(&twork->work, sched_tick_remote);
		queue_delayed_work(system_unbound_wq, &twork->work, HZ);
	}
}

#ifdef CONFIG_HOTPLUG_CPU
static void sched_tick_stop(int cpu)
{
	struct tick_work *twork;
	int os;

	if (housekeeping_cpu(cpu, HK_TYPE_TICK))
		return;

	WARN_ON_ONCE(!tick_work_cpu);

	twork = per_cpu_ptr(tick_work_cpu, cpu);
	/* There cannot be competing actions, but don't rely on stop-machine. */
	os = atomic_xchg(&twork->state, TICK_SCHED_REMOTE_OFFLINING);
	WARN_ON_ONCE(os != TICK_SCHED_REMOTE_RUNNING);
	/* Don't cancel, as this would mess up the state machine. */
}
#endif /* CONFIG_HOTPLUG_CPU */

int __init sched_tick_offload_init(void)
{
	tick_work_cpu = alloc_percpu(struct tick_work);
	BUG_ON(!tick_work_cpu);
	return 0;
}

#else /* !CONFIG_NO_HZ_FULL */
static inline void sched_tick_start(int cpu) { }
static inline void sched_tick_stop(int cpu) { }
#endif

#if defined(CONFIG_PREEMPTION) && (defined(CONFIG_DEBUG_PREEMPT) || \
				defined(CONFIG_TRACE_PREEMPT_TOGGLE))
/*
 * If the value passed in is equal to the current preempt count
 * then we just disabled preemption. Start timing the latency.
 */
static inline void preempt_latency_start(int val)
{
	if (preempt_count() == val) {
		unsigned long ip = get_lock_parent_ip();
#ifdef CONFIG_DEBUG_PREEMPT
		current->preempt_disable_ip = ip;
#endif
		trace_preempt_off(CALLER_ADDR0, ip);
	}
}

void preempt_count_add(int val)
{
#ifdef CONFIG_DEBUG_PREEMPT
	/*
	 * Underflow?
	 */
	if (DEBUG_LOCKS_WARN_ON((preempt_count() < 0)))
		return;
#endif
	__preempt_count_add(val);
#ifdef CONFIG_DEBUG_PREEMPT
	/*
	 * Spinlock count overflowing soon?
	 */
	DEBUG_LOCKS_WARN_ON((preempt_count() & PREEMPT_MASK) >=
				PREEMPT_MASK - 10);
#endif
	preempt_latency_start(val);
}
EXPORT_SYMBOL(preempt_count_add);
NOKPROBE_SYMBOL(preempt_count_add);

/*
 * If the value passed in equals to the current preempt count
 * then we just enabled preemption. Stop timing the latency.
 */
static inline void preempt_latency_stop(int val)
{
	if (preempt_count() == val)
		trace_preempt_on(CALLER_ADDR0, get_lock_parent_ip());
}

void preempt_count_sub(int val)
{
#ifdef CONFIG_DEBUG_PREEMPT
	/*
	 * Underflow?
	 */
	if (DEBUG_LOCKS_WARN_ON(val > preempt_count()))
		return;
	/*
	 * Is the spinlock portion underflowing?
	 */
	if (DEBUG_LOCKS_WARN_ON((val < PREEMPT_MASK) &&
			!(preempt_count() & PREEMPT_MASK)))
		return;
#endif

	preempt_latency_stop(val);
	__preempt_count_sub(val);
}
EXPORT_SYMBOL(preempt_count_sub);
NOKPROBE_SYMBOL(preempt_count_sub);

#else
static inline void preempt_latency_start(int val) { }
static inline void preempt_latency_stop(int val) { }
#endif

static inline unsigned long get_preempt_disable_ip(struct task_struct *p)
{
#ifdef CONFIG_DEBUG_PREEMPT
	return p->preempt_disable_ip;
#else
	return 0;
#endif
}

/*
 * Print scheduling while atomic bug:
 */
static noinline void __schedule_bug(struct task_struct *prev)
{
	/* Save this before calling printk(), since that will clobber it */
	unsigned long preempt_disable_ip = get_preempt_disable_ip(current);

	if (oops_in_progress)
		return;

	printk(KERN_ERR "BUG: scheduling while atomic: %s/%d/0x%08x\n",
		prev->comm, prev->pid, preempt_count());

	debug_show_held_locks(prev);
	print_modules();
	if (irqs_disabled())
		print_irqtrace_events(prev);
	if (IS_ENABLED(CONFIG_DEBUG_PREEMPT)
	    && in_atomic_preempt_off()) {
		pr_err("Preemption disabled at:");
		print_ip_sym(KERN_ERR, preempt_disable_ip);
	}
	check_panic_on_warn("scheduling while atomic");

	dump_stack();
	add_taint(TAINT_WARN, LOCKDEP_STILL_OK);
}

/*
 * Various schedule()-time debugging checks and statistics:
 */
static inline void schedule_debug(struct task_struct *prev, bool preempt)
{
#ifdef CONFIG_SCHED_STACK_END_CHECK
	if (task_stack_end_corrupted(prev))
		panic("corrupted stack end detected inside scheduler\n");

	if (task_scs_end_corrupted(prev))
		panic("corrupted shadow stack detected inside scheduler\n");
#endif

#ifdef CONFIG_DEBUG_ATOMIC_SLEEP
	if (!preempt && READ_ONCE(prev->__state) && prev->non_block_count) {
		printk(KERN_ERR "BUG: scheduling in a non-blocking section: %s/%d/%i\n",
			prev->comm, prev->pid, prev->non_block_count);
		dump_stack();
		add_taint(TAINT_WARN, LOCKDEP_STILL_OK);
	}
#endif

	if (unlikely(in_atomic_preempt_off())) {
		__schedule_bug(prev);
		preempt_count_set(PREEMPT_DISABLED);
	}
	rcu_sleep_check();
	SCHED_WARN_ON(ct_state() == CONTEXT_USER);

	profile_hit(SCHED_PROFILING, __builtin_return_address(0));

	schedstat_inc(this_rq()->sched_count);
}

static void put_prev_task_balance(struct rq *rq, struct task_struct *prev,
				  struct rq_flags *rf)
{
#ifdef CONFIG_SMP
	const struct sched_class *class;
	/*
	 * We must do the balancing pass before put_prev_task(), such
	 * that when we release the rq->lock the task is in the same
	 * state as before we took rq->lock.
	 *
	 * We can terminate the balance pass as soon as we know there is
	 * a runnable task of @class priority or higher.
	 */
	for_class_range(class, prev->sched_class, &idle_sched_class) {
		if (class->balance(rq, prev, rf))
			break;
	}
#endif

	put_prev_task(rq, prev);
}

/*
 * Pick up the highest-prio task:
 */
static inline struct task_struct *
__pick_next_task(struct rq *rq, struct task_struct *prev, struct rq_flags *rf)
{
	const struct sched_class *class;
	struct task_struct *p;

	/*
	 * Optimization: we know that if all tasks are in the fair class we can
	 * call that function directly, but only if the @prev task wasn't of a
	 * higher scheduling class, because otherwise those lose the
	 * opportunity to pull in more work from other CPUs.
	 */
	if (likely(!sched_class_above(prev->sched_class, &fair_sched_class) &&
		   rq->nr_running == rq->cfs.h_nr_running)) {

		p = pick_next_task_fair(rq, prev, rf);
		if (unlikely(p == RETRY_TASK))
			goto restart;

		/* Assume the next prioritized class is idle_sched_class */
		if (!p) {
			put_prev_task(rq, prev);
			p = pick_next_task_idle(rq);
		}

		return p;
	}

restart:
	put_prev_task_balance(rq, prev, rf);

	for_each_class(class) {
		p = class->pick_next_task(rq);
		if (p)
			return p;
	}

	BUG(); /* The idle class should always have a runnable task. */
}

#ifdef CONFIG_SCHED_CORE
static inline bool is_task_rq_idle(struct task_struct *t)
{
	return (task_rq(t)->idle == t);
}

static inline bool cookie_equals(struct task_struct *a, unsigned long cookie)
{
	return is_task_rq_idle(a) || (a->core_cookie == cookie);
}

static inline bool cookie_match(struct task_struct *a, struct task_struct *b)
{
	if (is_task_rq_idle(a) || is_task_rq_idle(b))
		return true;

	return a->core_cookie == b->core_cookie;
}

static inline struct task_struct *pick_task(struct rq *rq)
{
	const struct sched_class *class;
	struct task_struct *p;

	for_each_class(class) {
		p = class->pick_task(rq);
		if (p)
			return p;
	}

	BUG(); /* The idle class should always have a runnable task. */
}

extern void task_vruntime_update(struct rq *rq, struct task_struct *p, bool in_fi);

static void queue_core_balance(struct rq *rq);

static struct task_struct *
pick_next_task(struct rq *rq, struct task_struct *prev, struct rq_flags *rf)
{
	struct task_struct *next, *p, *max = NULL;
	const struct cpumask *smt_mask;
	bool fi_before = false;
	bool core_clock_updated = (rq == rq->core);
	unsigned long cookie;
	int i, cpu, occ = 0;
	struct rq *rq_i;
	bool need_sync;

	if (!sched_core_enabled(rq))
		return __pick_next_task(rq, prev, rf);

	cpu = cpu_of(rq);

	/* Stopper task is switching into idle, no need core-wide selection. */
	if (cpu_is_offline(cpu)) {
		/*
		 * Reset core_pick so that we don't enter the fastpath when
		 * coming online. core_pick would already be migrated to
		 * another cpu during offline.
		 */
		rq->core_pick = NULL;
		return __pick_next_task(rq, prev, rf);
	}

	/*
	 * If there were no {en,de}queues since we picked (IOW, the task
	 * pointers are all still valid), and we haven't scheduled the last
	 * pick yet, do so now.
	 *
	 * rq->core_pick can be NULL if no selection was made for a CPU because
	 * it was either offline or went offline during a sibling's core-wide
	 * selection. In this case, do a core-wide selection.
	 */
	if (rq->core->core_pick_seq == rq->core->core_task_seq &&
	    rq->core->core_pick_seq != rq->core_sched_seq &&
	    rq->core_pick) {
		WRITE_ONCE(rq->core_sched_seq, rq->core->core_pick_seq);

		next = rq->core_pick;
		if (next != prev) {
			put_prev_task(rq, prev);
			set_next_task(rq, next);
		}

		rq->core_pick = NULL;
		goto out;
	}

	put_prev_task_balance(rq, prev, rf);

	smt_mask = cpu_smt_mask(cpu);
	need_sync = !!rq->core->core_cookie;

	/* reset state */
	rq->core->core_cookie = 0UL;
	if (rq->core->core_forceidle_count) {
		if (!core_clock_updated) {
			update_rq_clock(rq->core);
			core_clock_updated = true;
		}
		sched_core_account_forceidle(rq);
		/* reset after accounting force idle */
		rq->core->core_forceidle_start = 0;
		rq->core->core_forceidle_count = 0;
		rq->core->core_forceidle_occupation = 0;
		need_sync = true;
		fi_before = true;
	}

	/*
	 * core->core_task_seq, core->core_pick_seq, rq->core_sched_seq
	 *
	 * @task_seq guards the task state ({en,de}queues)
	 * @pick_seq is the @task_seq we did a selection on
	 * @sched_seq is the @pick_seq we scheduled
	 *
	 * However, preemptions can cause multiple picks on the same task set.
	 * 'Fix' this by also increasing @task_seq for every pick.
	 */
	rq->core->core_task_seq++;

	/*
	 * Optimize for common case where this CPU has no cookies
	 * and there are no cookied tasks running on siblings.
	 */
	if (!need_sync) {
		next = pick_task(rq);
		if (!next->core_cookie) {
			rq->core_pick = NULL;
			/*
			 * For robustness, update the min_vruntime_fi for
			 * unconstrained picks as well.
			 */
			WARN_ON_ONCE(fi_before);
			task_vruntime_update(rq, next, false);
			goto out_set_next;
		}
	}

	/*
	 * For each thread: do the regular task pick and find the max prio task
	 * amongst them.
	 *
	 * Tie-break prio towards the current CPU
	 */
	for_each_cpu_wrap(i, smt_mask, cpu) {
		rq_i = cpu_rq(i);

		/*
		 * Current cpu always has its clock updated on entrance to
		 * pick_next_task(). If the current cpu is not the core,
		 * the core may also have been updated above.
		 */
		if (i != cpu && (rq_i != rq->core || !core_clock_updated))
			update_rq_clock(rq_i);

		p = rq_i->core_pick = pick_task(rq_i);
		if (!max || prio_less(max, p, fi_before))
			max = p;
	}

	cookie = rq->core->core_cookie = max->core_cookie;

	/*
	 * For each thread: try and find a runnable task that matches @max or
	 * force idle.
	 */
	for_each_cpu(i, smt_mask) {
		rq_i = cpu_rq(i);
		p = rq_i->core_pick;

		if (!cookie_equals(p, cookie)) {
			p = NULL;
			if (cookie)
				p = sched_core_find(rq_i, cookie);
			if (!p)
				p = idle_sched_class.pick_task(rq_i);
		}

		rq_i->core_pick = p;

		if (p == rq_i->idle) {
			if (rq_i->nr_running) {
				rq->core->core_forceidle_count++;
				if (!fi_before)
					rq->core->core_forceidle_seq++;
			}
		} else {
			occ++;
		}
	}

	if (schedstat_enabled() && rq->core->core_forceidle_count) {
		rq->core->core_forceidle_start = rq_clock(rq->core);
		rq->core->core_forceidle_occupation = occ;
	}

	rq->core->core_pick_seq = rq->core->core_task_seq;
	next = rq->core_pick;
	rq->core_sched_seq = rq->core->core_pick_seq;

	/* Something should have been selected for current CPU */
	WARN_ON_ONCE(!next);

	/*
	 * Reschedule siblings
	 *
	 * NOTE: L1TF -- at this point we're no longer running the old task and
	 * sending an IPI (below) ensures the sibling will no longer be running
	 * their task. This ensures there is no inter-sibling overlap between
	 * non-matching user state.
	 */
	for_each_cpu(i, smt_mask) {
		rq_i = cpu_rq(i);

		/*
		 * An online sibling might have gone offline before a task
		 * could be picked for it, or it might be offline but later
		 * happen to come online, but its too late and nothing was
		 * picked for it.  That's Ok - it will pick tasks for itself,
		 * so ignore it.
		 */
		if (!rq_i->core_pick)
			continue;

		/*
		 * Update for new !FI->FI transitions, or if continuing to be in !FI:
		 * fi_before     fi      update?
		 *  0            0       1
		 *  0            1       1
		 *  1            0       1
		 *  1            1       0
		 */
		if (!(fi_before && rq->core->core_forceidle_count))
			task_vruntime_update(rq_i, rq_i->core_pick, !!rq->core->core_forceidle_count);

		rq_i->core_pick->core_occupation = occ;

		if (i == cpu) {
			rq_i->core_pick = NULL;
			continue;
		}

		/* Did we break L1TF mitigation requirements? */
		WARN_ON_ONCE(!cookie_match(next, rq_i->core_pick));

		if (rq_i->curr == rq_i->core_pick) {
			rq_i->core_pick = NULL;
			continue;
		}

		resched_curr(rq_i);
	}

out_set_next:
	set_next_task(rq, next);
out:
	if (rq->core->core_forceidle_count && next == rq->idle)
		queue_core_balance(rq);

	return next;
}

static bool try_steal_cookie(int this, int that)
{
	struct rq *dst = cpu_rq(this), *src = cpu_rq(that);
	struct task_struct *p;
	unsigned long cookie;
	bool success = false;

	local_irq_disable();
	double_rq_lock(dst, src);

	cookie = dst->core->core_cookie;
	if (!cookie)
		goto unlock;

	if (dst->curr != dst->idle)
		goto unlock;

	p = sched_core_find(src, cookie);
	if (!p)
		goto unlock;

	do {
		if (p == src->core_pick || p == src->curr)
			goto next;

		if (!is_cpu_allowed(p, this))
			goto next;

		if (p->core_occupation > dst->idle->core_occupation)
			goto next;
		/*
		 * sched_core_find() and sched_core_next() will ensure that task @p
		 * is not throttled now, we also need to check whether the runqueue
		 * of the destination CPU is being throttled.
		 */
		if (sched_task_is_throttled(p, this))
			goto next;

		deactivate_task(src, p, 0);
		set_task_cpu(p, this);
		activate_task(dst, p, 0);

		resched_curr(dst);

		success = true;
		break;

next:
		p = sched_core_next(p, cookie);
	} while (p);

unlock:
	double_rq_unlock(dst, src);
	local_irq_enable();

	return success;
}

static bool steal_cookie_task(int cpu, struct sched_domain *sd)
{
	int i;

	for_each_cpu_wrap(i, sched_domain_span(sd), cpu + 1) {
		if (i == cpu)
			continue;

		if (need_resched())
			break;

		if (try_steal_cookie(cpu, i))
			return true;
	}

	return false;
}

static void sched_core_balance(struct rq *rq)
{
	struct sched_domain *sd;
	int cpu = cpu_of(rq);

	preempt_disable();
	rcu_read_lock();
	raw_spin_rq_unlock_irq(rq);
	for_each_domain(cpu, sd) {
		if (need_resched())
			break;

		if (steal_cookie_task(cpu, sd))
			break;
	}
	raw_spin_rq_lock_irq(rq);
	rcu_read_unlock();
	preempt_enable();
}

static DEFINE_PER_CPU(struct balance_callback, core_balance_head);

static void queue_core_balance(struct rq *rq)
{
	if (!sched_core_enabled(rq))
		return;

	if (!rq->core->core_cookie)
		return;

	if (!rq->nr_running) /* not forced idle */
		return;

	queue_balance_callback(rq, &per_cpu(core_balance_head, rq->cpu), sched_core_balance);
}

static void sched_core_cpu_starting(unsigned int cpu)
{
	const struct cpumask *smt_mask = cpu_smt_mask(cpu);
	struct rq *rq = cpu_rq(cpu), *core_rq = NULL;
	unsigned long flags;
	int t;

	sched_core_lock(cpu, &flags);

	WARN_ON_ONCE(rq->core != rq);

	/* if we're the first, we'll be our own leader */
	if (cpumask_weight(smt_mask) == 1)
		goto unlock;

	/* find the leader */
	for_each_cpu(t, smt_mask) {
		if (t == cpu)
			continue;
		rq = cpu_rq(t);
		if (rq->core == rq) {
			core_rq = rq;
			break;
		}
	}

	if (WARN_ON_ONCE(!core_rq)) /* whoopsie */
		goto unlock;

	/* install and validate core_rq */
	for_each_cpu(t, smt_mask) {
		rq = cpu_rq(t);

		if (t == cpu)
			rq->core = core_rq;

		WARN_ON_ONCE(rq->core != core_rq);
	}

unlock:
	sched_core_unlock(cpu, &flags);
}

static void sched_core_cpu_deactivate(unsigned int cpu)
{
	const struct cpumask *smt_mask = cpu_smt_mask(cpu);
	struct rq *rq = cpu_rq(cpu), *core_rq = NULL;
	unsigned long flags;
	int t;

	sched_core_lock(cpu, &flags);

	/* if we're the last man standing, nothing to do */
	if (cpumask_weight(smt_mask) == 1) {
		WARN_ON_ONCE(rq->core != rq);
		goto unlock;
	}

	/* if we're not the leader, nothing to do */
	if (rq->core != rq)
		goto unlock;

	/* find a new leader */
	for_each_cpu(t, smt_mask) {
		if (t == cpu)
			continue;
		core_rq = cpu_rq(t);
		break;
	}

	if (WARN_ON_ONCE(!core_rq)) /* impossible */
		goto unlock;

	/* copy the shared state to the new leader */
	core_rq->core_task_seq             = rq->core_task_seq;
	core_rq->core_pick_seq             = rq->core_pick_seq;
	core_rq->core_cookie               = rq->core_cookie;
	core_rq->core_forceidle_count      = rq->core_forceidle_count;
	core_rq->core_forceidle_seq        = rq->core_forceidle_seq;
	core_rq->core_forceidle_occupation = rq->core_forceidle_occupation;

	/*
	 * Accounting edge for forced idle is handled in pick_next_task().
	 * Don't need another one here, since the hotplug thread shouldn't
	 * have a cookie.
	 */
	core_rq->core_forceidle_start = 0;

	/* install new leader */
	for_each_cpu(t, smt_mask) {
		rq = cpu_rq(t);
		rq->core = core_rq;
	}

unlock:
	sched_core_unlock(cpu, &flags);
}

static inline void sched_core_cpu_dying(unsigned int cpu)
{
	struct rq *rq = cpu_rq(cpu);

	if (rq->core != rq)
		rq->core = rq;
}

#else /* !CONFIG_SCHED_CORE */

static inline void sched_core_cpu_starting(unsigned int cpu) {}
static inline void sched_core_cpu_deactivate(unsigned int cpu) {}
static inline void sched_core_cpu_dying(unsigned int cpu) {}

static struct task_struct *
pick_next_task(struct rq *rq, struct task_struct *prev, struct rq_flags *rf)
{
	return __pick_next_task(rq, prev, rf);
}

#endif /* CONFIG_SCHED_CORE */

/*
 * Constants for the sched_mode argument of __schedule().
 *
 * The mode argument allows RT enabled kernels to differentiate a
 * preemption from blocking on an 'sleeping' spin/rwlock. Note that
 * SM_MASK_PREEMPT for !RT has all bits set, which allows the compiler to
 * optimize the AND operation out and just check for zero.
 */
#define SM_NONE			0x0
#define SM_PREEMPT		0x1
#define SM_RTLOCK_WAIT		0x2

#ifndef CONFIG_PREEMPT_RT
# define SM_MASK_PREEMPT	(~0U)
#else
# define SM_MASK_PREEMPT	SM_PREEMPT
#endif

/*
 * __schedule() is the main scheduler function.
 *
 * The main means of driving the scheduler and thus entering this function are:
 *
 *   1. Explicit blocking: mutex, semaphore, waitqueue, etc.
 *
 *   2. TIF_NEED_RESCHED flag is checked on interrupt and userspace return
 *      paths. For example, see arch/x86/entry_64.S.
 *
 *      To drive preemption between tasks, the scheduler sets the flag in timer
 *      interrupt handler scheduler_tick().
 *
 *   3. Wakeups don't really cause entry into schedule(). They add a
 *      task to the run-queue and that's it.
 *
 *      Now, if the new task added to the run-queue preempts the current
 *      task, then the wakeup sets TIF_NEED_RESCHED and schedule() gets
 *      called on the nearest possible occasion:
 *
 *       - If the kernel is preemptible (CONFIG_PREEMPTION=y):
 *
 *         - in syscall or exception context, at the next outmost
 *           preempt_enable(). (this might be as soon as the wake_up()'s
 *           spin_unlock()!)
 *
 *         - in IRQ context, return from interrupt-handler to
 *           preemptible context
 *
 *       - If the kernel is not preemptible (CONFIG_PREEMPTION is not set)
 *         then at the next:
 *
 *          - cond_resched() call
 *          - explicit schedule() call
 *          - return from syscall or exception to user-space
 *          - return from interrupt-handler to user-space
 *
 * WARNING: must be called with preemption disabled!
 */
static void __sched notrace __schedule(unsigned int sched_mode)
{
	struct task_struct *prev, *next;
	unsigned long *switch_count;
	unsigned long prev_state;
	struct rq_flags rf;
	struct rq *rq;
	int cpu;

	cpu = smp_processor_id();
	rq = cpu_rq(cpu);
	prev = rq->curr;

	schedule_debug(prev, !!sched_mode);

	if (sched_feat(HRTICK) || sched_feat(HRTICK_DL))
		hrtick_clear(rq);

	local_irq_disable();
	rcu_note_context_switch(!!sched_mode);

	/*
	 * Make sure that signal_pending_state()->signal_pending() below
	 * can't be reordered with __set_current_state(TASK_INTERRUPTIBLE)
	 * done by the caller to avoid the race with signal_wake_up():
	 *
	 * __set_current_state(@state)		signal_wake_up()
	 * schedule()				  set_tsk_thread_flag(p, TIF_SIGPENDING)
	 *					  wake_up_state(p, state)
	 *   LOCK rq->lock			    LOCK p->pi_state
	 *   smp_mb__after_spinlock()		    smp_mb__after_spinlock()
	 *     if (signal_pending_state())	    if (p->state & @state)
	 *
	 * Also, the membarrier system call requires a full memory barrier
	 * after coming from user-space, before storing to rq->curr.
	 */
	rq_lock(rq, &rf);
	smp_mb__after_spinlock();

	/* Promote REQ to ACT */
	rq->clock_update_flags <<= 1;
	update_rq_clock(rq);

	switch_count = &prev->nivcsw;

	/*
	 * We must load prev->state once (task_struct::state is volatile), such
	 * that we form a control dependency vs deactivate_task() below.
	 */
	prev_state = READ_ONCE(prev->__state);
	if (!(sched_mode & SM_MASK_PREEMPT) && prev_state) {
		if (signal_pending_state(prev_state, prev)) {
			WRITE_ONCE(prev->__state, TASK_RUNNING);
		} else {
			prev->sched_contributes_to_load =
				(prev_state & TASK_UNINTERRUPTIBLE) &&
				!(prev_state & TASK_NOLOAD) &&
				!(prev_state & TASK_FROZEN);

			if (prev->sched_contributes_to_load)
				rq->nr_uninterruptible++;

			/*
			 * __schedule()			ttwu()
			 *   prev_state = prev->state;    if (p->on_rq && ...)
			 *   if (prev_state)		    goto out;
			 *     p->on_rq = 0;		  smp_acquire__after_ctrl_dep();
			 *				  p->state = TASK_WAKING
			 *
			 * Where __schedule() and ttwu() have matching control dependencies.
			 *
			 * After this, schedule() must not care about p->state any more.
			 */
			deactivate_task(rq, prev, DEQUEUE_SLEEP | DEQUEUE_NOCLOCK);

			if (prev->in_iowait) {
				atomic_inc(&rq->nr_iowait);
				delayacct_blkio_start();
			}
		}
		switch_count = &prev->nvcsw;
	}

	next = pick_next_task(rq, prev, &rf);
	clear_tsk_need_resched(prev);
	clear_preempt_need_resched();
#ifdef CONFIG_SCHED_DEBUG
	rq->last_seen_need_resched_ns = 0;
#endif

	if (likely(prev != next)) {
		rq->nr_switches++;
		/*
		 * RCU users of rcu_dereference(rq->curr) may not see
		 * changes to task_struct made by pick_next_task().
		 */
		RCU_INIT_POINTER(rq->curr, next);
		/*
		 * The membarrier system call requires each architecture
		 * to have a full memory barrier after updating
		 * rq->curr, before returning to user-space.
		 *
		 * Here are the schemes providing that barrier on the
		 * various architectures:
		 * - mm ? switch_mm() : mmdrop() for x86, s390, sparc, PowerPC.
		 *   switch_mm() rely on membarrier_arch_switch_mm() on PowerPC.
		 * - finish_lock_switch() for weakly-ordered
		 *   architectures where spin_unlock is a full barrier,
		 * - switch_to() for arm64 (weakly-ordered, spin_unlock
		 *   is a RELEASE barrier),
		 */
		++*switch_count;

		migrate_disable_switch(rq, prev);
		psi_sched_switch(prev, next, !task_on_rq_queued(prev));

		trace_sched_switch(sched_mode & SM_MASK_PREEMPT, prev, next, prev_state);

		/* Also unlocks the rq: */
		rq = context_switch(rq, prev, next, &rf);
	} else {
		rq->clock_update_flags &= ~(RQCF_ACT_SKIP|RQCF_REQ_SKIP);

		rq_unpin_lock(rq, &rf);
		__balance_callbacks(rq);
		raw_spin_rq_unlock_irq(rq);
	}
}

void __noreturn do_task_dead(void)
{
	/* Causes final put_task_struct in finish_task_switch(): */
	set_special_state(TASK_DEAD);

	/* Tell freezer to ignore us: */
	current->flags |= PF_NOFREEZE;

	__schedule(SM_NONE);
	BUG();

	/* Avoid "noreturn function does return" - but don't continue if BUG() is a NOP: */
	for (;;)
		cpu_relax();
}

static inline void sched_submit_work(struct task_struct *tsk)
{
	unsigned int task_flags;

	if (task_is_running(tsk))
		return;

	task_flags = tsk->flags;
	/*
	 * If a worker goes to sleep, notify and ask workqueue whether it
	 * wants to wake up a task to maintain concurrency.
	 */
	if (task_flags & (PF_WQ_WORKER | PF_IO_WORKER)) {
		if (task_flags & PF_WQ_WORKER)
			wq_worker_sleeping(tsk);
		else
			io_wq_worker_sleeping(tsk);
	}

	/*
	 * spinlock and rwlock must not flush block requests.  This will
	 * deadlock if the callback attempts to acquire a lock which is
	 * already acquired.
	 */
	SCHED_WARN_ON(current->__state & TASK_RTLOCK_WAIT);

	/*
	 * If we are going to sleep and we have plugged IO queued,
	 * make sure to submit it to avoid deadlocks.
	 */
	blk_flush_plug(tsk->plug, true);
}

static void sched_update_worker(struct task_struct *tsk)
{
	if (tsk->flags & (PF_WQ_WORKER | PF_IO_WORKER)) {
		if (tsk->flags & PF_WQ_WORKER)
			wq_worker_running(tsk);
		else
			io_wq_worker_running(tsk);
	}
}

asmlinkage __visible void __sched schedule(void)
{
	struct task_struct *tsk = current;

	sched_submit_work(tsk);
	do {
		preempt_disable();
		__schedule(SM_NONE);
		sched_preempt_enable_no_resched();
	} while (need_resched());
	sched_update_worker(tsk);
}
EXPORT_SYMBOL(schedule);

/*
 * synchronize_rcu_tasks() makes sure that no task is stuck in preempted
 * state (have scheduled out non-voluntarily) by making sure that all
 * tasks have either left the run queue or have gone into user space.
 * As idle tasks do not do either, they must not ever be preempted
 * (schedule out non-voluntarily).
 *
 * schedule_idle() is similar to schedule_preempt_disable() except that it
 * never enables preemption because it does not call sched_submit_work().
 */
void __sched schedule_idle(void)
{
	/*
	 * As this skips calling sched_submit_work(), which the idle task does
	 * regardless because that function is a nop when the task is in a
	 * TASK_RUNNING state, make sure this isn't used someplace that the
	 * current task can be in any other state. Note, idle is always in the
	 * TASK_RUNNING state.
	 */
	WARN_ON_ONCE(current->__state);
	do {
		__schedule(SM_NONE);
	} while (need_resched());
}

#if defined(CONFIG_CONTEXT_TRACKING_USER) && !defined(CONFIG_HAVE_CONTEXT_TRACKING_USER_OFFSTACK)
asmlinkage __visible void __sched schedule_user(void)
{
	/*
	 * If we come here after a random call to set_need_resched(),
	 * or we have been woken up remotely but the IPI has not yet arrived,
	 * we haven't yet exited the RCU idle mode. Do it here manually until
	 * we find a better solution.
	 *
	 * NB: There are buggy callers of this function.  Ideally we
	 * should warn if prev_state != CONTEXT_USER, but that will trigger
	 * too frequently to make sense yet.
	 */
	enum ctx_state prev_state = exception_enter();
	schedule();
	exception_exit(prev_state);
}
#endif

/**
 * schedule_preempt_disabled - called with preemption disabled
 *
 * Returns with preemption disabled. Note: preempt_count must be 1
 */
void __sched schedule_preempt_disabled(void)
{
	sched_preempt_enable_no_resched();
	schedule();
	preempt_disable();
}

#ifdef CONFIG_PREEMPT_RT
void __sched notrace schedule_rtlock(void)
{
	do {
		preempt_disable();
		__schedule(SM_RTLOCK_WAIT);
		sched_preempt_enable_no_resched();
	} while (need_resched());
}
NOKPROBE_SYMBOL(schedule_rtlock);
#endif

static void __sched notrace preempt_schedule_common(void)
{
	do {
		/*
		 * Because the function tracer can trace preempt_count_sub()
		 * and it also uses preempt_enable/disable_notrace(), if
		 * NEED_RESCHED is set, the preempt_enable_notrace() called
		 * by the function tracer will call this function again and
		 * cause infinite recursion.
		 *
		 * Preemption must be disabled here before the function
		 * tracer can trace. Break up preempt_disable() into two
		 * calls. One to disable preemption without fear of being
		 * traced. The other to still record the preemption latency,
		 * which can also be traced by the function tracer.
		 */
		preempt_disable_notrace();
		preempt_latency_start(1);
		__schedule(SM_PREEMPT);
		preempt_latency_stop(1);
		preempt_enable_no_resched_notrace();

		/*
		 * Check again in case we missed a preemption opportunity
		 * between schedule and now.
		 */
	} while (need_resched());
}

#ifdef CONFIG_PREEMPTION
/*
 * This is the entry point to schedule() from in-kernel preemption
 * off of preempt_enable.
 */
asmlinkage __visible void __sched notrace preempt_schedule(void)
{
	/*
	 * If there is a non-zero preempt_count or interrupts are disabled,
	 * we do not want to preempt the current task. Just return..
	 */
	if (likely(!preemptible()))
		return;
	preempt_schedule_common();
}
NOKPROBE_SYMBOL(preempt_schedule);
EXPORT_SYMBOL(preempt_schedule);

#ifdef CONFIG_PREEMPT_DYNAMIC
#if defined(CONFIG_HAVE_PREEMPT_DYNAMIC_CALL)
#ifndef preempt_schedule_dynamic_enabled
#define preempt_schedule_dynamic_enabled	preempt_schedule
#define preempt_schedule_dynamic_disabled	NULL
#endif
DEFINE_STATIC_CALL(preempt_schedule, preempt_schedule_dynamic_enabled);
EXPORT_STATIC_CALL_TRAMP(preempt_schedule);
#elif defined(CONFIG_HAVE_PREEMPT_DYNAMIC_KEY)
static DEFINE_STATIC_KEY_TRUE(sk_dynamic_preempt_schedule);
void __sched notrace dynamic_preempt_schedule(void)
{
	if (!static_branch_unlikely(&sk_dynamic_preempt_schedule))
		return;
	preempt_schedule();
}
NOKPROBE_SYMBOL(dynamic_preempt_schedule);
EXPORT_SYMBOL(dynamic_preempt_schedule);
#endif
#endif

/**
 * preempt_schedule_notrace - preempt_schedule called by tracing
 *
 * The tracing infrastructure uses preempt_enable_notrace to prevent
 * recursion and tracing preempt enabling caused by the tracing
 * infrastructure itself. But as tracing can happen in areas coming
 * from userspace or just about to enter userspace, a preempt enable
 * can occur before user_exit() is called. This will cause the scheduler
 * to be called when the system is still in usermode.
 *
 * To prevent this, the preempt_enable_notrace will use this function
 * instead of preempt_schedule() to exit user context if needed before
 * calling the scheduler.
 */
asmlinkage __visible void __sched notrace preempt_schedule_notrace(void)
{
	enum ctx_state prev_ctx;

	if (likely(!preemptible()))
		return;

	do {
		/*
		 * Because the function tracer can trace preempt_count_sub()
		 * and it also uses preempt_enable/disable_notrace(), if
		 * NEED_RESCHED is set, the preempt_enable_notrace() called
		 * by the function tracer will call this function again and
		 * cause infinite recursion.
		 *
		 * Preemption must be disabled here before the function
		 * tracer can trace. Break up preempt_disable() into two
		 * calls. One to disable preemption without fear of being
		 * traced. The other to still record the preemption latency,
		 * which can also be traced by the function tracer.
		 */
		preempt_disable_notrace();
		preempt_latency_start(1);
		/*
		 * Needs preempt disabled in case user_exit() is traced
		 * and the tracer calls preempt_enable_notrace() causing
		 * an infinite recursion.
		 */
		prev_ctx = exception_enter();
		__schedule(SM_PREEMPT);
		exception_exit(prev_ctx);

		preempt_latency_stop(1);
		preempt_enable_no_resched_notrace();
	} while (need_resched());
}
EXPORT_SYMBOL_GPL(preempt_schedule_notrace);

#ifdef CONFIG_PREEMPT_DYNAMIC
#if defined(CONFIG_HAVE_PREEMPT_DYNAMIC_CALL)
#ifndef preempt_schedule_notrace_dynamic_enabled
#define preempt_schedule_notrace_dynamic_enabled	preempt_schedule_notrace
#define preempt_schedule_notrace_dynamic_disabled	NULL
#endif
DEFINE_STATIC_CALL(preempt_schedule_notrace, preempt_schedule_notrace_dynamic_enabled);
EXPORT_STATIC_CALL_TRAMP(preempt_schedule_notrace);
#elif defined(CONFIG_HAVE_PREEMPT_DYNAMIC_KEY)
static DEFINE_STATIC_KEY_TRUE(sk_dynamic_preempt_schedule_notrace);
void __sched notrace dynamic_preempt_schedule_notrace(void)
{
	if (!static_branch_unlikely(&sk_dynamic_preempt_schedule_notrace))
		return;
	preempt_schedule_notrace();
}
NOKPROBE_SYMBOL(dynamic_preempt_schedule_notrace);
EXPORT_SYMBOL(dynamic_preempt_schedule_notrace);
#endif
#endif

#endif /* CONFIG_PREEMPTION */

/*
 * This is the entry point to schedule() from kernel preemption
 * off of irq context.
 * Note, that this is called and return with irqs disabled. This will
 * protect us against recursive calling from irq.
 */
asmlinkage __visible void __sched preempt_schedule_irq(void)
{
	enum ctx_state prev_state;

	/* Catch callers which need to be fixed */
	BUG_ON(preempt_count() || !irqs_disabled());

	prev_state = exception_enter();

	do {
		preempt_disable();
		local_irq_enable();
		__schedule(SM_PREEMPT);
		local_irq_disable();
		sched_preempt_enable_no_resched();
	} while (need_resched());

	exception_exit(prev_state);
}

int default_wake_function(wait_queue_entry_t *curr, unsigned mode, int wake_flags,
			  void *key)
{
	WARN_ON_ONCE(IS_ENABLED(CONFIG_SCHED_DEBUG) && wake_flags & ~WF_SYNC);
	return try_to_wake_up(curr->private, mode, wake_flags);
}
EXPORT_SYMBOL(default_wake_function);

static void __setscheduler_prio(struct task_struct *p, int prio)
{
	if (dl_prio(prio))
		p->sched_class = &dl_sched_class;
	else if (rt_prio(prio))
		p->sched_class = &rt_sched_class;
	else
		p->sched_class = &fair_sched_class;

	p->prio = prio;
}

#ifdef CONFIG_RT_MUTEXES

static inline int __rt_effective_prio(struct task_struct *pi_task, int prio)
{
	if (pi_task)
		prio = min(prio, pi_task->prio);

	return prio;
}

static inline int rt_effective_prio(struct task_struct *p, int prio)
{
	struct task_struct *pi_task = rt_mutex_get_top_task(p);

	return __rt_effective_prio(pi_task, prio);
}

/*
 * rt_mutex_setprio - set the current priority of a task
 * @p: task to boost
 * @pi_task: donor task
 *
 * This function changes the 'effective' priority of a task. It does
 * not touch ->normal_prio like __setscheduler().
 *
 * Used by the rt_mutex code to implement priority inheritance
 * logic. Call site only calls if the priority of the task changed.
 */
void rt_mutex_setprio(struct task_struct *p, struct task_struct *pi_task)
{
	int prio, oldprio, queued, running, queue_flag =
		DEQUEUE_SAVE | DEQUEUE_MOVE | DEQUEUE_NOCLOCK;
	const struct sched_class *prev_class;
	struct rq_flags rf;
	struct rq *rq;

	/* XXX used to be waiter->prio, not waiter->task->prio */
	prio = __rt_effective_prio(pi_task, p->normal_prio);

	/*
	 * If nothing changed; bail early.
	 */
	if (p->pi_top_task == pi_task && prio == p->prio && !dl_prio(prio))
		return;

	rq = __task_rq_lock(p, &rf);
	update_rq_clock(rq);
	/*
	 * Set under pi_lock && rq->lock, such that the value can be used under
	 * either lock.
	 *
	 * Note that there is loads of tricky to make this pointer cache work
	 * right. rt_mutex_slowunlock()+rt_mutex_postunlock() work together to
	 * ensure a task is de-boosted (pi_task is set to NULL) before the
	 * task is allowed to run again (and can exit). This ensures the pointer
	 * points to a blocked task -- which guarantees the task is present.
	 */
	p->pi_top_task = pi_task;

	/*
	 * For FIFO/RR we only need to set prio, if that matches we're done.
	 */
	if (prio == p->prio && !dl_prio(prio))
		goto out_unlock;

	/*
	 * Idle task boosting is a nono in general. There is one
	 * exception, when PREEMPT_RT and NOHZ is active:
	 *
	 * The idle task calls get_next_timer_interrupt() and holds
	 * the timer wheel base->lock on the CPU and another CPU wants
	 * to access the timer (probably to cancel it). We can safely
	 * ignore the boosting request, as the idle CPU runs this code
	 * with interrupts disabled and will complete the lock
	 * protected section without being interrupted. So there is no
	 * real need to boost.
	 */
	if (unlikely(p == rq->idle)) {
		WARN_ON(p != rq->curr);
		WARN_ON(p->pi_blocked_on);
		goto out_unlock;
	}

	trace_sched_pi_setprio(p, pi_task);
	oldprio = p->prio;

	if (oldprio == prio)
		queue_flag &= ~DEQUEUE_MOVE;

	prev_class = p->sched_class;
	queued = task_on_rq_queued(p);
	running = task_current(rq, p);
	if (queued)
		dequeue_task(rq, p, queue_flag);
	if (running)
		put_prev_task(rq, p);

	/*
	 * Boosting condition are:
	 * 1. -rt task is running and holds mutex A
	 *      --> -dl task blocks on mutex A
	 *
	 * 2. -dl task is running and holds mutex A
	 *      --> -dl task blocks on mutex A and could preempt the
	 *          running task
	 */
	if (dl_prio(prio)) {
		if (!dl_prio(p->normal_prio) ||
		    (pi_task && dl_prio(pi_task->prio) &&
		     dl_entity_preempt(&pi_task->dl, &p->dl))) {
			p->dl.pi_se = pi_task->dl.pi_se;
			queue_flag |= ENQUEUE_REPLENISH;
		} else {
			p->dl.pi_se = &p->dl;
		}
	} else if (rt_prio(prio)) {
		if (dl_prio(oldprio))
			p->dl.pi_se = &p->dl;
		if (oldprio < prio)
			queue_flag |= ENQUEUE_HEAD;
	} else {
		if (dl_prio(oldprio))
			p->dl.pi_se = &p->dl;
		if (rt_prio(oldprio))
			p->rt.timeout = 0;
	}

	__setscheduler_prio(p, prio);

	if (queued)
		enqueue_task(rq, p, queue_flag);
	if (running)
		set_next_task(rq, p);

	check_class_changed(rq, p, prev_class, oldprio);
out_unlock:
	/* Avoid rq from going away on us: */
	preempt_disable();

	rq_unpin_lock(rq, &rf);
	__balance_callbacks(rq);
	raw_spin_rq_unlock(rq);

	preempt_enable();
}
#else
static inline int rt_effective_prio(struct task_struct *p, int prio)
{
	return prio;
}
#endif

void set_user_nice(struct task_struct *p, long nice)
{
	bool queued, running;
	int old_prio;
	struct rq_flags rf;
	struct rq *rq;

	if (task_nice(p) == nice || nice < MIN_NICE || nice > MAX_NICE)
		return;
	/*
	 * We have to be careful, if called from sys_setpriority(),
	 * the task might be in the middle of scheduling on another CPU.
	 */
	rq = task_rq_lock(p, &rf);
	update_rq_clock(rq);

	/*
	 * The RT priorities are set via sched_setscheduler(), but we still
	 * allow the 'normal' nice value to be set - but as expected
	 * it won't have any effect on scheduling until the task is
	 * SCHED_DEADLINE, SCHED_FIFO or SCHED_RR:
	 */
	if (task_has_dl_policy(p) || task_has_rt_policy(p)) {
		p->static_prio = NICE_TO_PRIO(nice);
		goto out_unlock;
	}
	queued = task_on_rq_queued(p);
	running = task_current(rq, p);
	if (queued)
		dequeue_task(rq, p, DEQUEUE_SAVE | DEQUEUE_NOCLOCK);
	if (running)
		put_prev_task(rq, p);

	p->static_prio = NICE_TO_PRIO(nice);
	set_load_weight(p, true);
	old_prio = p->prio;
	p->prio = effective_prio(p);

	if (queued)
		enqueue_task(rq, p, ENQUEUE_RESTORE | ENQUEUE_NOCLOCK);
	if (running)
		set_next_task(rq, p);

	/*
	 * If the task increased its priority or is running and
	 * lowered its priority, then reschedule its CPU:
	 */
	p->sched_class->prio_changed(rq, p, old_prio);

out_unlock:
	task_rq_unlock(rq, p, &rf);
}
EXPORT_SYMBOL(set_user_nice);

/*
 * is_nice_reduction - check if nice value is an actual reduction
 *
 * Similar to can_nice() but does not perform a capability check.
 *
 * @p: task
 * @nice: nice value
 */
static bool is_nice_reduction(const struct task_struct *p, const int nice)
{
	/* Convert nice value [19,-20] to rlimit style value [1,40]: */
	int nice_rlim = nice_to_rlimit(nice);

	return (nice_rlim <= task_rlimit(p, RLIMIT_NICE));
}

/*
 * can_nice - check if a task can reduce its nice value
 * @p: task
 * @nice: nice value
 */
int can_nice(const struct task_struct *p, const int nice)
{
	return is_nice_reduction(p, nice) || capable(CAP_SYS_NICE);
}

#ifdef __ARCH_WANT_SYS_NICE

/*
 * sys_nice - change the priority of the current process.
 * @increment: priority increment
 *
 * sys_setpriority is a more generic, but much slower function that
 * does similar things.
 */
SYSCALL_DEFINE1(nice, int, increment)
{
	long nice, retval;

	/*
	 * Setpriority might change our priority at the same moment.
	 * We don't have to worry. Conceptually one call occurs first
	 * and we have a single winner.
	 */
	increment = clamp(increment, -NICE_WIDTH, NICE_WIDTH);
	nice = task_nice(current) + increment;

	nice = clamp_val(nice, MIN_NICE, MAX_NICE);
	if (increment < 0 && !can_nice(current, nice))
		return -EPERM;

	retval = security_task_setnice(current, nice);
	if (retval)
		return retval;

	set_user_nice(current, nice);
	return 0;
}

#endif

/**
 * task_prio - return the priority value of a given task.
 * @p: the task in question.
 *
 * Return: The priority value as seen by users in /proc.
 *
 * sched policy         return value   kernel prio    user prio/nice
 *
 * normal, batch, idle     [0 ... 39]  [100 ... 139]          0/[-20 ... 19]
 * fifo, rr             [-2 ... -100]     [98 ... 0]  [1 ... 99]
 * deadline                     -101             -1           0
 */
int task_prio(const struct task_struct *p)
{
	return p->prio - MAX_RT_PRIO;
}

/**
 * idle_cpu - is a given CPU idle currently?
 * @cpu: the processor in question.
 *
 * Return: 1 if the CPU is currently idle. 0 otherwise.
 */
int idle_cpu(int cpu)
{
	struct rq *rq = cpu_rq(cpu);

	if (rq->curr != rq->idle)
		return 0;

	if (rq->nr_running)
		return 0;

#ifdef CONFIG_SMP
	if (rq->ttwu_pending)
		return 0;
#endif

	return 1;
}

/**
 * available_idle_cpu - is a given CPU idle for enqueuing work.
 * @cpu: the CPU in question.
 *
 * Return: 1 if the CPU is currently idle. 0 otherwise.
 */
int available_idle_cpu(int cpu)
{
	if (!idle_cpu(cpu))
		return 0;

	if (vcpu_is_preempted(cpu))
		return 0;

	return 1;
}

/**
 * idle_task - return the idle task for a given CPU.
 * @cpu: the processor in question.
 *
 * Return: The idle task for the CPU @cpu.
 */
struct task_struct *idle_task(int cpu)
{
	return cpu_rq(cpu)->idle;
}

#ifdef CONFIG_SMP
/*
 * This function computes an effective utilization for the given CPU, to be
 * used for frequency selection given the linear relation: f = u * f_max.
 *
 * The scheduler tracks the following metrics:
 *
 *   cpu_util_{cfs,rt,dl,irq}()
 *   cpu_bw_dl()
 *
 * Where the cfs,rt and dl util numbers are tracked with the same metric and
 * synchronized windows and are thus directly comparable.
 *
 * The cfs,rt,dl utilization are the running times measured with rq->clock_task
 * which excludes things like IRQ and steal-time. These latter are then accrued
 * in the irq utilization.
 *
 * The DL bandwidth number otoh is not a measured metric but a value computed
 * based on the task model parameters and gives the minimal utilization
 * required to meet deadlines.
 */
unsigned long effective_cpu_util(int cpu, unsigned long util_cfs,
				 enum cpu_util_type type,
				 struct task_struct *p)
{
	unsigned long dl_util, util, irq, max;
	struct rq *rq = cpu_rq(cpu);

	max = arch_scale_cpu_capacity(cpu);

	if (!uclamp_is_used() &&
	    type == FREQUENCY_UTIL && rt_rq_is_runnable(&rq->rt)) {
		return max;
	}

	/*
	 * Early check to see if IRQ/steal time saturates the CPU, can be
	 * because of inaccuracies in how we track these -- see
	 * update_irq_load_avg().
	 */
	irq = cpu_util_irq(rq);
	if (unlikely(irq >= max))
		return max;

	/*
	 * Because the time spend on RT/DL tasks is visible as 'lost' time to
	 * CFS tasks and we use the same metric to track the effective
	 * utilization (PELT windows are synchronized) we can directly add them
	 * to obtain the CPU's actual utilization.
	 *
	 * CFS and RT utilization can be boosted or capped, depending on
	 * utilization clamp constraints requested by currently RUNNABLE
	 * tasks.
	 * When there are no CFS RUNNABLE tasks, clamps are released and
	 * frequency will be gracefully reduced with the utilization decay.
	 */
	util = util_cfs + cpu_util_rt(rq);
	if (type == FREQUENCY_UTIL)
		util = uclamp_rq_util_with(rq, util, p);

	dl_util = cpu_util_dl(rq);

	/*
	 * For frequency selection we do not make cpu_util_dl() a permanent part
	 * of this sum because we want to use cpu_bw_dl() later on, but we need
	 * to check if the CFS+RT+DL sum is saturated (ie. no idle time) such
	 * that we select f_max when there is no idle time.
	 *
	 * NOTE: numerical errors or stop class might cause us to not quite hit
	 * saturation when we should -- something for later.
	 */
	if (util + dl_util >= max)
		return max;

	/*
	 * OTOH, for energy computation we need the estimated running time, so
	 * include util_dl and ignore dl_bw.
	 */
	if (type == ENERGY_UTIL)
		util += dl_util;

	/*
	 * There is still idle time; further improve the number by using the
	 * irq metric. Because IRQ/steal time is hidden from the task clock we
	 * need to scale the task numbers:
	 *
	 *              max - irq
	 *   U' = irq + --------- * U
	 *                 max
	 */
	util = scale_irq_capacity(util, irq, max);
	util += irq;

	/*
	 * Bandwidth required by DEADLINE must always be granted while, for
	 * FAIR and RT, we use blocked utilization of IDLE CPUs as a mechanism
	 * to gracefully reduce the frequency when no tasks show up for longer
	 * periods of time.
	 *
	 * Ideally we would like to set bw_dl as min/guaranteed freq and util +
	 * bw_dl as requested freq. However, cpufreq is not yet ready for such
	 * an interface. So, we only do the latter for now.
	 */
	if (type == FREQUENCY_UTIL)
		util += cpu_bw_dl(rq);

	return min(max, util);
}

unsigned long sched_cpu_util(int cpu)
{
	return effective_cpu_util(cpu, cpu_util_cfs(cpu), ENERGY_UTIL, NULL);
}
#endif /* CONFIG_SMP */

/**
 * find_process_by_pid - find a process with a matching PID value.
 * @pid: the pid in question.
 *
 * The task of @pid, if found. %NULL otherwise.
 */
static struct task_struct *find_process_by_pid(pid_t pid)
{
	return pid ? find_task_by_vpid(pid) : current;
}

/*
 * sched_setparam() passes in -1 for its policy, to let the functions
 * it calls know not to change it.
 */
#define SETPARAM_POLICY	-1

static void __setscheduler_params(struct task_struct *p,
		const struct sched_attr *attr)
{
	int policy = attr->sched_policy;

	if (policy == SETPARAM_POLICY)
		policy = p->policy;

	p->policy = policy;

	if (dl_policy(policy))
		__setparam_dl(p, attr);
	else if (fair_policy(policy))
		p->static_prio = NICE_TO_PRIO(attr->sched_nice);

	/*
	 * __sched_setscheduler() ensures attr->sched_priority == 0 when
	 * !rt_policy. Always setting this ensures that things like
	 * getparam()/getattr() don't report silly values for !rt tasks.
	 */
	p->rt_priority = attr->sched_priority;
	p->normal_prio = normal_prio(p);
	set_load_weight(p, true);
}

/*
 * Check the target process has a UID that matches the current process's:
 */
static bool check_same_owner(struct task_struct *p)
{
	const struct cred *cred = current_cred(), *pcred;
	bool match;

	rcu_read_lock();
	pcred = __task_cred(p);
	match = (uid_eq(cred->euid, pcred->euid) ||
		 uid_eq(cred->euid, pcred->uid));
	rcu_read_unlock();
	return match;
}

/*
 * Allow unprivileged RT tasks to decrease priority.
 * Only issue a capable test if needed and only once to avoid an audit
 * event on permitted non-privileged operations:
 */
static int user_check_sched_setscheduler(struct task_struct *p,
					 const struct sched_attr *attr,
					 int policy, int reset_on_fork)
{
	if (fair_policy(policy)) {
		if (attr->sched_nice < task_nice(p) &&
		    !is_nice_reduction(p, attr->sched_nice))
			goto req_priv;
	}

	if (rt_policy(policy)) {
		unsigned long rlim_rtprio = task_rlimit(p, RLIMIT_RTPRIO);

		/* Can't set/change the rt policy: */
		if (policy != p->policy && !rlim_rtprio)
			goto req_priv;

		/* Can't increase priority: */
		if (attr->sched_priority > p->rt_priority &&
		    attr->sched_priority > rlim_rtprio)
			goto req_priv;
	}

	/*
	 * Can't set/change SCHED_DEADLINE policy at all for now
	 * (safest behavior); in the future we would like to allow
	 * unprivileged DL tasks to increase their relative deadline
	 * or reduce their runtime (both ways reducing utilization)
	 */
	if (dl_policy(policy))
		goto req_priv;

	/*
	 * Treat SCHED_IDLE as nice 20. Only allow a switch to
	 * SCHED_NORMAL if the RLIMIT_NICE would normally permit it.
	 */
	if (task_has_idle_policy(p) && !idle_policy(policy)) {
		if (!is_nice_reduction(p, task_nice(p)))
			goto req_priv;
	}

	/* Can't change other user's priorities: */
	if (!check_same_owner(p))
		goto req_priv;

	/* Normal users shall not reset the sched_reset_on_fork flag: */
	if (p->sched_reset_on_fork && !reset_on_fork)
		goto req_priv;

	return 0;

req_priv:
	if (!capable(CAP_SYS_NICE))
		return -EPERM;

	return 0;
}

static int __sched_setscheduler(struct task_struct *p,
				const struct sched_attr *attr,
				bool user, bool pi)
{
	int oldpolicy = -1, policy = attr->sched_policy;
	int retval, oldprio, newprio, queued, running;
	const struct sched_class *prev_class;
	struct balance_callback *head;
	struct rq_flags rf;
	int reset_on_fork;
	int queue_flags = DEQUEUE_SAVE | DEQUEUE_MOVE | DEQUEUE_NOCLOCK;
	struct rq *rq;

	/* The pi code expects interrupts enabled */
	BUG_ON(pi && in_interrupt());
recheck:
	/* Double check policy once rq lock held: */
	if (policy < 0) {
		reset_on_fork = p->sched_reset_on_fork;
		policy = oldpolicy = p->policy;
	} else {
		reset_on_fork = !!(attr->sched_flags & SCHED_FLAG_RESET_ON_FORK);

		if (!valid_policy(policy))
			return -EINVAL;
	}

	if (attr->sched_flags & ~(SCHED_FLAG_ALL | SCHED_FLAG_SUGOV))
		return -EINVAL;

	/*
	 * Valid priorities for SCHED_FIFO and SCHED_RR are
	 * 1..MAX_RT_PRIO-1, valid priority for SCHED_NORMAL,
	 * SCHED_BATCH and SCHED_IDLE is 0.
	 */
	if (attr->sched_priority > MAX_RT_PRIO-1)
		return -EINVAL;
	if ((dl_policy(policy) && !__checkparam_dl(attr)) ||
	    (rt_policy(policy) != (attr->sched_priority != 0)))
		return -EINVAL;

	if (user) {
		retval = user_check_sched_setscheduler(p, attr, policy, reset_on_fork);
		if (retval)
			return retval;

		if (attr->sched_flags & SCHED_FLAG_SUGOV)
			return -EINVAL;

		retval = security_task_setscheduler(p);
		if (retval)
			return retval;
	}

	/* Update task specific "requested" clamps */
	if (attr->sched_flags & SCHED_FLAG_UTIL_CLAMP) {
		retval = uclamp_validate(p, attr);
		if (retval)
			return retval;
	}

	if (pi)
		cpuset_read_lock();

	/*
	 * Make sure no PI-waiters arrive (or leave) while we are
	 * changing the priority of the task:
	 *
	 * To be able to change p->policy safely, the appropriate
	 * runqueue lock must be held.
	 */
	rq = task_rq_lock(p, &rf);
	update_rq_clock(rq);

	/*
	 * Changing the policy of the stop threads its a very bad idea:
	 */
	if (p == rq->stop) {
		retval = -EINVAL;
		goto unlock;
	}

	/*
	 * If not changing anything there's no need to proceed further,
	 * but store a possible modification of reset_on_fork.
	 */
	if (unlikely(policy == p->policy)) {
		if (fair_policy(policy) && attr->sched_nice != task_nice(p))
			goto change;
		if (rt_policy(policy) && attr->sched_priority != p->rt_priority)
			goto change;
		if (dl_policy(policy) && dl_param_changed(p, attr))
			goto change;
		if (attr->sched_flags & SCHED_FLAG_UTIL_CLAMP)
			goto change;

		p->sched_reset_on_fork = reset_on_fork;
		retval = 0;
		goto unlock;
	}
change:

	if (user) {
#ifdef CONFIG_RT_GROUP_SCHED
		/*
		 * Do not allow realtime tasks into groups that have no runtime
		 * assigned.
		 */
		if (rt_bandwidth_enabled() && rt_policy(policy) &&
				task_group(p)->rt_bandwidth.rt_runtime == 0 &&
				!task_group_is_autogroup(task_group(p))) {
			retval = -EPERM;
			goto unlock;
		}
#endif
#ifdef CONFIG_SMP
		if (dl_bandwidth_enabled() && dl_policy(policy) &&
				!(attr->sched_flags & SCHED_FLAG_SUGOV)) {
			cpumask_t *span = rq->rd->span;

			/*
			 * Don't allow tasks with an affinity mask smaller than
			 * the entire root_domain to become SCHED_DEADLINE. We
			 * will also fail if there's no bandwidth available.
			 */
			if (!cpumask_subset(span, p->cpus_ptr) ||
			    rq->rd->dl_bw.bw == 0) {
				retval = -EPERM;
				goto unlock;
			}
		}
#endif
	}

	/* Re-check policy now with rq lock held: */
	if (unlikely(oldpolicy != -1 && oldpolicy != p->policy)) {
		policy = oldpolicy = -1;
		task_rq_unlock(rq, p, &rf);
		if (pi)
			cpuset_read_unlock();
		goto recheck;
	}

	/*
	 * If setscheduling to SCHED_DEADLINE (or changing the parameters
	 * of a SCHED_DEADLINE task) we need to check if enough bandwidth
	 * is available.
	 */
	if ((dl_policy(policy) || dl_task(p)) && sched_dl_overflow(p, policy, attr)) {
		retval = -EBUSY;
		goto unlock;
	}

	p->sched_reset_on_fork = reset_on_fork;
	oldprio = p->prio;

	newprio = __normal_prio(policy, attr->sched_priority, attr->sched_nice);
	if (pi) {
		/*
		 * Take priority boosted tasks into account. If the new
		 * effective priority is unchanged, we just store the new
		 * normal parameters and do not touch the scheduler class and
		 * the runqueue. This will be done when the task deboost
		 * itself.
		 */
		newprio = rt_effective_prio(p, newprio);
		if (newprio == oldprio)
			queue_flags &= ~DEQUEUE_MOVE;
	}

	queued = task_on_rq_queued(p);
	running = task_current(rq, p);
	if (queued)
		dequeue_task(rq, p, queue_flags);
	if (running)
		put_prev_task(rq, p);

	prev_class = p->sched_class;

	if (!(attr->sched_flags & SCHED_FLAG_KEEP_PARAMS)) {
		__setscheduler_params(p, attr);
		__setscheduler_prio(p, newprio);
	}
	__setscheduler_uclamp(p, attr);

	if (queued) {
		/*
		 * We enqueue to tail when the priority of a task is
		 * increased (user space view).
		 */
		if (oldprio < p->prio)
			queue_flags |= ENQUEUE_HEAD;

		enqueue_task(rq, p, queue_flags);
	}
	if (running)
		set_next_task(rq, p);

	check_class_changed(rq, p, prev_class, oldprio);

	/* Avoid rq from going away on us: */
	preempt_disable();
	head = splice_balance_callbacks(rq);
	task_rq_unlock(rq, p, &rf);

	if (pi) {
		cpuset_read_unlock();
		rt_mutex_adjust_pi(p);
	}

	/* Run balance callbacks after we've adjusted the PI chain: */
	balance_callbacks(rq, head);
	preempt_enable();

	return 0;

unlock:
	task_rq_unlock(rq, p, &rf);
	if (pi)
		cpuset_read_unlock();
	return retval;
}

static int _sched_setscheduler(struct task_struct *p, int policy,
			       const struct sched_param *param, bool check)
{
	struct sched_attr attr = {
		.sched_policy   = policy,
		.sched_priority = param->sched_priority,
		.sched_nice	= PRIO_TO_NICE(p->static_prio),
	};

	/* Fixup the legacy SCHED_RESET_ON_FORK hack. */
	if ((policy != SETPARAM_POLICY) && (policy & SCHED_RESET_ON_FORK)) {
		attr.sched_flags |= SCHED_FLAG_RESET_ON_FORK;
		policy &= ~SCHED_RESET_ON_FORK;
		attr.sched_policy = policy;
	}

	return __sched_setscheduler(p, &attr, check, true);
}
/**
 * sched_setscheduler - change the scheduling policy and/or RT priority of a thread.
 * @p: the task in question.
 * @policy: new policy.
 * @param: structure containing the new RT priority.
 *
 * Use sched_set_fifo(), read its comment.
 *
 * Return: 0 on success. An error code otherwise.
 *
 * NOTE that the task may be already dead.
 */
int sched_setscheduler(struct task_struct *p, int policy,
		       const struct sched_param *param)
{
	return _sched_setscheduler(p, policy, param, true);
}

int sched_setattr(struct task_struct *p, const struct sched_attr *attr)
{
	return __sched_setscheduler(p, attr, true, true);
}

int sched_setattr_nocheck(struct task_struct *p, const struct sched_attr *attr)
{
	return __sched_setscheduler(p, attr, false, true);
}
EXPORT_SYMBOL_GPL(sched_setattr_nocheck);

/**
 * sched_setscheduler_nocheck - change the scheduling policy and/or RT priority of a thread from kernelspace.
 * @p: the task in question.
 * @policy: new policy.
 * @param: structure containing the new RT priority.
 *
 * Just like sched_setscheduler, only don't bother checking if the
 * current context has permission.  For example, this is needed in
 * stop_machine(): we create temporary high priority worker threads,
 * but our caller might not have that capability.
 *
 * Return: 0 on success. An error code otherwise.
 */
int sched_setscheduler_nocheck(struct task_struct *p, int policy,
			       const struct sched_param *param)
{
	return _sched_setscheduler(p, policy, param, false);
}

/*
 * SCHED_FIFO is a broken scheduler model; that is, it is fundamentally
 * incapable of resource management, which is the one thing an OS really should
 * be doing.
 *
 * This is of course the reason it is limited to privileged users only.
 *
 * Worse still; it is fundamentally impossible to compose static priority
 * workloads. You cannot take two correctly working static prio workloads
 * and smash them together and still expect them to work.
 *
 * For this reason 'all' FIFO tasks the kernel creates are basically at:
 *
 *   MAX_RT_PRIO / 2
 *
 * The administrator _MUST_ configure the system, the kernel simply doesn't
 * know enough information to make a sensible choice.
 */
void sched_set_fifo(struct task_struct *p)
{
	struct sched_param sp = { .sched_priority = MAX_RT_PRIO / 2 };
	WARN_ON_ONCE(sched_setscheduler_nocheck(p, SCHED_FIFO, &sp) != 0);
}
EXPORT_SYMBOL_GPL(sched_set_fifo);

/*
 * For when you don't much care about FIFO, but want to be above SCHED_NORMAL.
 */
void sched_set_fifo_low(struct task_struct *p)
{
	struct sched_param sp = { .sched_priority = 1 };
	WARN_ON_ONCE(sched_setscheduler_nocheck(p, SCHED_FIFO, &sp) != 0);
}
EXPORT_SYMBOL_GPL(sched_set_fifo_low);

void sched_set_normal(struct task_struct *p, int nice)
{
	struct sched_attr attr = {
		.sched_policy = SCHED_NORMAL,
		.sched_nice = nice,
	};
	WARN_ON_ONCE(sched_setattr_nocheck(p, &attr) != 0);
}
EXPORT_SYMBOL_GPL(sched_set_normal);

static int
do_sched_setscheduler(pid_t pid, int policy, struct sched_param __user *param)
{
	struct sched_param lparam;
	struct task_struct *p;
	int retval;

	if (!param || pid < 0)
		return -EINVAL;
	if (copy_from_user(&lparam, param, sizeof(struct sched_param)))
		return -EFAULT;

	rcu_read_lock();
	retval = -ESRCH;
	p = find_process_by_pid(pid);
	if (likely(p))
		get_task_struct(p);
	rcu_read_unlock();

	if (likely(p)) {
		retval = sched_setscheduler(p, policy, &lparam);
		put_task_struct(p);
	}

	return retval;
}

/*
 * Mimics kernel/events/core.c perf_copy_attr().
 */
static int sched_copy_attr(struct sched_attr __user *uattr, struct sched_attr *attr)
{
	u32 size;
	int ret;

	/* Zero the full structure, so that a short copy will be nice: */
	memset(attr, 0, sizeof(*attr));

	ret = get_user(size, &uattr->size);
	if (ret)
		return ret;

	/* ABI compatibility quirk: */
	if (!size)
		size = SCHED_ATTR_SIZE_VER0;
	if (size < SCHED_ATTR_SIZE_VER0 || size > PAGE_SIZE)
		goto err_size;

	ret = copy_struct_from_user(attr, sizeof(*attr), uattr, size);
	if (ret) {
		if (ret == -E2BIG)
			goto err_size;
		return ret;
	}

	if ((attr->sched_flags & SCHED_FLAG_UTIL_CLAMP) &&
	    size < SCHED_ATTR_SIZE_VER1)
		return -EINVAL;

	/*
	 * XXX: Do we want to be lenient like existing syscalls; or do we want
	 * to be strict and return an error on out-of-bounds values?
	 */
	attr->sched_nice = clamp(attr->sched_nice, MIN_NICE, MAX_NICE);

	return 0;

err_size:
	put_user(sizeof(*attr), &uattr->size);
	return -E2BIG;
}

static void get_params(struct task_struct *p, struct sched_attr *attr)
{
	if (task_has_dl_policy(p))
		__getparam_dl(p, attr);
	else if (task_has_rt_policy(p))
		attr->sched_priority = p->rt_priority;
	else
		attr->sched_nice = task_nice(p);
}

/**
 * sys_sched_setscheduler - set/change the scheduler policy and RT priority
 * @pid: the pid in question.
 * @policy: new policy.
 * @param: structure containing the new RT priority.
 *
 * Return: 0 on success. An error code otherwise.
 */
SYSCALL_DEFINE3(sched_setscheduler, pid_t, pid, int, policy, struct sched_param __user *, param)
{
	if (policy < 0)
		return -EINVAL;

	return do_sched_setscheduler(pid, policy, param);
}

/**
 * sys_sched_setparam - set/change the RT priority of a thread
 * @pid: the pid in question.
 * @param: structure containing the new RT priority.
 *
 * Return: 0 on success. An error code otherwise.
 */
SYSCALL_DEFINE2(sched_setparam, pid_t, pid, struct sched_param __user *, param)
{
	return do_sched_setscheduler(pid, SETPARAM_POLICY, param);
}

/**
 * sys_sched_setattr - same as above, but with extended sched_attr
 * @pid: the pid in question.
 * @uattr: structure containing the extended parameters.
 * @flags: for future extension.
 */
SYSCALL_DEFINE3(sched_setattr, pid_t, pid, struct sched_attr __user *, uattr,
			       unsigned int, flags)
{
	struct sched_attr attr;
	struct task_struct *p;
	int retval;

	if (!uattr || pid < 0 || flags)
		return -EINVAL;

	retval = sched_copy_attr(uattr, &attr);
	if (retval)
		return retval;

	if ((int)attr.sched_policy < 0)
		return -EINVAL;
	if (attr.sched_flags & SCHED_FLAG_KEEP_POLICY)
		attr.sched_policy = SETPARAM_POLICY;

	rcu_read_lock();
	retval = -ESRCH;
	p = find_process_by_pid(pid);
	if (likely(p))
		get_task_struct(p);
	rcu_read_unlock();

	if (likely(p)) {
		if (attr.sched_flags & SCHED_FLAG_KEEP_PARAMS)
			get_params(p, &attr);
		retval = sched_setattr(p, &attr);
		put_task_struct(p);
	}

	return retval;
}

/**
 * sys_sched_getscheduler - get the policy (scheduling class) of a thread
 * @pid: the pid in question.
 *
 * Return: On success, the policy of the thread. Otherwise, a negative error
 * code.
 */
SYSCALL_DEFINE1(sched_getscheduler, pid_t, pid)
{
	struct task_struct *p;
	int retval;

	if (pid < 0)
		return -EINVAL;

	retval = -ESRCH;
	rcu_read_lock();
	p = find_process_by_pid(pid);
	if (p) {
		retval = security_task_getscheduler(p);
		if (!retval)
			retval = p->policy
				| (p->sched_reset_on_fork ? SCHED_RESET_ON_FORK : 0);
	}
	rcu_read_unlock();
	return retval;
}

/**
 * sys_sched_getparam - get the RT priority of a thread
 * @pid: the pid in question.
 * @param: structure containing the RT priority.
 *
 * Return: On success, 0 and the RT priority is in @param. Otherwise, an error
 * code.
 */
SYSCALL_DEFINE2(sched_getparam, pid_t, pid, struct sched_param __user *, param)
{
	struct sched_param lp = { .sched_priority = 0 };
	struct task_struct *p;
	int retval;

	if (!param || pid < 0)
		return -EINVAL;

	rcu_read_lock();
	p = find_process_by_pid(pid);
	retval = -ESRCH;
	if (!p)
		goto out_unlock;

	retval = security_task_getscheduler(p);
	if (retval)
		goto out_unlock;

	if (task_has_rt_policy(p))
		lp.sched_priority = p->rt_priority;
	rcu_read_unlock();

	/*
	 * This one might sleep, we cannot do it with a spinlock held ...
	 */
	retval = copy_to_user(param, &lp, sizeof(*param)) ? -EFAULT : 0;

	return retval;

out_unlock:
	rcu_read_unlock();
	return retval;
}

/*
 * Copy the kernel size attribute structure (which might be larger
 * than what user-space knows about) to user-space.
 *
 * Note that all cases are valid: user-space buffer can be larger or
 * smaller than the kernel-space buffer. The usual case is that both
 * have the same size.
 */
static int
sched_attr_copy_to_user(struct sched_attr __user *uattr,
			struct sched_attr *kattr,
			unsigned int usize)
{
	unsigned int ksize = sizeof(*kattr);

	if (!access_ok(uattr, usize))
		return -EFAULT;

	/*
	 * sched_getattr() ABI forwards and backwards compatibility:
	 *
	 * If usize == ksize then we just copy everything to user-space and all is good.
	 *
	 * If usize < ksize then we only copy as much as user-space has space for,
	 * this keeps ABI compatibility as well. We skip the rest.
	 *
	 * If usize > ksize then user-space is using a newer version of the ABI,
	 * which part the kernel doesn't know about. Just ignore it - tooling can
	 * detect the kernel's knowledge of attributes from the attr->size value
	 * which is set to ksize in this case.
	 */
	kattr->size = min(usize, ksize);

	if (copy_to_user(uattr, kattr, kattr->size))
		return -EFAULT;

	return 0;
}

/**
 * sys_sched_getattr - similar to sched_getparam, but with sched_attr
 * @pid: the pid in question.
 * @uattr: structure containing the extended parameters.
 * @usize: sizeof(attr) for fwd/bwd comp.
 * @flags: for future extension.
 */
SYSCALL_DEFINE4(sched_getattr, pid_t, pid, struct sched_attr __user *, uattr,
		unsigned int, usize, unsigned int, flags)
{
	struct sched_attr kattr = { };
	struct task_struct *p;
	int retval;

	if (!uattr || pid < 0 || usize > PAGE_SIZE ||
	    usize < SCHED_ATTR_SIZE_VER0 || flags)
		return -EINVAL;

	rcu_read_lock();
	p = find_process_by_pid(pid);
	retval = -ESRCH;
	if (!p)
		goto out_unlock;

	retval = security_task_getscheduler(p);
	if (retval)
		goto out_unlock;

	kattr.sched_policy = p->policy;
	if (p->sched_reset_on_fork)
		kattr.sched_flags |= SCHED_FLAG_RESET_ON_FORK;
	get_params(p, &kattr);
	kattr.sched_flags &= SCHED_FLAG_ALL;

#ifdef CONFIG_UCLAMP_TASK
	/*
	 * This could race with another potential updater, but this is fine
	 * because it'll correctly read the old or the new value. We don't need
	 * to guarantee who wins the race as long as it doesn't return garbage.
	 */
	kattr.sched_util_min = p->uclamp_req[UCLAMP_MIN].value;
	kattr.sched_util_max = p->uclamp_req[UCLAMP_MAX].value;
#endif

	rcu_read_unlock();

	return sched_attr_copy_to_user(uattr, &kattr, usize);

out_unlock:
	rcu_read_unlock();
	return retval;
}

#ifdef CONFIG_SMP
int dl_task_check_affinity(struct task_struct *p, const struct cpumask *mask)
{
	int ret = 0;

	/*
	 * If the task isn't a deadline task or admission control is
	 * disabled then we don't care about affinity changes.
	 */
	if (!task_has_dl_policy(p) || !dl_bandwidth_enabled())
		return 0;

	/*
	 * Since bandwidth control happens on root_domain basis,
	 * if admission test is enabled, we only admit -deadline
	 * tasks allowed to run on all the CPUs in the task's
	 * root_domain.
	 */
	rcu_read_lock();
	if (!cpumask_subset(task_rq(p)->rd->span, mask))
		ret = -EBUSY;
	rcu_read_unlock();
	return ret;
}
#endif

static int
__sched_setaffinity(struct task_struct *p, struct affinity_context *ctx)
{
	int retval;
	cpumask_var_t cpus_allowed, new_mask;

	if (!alloc_cpumask_var(&cpus_allowed, GFP_KERNEL))
		return -ENOMEM;

	if (!alloc_cpumask_var(&new_mask, GFP_KERNEL)) {
		retval = -ENOMEM;
		goto out_free_cpus_allowed;
	}

	cpuset_cpus_allowed(p, cpus_allowed);
	cpumask_and(new_mask, ctx->new_mask, cpus_allowed);

	ctx->new_mask = new_mask;
	ctx->flags |= SCA_CHECK;

	retval = dl_task_check_affinity(p, new_mask);
	if (retval)
		goto out_free_new_mask;

	retval = __set_cpus_allowed_ptr(p, ctx);
	if (retval)
		goto out_free_new_mask;

	cpuset_cpus_allowed(p, cpus_allowed);
	if (!cpumask_subset(new_mask, cpus_allowed)) {
		/*
		 * We must have raced with a concurrent cpuset update.
		 * Just reset the cpumask to the cpuset's cpus_allowed.
		 */
		cpumask_copy(new_mask, cpus_allowed);

		/*
		 * If SCA_USER is set, a 2nd call to __set_cpus_allowed_ptr()
		 * will restore the previous user_cpus_ptr value.
		 *
		 * In the unlikely event a previous user_cpus_ptr exists,
		 * we need to further restrict the mask to what is allowed
		 * by that old user_cpus_ptr.
		 */
		if (unlikely((ctx->flags & SCA_USER) && ctx->user_mask)) {
			bool empty = !cpumask_and(new_mask, new_mask,
						  ctx->user_mask);

			if (WARN_ON_ONCE(empty))
				cpumask_copy(new_mask, cpus_allowed);
		}
		__set_cpus_allowed_ptr(p, ctx);
		retval = -EINVAL;
	}

out_free_new_mask:
	free_cpumask_var(new_mask);
out_free_cpus_allowed:
	free_cpumask_var(cpus_allowed);
	return retval;
}

long sched_setaffinity(pid_t pid, const struct cpumask *in_mask)
{
	struct affinity_context ac;
	struct cpumask *user_mask;
	struct task_struct *p;
	int retval;

	rcu_read_lock();

	p = find_process_by_pid(pid);
	if (!p) {
		rcu_read_unlock();
		return -ESRCH;
	}

	/* Prevent p going away */
	get_task_struct(p);
	rcu_read_unlock();

	if (p->flags & PF_NO_SETAFFINITY) {
		retval = -EINVAL;
		goto out_put_task;
	}

	if (!check_same_owner(p)) {
		rcu_read_lock();
		if (!ns_capable(__task_cred(p)->user_ns, CAP_SYS_NICE)) {
			rcu_read_unlock();
			retval = -EPERM;
			goto out_put_task;
		}
		rcu_read_unlock();
	}

	retval = security_task_setscheduler(p);
	if (retval)
		goto out_put_task;

	/*
	 * With non-SMP configs, user_cpus_ptr/user_mask isn't used and
	 * alloc_user_cpus_ptr() returns NULL.
	 */
	user_mask = alloc_user_cpus_ptr(NUMA_NO_NODE);
	if (user_mask) {
		cpumask_copy(user_mask, in_mask);
	} else if (IS_ENABLED(CONFIG_SMP)) {
		retval = -ENOMEM;
		goto out_put_task;
	}

	ac = (struct affinity_context){
		.new_mask  = in_mask,
		.user_mask = user_mask,
		.flags     = SCA_USER,
	};

	retval = __sched_setaffinity(p, &ac);
	kfree(ac.user_mask);

out_put_task:
	put_task_struct(p);
	return retval;
}

static int get_user_cpu_mask(unsigned long __user *user_mask_ptr, unsigned len,
			     struct cpumask *new_mask)
{
	if (len < cpumask_size())
		cpumask_clear(new_mask);
	else if (len > cpumask_size())
		len = cpumask_size();

	return copy_from_user(new_mask, user_mask_ptr, len) ? -EFAULT : 0;
}

/**
 * sys_sched_setaffinity - set the CPU affinity of a process
 * @pid: pid of the process
 * @len: length in bytes of the bitmask pointed to by user_mask_ptr
 * @user_mask_ptr: user-space pointer to the new CPU mask
 *
 * Return: 0 on success. An error code otherwise.
 */
SYSCALL_DEFINE3(sched_setaffinity, pid_t, pid, unsigned int, len,
		unsigned long __user *, user_mask_ptr)
{
	cpumask_var_t new_mask;
	int retval;

	if (!alloc_cpumask_var(&new_mask, GFP_KERNEL))
		return -ENOMEM;

	retval = get_user_cpu_mask(user_mask_ptr, len, new_mask);
	if (retval == 0)
		retval = sched_setaffinity(pid, new_mask);
	free_cpumask_var(new_mask);
	return retval;
}

long sched_getaffinity(pid_t pid, struct cpumask *mask)
{
	struct task_struct *p;
	unsigned long flags;
	int retval;

	rcu_read_lock();

	retval = -ESRCH;
	p = find_process_by_pid(pid);
	if (!p)
		goto out_unlock;

	retval = security_task_getscheduler(p);
	if (retval)
		goto out_unlock;

	raw_spin_lock_irqsave(&p->pi_lock, flags);
	cpumask_and(mask, &p->cpus_mask, cpu_active_mask);
	raw_spin_unlock_irqrestore(&p->pi_lock, flags);

out_unlock:
	rcu_read_unlock();

	return retval;
}

/**
 * sys_sched_getaffinity - get the CPU affinity of a process
 * @pid: pid of the process
 * @len: length in bytes of the bitmask pointed to by user_mask_ptr
 * @user_mask_ptr: user-space pointer to hold the current CPU mask
 *
 * Return: size of CPU mask copied to user_mask_ptr on success. An
 * error code otherwise.
 */
SYSCALL_DEFINE3(sched_getaffinity, pid_t, pid, unsigned int, len,
		unsigned long __user *, user_mask_ptr)
{
	int ret;
	cpumask_var_t mask;

	if ((len * BITS_PER_BYTE) < nr_cpu_ids)
		return -EINVAL;
	if (len & (sizeof(unsigned long)-1))
		return -EINVAL;

	if (!zalloc_cpumask_var(&mask, GFP_KERNEL))
		return -ENOMEM;

	ret = sched_getaffinity(pid, mask);
	if (ret == 0) {
		unsigned int retlen = min(len, cpumask_size());

		if (copy_to_user(user_mask_ptr, cpumask_bits(mask), retlen))
			ret = -EFAULT;
		else
			ret = retlen;
	}
	free_cpumask_var(mask);

	return ret;
}

static void do_sched_yield(void)
{
	struct rq_flags rf;
	struct rq *rq;

	rq = this_rq_lock_irq(&rf);

	schedstat_inc(rq->yld_count);
	current->sched_class->yield_task(rq);

	preempt_disable();
	rq_unlock_irq(rq, &rf);
	sched_preempt_enable_no_resched();

	schedule();
}

/**
 * sys_sched_yield - yield the current processor to other threads.
 *
 * This function yields the current CPU to other tasks. If there are no
 * other threads running on this CPU then this function will return.
 *
 * Return: 0.
 */
SYSCALL_DEFINE0(sched_yield)
{
	do_sched_yield();
	return 0;
}

#if !defined(CONFIG_PREEMPTION) || defined(CONFIG_PREEMPT_DYNAMIC)
int __sched __cond_resched(void)
{
	if (should_resched(0)) {
		preempt_schedule_common();
		return 1;
	}
	/*
	 * In preemptible kernels, ->rcu_read_lock_nesting tells the tick
	 * whether the current CPU is in an RCU read-side critical section,
	 * so the tick can report quiescent states even for CPUs looping
	 * in kernel context.  In contrast, in non-preemptible kernels,
	 * RCU readers leave no in-memory hints, which means that CPU-bound
	 * processes executing in kernel context might never report an
	 * RCU quiescent state.  Therefore, the following code causes
	 * cond_resched() to report a quiescent state, but only when RCU
	 * is in urgent need of one.
	 */
#ifndef CONFIG_PREEMPT_RCU
	rcu_all_qs();
#endif
	return 0;
}
EXPORT_SYMBOL(__cond_resched);
#endif

#ifdef CONFIG_PREEMPT_DYNAMIC
#if defined(CONFIG_HAVE_PREEMPT_DYNAMIC_CALL)
#define cond_resched_dynamic_enabled	__cond_resched
#define cond_resched_dynamic_disabled	((void *)&__static_call_return0)
DEFINE_STATIC_CALL_RET0(cond_resched, __cond_resched);
EXPORT_STATIC_CALL_TRAMP(cond_resched);

#define might_resched_dynamic_enabled	__cond_resched
#define might_resched_dynamic_disabled	((void *)&__static_call_return0)
DEFINE_STATIC_CALL_RET0(might_resched, __cond_resched);
EXPORT_STATIC_CALL_TRAMP(might_resched);
#elif defined(CONFIG_HAVE_PREEMPT_DYNAMIC_KEY)
static DEFINE_STATIC_KEY_FALSE(sk_dynamic_cond_resched);
int __sched dynamic_cond_resched(void)
{
	klp_sched_try_switch();
	if (!static_branch_unlikely(&sk_dynamic_cond_resched))
		return 0;
	return __cond_resched();
}
EXPORT_SYMBOL(dynamic_cond_resched);

static DEFINE_STATIC_KEY_FALSE(sk_dynamic_might_resched);
int __sched dynamic_might_resched(void)
{
	if (!static_branch_unlikely(&sk_dynamic_might_resched))
		return 0;
	return __cond_resched();
}
EXPORT_SYMBOL(dynamic_might_resched);
#endif
#endif

/*
 * __cond_resched_lock() - if a reschedule is pending, drop the given lock,
 * call schedule, and on return reacquire the lock.
 *
 * This works OK both with and without CONFIG_PREEMPTION. We do strange low-level
 * operations here to prevent schedule() from being called twice (once via
 * spin_unlock(), once by hand).
 */
int __cond_resched_lock(spinlock_t *lock)
{
	int resched = should_resched(PREEMPT_LOCK_OFFSET);
	int ret = 0;

	lockdep_assert_held(lock);

	if (spin_needbreak(lock) || resched) {
		spin_unlock(lock);
		if (!_cond_resched())
			cpu_relax();
		ret = 1;
		spin_lock(lock);
	}
	return ret;
}
EXPORT_SYMBOL(__cond_resched_lock);

int __cond_resched_rwlock_read(rwlock_t *lock)
{
	int resched = should_resched(PREEMPT_LOCK_OFFSET);
	int ret = 0;

	lockdep_assert_held_read(lock);

	if (rwlock_needbreak(lock) || resched) {
		read_unlock(lock);
		if (!_cond_resched())
			cpu_relax();
		ret = 1;
		read_lock(lock);
	}
	return ret;
}
EXPORT_SYMBOL(__cond_resched_rwlock_read);

int __cond_resched_rwlock_write(rwlock_t *lock)
{
	int resched = should_resched(PREEMPT_LOCK_OFFSET);
	int ret = 0;

	lockdep_assert_held_write(lock);

	if (rwlock_needbreak(lock) || resched) {
		write_unlock(lock);
		if (!_cond_resched())
			cpu_relax();
		ret = 1;
		write_lock(lock);
	}
	return ret;
}
EXPORT_SYMBOL(__cond_resched_rwlock_write);

#ifdef CONFIG_PREEMPT_DYNAMIC

#ifdef CONFIG_GENERIC_ENTRY
#include <linux/entry-common.h>
#endif

/*
 * SC:cond_resched
 * SC:might_resched
 * SC:preempt_schedule
 * SC:preempt_schedule_notrace
 * SC:irqentry_exit_cond_resched
 *
 *
 * NONE:
 *   cond_resched               <- __cond_resched
 *   might_resched              <- RET0
 *   preempt_schedule           <- NOP
 *   preempt_schedule_notrace   <- NOP
 *   irqentry_exit_cond_resched <- NOP
 *
 * VOLUNTARY:
 *   cond_resched               <- __cond_resched
 *   might_resched              <- __cond_resched
 *   preempt_schedule           <- NOP
 *   preempt_schedule_notrace   <- NOP
 *   irqentry_exit_cond_resched <- NOP
 *
 * FULL:
 *   cond_resched               <- RET0
 *   might_resched              <- RET0
 *   preempt_schedule           <- preempt_schedule
 *   preempt_schedule_notrace   <- preempt_schedule_notrace
 *   irqentry_exit_cond_resched <- irqentry_exit_cond_resched
 */

enum {
	preempt_dynamic_undefined = -1,
	preempt_dynamic_none,
	preempt_dynamic_voluntary,
	preempt_dynamic_full,
};

int preempt_dynamic_mode = preempt_dynamic_undefined;

int sched_dynamic_mode(const char *str)
{
	if (!strcmp(str, "none"))
		return preempt_dynamic_none;

	if (!strcmp(str, "voluntary"))
		return preempt_dynamic_voluntary;

	if (!strcmp(str, "full"))
		return preempt_dynamic_full;

	return -EINVAL;
}

#if defined(CONFIG_HAVE_PREEMPT_DYNAMIC_CALL)
#define preempt_dynamic_enable(f)	static_call_update(f, f##_dynamic_enabled)
#define preempt_dynamic_disable(f)	static_call_update(f, f##_dynamic_disabled)
#elif defined(CONFIG_HAVE_PREEMPT_DYNAMIC_KEY)
#define preempt_dynamic_enable(f)	static_key_enable(&sk_dynamic_##f.key)
#define preempt_dynamic_disable(f)	static_key_disable(&sk_dynamic_##f.key)
#else
#error "Unsupported PREEMPT_DYNAMIC mechanism"
#endif

static DEFINE_MUTEX(sched_dynamic_mutex);
static bool klp_override;

static void __sched_dynamic_update(int mode)
{
	/*
	 * Avoid {NONE,VOLUNTARY} -> FULL transitions from ever ending up in
	 * the ZERO state, which is invalid.
	 */
	if (!klp_override)
		preempt_dynamic_enable(cond_resched);
	preempt_dynamic_enable(might_resched);
	preempt_dynamic_enable(preempt_schedule);
	preempt_dynamic_enable(preempt_schedule_notrace);
	preempt_dynamic_enable(irqentry_exit_cond_resched);

	switch (mode) {
	case preempt_dynamic_none:
		if (!klp_override)
			preempt_dynamic_enable(cond_resched);
		preempt_dynamic_disable(might_resched);
		preempt_dynamic_disable(preempt_schedule);
		preempt_dynamic_disable(preempt_schedule_notrace);
		preempt_dynamic_disable(irqentry_exit_cond_resched);
		if (mode != preempt_dynamic_mode)
			pr_info("Dynamic Preempt: none\n");
		break;

	case preempt_dynamic_voluntary:
		if (!klp_override)
			preempt_dynamic_enable(cond_resched);
		preempt_dynamic_enable(might_resched);
		preempt_dynamic_disable(preempt_schedule);
		preempt_dynamic_disable(preempt_schedule_notrace);
		preempt_dynamic_disable(irqentry_exit_cond_resched);
		if (mode != preempt_dynamic_mode)
			pr_info("Dynamic Preempt: voluntary\n");
		break;

	case preempt_dynamic_full:
		if (!klp_override)
			preempt_dynamic_disable(cond_resched);
		preempt_dynamic_disable(might_resched);
		preempt_dynamic_enable(preempt_schedule);
		preempt_dynamic_enable(preempt_schedule_notrace);
		preempt_dynamic_enable(irqentry_exit_cond_resched);
		if (mode != preempt_dynamic_mode)
			pr_info("Dynamic Preempt: full\n");
		break;
	}

	preempt_dynamic_mode = mode;
}

void sched_dynamic_update(int mode)
{
	mutex_lock(&sched_dynamic_mutex);
	__sched_dynamic_update(mode);
	mutex_unlock(&sched_dynamic_mutex);
}

#ifdef CONFIG_HAVE_PREEMPT_DYNAMIC_CALL

static int klp_cond_resched(void)
{
	__klp_sched_try_switch();
	return __cond_resched();
}

void sched_dynamic_klp_enable(void)
{
	mutex_lock(&sched_dynamic_mutex);

	klp_override = true;
	static_call_update(cond_resched, klp_cond_resched);

	mutex_unlock(&sched_dynamic_mutex);
}

void sched_dynamic_klp_disable(void)
{
	mutex_lock(&sched_dynamic_mutex);

	klp_override = false;
	__sched_dynamic_update(preempt_dynamic_mode);

	mutex_unlock(&sched_dynamic_mutex);
}

#endif /* CONFIG_HAVE_PREEMPT_DYNAMIC_CALL */

static int __init setup_preempt_mode(char *str)
{
	int mode = sched_dynamic_mode(str);
	if (mode < 0) {
		pr_warn("Dynamic Preempt: unsupported mode: %s\n", str);
		return 0;
	}

	sched_dynamic_update(mode);
	return 1;
}
__setup("preempt=", setup_preempt_mode);

static void __init preempt_dynamic_init(void)
{
	if (preempt_dynamic_mode == preempt_dynamic_undefined) {
		if (IS_ENABLED(CONFIG_PREEMPT_NONE)) {
			sched_dynamic_update(preempt_dynamic_none);
		} else if (IS_ENABLED(CONFIG_PREEMPT_VOLUNTARY)) {
			sched_dynamic_update(preempt_dynamic_voluntary);
		} else {
			/* Default static call setting, nothing to do */
			WARN_ON_ONCE(!IS_ENABLED(CONFIG_PREEMPT));
			preempt_dynamic_mode = preempt_dynamic_full;
			pr_info("Dynamic Preempt: full\n");
		}
	}
}

#define PREEMPT_MODEL_ACCESSOR(mode) \
	bool preempt_model_##mode(void)						 \
	{									 \
		WARN_ON_ONCE(preempt_dynamic_mode == preempt_dynamic_undefined); \
		return preempt_dynamic_mode == preempt_dynamic_##mode;		 \
	}									 \
	EXPORT_SYMBOL_GPL(preempt_model_##mode)

PREEMPT_MODEL_ACCESSOR(none);
PREEMPT_MODEL_ACCESSOR(voluntary);
PREEMPT_MODEL_ACCESSOR(full);

#else /* !CONFIG_PREEMPT_DYNAMIC */

static inline void preempt_dynamic_init(void) { }

#endif /* #ifdef CONFIG_PREEMPT_DYNAMIC */

/**
 * yield - yield the current processor to other threads.
 *
 * Do not ever use this function, there's a 99% chance you're doing it wrong.
 *
 * The scheduler is at all times free to pick the calling task as the most
 * eligible task to run, if removing the yield() call from your code breaks
 * it, it's already broken.
 *
 * Typical broken usage is:
 *
 * while (!event)
 *	yield();
 *
 * where one assumes that yield() will let 'the other' process run that will
 * make event true. If the current task is a SCHED_FIFO task that will never
 * happen. Never use yield() as a progress guarantee!!
 *
 * If you want to use yield() to wait for something, use wait_event().
 * If you want to use yield() to be 'nice' for others, use cond_resched().
 * If you still want to use yield(), do not!
 */
void __sched yield(void)
{
	set_current_state(TASK_RUNNING);
	do_sched_yield();
}
EXPORT_SYMBOL(yield);

/**
 * yield_to - yield the current processor to another thread in
 * your thread group, or accelerate that thread toward the
 * processor it's on.
 * @p: target task
 * @preempt: whether task preemption is allowed or not
 *
 * It's the caller's job to ensure that the target task struct
 * can't go away on us before we can do any checks.
 *
 * Return:
 *	true (>0) if we indeed boosted the target task.
 *	false (0) if we failed to boost the target.
 *	-ESRCH if there's no task to yield to.
 */
int __sched yield_to(struct task_struct *p, bool preempt)
{
	struct task_struct *curr = current;
	struct rq *rq, *p_rq;
	unsigned long flags;
	int yielded = 0;

	local_irq_save(flags);
	rq = this_rq();

again:
	p_rq = task_rq(p);
	/*
	 * If we're the only runnable task on the rq and target rq also
	 * has only one task, there's absolutely no point in yielding.
	 */
	if (rq->nr_running == 1 && p_rq->nr_running == 1) {
		yielded = -ESRCH;
		goto out_irq;
	}

	double_rq_lock(rq, p_rq);
	if (task_rq(p) != p_rq) {
		double_rq_unlock(rq, p_rq);
		goto again;
	}

	if (!curr->sched_class->yield_to_task)
		goto out_unlock;

	if (curr->sched_class != p->sched_class)
		goto out_unlock;

	if (task_on_cpu(p_rq, p) || !task_is_running(p))
		goto out_unlock;

	yielded = curr->sched_class->yield_to_task(rq, p);
	if (yielded) {
		schedstat_inc(rq->yld_count);
		/*
		 * Make p's CPU reschedule; pick_next_entity takes care of
		 * fairness.
		 */
		if (preempt && rq != p_rq)
			resched_curr(p_rq);
	}

out_unlock:
	double_rq_unlock(rq, p_rq);
out_irq:
	local_irq_restore(flags);

	if (yielded > 0)
		schedule();

	return yielded;
}
EXPORT_SYMBOL_GPL(yield_to);

int io_schedule_prepare(void)
{
	int old_iowait = current->in_iowait;

	current->in_iowait = 1;
	blk_flush_plug(current->plug, true);
	return old_iowait;
}

void io_schedule_finish(int token)
{
	current->in_iowait = token;
}

/*
 * This task is about to go to sleep on IO. Increment rq->nr_iowait so
 * that process accounting knows that this is a task in IO wait state.
 */
long __sched io_schedule_timeout(long timeout)
{
	int token;
	long ret;

	token = io_schedule_prepare();
	ret = schedule_timeout(timeout);
	io_schedule_finish(token);

	return ret;
}
EXPORT_SYMBOL(io_schedule_timeout);

void __sched io_schedule(void)
{
	int token;

	token = io_schedule_prepare();
	schedule();
	io_schedule_finish(token);
}
EXPORT_SYMBOL(io_schedule);

/**
 * sys_sched_get_priority_max - return maximum RT priority.
 * @policy: scheduling class.
 *
 * Return: On success, this syscall returns the maximum
 * rt_priority that can be used by a given scheduling class.
 * On failure, a negative error code is returned.
 */
SYSCALL_DEFINE1(sched_get_priority_max, int, policy)
{
	int ret = -EINVAL;

	switch (policy) {
	case SCHED_FIFO:
	case SCHED_RR:
		ret = MAX_RT_PRIO-1;
		break;
	case SCHED_DEADLINE:
	case SCHED_NORMAL:
	case SCHED_BATCH:
	case SCHED_IDLE:
		ret = 0;
		break;
	}
	return ret;
}

/**
 * sys_sched_get_priority_min - return minimum RT priority.
 * @policy: scheduling class.
 *
 * Return: On success, this syscall returns the minimum
 * rt_priority that can be used by a given scheduling class.
 * On failure, a negative error code is returned.
 */
SYSCALL_DEFINE1(sched_get_priority_min, int, policy)
{
	int ret = -EINVAL;

	switch (policy) {
	case SCHED_FIFO:
	case SCHED_RR:
		ret = 1;
		break;
	case SCHED_DEADLINE:
	case SCHED_NORMAL:
	case SCHED_BATCH:
	case SCHED_IDLE:
		ret = 0;
	}
	return ret;
}

static int sched_rr_get_interval(pid_t pid, struct timespec64 *t)
{
	struct task_struct *p;
	unsigned int time_slice;
	struct rq_flags rf;
	struct rq *rq;
	int retval;

	if (pid < 0)
		return -EINVAL;

	retval = -ESRCH;
	rcu_read_lock();
	p = find_process_by_pid(pid);
	if (!p)
		goto out_unlock;

	retval = security_task_getscheduler(p);
	if (retval)
		goto out_unlock;

	rq = task_rq_lock(p, &rf);
	time_slice = 0;
	if (p->sched_class->get_rr_interval)
		time_slice = p->sched_class->get_rr_interval(rq, p);
	task_rq_unlock(rq, p, &rf);

	rcu_read_unlock();
	jiffies_to_timespec64(time_slice, t);
	return 0;

out_unlock:
	rcu_read_unlock();
	return retval;
}

/**
 * sys_sched_rr_get_interval - return the default timeslice of a process.
 * @pid: pid of the process.
 * @interval: userspace pointer to the timeslice value.
 *
 * this syscall writes the default timeslice value of a given process
 * into the user-space timespec buffer. A value of '0' means infinity.
 *
 * Return: On success, 0 and the timeslice is in @interval. Otherwise,
 * an error code.
 */
SYSCALL_DEFINE2(sched_rr_get_interval, pid_t, pid,
		struct __kernel_timespec __user *, interval)
{
	struct timespec64 t;
	int retval = sched_rr_get_interval(pid, &t);

	if (retval == 0)
		retval = put_timespec64(&t, interval);

	return retval;
}

#ifdef CONFIG_COMPAT_32BIT_TIME
SYSCALL_DEFINE2(sched_rr_get_interval_time32, pid_t, pid,
		struct old_timespec32 __user *, interval)
{
	struct timespec64 t;
	int retval = sched_rr_get_interval(pid, &t);

	if (retval == 0)
		retval = put_old_timespec32(&t, interval);
	return retval;
}
#endif

void sched_show_task(struct task_struct *p)
{
	unsigned long free = 0;
	int ppid;

	if (!try_get_task_stack(p))
		return;

	pr_info("task:%-15.15s state:%c", p->comm, task_state_to_char(p));

	if (task_is_running(p))
		pr_cont("  running task    ");
#ifdef CONFIG_DEBUG_STACK_USAGE
	free = stack_not_used(p);
#endif
	ppid = 0;
	rcu_read_lock();
	if (pid_alive(p))
		ppid = task_pid_nr(rcu_dereference(p->real_parent));
	rcu_read_unlock();
	pr_cont(" stack:%-5lu pid:%-5d ppid:%-6d flags:0x%08lx\n",
		free, task_pid_nr(p), ppid,
		read_task_thread_flags(p));

	print_worker_info(KERN_INFO, p);
	print_stop_info(KERN_INFO, p);
	show_stack(p, NULL, KERN_INFO);
	put_task_stack(p);
}
EXPORT_SYMBOL_GPL(sched_show_task);

static inline bool
state_filter_match(unsigned long state_filter, struct task_struct *p)
{
	unsigned int state = READ_ONCE(p->__state);

	/* no filter, everything matches */
	if (!state_filter)
		return true;

	/* filter, but doesn't match */
	if (!(state & state_filter))
		return false;

	/*
	 * When looking for TASK_UNINTERRUPTIBLE skip TASK_IDLE (allows
	 * TASK_KILLABLE).
	 */
	if (state_filter == TASK_UNINTERRUPTIBLE && (state & TASK_NOLOAD))
		return false;

	return true;
}


void show_state_filter(unsigned int state_filter)
{
	struct task_struct *g, *p;

	rcu_read_lock();
	for_each_process_thread(g, p) {
		/*
		 * reset the NMI-timeout, listing all files on a slow
		 * console might take a lot of time:
		 * Also, reset softlockup watchdogs on all CPUs, because
		 * another CPU might be blocked waiting for us to process
		 * an IPI.
		 */
		touch_nmi_watchdog();
		touch_all_softlockup_watchdogs();
		if (state_filter_match(state_filter, p))
			sched_show_task(p);
	}

#ifdef CONFIG_SCHED_DEBUG
	if (!state_filter)
		sysrq_sched_debug_show();
#endif
	rcu_read_unlock();
	/*
	 * Only show locks if all tasks are dumped:
	 */
	if (!state_filter)
		debug_show_all_locks();
}

/**
 * init_idle - set up an idle thread for a given CPU
 * @idle: task in question
 * @cpu: CPU the idle task belongs to
 *
 * NOTE: this function does not set the idle thread's NEED_RESCHED
 * flag, to make booting more robust.
 */
void __init init_idle(struct task_struct *idle, int cpu)
{
#ifdef CONFIG_SMP
	struct affinity_context ac = (struct affinity_context) {
		.new_mask  = cpumask_of(cpu),
		.flags     = 0,
	};
#endif
	struct rq *rq = cpu_rq(cpu);
	unsigned long flags;

	__sched_fork(0, idle);

	raw_spin_lock_irqsave(&idle->pi_lock, flags);
	raw_spin_rq_lock(rq);

	idle->__state = TASK_RUNNING;
	idle->se.exec_start = sched_clock();
	/*
	 * PF_KTHREAD should already be set at this point; regardless, make it
	 * look like a proper per-CPU kthread.
	 */
	idle->flags |= PF_IDLE | PF_KTHREAD | PF_NO_SETAFFINITY;
	kthread_set_per_cpu(idle, cpu);

#ifdef CONFIG_SMP
	/*
	 * It's possible that init_idle() gets called multiple times on a task,
	 * in that case do_set_cpus_allowed() will not do the right thing.
	 *
	 * And since this is boot we can forgo the serialization.
	 */
	set_cpus_allowed_common(idle, &ac);
#endif
	/*
	 * We're having a chicken and egg problem, even though we are
	 * holding rq->lock, the CPU isn't yet set to this CPU so the
	 * lockdep check in task_group() will fail.
	 *
	 * Similar case to sched_fork(). / Alternatively we could
	 * use task_rq_lock() here and obtain the other rq->lock.
	 *
	 * Silence PROVE_RCU
	 */
	rcu_read_lock();
	__set_task_cpu(idle, cpu);
	rcu_read_unlock();

	rq->idle = idle;
	rcu_assign_pointer(rq->curr, idle);
	idle->on_rq = TASK_ON_RQ_QUEUED;
#ifdef CONFIG_SMP
	idle->on_cpu = 1;
#endif
	raw_spin_rq_unlock(rq);
	raw_spin_unlock_irqrestore(&idle->pi_lock, flags);

	/* Set the preempt count _outside_ the spinlocks! */
	init_idle_preempt_count(idle, cpu);

	/*
	 * The idle tasks have their own, simple scheduling class:
	 */
	idle->sched_class = &idle_sched_class;
	ftrace_graph_init_idle_task(idle, cpu);
	vtime_init_idle(idle, cpu);
#ifdef CONFIG_SMP
	sprintf(idle->comm, "%s/%d", INIT_TASK_COMM, cpu);
#endif
}

#ifdef CONFIG_SMP

int cpuset_cpumask_can_shrink(const struct cpumask *cur,
			      const struct cpumask *trial)
{
	int ret = 1;

	if (cpumask_empty(cur))
		return ret;

	ret = dl_cpuset_cpumask_can_shrink(cur, trial);

	return ret;
}

int task_can_attach(struct task_struct *p,
		    const struct cpumask *cs_effective_cpus)
{
	int ret = 0;

	/*
	 * Kthreads which disallow setaffinity shouldn't be moved
	 * to a new cpuset; we don't want to change their CPU
	 * affinity and isolating such threads by their set of
	 * allowed nodes is unnecessary.  Thus, cpusets are not
	 * applicable for such threads.  This prevents checking for
	 * success of set_cpus_allowed_ptr() on all attached tasks
	 * before cpus_mask may be changed.
	 */
	if (p->flags & PF_NO_SETAFFINITY) {
		ret = -EINVAL;
		goto out;
	}

	if (dl_task(p) && !cpumask_intersects(task_rq(p)->rd->span,
					      cs_effective_cpus)) {
		int cpu = cpumask_any_and(cpu_active_mask, cs_effective_cpus);

		if (unlikely(cpu >= nr_cpu_ids))
			return -EINVAL;
		ret = dl_cpu_busy(cpu, p);
	}

out:
	return ret;
}

bool sched_smp_initialized __read_mostly;

#ifdef CONFIG_NUMA_BALANCING
/* Migrate current task p to target_cpu */
int migrate_task_to(struct task_struct *p, int target_cpu)
{
	struct migration_arg arg = { p, target_cpu };
	int curr_cpu = task_cpu(p);

	if (curr_cpu == target_cpu)
		return 0;

	if (!cpumask_test_cpu(target_cpu, p->cpus_ptr))
		return -EINVAL;

	/* TODO: This is not properly updating schedstats */

	trace_sched_move_numa(p, curr_cpu, target_cpu);
	return stop_one_cpu(curr_cpu, migration_cpu_stop, &arg);
}

/*
 * Requeue a task on a given node and accurately track the number of NUMA
 * tasks on the runqueues
 */
void sched_setnuma(struct task_struct *p, int nid)
{
	bool queued, running;
	struct rq_flags rf;
	struct rq *rq;

	rq = task_rq_lock(p, &rf);
	queued = task_on_rq_queued(p);
	running = task_current(rq, p);

	if (queued)
		dequeue_task(rq, p, DEQUEUE_SAVE);
	if (running)
		put_prev_task(rq, p);

	p->numa_preferred_nid = nid;

	if (queued)
		enqueue_task(rq, p, ENQUEUE_RESTORE | ENQUEUE_NOCLOCK);
	if (running)
		set_next_task(rq, p);
	task_rq_unlock(rq, p, &rf);
}
#endif /* CONFIG_NUMA_BALANCING */

#ifdef CONFIG_HOTPLUG_CPU
/*
 * Ensure that the idle task is using init_mm right before its CPU goes
 * offline.
 */
void idle_task_exit(void)
{
	struct mm_struct *mm = current->active_mm;

	BUG_ON(cpu_online(smp_processor_id()));
	BUG_ON(current != this_rq()->idle);

	if (mm != &init_mm) {
		switch_mm(mm, &init_mm, current);
		finish_arch_post_lock_switch();
	}

	/* finish_cpu(), as ran on the BP, will clean up the active_mm state */
}

static int __balance_push_cpu_stop(void *arg)
{
	struct task_struct *p = arg;
	struct rq *rq = this_rq();
	struct rq_flags rf;
	int cpu;

	raw_spin_lock_irq(&p->pi_lock);
	rq_lock(rq, &rf);

	update_rq_clock(rq);

	if (task_rq(p) == rq && task_on_rq_queued(p)) {
		cpu = select_fallback_rq(rq->cpu, p);
		rq = __migrate_task(rq, &rf, p, cpu);
	}

	rq_unlock(rq, &rf);
	raw_spin_unlock_irq(&p->pi_lock);

	put_task_struct(p);

	return 0;
}

static DEFINE_PER_CPU(struct cpu_stop_work, push_work);

/*
 * Ensure we only run per-cpu kthreads once the CPU goes !active.
 *
 * This is enabled below SCHED_AP_ACTIVE; when !cpu_active(), but only
 * effective when the hotplug motion is down.
 */
static void balance_push(struct rq *rq)
{
	struct task_struct *push_task = rq->curr;

	lockdep_assert_rq_held(rq);

	/*
	 * Ensure the thing is persistent until balance_push_set(.on = false);
	 */
	rq->balance_callback = &balance_push_callback;

	/*
	 * Only active while going offline and when invoked on the outgoing
	 * CPU.
	 */
	if (!cpu_dying(rq->cpu) || rq != this_rq())
		return;

	/*
	 * Both the cpu-hotplug and stop task are in this case and are
	 * required to complete the hotplug process.
	 */
	if (kthread_is_per_cpu(push_task) ||
	    is_migration_disabled(push_task)) {

		/*
		 * If this is the idle task on the outgoing CPU try to wake
		 * up the hotplug control thread which might wait for the
		 * last task to vanish. The rcuwait_active() check is
		 * accurate here because the waiter is pinned on this CPU
		 * and can't obviously be running in parallel.
		 *
		 * On RT kernels this also has to check whether there are
		 * pinned and scheduled out tasks on the runqueue. They
		 * need to leave the migrate disabled section first.
		 */
		if (!rq->nr_running && !rq_has_pinned_tasks(rq) &&
		    rcuwait_active(&rq->hotplug_wait)) {
			raw_spin_rq_unlock(rq);
			rcuwait_wake_up(&rq->hotplug_wait);
			raw_spin_rq_lock(rq);
		}
		return;
	}

	get_task_struct(push_task);
	/*
	 * Temporarily drop rq->lock such that we can wake-up the stop task.
	 * Both preemption and IRQs are still disabled.
	 */
	raw_spin_rq_unlock(rq);
	stop_one_cpu_nowait(rq->cpu, __balance_push_cpu_stop, push_task,
			    this_cpu_ptr(&push_work));
	/*
	 * At this point need_resched() is true and we'll take the loop in
	 * schedule(). The next pick is obviously going to be the stop task
	 * which kthread_is_per_cpu() and will push this task away.
	 */
	raw_spin_rq_lock(rq);
}

static void balance_push_set(int cpu, bool on)
{
	struct rq *rq = cpu_rq(cpu);
	struct rq_flags rf;

	rq_lock_irqsave(rq, &rf);
	if (on) {
		WARN_ON_ONCE(rq->balance_callback);
		rq->balance_callback = &balance_push_callback;
	} else if (rq->balance_callback == &balance_push_callback) {
		rq->balance_callback = NULL;
	}
	rq_unlock_irqrestore(rq, &rf);
}

/*
 * Invoked from a CPUs hotplug control thread after the CPU has been marked
 * inactive. All tasks which are not per CPU kernel threads are either
 * pushed off this CPU now via balance_push() or placed on a different CPU
 * during wakeup. Wait until the CPU is quiescent.
 */
static void balance_hotplug_wait(void)
{
	struct rq *rq = this_rq();

	rcuwait_wait_event(&rq->hotplug_wait,
			   rq->nr_running == 1 && !rq_has_pinned_tasks(rq),
			   TASK_UNINTERRUPTIBLE);
}

#else

static inline void balance_push(struct rq *rq)
{
}

static inline void balance_push_set(int cpu, bool on)
{
}

static inline void balance_hotplug_wait(void)
{
}

#endif /* CONFIG_HOTPLUG_CPU */

void set_rq_online(struct rq *rq)
{
	if (!rq->online) {
		const struct sched_class *class;

		cpumask_set_cpu(rq->cpu, rq->rd->online);
		rq->online = 1;

		for_each_class(class) {
			if (class->rq_online)
				class->rq_online(rq);
		}
	}
}

void set_rq_offline(struct rq *rq)
{
	if (rq->online) {
		const struct sched_class *class;

		for_each_class(class) {
			if (class->rq_offline)
				class->rq_offline(rq);
		}

		cpumask_clear_cpu(rq->cpu, rq->rd->online);
		rq->online = 0;
	}
}

/*
 * used to mark begin/end of suspend/resume:
 */
static int num_cpus_frozen;

/*
 * Update cpusets according to cpu_active mask.  If cpusets are
 * disabled, cpuset_update_active_cpus() becomes a simple wrapper
 * around partition_sched_domains().
 *
 * If we come here as part of a suspend/resume, don't touch cpusets because we
 * want to restore it back to its original state upon resume anyway.
 */
static void cpuset_cpu_active(void)
{
	if (cpuhp_tasks_frozen) {
		/*
		 * num_cpus_frozen tracks how many CPUs are involved in suspend
		 * resume sequence. As long as this is not the last online
		 * operation in the resume sequence, just build a single sched
		 * domain, ignoring cpusets.
		 */
		partition_sched_domains(1, NULL, NULL);
		if (--num_cpus_frozen)
			return;
		/*
		 * This is the last CPU online operation. So fall through and
		 * restore the original sched domains by considering the
		 * cpuset configurations.
		 */
		cpuset_force_rebuild();
	}
	cpuset_update_active_cpus();
}

static int cpuset_cpu_inactive(unsigned int cpu)
{
	if (!cpuhp_tasks_frozen) {
		int ret = dl_cpu_busy(cpu, NULL);

		if (ret)
			return ret;
		cpuset_update_active_cpus();
	} else {
		num_cpus_frozen++;
		partition_sched_domains(1, NULL, NULL);
	}
	return 0;
}

int sched_cpu_activate(unsigned int cpu)
{
	struct rq *rq = cpu_rq(cpu);
	struct rq_flags rf;

	/*
	 * Clear the balance_push callback and prepare to schedule
	 * regular tasks.
	 */
	balance_push_set(cpu, false);

#ifdef CONFIG_SCHED_SMT
	/*
	 * When going up, increment the number of cores with SMT present.
	 */
	if (cpumask_weight(cpu_smt_mask(cpu)) == 2)
		static_branch_inc_cpuslocked(&sched_smt_present);
#endif
	set_cpu_active(cpu, true);

	if (sched_smp_initialized) {
		sched_update_numa(cpu, true);
		sched_domains_numa_masks_set(cpu);
		cpuset_cpu_active();
	}

	/*
	 * Put the rq online, if not already. This happens:
	 *
	 * 1) In the early boot process, because we build the real domains
	 *    after all CPUs have been brought up.
	 *
	 * 2) At runtime, if cpuset_cpu_active() fails to rebuild the
	 *    domains.
	 */
	rq_lock_irqsave(rq, &rf);
	if (rq->rd) {
		BUG_ON(!cpumask_test_cpu(cpu, rq->rd->span));
		set_rq_online(rq);
	}
	rq_unlock_irqrestore(rq, &rf);

	return 0;
}

int sched_cpu_deactivate(unsigned int cpu)
{
	struct rq *rq = cpu_rq(cpu);
	struct rq_flags rf;
	int ret;

	/*
	 * Remove CPU from nohz.idle_cpus_mask to prevent participating in
	 * load balancing when not active
	 */
	nohz_balance_exit_idle(rq);

	set_cpu_active(cpu, false);

	/*
	 * From this point forward, this CPU will refuse to run any task that
	 * is not: migrate_disable() or KTHREAD_IS_PER_CPU, and will actively
	 * push those tasks away until this gets cleared, see
	 * sched_cpu_dying().
	 */
	balance_push_set(cpu, true);

	/*
	 * We've cleared cpu_active_mask / set balance_push, wait for all
	 * preempt-disabled and RCU users of this state to go away such that
	 * all new such users will observe it.
	 *
	 * Specifically, we rely on ttwu to no longer target this CPU, see
	 * ttwu_queue_cond() and is_cpu_allowed().
	 *
	 * Do sync before park smpboot threads to take care the rcu boost case.
	 */
	synchronize_rcu();

	rq_lock_irqsave(rq, &rf);
	if (rq->rd) {
		update_rq_clock(rq);
		BUG_ON(!cpumask_test_cpu(cpu, rq->rd->span));
		set_rq_offline(rq);
	}
	rq_unlock_irqrestore(rq, &rf);

#ifdef CONFIG_SCHED_SMT
	/*
	 * When going down, decrement the number of cores with SMT present.
	 */
	if (cpumask_weight(cpu_smt_mask(cpu)) == 2)
		static_branch_dec_cpuslocked(&sched_smt_present);

	sched_core_cpu_deactivate(cpu);
#endif

	if (!sched_smp_initialized)
		return 0;

	sched_update_numa(cpu, false);
	ret = cpuset_cpu_inactive(cpu);
	if (ret) {
		balance_push_set(cpu, false);
		set_cpu_active(cpu, true);
		sched_update_numa(cpu, true);
		return ret;
	}
	sched_domains_numa_masks_clear(cpu);
	return 0;
}

static void sched_rq_cpu_starting(unsigned int cpu)
{
	struct rq *rq = cpu_rq(cpu);

	rq->calc_load_update = calc_load_update;
	update_max_interval();
}

int sched_cpu_starting(unsigned int cpu)
{
	sched_core_cpu_starting(cpu);
	sched_rq_cpu_starting(cpu);
	sched_tick_start(cpu);
	return 0;
}

#ifdef CONFIG_HOTPLUG_CPU

/*
 * Invoked immediately before the stopper thread is invoked to bring the
 * CPU down completely. At this point all per CPU kthreads except the
 * hotplug thread (current) and the stopper thread (inactive) have been
 * either parked or have been unbound from the outgoing CPU. Ensure that
 * any of those which might be on the way out are gone.
 *
 * If after this point a bound task is being woken on this CPU then the
 * responsible hotplug callback has failed to do it's job.
 * sched_cpu_dying() will catch it with the appropriate fireworks.
 */
int sched_cpu_wait_empty(unsigned int cpu)
{
	balance_hotplug_wait();
	return 0;
}

/*
 * Since this CPU is going 'away' for a while, fold any nr_active delta we
 * might have. Called from the CPU stopper task after ensuring that the
 * stopper is the last running task on the CPU, so nr_active count is
 * stable. We need to take the teardown thread which is calling this into
 * account, so we hand in adjust = 1 to the load calculation.
 *
 * Also see the comment "Global load-average calculations".
 */
static void calc_load_migrate(struct rq *rq)
{
	long delta = calc_load_fold_active(rq, 1);

	if (delta)
		atomic_long_add(delta, &calc_load_tasks);
}

static void dump_rq_tasks(struct rq *rq, const char *loglvl)
{
	struct task_struct *g, *p;
	int cpu = cpu_of(rq);

	lockdep_assert_rq_held(rq);

	printk("%sCPU%d enqueued tasks (%u total):\n", loglvl, cpu, rq->nr_running);
	for_each_process_thread(g, p) {
		if (task_cpu(p) != cpu)
			continue;

		if (!task_on_rq_queued(p))
			continue;

		printk("%s\tpid: %d, name: %s\n", loglvl, p->pid, p->comm);
	}
}

int sched_cpu_dying(unsigned int cpu)
{
	struct rq *rq = cpu_rq(cpu);
	struct rq_flags rf;

	/* Handle pending wakeups and then migrate everything off */
	sched_tick_stop(cpu);

	rq_lock_irqsave(rq, &rf);
	if (rq->nr_running != 1 || rq_has_pinned_tasks(rq)) {
		WARN(true, "Dying CPU not properly vacated!");
		dump_rq_tasks(rq, KERN_WARNING);
	}
	rq_unlock_irqrestore(rq, &rf);

	calc_load_migrate(rq);
	update_max_interval();
	hrtick_clear(rq);
	sched_core_cpu_dying(cpu);
	return 0;
}
#endif

void __init sched_init_smp(void)
{
	sched_init_numa(NUMA_NO_NODE);

	/*
	 * There's no userspace yet to cause hotplug operations; hence all the
	 * CPU masks are stable and all blatant races in the below code cannot
	 * happen.
	 */
	mutex_lock(&sched_domains_mutex);
	sched_init_domains(cpu_active_mask);
	mutex_unlock(&sched_domains_mutex);

	/* Move init over to a non-isolated CPU */
	if (set_cpus_allowed_ptr(current, housekeeping_cpumask(HK_TYPE_DOMAIN)) < 0)
		BUG();
	current->flags &= ~PF_NO_SETAFFINITY;
	sched_init_granularity();

	init_sched_rt_class();
	init_sched_dl_class();

	sched_smp_initialized = true;
}

static int __init migration_init(void)
{
	sched_cpu_starting(smp_processor_id());
	return 0;
}
early_initcall(migration_init);

#else
void __init sched_init_smp(void)
{
	sched_init_granularity();
}
#endif /* CONFIG_SMP */

int in_sched_functions(unsigned long addr)
{
	return in_lock_functions(addr) ||
		(addr >= (unsigned long)__sched_text_start
		&& addr < (unsigned long)__sched_text_end);
}

#ifdef CONFIG_CGROUP_SCHED
/*
 * Default task group.
 * Every task in system belongs to this group at bootup.
 */
struct task_group root_task_group;
LIST_HEAD(task_groups);

/* Cacheline aligned slab cache for task_group */
static struct kmem_cache *task_group_cache __read_mostly;
#endif

void __init sched_init(void)
{
	unsigned long ptr = 0;
	int i;

	/* Make sure the linker didn't screw up */
	BUG_ON(&idle_sched_class != &fair_sched_class + 1 ||
	       &fair_sched_class != &rt_sched_class + 1 ||
	       &rt_sched_class   != &dl_sched_class + 1);
#ifdef CONFIG_SMP
	BUG_ON(&dl_sched_class != &stop_sched_class + 1);
#endif

	wait_bit_init();

#ifdef CONFIG_FAIR_GROUP_SCHED
	ptr += 2 * nr_cpu_ids * sizeof(void **);
#endif
#ifdef CONFIG_RT_GROUP_SCHED
	ptr += 2 * nr_cpu_ids * sizeof(void **);
#endif
	if (ptr) {
		ptr = (unsigned long)kzalloc(ptr, GFP_NOWAIT);

#ifdef CONFIG_FAIR_GROUP_SCHED
		root_task_group.se = (struct sched_entity **)ptr;
		ptr += nr_cpu_ids * sizeof(void **);

		root_task_group.cfs_rq = (struct cfs_rq **)ptr;
		ptr += nr_cpu_ids * sizeof(void **);

		root_task_group.shares = ROOT_TASK_GROUP_LOAD;
		init_cfs_bandwidth(&root_task_group.cfs_bandwidth);
#endif /* CONFIG_FAIR_GROUP_SCHED */
#ifdef CONFIG_RT_GROUP_SCHED
		root_task_group.rt_se = (struct sched_rt_entity **)ptr;
		ptr += nr_cpu_ids * sizeof(void **);

		root_task_group.rt_rq = (struct rt_rq **)ptr;
		ptr += nr_cpu_ids * sizeof(void **);

#endif /* CONFIG_RT_GROUP_SCHED */
	}

	init_rt_bandwidth(&def_rt_bandwidth, global_rt_period(), global_rt_runtime());

#ifdef CONFIG_SMP
	init_defrootdomain();
#endif

#ifdef CONFIG_RT_GROUP_SCHED
	init_rt_bandwidth(&root_task_group.rt_bandwidth,
			global_rt_period(), global_rt_runtime());
#endif /* CONFIG_RT_GROUP_SCHED */

#ifdef CONFIG_CGROUP_SCHED
	task_group_cache = KMEM_CACHE(task_group, 0);

	list_add(&root_task_group.list, &task_groups);
	INIT_LIST_HEAD(&root_task_group.children);
	INIT_LIST_HEAD(&root_task_group.siblings);
	autogroup_init(&init_task);
#endif /* CONFIG_CGROUP_SCHED */

	for_each_possible_cpu(i) {
		struct rq *rq;

		rq = cpu_rq(i);
		raw_spin_lock_init(&rq->__lock);
		rq->nr_running = 0;
		rq->calc_load_active = 0;
		rq->calc_load_update = jiffies + LOAD_FREQ;
		init_cfs_rq(&rq->cfs);
		init_rt_rq(&rq->rt);
		init_dl_rq(&rq->dl);
#ifdef CONFIG_FAIR_GROUP_SCHED
		INIT_LIST_HEAD(&rq->leaf_cfs_rq_list);
		rq->tmp_alone_branch = &rq->leaf_cfs_rq_list;
		/*
		 * How much CPU bandwidth does root_task_group get?
		 *
		 * In case of task-groups formed thr' the cgroup filesystem, it
		 * gets 100% of the CPU resources in the system. This overall
		 * system CPU resource is divided among the tasks of
		 * root_task_group and its child task-groups in a fair manner,
		 * based on each entity's (task or task-group's) weight
		 * (se->load.weight).
		 *
		 * In other words, if root_task_group has 10 tasks of weight
		 * 1024) and two child groups A0 and A1 (of weight 1024 each),
		 * then A0's share of the CPU resource is:
		 *
		 *	A0's bandwidth = 1024 / (10*1024 + 1024 + 1024) = 8.33%
		 *
		 * We achieve this by letting root_task_group's tasks sit
		 * directly in rq->cfs (i.e root_task_group->se[] = NULL).
		 */
		init_tg_cfs_entry(&root_task_group, &rq->cfs, NULL, i, NULL);
#endif /* CONFIG_FAIR_GROUP_SCHED */

		rq->rt.rt_runtime = def_rt_bandwidth.rt_runtime;
#ifdef CONFIG_RT_GROUP_SCHED
		init_tg_rt_entry(&root_task_group, &rq->rt, NULL, i, NULL);
#endif
#ifdef CONFIG_SMP
		rq->sd = NULL;
		rq->rd = NULL;
		rq->cpu_capacity = rq->cpu_capacity_orig = SCHED_CAPACITY_SCALE;
		rq->balance_callback = &balance_push_callback;
		rq->active_balance = 0;
		rq->next_balance = jiffies;
		rq->push_cpu = 0;
		rq->cpu = i;
		rq->online = 0;
		rq->idle_stamp = 0;
		rq->avg_idle = 2*sysctl_sched_migration_cost;
		rq->wake_stamp = jiffies;
		rq->wake_avg_idle = rq->avg_idle;
		rq->max_idle_balance_cost = sysctl_sched_migration_cost;

		INIT_LIST_HEAD(&rq->cfs_tasks);

		rq_attach_root(rq, &def_root_domain);
#ifdef CONFIG_NO_HZ_COMMON
		rq->last_blocked_load_update_tick = jiffies;
		atomic_set(&rq->nohz_flags, 0);

		INIT_CSD(&rq->nohz_csd, nohz_csd_func, rq);
#endif
#ifdef CONFIG_HOTPLUG_CPU
		rcuwait_init(&rq->hotplug_wait);
#endif
#endif /* CONFIG_SMP */
		hrtick_rq_init(rq);
		atomic_set(&rq->nr_iowait, 0);

#ifdef CONFIG_SCHED_CORE
		rq->core = rq;
		rq->core_pick = NULL;
		rq->core_enabled = 0;
		rq->core_tree = RB_ROOT;
		rq->core_forceidle_count = 0;
		rq->core_forceidle_occupation = 0;
		rq->core_forceidle_start = 0;

		rq->core_cookie = 0UL;
#endif
		zalloc_cpumask_var_node(&rq->scratch_mask, GFP_KERNEL, cpu_to_node(i));
	}

	set_load_weight(&init_task, false);

	/*
	 * The boot idle thread does lazy MMU switching as well:
	 */
	mmgrab_lazy_tlb(&init_mm);
	enter_lazy_tlb(&init_mm, current);

	/*
	 * The idle task doesn't need the kthread struct to function, but it
	 * is dressed up as a per-CPU kthread and thus needs to play the part
	 * if we want to avoid special-casing it in code that deals with per-CPU
	 * kthreads.
	 */
	WARN_ON(!set_kthread_struct(current));

	/*
	 * Make us the idle thread. Technically, schedule() should not be
	 * called from this thread, however somewhere below it might be,
	 * but because we are the idle thread, we just pick up running again
	 * when this runqueue becomes "idle".
	 */
	init_idle(current, smp_processor_id());

	calc_load_update = jiffies + LOAD_FREQ;

#ifdef CONFIG_SMP
	idle_thread_set_boot_cpu();
	balance_push_set(smp_processor_id(), false);
#endif
	init_sched_fair_class();

	psi_init();

	init_uclamp();

	preempt_dynamic_init();

	scheduler_running = 1;
}

#ifdef CONFIG_DEBUG_ATOMIC_SLEEP

void __might_sleep(const char *file, int line)
{
	unsigned int state = get_current_state();
	/*
	 * Blocking primitives will set (and therefore destroy) current->state,
	 * since we will exit with TASK_RUNNING make sure we enter with it,
	 * otherwise we will destroy state.
	 */
	WARN_ONCE(state != TASK_RUNNING && current->task_state_change,
			"do not call blocking ops when !TASK_RUNNING; "
			"state=%x set at [<%p>] %pS\n", state,
			(void *)current->task_state_change,
			(void *)current->task_state_change);

	__might_resched(file, line, 0);
}
EXPORT_SYMBOL(__might_sleep);

static void print_preempt_disable_ip(int preempt_offset, unsigned long ip)
{
	if (!IS_ENABLED(CONFIG_DEBUG_PREEMPT))
		return;

	if (preempt_count() == preempt_offset)
		return;

	pr_err("Preemption disabled at:");
	print_ip_sym(KERN_ERR, ip);
}

static inline bool resched_offsets_ok(unsigned int offsets)
{
	unsigned int nested = preempt_count();

	nested += rcu_preempt_depth() << MIGHT_RESCHED_RCU_SHIFT;

	return nested == offsets;
}

void __might_resched(const char *file, int line, unsigned int offsets)
{
	/* Ratelimiting timestamp: */
	static unsigned long prev_jiffy;

	unsigned long preempt_disable_ip;

	/* WARN_ON_ONCE() by default, no rate limit required: */
	rcu_sleep_check();

	if ((resched_offsets_ok(offsets) && !irqs_disabled() &&
	     !is_idle_task(current) && !current->non_block_count) ||
	    system_state == SYSTEM_BOOTING || system_state > SYSTEM_RUNNING ||
	    oops_in_progress)
		return;

	if (time_before(jiffies, prev_jiffy + HZ) && prev_jiffy)
		return;
	prev_jiffy = jiffies;

	/* Save this before calling printk(), since that will clobber it: */
	preempt_disable_ip = get_preempt_disable_ip(current);

	pr_err("BUG: sleeping function called from invalid context at %s:%d\n",
	       file, line);
	pr_err("in_atomic(): %d, irqs_disabled(): %d, non_block: %d, pid: %d, name: %s\n",
	       in_atomic(), irqs_disabled(), current->non_block_count,
	       current->pid, current->comm);
	pr_err("preempt_count: %x, expected: %x\n", preempt_count(),
	       offsets & MIGHT_RESCHED_PREEMPT_MASK);

	if (IS_ENABLED(CONFIG_PREEMPT_RCU)) {
		pr_err("RCU nest depth: %d, expected: %u\n",
		       rcu_preempt_depth(), offsets >> MIGHT_RESCHED_RCU_SHIFT);
	}

	if (task_stack_end_corrupted(current))
		pr_emerg("Thread overran stack, or stack corrupted\n");

	debug_show_held_locks(current);
	if (irqs_disabled())
		print_irqtrace_events(current);

	print_preempt_disable_ip(offsets & MIGHT_RESCHED_PREEMPT_MASK,
				 preempt_disable_ip);

	dump_stack();
	add_taint(TAINT_WARN, LOCKDEP_STILL_OK);
}
EXPORT_SYMBOL(__might_resched);

void __cant_sleep(const char *file, int line, int preempt_offset)
{
	static unsigned long prev_jiffy;

	if (irqs_disabled())
		return;

	if (!IS_ENABLED(CONFIG_PREEMPT_COUNT))
		return;

	if (preempt_count() > preempt_offset)
		return;

	if (time_before(jiffies, prev_jiffy + HZ) && prev_jiffy)
		return;
	prev_jiffy = jiffies;

	printk(KERN_ERR "BUG: assuming atomic context at %s:%d\n", file, line);
	printk(KERN_ERR "in_atomic(): %d, irqs_disabled(): %d, pid: %d, name: %s\n",
			in_atomic(), irqs_disabled(),
			current->pid, current->comm);

	debug_show_held_locks(current);
	dump_stack();
	add_taint(TAINT_WARN, LOCKDEP_STILL_OK);
}
EXPORT_SYMBOL_GPL(__cant_sleep);

#ifdef CONFIG_SMP
void __cant_migrate(const char *file, int line)
{
	static unsigned long prev_jiffy;

	if (irqs_disabled())
		return;

	if (is_migration_disabled(current))
		return;

	if (!IS_ENABLED(CONFIG_PREEMPT_COUNT))
		return;

	if (preempt_count() > 0)
		return;

	if (time_before(jiffies, prev_jiffy + HZ) && prev_jiffy)
		return;
	prev_jiffy = jiffies;

	pr_err("BUG: assuming non migratable context at %s:%d\n", file, line);
	pr_err("in_atomic(): %d, irqs_disabled(): %d, migration_disabled() %u pid: %d, name: %s\n",
	       in_atomic(), irqs_disabled(), is_migration_disabled(current),
	       current->pid, current->comm);

	debug_show_held_locks(current);
	dump_stack();
	add_taint(TAINT_WARN, LOCKDEP_STILL_OK);
}
EXPORT_SYMBOL_GPL(__cant_migrate);
#endif
#endif

#ifdef CONFIG_MAGIC_SYSRQ
void normalize_rt_tasks(void)
{
	struct task_struct *g, *p;
	struct sched_attr attr = {
		.sched_policy = SCHED_NORMAL,
	};

	read_lock(&tasklist_lock);
	for_each_process_thread(g, p) {
		/*
		 * Only normalize user tasks:
		 */
		if (p->flags & PF_KTHREAD)
			continue;

		p->se.exec_start = 0;
		schedstat_set(p->stats.wait_start,  0);
		schedstat_set(p->stats.sleep_start, 0);
		schedstat_set(p->stats.block_start, 0);

		if (!dl_task(p) && !rt_task(p)) {
			/*
			 * Renice negative nice level userspace
			 * tasks back to 0:
			 */
			if (task_nice(p) < 0)
				set_user_nice(p, 0);
			continue;
		}

		__sched_setscheduler(p, &attr, false, false);
	}
	read_unlock(&tasklist_lock);
}

#endif /* CONFIG_MAGIC_SYSRQ */

#if defined(CONFIG_IA64) || defined(CONFIG_KGDB_KDB)
/*
 * These functions are only useful for the IA64 MCA handling, or kdb.
 *
 * They can only be called when the whole system has been
 * stopped - every CPU needs to be quiescent, and no scheduling
 * activity can take place. Using them for anything else would
 * be a serious bug, and as a result, they aren't even visible
 * under any other configuration.
 */

/**
 * curr_task - return the current task for a given CPU.
 * @cpu: the processor in question.
 *
 * ONLY VALID WHEN THE WHOLE SYSTEM IS STOPPED!
 *
 * Return: The current task for @cpu.
 */
struct task_struct *curr_task(int cpu)
{
	return cpu_curr(cpu);
}

#endif /* defined(CONFIG_IA64) || defined(CONFIG_KGDB_KDB) */

#ifdef CONFIG_IA64
/**
 * ia64_set_curr_task - set the current task for a given CPU.
 * @cpu: the processor in question.
 * @p: the task pointer to set.
 *
 * Description: This function must only be used when non-maskable interrupts
 * are serviced on a separate stack. It allows the architecture to switch the
 * notion of the current task on a CPU in a non-blocking manner. This function
 * must be called with all CPU's synchronized, and interrupts disabled, the
 * and caller must save the original value of the current task (see
 * curr_task() above) and restore that value before reenabling interrupts and
 * re-starting the system.
 *
 * ONLY VALID WHEN THE WHOLE SYSTEM IS STOPPED!
 */
void ia64_set_curr_task(int cpu, struct task_struct *p)
{
	cpu_curr(cpu) = p;
}

#endif

#ifdef CONFIG_CGROUP_SCHED
/* task_group_lock serializes the addition/removal of task groups */
static DEFINE_SPINLOCK(task_group_lock);

static inline void alloc_uclamp_sched_group(struct task_group *tg,
					    struct task_group *parent)
{
#ifdef CONFIG_UCLAMP_TASK_GROUP
	enum uclamp_id clamp_id;

	for_each_clamp_id(clamp_id) {
		uclamp_se_set(&tg->uclamp_req[clamp_id],
			      uclamp_none(clamp_id), false);
		tg->uclamp[clamp_id] = parent->uclamp[clamp_id];
	}
#endif
}

static void sched_free_group(struct task_group *tg)
{
	free_fair_sched_group(tg);
	free_rt_sched_group(tg);
	autogroup_free(tg);
	kmem_cache_free(task_group_cache, tg);
}

static void sched_free_group_rcu(struct rcu_head *rcu)
{
	sched_free_group(container_of(rcu, struct task_group, rcu));
}

static void sched_unregister_group(struct task_group *tg)
{
	unregister_fair_sched_group(tg);
	unregister_rt_sched_group(tg);
	/*
	 * We have to wait for yet another RCU grace period to expire, as
	 * print_cfs_stats() might run concurrently.
	 */
	call_rcu(&tg->rcu, sched_free_group_rcu);
}

/* allocate runqueue etc for a new task group */
struct task_group *sched_create_group(struct task_group *parent)
{
	struct task_group *tg;

	tg = kmem_cache_alloc(task_group_cache, GFP_KERNEL | __GFP_ZERO);
	if (!tg)
		return ERR_PTR(-ENOMEM);

	if (!alloc_fair_sched_group(tg, parent))
		goto err;

	if (!alloc_rt_sched_group(tg, parent))
		goto err;

	alloc_uclamp_sched_group(tg, parent);

	return tg;

err:
	sched_free_group(tg);
	return ERR_PTR(-ENOMEM);
}

void sched_online_group(struct task_group *tg, struct task_group *parent)
{
	unsigned long flags;

	spin_lock_irqsave(&task_group_lock, flags);
	list_add_rcu(&tg->list, &task_groups);

	/* Root should already exist: */
	WARN_ON(!parent);

	tg->parent = parent;
	INIT_LIST_HEAD(&tg->children);
	list_add_rcu(&tg->siblings, &parent->children);
	spin_unlock_irqrestore(&task_group_lock, flags);

	online_fair_sched_group(tg);
}

/* rcu callback to free various structures associated with a task group */
static void sched_unregister_group_rcu(struct rcu_head *rhp)
{
	/* Now it should be safe to free those cfs_rqs: */
	sched_unregister_group(container_of(rhp, struct task_group, rcu));
}

void sched_destroy_group(struct task_group *tg)
{
	/* Wait for possible concurrent references to cfs_rqs complete: */
	call_rcu(&tg->rcu, sched_unregister_group_rcu);
}

void sched_release_group(struct task_group *tg)
{
	unsigned long flags;

	/*
	 * Unlink first, to avoid walk_tg_tree_from() from finding us (via
	 * sched_cfs_period_timer()).
	 *
	 * For this to be effective, we have to wait for all pending users of
	 * this task group to leave their RCU critical section to ensure no new
	 * user will see our dying task group any more. Specifically ensure
	 * that tg_unthrottle_up() won't add decayed cfs_rq's to it.
	 *
	 * We therefore defer calling unregister_fair_sched_group() to
	 * sched_unregister_group() which is guarantied to get called only after the
	 * current RCU grace period has expired.
	 */
	spin_lock_irqsave(&task_group_lock, flags);
	list_del_rcu(&tg->list);
	list_del_rcu(&tg->siblings);
	spin_unlock_irqrestore(&task_group_lock, flags);
}

static struct task_group *sched_get_task_group(struct task_struct *tsk)
{
	struct task_group *tg;

	/*
	 * All callers are synchronized by task_rq_lock(); we do not use RCU
	 * which is pointless here. Thus, we pass "true" to task_css_check()
	 * to prevent lockdep warnings.
	 */
	tg = container_of(task_css_check(tsk, cpu_cgrp_id, true),
			  struct task_group, css);
	tg = autogroup_task_group(tsk, tg);

	return tg;
}

static void sched_change_group(struct task_struct *tsk, struct task_group *group)
{
	tsk->sched_task_group = group;

#ifdef CONFIG_FAIR_GROUP_SCHED
	if (tsk->sched_class->task_change_group)
		tsk->sched_class->task_change_group(tsk);
	else
#endif
		set_task_rq(tsk, task_cpu(tsk));
}

/*
 * Change task's runqueue when it moves between groups.
 *
 * The caller of this function should have put the task in its new group by
 * now. This function just updates tsk->se.cfs_rq and tsk->se.parent to reflect
 * its new group.
 */
void sched_move_task(struct task_struct *tsk)
{
	int queued, running, queue_flags =
		DEQUEUE_SAVE | DEQUEUE_MOVE | DEQUEUE_NOCLOCK;
	struct task_group *group;
	struct rq_flags rf;
	struct rq *rq;

	rq = task_rq_lock(tsk, &rf);
	/*
	 * Esp. with SCHED_AUTOGROUP enabled it is possible to get superfluous
	 * group changes.
	 */
	group = sched_get_task_group(tsk);
	if (group == tsk->sched_task_group)
		goto unlock;

	update_rq_clock(rq);

	running = task_current(rq, tsk);
	queued = task_on_rq_queued(tsk);

	if (queued)
		dequeue_task(rq, tsk, queue_flags);
	if (running)
		put_prev_task(rq, tsk);

	sched_change_group(tsk, group);

	if (queued)
		enqueue_task(rq, tsk, queue_flags);
	if (running) {
		set_next_task(rq, tsk);
		/*
		 * After changing group, the running task may have joined a
		 * throttled one but it's still the running task. Trigger a
		 * resched to make sure that task can still run.
		 */
		resched_curr(rq);
	}

unlock:
	task_rq_unlock(rq, tsk, &rf);
}

static inline struct task_group *css_tg(struct cgroup_subsys_state *css)
{
	return css ? container_of(css, struct task_group, css) : NULL;
}

static struct cgroup_subsys_state *
cpu_cgroup_css_alloc(struct cgroup_subsys_state *parent_css)
{
	struct task_group *parent = css_tg(parent_css);
	struct task_group *tg;

	if (!parent) {
		/* This is early initialization for the top cgroup */
		return &root_task_group.css;
	}

	tg = sched_create_group(parent);
	if (IS_ERR(tg))
		return ERR_PTR(-ENOMEM);

	return &tg->css;
}

/* Expose task group only after completing cgroup initialization */
static int cpu_cgroup_css_online(struct cgroup_subsys_state *css)
{
	struct task_group *tg = css_tg(css);
	struct task_group *parent = css_tg(css->parent);

	if (parent)
		sched_online_group(tg, parent);

#ifdef CONFIG_UCLAMP_TASK_GROUP
	/* Propagate the effective uclamp value for the new group */
	mutex_lock(&uclamp_mutex);
	rcu_read_lock();
	cpu_util_update_eff(css);
	rcu_read_unlock();
	mutex_unlock(&uclamp_mutex);
#endif

	return 0;
}

static void cpu_cgroup_css_released(struct cgroup_subsys_state *css)
{
	struct task_group *tg = css_tg(css);

	sched_release_group(tg);
}

static void cpu_cgroup_css_free(struct cgroup_subsys_state *css)
{
	struct task_group *tg = css_tg(css);

	/*
	 * Relies on the RCU grace period between css_released() and this.
	 */
	sched_unregister_group(tg);
}

#ifdef CONFIG_RT_GROUP_SCHED
static int cpu_cgroup_can_attach(struct cgroup_taskset *tset)
{
	struct task_struct *task;
	struct cgroup_subsys_state *css;

	cgroup_taskset_for_each(task, css, tset) {
		if (!sched_rt_can_attach(css_tg(css), task))
			return -EINVAL;
	}
	return 0;
}
#endif

static void cpu_cgroup_attach(struct cgroup_taskset *tset)
{
	struct task_struct *task;
	struct cgroup_subsys_state *css;

	cgroup_taskset_for_each(task, css, tset)
		sched_move_task(task);
}

#ifdef CONFIG_UCLAMP_TASK_GROUP
static void cpu_util_update_eff(struct cgroup_subsys_state *css)
{
	struct cgroup_subsys_state *top_css = css;
	struct uclamp_se *uc_parent = NULL;
	struct uclamp_se *uc_se = NULL;
	unsigned int eff[UCLAMP_CNT];
	enum uclamp_id clamp_id;
	unsigned int clamps;

	lockdep_assert_held(&uclamp_mutex);
	SCHED_WARN_ON(!rcu_read_lock_held());

	css_for_each_descendant_pre(css, top_css) {
		uc_parent = css_tg(css)->parent
			? css_tg(css)->parent->uclamp : NULL;

		for_each_clamp_id(clamp_id) {
			/* Assume effective clamps matches requested clamps */
			eff[clamp_id] = css_tg(css)->uclamp_req[clamp_id].value;
			/* Cap effective clamps with parent's effective clamps */
			if (uc_parent &&
			    eff[clamp_id] > uc_parent[clamp_id].value) {
				eff[clamp_id] = uc_parent[clamp_id].value;
			}
		}
		/* Ensure protection is always capped by limit */
		eff[UCLAMP_MIN] = min(eff[UCLAMP_MIN], eff[UCLAMP_MAX]);

		/* Propagate most restrictive effective clamps */
		clamps = 0x0;
		uc_se = css_tg(css)->uclamp;
		for_each_clamp_id(clamp_id) {
			if (eff[clamp_id] == uc_se[clamp_id].value)
				continue;
			uc_se[clamp_id].value = eff[clamp_id];
			uc_se[clamp_id].bucket_id = uclamp_bucket_id(eff[clamp_id]);
			clamps |= (0x1 << clamp_id);
		}
		if (!clamps) {
			css = css_rightmost_descendant(css);
			continue;
		}

		/* Immediately update descendants RUNNABLE tasks */
		uclamp_update_active_tasks(css);
	}
}

/*
 * Integer 10^N with a given N exponent by casting to integer the literal "1eN"
 * C expression. Since there is no way to convert a macro argument (N) into a
 * character constant, use two levels of macros.
 */
#define _POW10(exp) ((unsigned int)1e##exp)
#define POW10(exp) _POW10(exp)

struct uclamp_request {
#define UCLAMP_PERCENT_SHIFT	2
#define UCLAMP_PERCENT_SCALE	(100 * POW10(UCLAMP_PERCENT_SHIFT))
	s64 percent;
	u64 util;
	int ret;
};

static inline struct uclamp_request
capacity_from_percent(char *buf)
{
	struct uclamp_request req = {
		.percent = UCLAMP_PERCENT_SCALE,
		.util = SCHED_CAPACITY_SCALE,
		.ret = 0,
	};

	buf = strim(buf);
	if (strcmp(buf, "max")) {
		req.ret = cgroup_parse_float(buf, UCLAMP_PERCENT_SHIFT,
					     &req.percent);
		if (req.ret)
			return req;
		if ((u64)req.percent > UCLAMP_PERCENT_SCALE) {
			req.ret = -ERANGE;
			return req;
		}

		req.util = req.percent << SCHED_CAPACITY_SHIFT;
		req.util = DIV_ROUND_CLOSEST_ULL(req.util, UCLAMP_PERCENT_SCALE);
	}

	return req;
}

static ssize_t cpu_uclamp_write(struct kernfs_open_file *of, char *buf,
				size_t nbytes, loff_t off,
				enum uclamp_id clamp_id)
{
	struct uclamp_request req;
	struct task_group *tg;

	req = capacity_from_percent(buf);
	if (req.ret)
		return req.ret;

	static_branch_enable(&sched_uclamp_used);

	mutex_lock(&uclamp_mutex);
	rcu_read_lock();

	tg = css_tg(of_css(of));
	if (tg->uclamp_req[clamp_id].value != req.util)
		uclamp_se_set(&tg->uclamp_req[clamp_id], req.util, false);

	/*
	 * Because of not recoverable conversion rounding we keep track of the
	 * exact requested value
	 */
	tg->uclamp_pct[clamp_id] = req.percent;

	/* Update effective clamps to track the most restrictive value */
	cpu_util_update_eff(of_css(of));

	rcu_read_unlock();
	mutex_unlock(&uclamp_mutex);

	return nbytes;
}

static ssize_t cpu_uclamp_min_write(struct kernfs_open_file *of,
				    char *buf, size_t nbytes,
				    loff_t off)
{
	return cpu_uclamp_write(of, buf, nbytes, off, UCLAMP_MIN);
}

static ssize_t cpu_uclamp_max_write(struct kernfs_open_file *of,
				    char *buf, size_t nbytes,
				    loff_t off)
{
	return cpu_uclamp_write(of, buf, nbytes, off, UCLAMP_MAX);
}

static inline void cpu_uclamp_print(struct seq_file *sf,
				    enum uclamp_id clamp_id)
{
	struct task_group *tg;
	u64 util_clamp;
	u64 percent;
	u32 rem;

	rcu_read_lock();
	tg = css_tg(seq_css(sf));
	util_clamp = tg->uclamp_req[clamp_id].value;
	rcu_read_unlock();

	if (util_clamp == SCHED_CAPACITY_SCALE) {
		seq_puts(sf, "max\n");
		return;
	}

	percent = tg->uclamp_pct[clamp_id];
	percent = div_u64_rem(percent, POW10(UCLAMP_PERCENT_SHIFT), &rem);
	seq_printf(sf, "%llu.%0*u\n", percent, UCLAMP_PERCENT_SHIFT, rem);
}

static int cpu_uclamp_min_show(struct seq_file *sf, void *v)
{
	cpu_uclamp_print(sf, UCLAMP_MIN);
	return 0;
}

static int cpu_uclamp_max_show(struct seq_file *sf, void *v)
{
	cpu_uclamp_print(sf, UCLAMP_MAX);
	return 0;
}
#endif /* CONFIG_UCLAMP_TASK_GROUP */

#ifdef CONFIG_FAIR_GROUP_SCHED
static int cpu_shares_write_u64(struct cgroup_subsys_state *css,
				struct cftype *cftype, u64 shareval)
{
	if (shareval > scale_load_down(ULONG_MAX))
		shareval = MAX_SHARES;
	return sched_group_set_shares(css_tg(css), scale_load(shareval));
}

static u64 cpu_shares_read_u64(struct cgroup_subsys_state *css,
			       struct cftype *cft)
{
	struct task_group *tg = css_tg(css);

	return (u64) scale_load_down(tg->shares);
}

#ifdef CONFIG_CFS_BANDWIDTH
static DEFINE_MUTEX(cfs_constraints_mutex);

const u64 max_cfs_quota_period = 1 * NSEC_PER_SEC; /* 1s */
static const u64 min_cfs_quota_period = 1 * NSEC_PER_MSEC; /* 1ms */
/* More than 203 days if BW_SHIFT equals 20. */
static const u64 max_cfs_runtime = MAX_BW * NSEC_PER_USEC;

static int __cfs_schedulable(struct task_group *tg, u64 period, u64 runtime);

static int tg_set_cfs_bandwidth(struct task_group *tg, u64 period, u64 quota,
				u64 burst)
{
	int i, ret = 0, runtime_enabled, runtime_was_enabled;
	struct cfs_bandwidth *cfs_b = &tg->cfs_bandwidth;

	if (tg == &root_task_group)
		return -EINVAL;

	/*
	 * Ensure we have at some amount of bandwidth every period.  This is
	 * to prevent reaching a state of large arrears when throttled via
	 * entity_tick() resulting in prolonged exit starvation.
	 */
	if (quota < min_cfs_quota_period || period < min_cfs_quota_period)
		return -EINVAL;

	/*
	 * Likewise, bound things on the other side by preventing insane quota
	 * periods.  This also allows us to normalize in computing quota
	 * feasibility.
	 */
	if (period > max_cfs_quota_period)
		return -EINVAL;

	/*
	 * Bound quota to defend quota against overflow during bandwidth shift.
	 */
	if (quota != RUNTIME_INF && quota > max_cfs_runtime)
		return -EINVAL;

	if (quota != RUNTIME_INF && (burst > quota ||
				     burst + quota > max_cfs_runtime))
		return -EINVAL;

	/*
	 * Prevent race between setting of cfs_rq->runtime_enabled and
	 * unthrottle_offline_cfs_rqs().
	 */
	cpus_read_lock();
	mutex_lock(&cfs_constraints_mutex);
	ret = __cfs_schedulable(tg, period, quota);
	if (ret)
		goto out_unlock;

	runtime_enabled = quota != RUNTIME_INF;
	runtime_was_enabled = cfs_b->quota != RUNTIME_INF;
	/*
	 * If we need to toggle cfs_bandwidth_used, off->on must occur
	 * before making related changes, and on->off must occur afterwards
	 */
	if (runtime_enabled && !runtime_was_enabled)
		cfs_bandwidth_usage_inc();
	raw_spin_lock_irq(&cfs_b->lock);
	cfs_b->period = ns_to_ktime(period);
	cfs_b->quota = quota;
	cfs_b->burst = burst;

	__refill_cfs_bandwidth_runtime(cfs_b);

	/* Restart the period timer (if active) to handle new period expiry: */
	if (runtime_enabled)
		start_cfs_bandwidth(cfs_b);

	raw_spin_unlock_irq(&cfs_b->lock);

	for_each_online_cpu(i) {
		struct cfs_rq *cfs_rq = tg->cfs_rq[i];
		struct rq *rq = cfs_rq->rq;
		struct rq_flags rf;

		rq_lock_irq(rq, &rf);
		cfs_rq->runtime_enabled = runtime_enabled;
		cfs_rq->runtime_remaining = 0;

		if (cfs_rq->throttled)
			unthrottle_cfs_rq(cfs_rq);
		rq_unlock_irq(rq, &rf);
	}
	if (runtime_was_enabled && !runtime_enabled)
		cfs_bandwidth_usage_dec();
out_unlock:
	mutex_unlock(&cfs_constraints_mutex);
	cpus_read_unlock();

	return ret;
}

static int tg_set_cfs_quota(struct task_group *tg, long cfs_quota_us)
{
	u64 quota, period, burst;

	period = ktime_to_ns(tg->cfs_bandwidth.period);
	burst = tg->cfs_bandwidth.burst;
	if (cfs_quota_us < 0)
		quota = RUNTIME_INF;
	else if ((u64)cfs_quota_us <= U64_MAX / NSEC_PER_USEC)
		quota = (u64)cfs_quota_us * NSEC_PER_USEC;
	else
		return -EINVAL;

	return tg_set_cfs_bandwidth(tg, period, quota, burst);
}

static long tg_get_cfs_quota(struct task_group *tg)
{
	u64 quota_us;

	if (tg->cfs_bandwidth.quota == RUNTIME_INF)
		return -1;

	quota_us = tg->cfs_bandwidth.quota;
	do_div(quota_us, NSEC_PER_USEC);

	return quota_us;
}

static int tg_set_cfs_period(struct task_group *tg, long cfs_period_us)
{
	u64 quota, period, burst;

	if ((u64)cfs_period_us > U64_MAX / NSEC_PER_USEC)
		return -EINVAL;

	period = (u64)cfs_period_us * NSEC_PER_USEC;
	quota = tg->cfs_bandwidth.quota;
	burst = tg->cfs_bandwidth.burst;

	return tg_set_cfs_bandwidth(tg, period, quota, burst);
}

static long tg_get_cfs_period(struct task_group *tg)
{
	u64 cfs_period_us;

	cfs_period_us = ktime_to_ns(tg->cfs_bandwidth.period);
	do_div(cfs_period_us, NSEC_PER_USEC);

	return cfs_period_us;
}

static int tg_set_cfs_burst(struct task_group *tg, long cfs_burst_us)
{
	u64 quota, period, burst;

	if ((u64)cfs_burst_us > U64_MAX / NSEC_PER_USEC)
		return -EINVAL;

	burst = (u64)cfs_burst_us * NSEC_PER_USEC;
	period = ktime_to_ns(tg->cfs_bandwidth.period);
	quota = tg->cfs_bandwidth.quota;

	return tg_set_cfs_bandwidth(tg, period, quota, burst);
}

static long tg_get_cfs_burst(struct task_group *tg)
{
	u64 burst_us;

	burst_us = tg->cfs_bandwidth.burst;
	do_div(burst_us, NSEC_PER_USEC);

	return burst_us;
}

static s64 cpu_cfs_quota_read_s64(struct cgroup_subsys_state *css,
				  struct cftype *cft)
{
	return tg_get_cfs_quota(css_tg(css));
}

static int cpu_cfs_quota_write_s64(struct cgroup_subsys_state *css,
				   struct cftype *cftype, s64 cfs_quota_us)
{
	return tg_set_cfs_quota(css_tg(css), cfs_quota_us);
}

static u64 cpu_cfs_period_read_u64(struct cgroup_subsys_state *css,
				   struct cftype *cft)
{
	return tg_get_cfs_period(css_tg(css));
}

static int cpu_cfs_period_write_u64(struct cgroup_subsys_state *css,
				    struct cftype *cftype, u64 cfs_period_us)
{
	return tg_set_cfs_period(css_tg(css), cfs_period_us);
}

static u64 cpu_cfs_burst_read_u64(struct cgroup_subsys_state *css,
				  struct cftype *cft)
{
	return tg_get_cfs_burst(css_tg(css));
}

static int cpu_cfs_burst_write_u64(struct cgroup_subsys_state *css,
				   struct cftype *cftype, u64 cfs_burst_us)
{
	return tg_set_cfs_burst(css_tg(css), cfs_burst_us);
}

struct cfs_schedulable_data {
	struct task_group *tg;
	u64 period, quota;
};

/*
 * normalize group quota/period to be quota/max_period
 * note: units are usecs
 */
static u64 normalize_cfs_quota(struct task_group *tg,
			       struct cfs_schedulable_data *d)
{
	u64 quota, period;

	if (tg == d->tg) {
		period = d->period;
		quota = d->quota;
	} else {
		period = tg_get_cfs_period(tg);
		quota = tg_get_cfs_quota(tg);
	}

	/* note: these should typically be equivalent */
	if (quota == RUNTIME_INF || quota == -1)
		return RUNTIME_INF;

	return to_ratio(period, quota);
}

static int tg_cfs_schedulable_down(struct task_group *tg, void *data)
{
	struct cfs_schedulable_data *d = data;
	struct cfs_bandwidth *cfs_b = &tg->cfs_bandwidth;
	s64 quota = 0, parent_quota = -1;

	if (!tg->parent) {
		quota = RUNTIME_INF;
	} else {
		struct cfs_bandwidth *parent_b = &tg->parent->cfs_bandwidth;

		quota = normalize_cfs_quota(tg, d);
		parent_quota = parent_b->hierarchical_quota;

		/*
		 * Ensure max(child_quota) <= parent_quota.  On cgroup2,
		 * always take the min.  On cgroup1, only inherit when no
		 * limit is set:
		 */
		if (cgroup_subsys_on_dfl(cpu_cgrp_subsys)) {
			quota = min(quota, parent_quota);
		} else {
			if (quota == RUNTIME_INF)
				quota = parent_quota;
			else if (parent_quota != RUNTIME_INF && quota > parent_quota)
				return -EINVAL;
		}
	}
	cfs_b->hierarchical_quota = quota;

	return 0;
}

static int __cfs_schedulable(struct task_group *tg, u64 period, u64 quota)
{
	int ret;
	struct cfs_schedulable_data data = {
		.tg = tg,
		.period = period,
		.quota = quota,
	};

	if (quota != RUNTIME_INF) {
		do_div(data.period, NSEC_PER_USEC);
		do_div(data.quota, NSEC_PER_USEC);
	}

	rcu_read_lock();
	ret = walk_tg_tree(tg_cfs_schedulable_down, tg_nop, &data);
	rcu_read_unlock();

	return ret;
}

static int cpu_cfs_stat_show(struct seq_file *sf, void *v)
{
	struct task_group *tg = css_tg(seq_css(sf));
	struct cfs_bandwidth *cfs_b = &tg->cfs_bandwidth;

	seq_printf(sf, "nr_periods %d\n", cfs_b->nr_periods);
	seq_printf(sf, "nr_throttled %d\n", cfs_b->nr_throttled);
	seq_printf(sf, "throttled_time %llu\n", cfs_b->throttled_time);

	if (schedstat_enabled() && tg != &root_task_group) {
		struct sched_statistics *stats;
		u64 ws = 0;
		int i;

		for_each_possible_cpu(i) {
			stats = __schedstats_from_se(tg->se[i]);
			ws += schedstat_val(stats->wait_sum);
		}

		seq_printf(sf, "wait_sum %llu\n", ws);
	}

	seq_printf(sf, "nr_bursts %d\n", cfs_b->nr_burst);
	seq_printf(sf, "burst_time %llu\n", cfs_b->burst_time);

	return 0;
}
#endif /* CONFIG_CFS_BANDWIDTH */
#endif /* CONFIG_FAIR_GROUP_SCHED */

#ifdef CONFIG_RT_GROUP_SCHED
static int cpu_rt_runtime_write(struct cgroup_subsys_state *css,
				struct cftype *cft, s64 val)
{
	return sched_group_set_rt_runtime(css_tg(css), val);
}

static s64 cpu_rt_runtime_read(struct cgroup_subsys_state *css,
			       struct cftype *cft)
{
	return sched_group_rt_runtime(css_tg(css));
}

static int cpu_rt_period_write_uint(struct cgroup_subsys_state *css,
				    struct cftype *cftype, u64 rt_period_us)
{
	return sched_group_set_rt_period(css_tg(css), rt_period_us);
}

static u64 cpu_rt_period_read_uint(struct cgroup_subsys_state *css,
				   struct cftype *cft)
{
	return sched_group_rt_period(css_tg(css));
}
#endif /* CONFIG_RT_GROUP_SCHED */

#ifdef CONFIG_FAIR_GROUP_SCHED
static s64 cpu_idle_read_s64(struct cgroup_subsys_state *css,
			       struct cftype *cft)
{
	return css_tg(css)->idle;
}

static int cpu_idle_write_s64(struct cgroup_subsys_state *css,
				struct cftype *cft, s64 idle)
{
	return sched_group_set_idle(css_tg(css), idle);
}
#endif

static struct cftype cpu_legacy_files[] = {
#ifdef CONFIG_FAIR_GROUP_SCHED
	{
		.name = "shares",
		.read_u64 = cpu_shares_read_u64,
		.write_u64 = cpu_shares_write_u64,
	},
	{
		.name = "idle",
		.read_s64 = cpu_idle_read_s64,
		.write_s64 = cpu_idle_write_s64,
	},
#endif
#ifdef CONFIG_CFS_BANDWIDTH
	{
		.name = "cfs_quota_us",
		.read_s64 = cpu_cfs_quota_read_s64,
		.write_s64 = cpu_cfs_quota_write_s64,
	},
	{
		.name = "cfs_period_us",
		.read_u64 = cpu_cfs_period_read_u64,
		.write_u64 = cpu_cfs_period_write_u64,
	},
	{
		.name = "cfs_burst_us",
		.read_u64 = cpu_cfs_burst_read_u64,
		.write_u64 = cpu_cfs_burst_write_u64,
	},
	{
		.name = "stat",
		.seq_show = cpu_cfs_stat_show,
	},
#endif
#ifdef CONFIG_RT_GROUP_SCHED
	{
		.name = "rt_runtime_us",
		.read_s64 = cpu_rt_runtime_read,
		.write_s64 = cpu_rt_runtime_write,
	},
	{
		.name = "rt_period_us",
		.read_u64 = cpu_rt_period_read_uint,
		.write_u64 = cpu_rt_period_write_uint,
	},
#endif
#ifdef CONFIG_UCLAMP_TASK_GROUP
	{
		.name = "uclamp.min",
		.flags = CFTYPE_NOT_ON_ROOT,
		.seq_show = cpu_uclamp_min_show,
		.write = cpu_uclamp_min_write,
	},
	{
		.name = "uclamp.max",
		.flags = CFTYPE_NOT_ON_ROOT,
		.seq_show = cpu_uclamp_max_show,
		.write = cpu_uclamp_max_write,
	},
#endif
	{ }	/* Terminate */
};

static int cpu_extra_stat_show(struct seq_file *sf,
			       struct cgroup_subsys_state *css)
{
#ifdef CONFIG_CFS_BANDWIDTH
	{
		struct task_group *tg = css_tg(css);
		struct cfs_bandwidth *cfs_b = &tg->cfs_bandwidth;
		u64 throttled_usec, burst_usec;

		throttled_usec = cfs_b->throttled_time;
		do_div(throttled_usec, NSEC_PER_USEC);
		burst_usec = cfs_b->burst_time;
		do_div(burst_usec, NSEC_PER_USEC);

		seq_printf(sf, "nr_periods %d\n"
			   "nr_throttled %d\n"
			   "throttled_usec %llu\n"
			   "nr_bursts %d\n"
			   "burst_usec %llu\n",
			   cfs_b->nr_periods, cfs_b->nr_throttled,
			   throttled_usec, cfs_b->nr_burst, burst_usec);
	}
#endif
	return 0;
}

#ifdef CONFIG_FAIR_GROUP_SCHED
static u64 cpu_weight_read_u64(struct cgroup_subsys_state *css,
			       struct cftype *cft)
{
	struct task_group *tg = css_tg(css);
	u64 weight = scale_load_down(tg->shares);

	return DIV_ROUND_CLOSEST_ULL(weight * CGROUP_WEIGHT_DFL, 1024);
}

static int cpu_weight_write_u64(struct cgroup_subsys_state *css,
				struct cftype *cft, u64 weight)
{
	/*
	 * cgroup weight knobs should use the common MIN, DFL and MAX
	 * values which are 1, 100 and 10000 respectively.  While it loses
	 * a bit of range on both ends, it maps pretty well onto the shares
	 * value used by scheduler and the round-trip conversions preserve
	 * the original value over the entire range.
	 */
	if (weight < CGROUP_WEIGHT_MIN || weight > CGROUP_WEIGHT_MAX)
		return -ERANGE;

	weight = DIV_ROUND_CLOSEST_ULL(weight * 1024, CGROUP_WEIGHT_DFL);

	return sched_group_set_shares(css_tg(css), scale_load(weight));
}

static s64 cpu_weight_nice_read_s64(struct cgroup_subsys_state *css,
				    struct cftype *cft)
{
	unsigned long weight = scale_load_down(css_tg(css)->shares);
	int last_delta = INT_MAX;
	int prio, delta;

	/* find the closest nice value to the current weight */
	for (prio = 0; prio < ARRAY_SIZE(sched_prio_to_weight); prio++) {
		delta = abs(sched_prio_to_weight[prio] - weight);
		if (delta >= last_delta)
			break;
		last_delta = delta;
	}

	return PRIO_TO_NICE(prio - 1 + MAX_RT_PRIO);
}

static int cpu_weight_nice_write_s64(struct cgroup_subsys_state *css,
				     struct cftype *cft, s64 nice)
{
	unsigned long weight;
	int idx;

	if (nice < MIN_NICE || nice > MAX_NICE)
		return -ERANGE;

	idx = NICE_TO_PRIO(nice) - MAX_RT_PRIO;
	idx = array_index_nospec(idx, 40);
	weight = sched_prio_to_weight[idx];

	return sched_group_set_shares(css_tg(css), scale_load(weight));
}
#endif

static void __maybe_unused cpu_period_quota_print(struct seq_file *sf,
						  long period, long quota)
{
	if (quota < 0)
		seq_puts(sf, "max");
	else
		seq_printf(sf, "%ld", quota);

	seq_printf(sf, " %ld\n", period);
}

/* caller should put the current value in *@periodp before calling */
static int __maybe_unused cpu_period_quota_parse(char *buf,
						 u64 *periodp, u64 *quotap)
{
	char tok[21];	/* U64_MAX */

	if (sscanf(buf, "%20s %llu", tok, periodp) < 1)
		return -EINVAL;

	*periodp *= NSEC_PER_USEC;

	if (sscanf(tok, "%llu", quotap))
		*quotap *= NSEC_PER_USEC;
	else if (!strcmp(tok, "max"))
		*quotap = RUNTIME_INF;
	else
		return -EINVAL;

	return 0;
}

#ifdef CONFIG_CFS_BANDWIDTH
static int cpu_max_show(struct seq_file *sf, void *v)
{
	struct task_group *tg = css_tg(seq_css(sf));

	cpu_period_quota_print(sf, tg_get_cfs_period(tg), tg_get_cfs_quota(tg));
	return 0;
}

static ssize_t cpu_max_write(struct kernfs_open_file *of,
			     char *buf, size_t nbytes, loff_t off)
{
	struct task_group *tg = css_tg(of_css(of));
	u64 period = tg_get_cfs_period(tg);
	u64 burst = tg_get_cfs_burst(tg);
	u64 quota;
	int ret;

	ret = cpu_period_quota_parse(buf, &period, &quota);
	if (!ret)
		ret = tg_set_cfs_bandwidth(tg, period, quota, burst);
	return ret ?: nbytes;
}
#endif

static struct cftype cpu_files[] = {
#ifdef CONFIG_FAIR_GROUP_SCHED
	{
		.name = "weight",
		.flags = CFTYPE_NOT_ON_ROOT,
		.read_u64 = cpu_weight_read_u64,
		.write_u64 = cpu_weight_write_u64,
	},
	{
		.name = "weight.nice",
		.flags = CFTYPE_NOT_ON_ROOT,
		.read_s64 = cpu_weight_nice_read_s64,
		.write_s64 = cpu_weight_nice_write_s64,
	},
	{
		.name = "idle",
		.flags = CFTYPE_NOT_ON_ROOT,
		.read_s64 = cpu_idle_read_s64,
		.write_s64 = cpu_idle_write_s64,
	},
#endif
#ifdef CONFIG_CFS_BANDWIDTH
	{
		.name = "max",
		.flags = CFTYPE_NOT_ON_ROOT,
		.seq_show = cpu_max_show,
		.write = cpu_max_write,
	},
	{
		.name = "max.burst",
		.flags = CFTYPE_NOT_ON_ROOT,
		.read_u64 = cpu_cfs_burst_read_u64,
		.write_u64 = cpu_cfs_burst_write_u64,
	},
#endif
#ifdef CONFIG_UCLAMP_TASK_GROUP
	{
		.name = "uclamp.min",
		.flags = CFTYPE_NOT_ON_ROOT,
		.seq_show = cpu_uclamp_min_show,
		.write = cpu_uclamp_min_write,
	},
	{
		.name = "uclamp.max",
		.flags = CFTYPE_NOT_ON_ROOT,
		.seq_show = cpu_uclamp_max_show,
		.write = cpu_uclamp_max_write,
	},
#endif
	{ }	/* terminate */
};

struct cgroup_subsys cpu_cgrp_subsys = {
	.css_alloc	= cpu_cgroup_css_alloc,
	.css_online	= cpu_cgroup_css_online,
	.css_released	= cpu_cgroup_css_released,
	.css_free	= cpu_cgroup_css_free,
	.css_extra_stat_show = cpu_extra_stat_show,
#ifdef CONFIG_RT_GROUP_SCHED
	.can_attach	= cpu_cgroup_can_attach,
#endif
	.attach		= cpu_cgroup_attach,
	.legacy_cftypes	= cpu_legacy_files,
	.dfl_cftypes	= cpu_files,
	.early_init	= true,
	.threaded	= true,
};

#endif	/* CONFIG_CGROUP_SCHED */

void dump_cpu_task(int cpu)
{
	if (cpu == smp_processor_id() && in_hardirq()) {
		struct pt_regs *regs;

		regs = get_irq_regs();
		if (regs) {
			show_regs(regs);
			return;
		}
	}

	if (trigger_single_cpu_backtrace(cpu))
		return;

	pr_info("Task dump for CPU %d:\n", cpu);
	sched_show_task(cpu_curr(cpu));
}

/*
 * Nice levels are multiplicative, with a gentle 10% change for every
 * nice level changed. I.e. when a CPU-bound task goes from nice 0 to
 * nice 1, it will get ~10% less CPU time than another CPU-bound task
 * that remained on nice 0.
 *
 * The "10% effect" is relative and cumulative: from _any_ nice level,
 * if you go up 1 level, it's -10% CPU usage, if you go down 1 level
 * it's +10% CPU usage. (to achieve that we use a multiplier of 1.25.
 * If a task goes up by ~10% and another task goes down by ~10% then
 * the relative distance between them is ~25%.)
 */
const int sched_prio_to_weight[40] = {
 /* -20 */     88761,     71755,     56483,     46273,     36291,
 /* -15 */     29154,     23254,     18705,     14949,     11916,
 /* -10 */      9548,      7620,      6100,      4904,      3906,
 /*  -5 */      3121,      2501,      1991,      1586,      1277,
 /*   0 */      1024,       820,       655,       526,       423,
 /*   5 */       335,       272,       215,       172,       137,
 /*  10 */       110,        87,        70,        56,        45,
 /*  15 */        36,        29,        23,        18,        15,
};

/*
 * Inverse (2^32/x) values of the sched_prio_to_weight[] array, precalculated.
 *
 * In cases where the weight does not change often, we can use the
 * precalculated inverse to speed up arithmetics by turning divisions
 * into multiplications:
 */
const u32 sched_prio_to_wmult[40] = {
 /* -20 */     48388,     59856,     76040,     92818,    118348,
 /* -15 */    147320,    184698,    229616,    287308,    360437,
 /* -10 */    449829,    563644,    704093,    875809,   1099582,
 /*  -5 */   1376151,   1717300,   2157191,   2708050,   3363326,
 /*   0 */   4194304,   5237765,   6557202,   8165337,  10153587,
 /*   5 */  12820798,  15790321,  19976592,  24970740,  31350126,
 /*  10 */  39045157,  49367440,  61356676,  76695844,  95443717,
 /*  15 */ 119304647, 148102320, 186737708, 238609294, 286331153,
};

void call_trace_sched_update_nr_running(struct rq *rq, int count)
{
        trace_sched_update_nr_running_tp(rq, count);
}

#ifdef CONFIG_SCHED_MM_CID

/**
 * @cid_lock: Guarantee forward-progress of cid allocation.
 *
 * Concurrency ID allocation within a bitmap is mostly lock-free. The cid_lock
 * is only used when contention is detected by the lock-free allocation so
 * forward progress can be guaranteed.
 */
DEFINE_RAW_SPINLOCK(cid_lock);

/**
 * @use_cid_lock: Select cid allocation behavior: lock-free vs spinlock.
 *
 * When @use_cid_lock is 0, the cid allocation is lock-free. When contention is
 * detected, it is set to 1 to ensure that all newly coming allocations are
 * serialized by @cid_lock until the allocation which detected contention
 * completes and sets @use_cid_lock back to 0. This guarantees forward progress
 * of a cid allocation.
 */
int use_cid_lock;

/*
 * mm_cid remote-clear implements a lock-free algorithm to clear per-mm/cpu cid
 * concurrently with respect to the execution of the source runqueue context
 * switch.
 *
 * There is one basic properties we want to guarantee here:
 *
 * (1) Remote-clear should _never_ mark a per-cpu cid UNSET when it is actively
 * used by a task. That would lead to concurrent allocation of the cid and
 * userspace corruption.
 *
 * Provide this guarantee by introducing a Dekker memory ordering to guarantee
 * that a pair of loads observe at least one of a pair of stores, which can be
 * shown as:
 *
 *      X = Y = 0
 *
 *      w[X]=1          w[Y]=1
 *      MB              MB
 *      r[Y]=y          r[X]=x
 *
 * Which guarantees that x==0 && y==0 is impossible. But rather than using
 * values 0 and 1, this algorithm cares about specific state transitions of the
 * runqueue current task (as updated by the scheduler context switch), and the
 * per-mm/cpu cid value.
 *
 * Let's introduce task (Y) which has task->mm == mm and task (N) which has
 * task->mm != mm for the rest of the discussion. There are two scheduler state
 * transitions on context switch we care about:
 *
 * (TSA) Store to rq->curr with transition from (N) to (Y)
 *
 * (TSB) Store to rq->curr with transition from (Y) to (N)
 *
 * On the remote-clear side, there is one transition we care about:
 *
 * (TMA) cmpxchg to *pcpu_cid to set the LAZY flag
 *
 * There is also a transition to UNSET state which can be performed from all
 * sides (scheduler, remote-clear). It is always performed with a cmpxchg which
 * guarantees that only a single thread will succeed:
 *
 * (TMB) cmpxchg to *pcpu_cid to mark UNSET
 *
 * Just to be clear, what we do _not_ want to happen is a transition to UNSET
 * when a thread is actively using the cid (property (1)).
 *
 * Let's looks at the relevant combinations of TSA/TSB, and TMA transitions.
 *
 * Scenario A) (TSA)+(TMA) (from next task perspective)
 *
 * CPU0                                      CPU1
 *
 * Context switch CS-1                       Remote-clear
 *   - store to rq->curr: (N)->(Y) (TSA)     - cmpxchg to *pcpu_id to LAZY (TMA)
 *                                             (implied barrier after cmpxchg)
 *   - switch_mm_cid()
 *     - memory barrier (see switch_mm_cid()
 *       comment explaining how this barrier
 *       is combined with other scheduler
 *       barriers)
 *     - mm_cid_get (next)
 *       - READ_ONCE(*pcpu_cid)              - rcu_dereference(src_rq->curr)
 *
 * This Dekker ensures that either task (Y) is observed by the
 * rcu_dereference() or the LAZY flag is observed by READ_ONCE(), or both are
 * observed.
 *
 * If task (Y) store is observed by rcu_dereference(), it means that there is
 * still an active task on the cpu. Remote-clear will therefore not transition
 * to UNSET, which fulfills property (1).
 *
 * If task (Y) is not observed, but the lazy flag is observed by READ_ONCE(),
 * it will move its state to UNSET, which clears the percpu cid perhaps
 * uselessly (which is not an issue for correctness). Because task (Y) is not
 * observed, CPU1 can move ahead to set the state to UNSET. Because moving
 * state to UNSET is done with a cmpxchg expecting that the old state has the
 * LAZY flag set, only one thread will successfully UNSET.
 *
 * If both states (LAZY flag and task (Y)) are observed, the thread on CPU0
 * will observe the LAZY flag and transition to UNSET (perhaps uselessly), and
 * CPU1 will observe task (Y) and do nothing more, which is fine.
 *
 * What we are effectively preventing with this Dekker is a scenario where
 * neither LAZY flag nor store (Y) are observed, which would fail property (1)
 * because this would UNSET a cid which is actively used.
 */

void sched_mm_cid_migrate_from(struct task_struct *t)
{
	t->migrate_from_cpu = task_cpu(t);
}

static
int __sched_mm_cid_migrate_from_fetch_cid(struct rq *src_rq,
					  struct task_struct *t,
					  struct mm_cid *src_pcpu_cid)
{
	struct mm_struct *mm = t->mm;
	struct task_struct *src_task;
	int src_cid, last_mm_cid;

	if (!mm)
		return -1;

	last_mm_cid = t->last_mm_cid;
	/*
	 * If the migrated task has no last cid, or if the current
	 * task on src rq uses the cid, it means the source cid does not need
	 * to be moved to the destination cpu.
	 */
	if (last_mm_cid == -1)
		return -1;
	src_cid = READ_ONCE(src_pcpu_cid->cid);
	if (!mm_cid_is_valid(src_cid) || last_mm_cid != src_cid)
		return -1;

	/*
	 * If we observe an active task using the mm on this rq, it means we
	 * are not the last task to be migrated from this cpu for this mm, so
	 * there is no need to move src_cid to the destination cpu.
	 */
	rcu_read_lock();
	src_task = rcu_dereference(src_rq->curr);
	if (READ_ONCE(src_task->mm_cid_active) && src_task->mm == mm) {
		rcu_read_unlock();
		t->last_mm_cid = -1;
		return -1;
	}
	rcu_read_unlock();

	return src_cid;
}

static
int __sched_mm_cid_migrate_from_try_steal_cid(struct rq *src_rq,
					      struct task_struct *t,
					      struct mm_cid *src_pcpu_cid,
					      int src_cid)
{
	struct task_struct *src_task;
	struct mm_struct *mm = t->mm;
	int lazy_cid;

	if (src_cid == -1)
		return -1;

	/*
	 * Attempt to clear the source cpu cid to move it to the destination
	 * cpu.
	 */
	lazy_cid = mm_cid_set_lazy_put(src_cid);
	if (!try_cmpxchg(&src_pcpu_cid->cid, &src_cid, lazy_cid))
		return -1;

	/*
	 * The implicit barrier after cmpxchg per-mm/cpu cid before loading
	 * rq->curr->mm matches the scheduler barrier in context_switch()
	 * between store to rq->curr and load of prev and next task's
	 * per-mm/cpu cid.
	 *
	 * The implicit barrier after cmpxchg per-mm/cpu cid before loading
	 * rq->curr->mm_cid_active matches the barrier in
	 * sched_mm_cid_exit_signals(), sched_mm_cid_before_execve(), and
	 * sched_mm_cid_after_execve() between store to t->mm_cid_active and
	 * load of per-mm/cpu cid.
	 */

	/*
	 * If we observe an active task using the mm on this rq after setting
	 * the lazy-put flag, this task will be responsible for transitioning
	 * from lazy-put flag set to MM_CID_UNSET.
	 */
	rcu_read_lock();
	src_task = rcu_dereference(src_rq->curr);
	if (READ_ONCE(src_task->mm_cid_active) && src_task->mm == mm) {
		rcu_read_unlock();
		/*
		 * We observed an active task for this mm, there is therefore
		 * no point in moving this cid to the destination cpu.
		 */
		t->last_mm_cid = -1;
		return -1;
	}
	rcu_read_unlock();

	/*
	 * The src_cid is unused, so it can be unset.
	 */
	if (!try_cmpxchg(&src_pcpu_cid->cid, &lazy_cid, MM_CID_UNSET))
		return -1;
	return src_cid;
}

/*
 * Migration to dst cpu. Called with dst_rq lock held.
 * Interrupts are disabled, which keeps the window of cid ownership without the
 * source rq lock held small.
 */
void sched_mm_cid_migrate_to(struct rq *dst_rq, struct task_struct *t)
{
	struct mm_cid *src_pcpu_cid, *dst_pcpu_cid;
	struct mm_struct *mm = t->mm;
	int src_cid, dst_cid, src_cpu;
	struct rq *src_rq;

	lockdep_assert_rq_held(dst_rq);

	if (!mm)
		return;
	src_cpu = t->migrate_from_cpu;
	if (src_cpu == -1) {
		t->last_mm_cid = -1;
		return;
	}
	/*
	 * Move the src cid if the dst cid is unset. This keeps id
	 * allocation closest to 0 in cases where few threads migrate around
	 * many cpus.
	 *
	 * If destination cid is already set, we may have to just clear
	 * the src cid to ensure compactness in frequent migrations
	 * scenarios.
	 *
	 * It is not useful to clear the src cid when the number of threads is
	 * greater or equal to the number of allowed cpus, because user-space
	 * can expect that the number of allowed cids can reach the number of
	 * allowed cpus.
	 */
	dst_pcpu_cid = per_cpu_ptr(mm->pcpu_cid, cpu_of(dst_rq));
	dst_cid = READ_ONCE(dst_pcpu_cid->cid);
	if (!mm_cid_is_unset(dst_cid) &&
	    atomic_read(&mm->mm_users) >= t->nr_cpus_allowed)
		return;
	src_pcpu_cid = per_cpu_ptr(mm->pcpu_cid, src_cpu);
	src_rq = cpu_rq(src_cpu);
	src_cid = __sched_mm_cid_migrate_from_fetch_cid(src_rq, t, src_pcpu_cid);
	if (src_cid == -1)
		return;
	src_cid = __sched_mm_cid_migrate_from_try_steal_cid(src_rq, t, src_pcpu_cid,
							    src_cid);
	if (src_cid == -1)
		return;
	if (!mm_cid_is_unset(dst_cid)) {
		__mm_cid_put(mm, src_cid);
		return;
	}
	/* Move src_cid to dst cpu. */
	mm_cid_snapshot_time(dst_rq, mm);
	WRITE_ONCE(dst_pcpu_cid->cid, src_cid);
}

static void sched_mm_cid_remote_clear(struct mm_struct *mm, struct mm_cid *pcpu_cid,
				      int cpu)
{
	struct rq *rq = cpu_rq(cpu);
	struct task_struct *t;
	unsigned long flags;
	int cid, lazy_cid;

	cid = READ_ONCE(pcpu_cid->cid);
	if (!mm_cid_is_valid(cid))
		return;

	/*
	 * Clear the cpu cid if it is set to keep cid allocation compact.  If
	 * there happens to be other tasks left on the source cpu using this
	 * mm, the next task using this mm will reallocate its cid on context
	 * switch.
	 */
	lazy_cid = mm_cid_set_lazy_put(cid);
	if (!try_cmpxchg(&pcpu_cid->cid, &cid, lazy_cid))
		return;

	/*
	 * The implicit barrier after cmpxchg per-mm/cpu cid before loading
	 * rq->curr->mm matches the scheduler barrier in context_switch()
	 * between store to rq->curr and load of prev and next task's
	 * per-mm/cpu cid.
	 *
	 * The implicit barrier after cmpxchg per-mm/cpu cid before loading
	 * rq->curr->mm_cid_active matches the barrier in
	 * sched_mm_cid_exit_signals(), sched_mm_cid_before_execve(), and
	 * sched_mm_cid_after_execve() between store to t->mm_cid_active and
	 * load of per-mm/cpu cid.
	 */

	/*
	 * If we observe an active task using the mm on this rq after setting
	 * the lazy-put flag, that task will be responsible for transitioning
	 * from lazy-put flag set to MM_CID_UNSET.
	 */
	rcu_read_lock();
	t = rcu_dereference(rq->curr);
	if (READ_ONCE(t->mm_cid_active) && t->mm == mm) {
		rcu_read_unlock();
		return;
	}
	rcu_read_unlock();

	/*
	 * The cid is unused, so it can be unset.
	 * Disable interrupts to keep the window of cid ownership without rq
	 * lock small.
	 */
	local_irq_save(flags);
	if (try_cmpxchg(&pcpu_cid->cid, &lazy_cid, MM_CID_UNSET))
		__mm_cid_put(mm, cid);
	local_irq_restore(flags);
}

static void sched_mm_cid_remote_clear_old(struct mm_struct *mm, int cpu)
{
	struct rq *rq = cpu_rq(cpu);
	struct mm_cid *pcpu_cid;
	struct task_struct *curr;
	u64 rq_clock;

	/*
	 * rq->clock load is racy on 32-bit but one spurious clear once in a
	 * while is irrelevant.
	 */
	rq_clock = READ_ONCE(rq->clock);
	pcpu_cid = per_cpu_ptr(mm->pcpu_cid, cpu);

	/*
	 * In order to take care of infrequently scheduled tasks, bump the time
	 * snapshot associated with this cid if an active task using the mm is
	 * observed on this rq.
	 */
	rcu_read_lock();
	curr = rcu_dereference(rq->curr);
	if (READ_ONCE(curr->mm_cid_active) && curr->mm == mm) {
		WRITE_ONCE(pcpu_cid->time, rq_clock);
		rcu_read_unlock();
		return;
	}
	rcu_read_unlock();

	if (rq_clock < pcpu_cid->time + SCHED_MM_CID_PERIOD_NS)
		return;
	sched_mm_cid_remote_clear(mm, pcpu_cid, cpu);
}

static void sched_mm_cid_remote_clear_weight(struct mm_struct *mm, int cpu,
					     int weight)
{
	struct mm_cid *pcpu_cid;
	int cid;

	pcpu_cid = per_cpu_ptr(mm->pcpu_cid, cpu);
	cid = READ_ONCE(pcpu_cid->cid);
	if (!mm_cid_is_valid(cid) || cid < weight)
		return;
	sched_mm_cid_remote_clear(mm, pcpu_cid, cpu);
}

static void task_mm_cid_work(struct callback_head *work)
{
	unsigned long now = jiffies, old_scan, next_scan;
	struct task_struct *t = current;
	struct cpumask *cidmask;
	struct mm_struct *mm;
	int weight, cpu;

	SCHED_WARN_ON(t != container_of(work, struct task_struct, cid_work));

	work->next = work;	/* Prevent double-add */
	if (t->flags & PF_EXITING)
		return;
	mm = t->mm;
	if (!mm)
		return;
	old_scan = READ_ONCE(mm->mm_cid_next_scan);
	next_scan = now + msecs_to_jiffies(MM_CID_SCAN_DELAY);
	if (!old_scan) {
		unsigned long res;

		res = cmpxchg(&mm->mm_cid_next_scan, old_scan, next_scan);
		if (res != old_scan)
			old_scan = res;
		else
			old_scan = next_scan;
	}
	if (time_before(now, old_scan))
		return;
	if (!try_cmpxchg(&mm->mm_cid_next_scan, &old_scan, next_scan))
		return;
	cidmask = mm_cidmask(mm);
	/* Clear cids that were not recently used. */
	for_each_possible_cpu(cpu)
		sched_mm_cid_remote_clear_old(mm, cpu);
	weight = cpumask_weight(cidmask);
	/*
	 * Clear cids that are greater or equal to the cidmask weight to
	 * recompact it.
	 */
	for_each_possible_cpu(cpu)
		sched_mm_cid_remote_clear_weight(mm, cpu, weight);
}

void init_sched_mm_cid(struct task_struct *t)
{
	struct mm_struct *mm = t->mm;
	int mm_users = 0;

	if (mm) {
		mm_users = atomic_read(&mm->mm_users);
		if (mm_users == 1)
			mm->mm_cid_next_scan = jiffies + msecs_to_jiffies(MM_CID_SCAN_DELAY);
	}
	t->cid_work.next = &t->cid_work;	/* Protect against double add */
	init_task_work(&t->cid_work, task_mm_cid_work);
}

void task_tick_mm_cid(struct rq *rq, struct task_struct *curr)
{
	struct callback_head *work = &curr->cid_work;
	unsigned long now = jiffies;

	if (!curr->mm || (curr->flags & (PF_EXITING | PF_KTHREAD)) ||
	    work->next != work)
		return;
	if (time_before(now, READ_ONCE(curr->mm->mm_cid_next_scan)))
		return;
	task_work_add(curr, work, TWA_RESUME);
}

void sched_mm_cid_exit_signals(struct task_struct *t)
{
	struct mm_struct *mm = t->mm;
	struct rq_flags rf;
	struct rq *rq;

	if (!mm)
		return;

	preempt_disable();
	rq = this_rq();
	rq_lock_irqsave(rq, &rf);
	preempt_enable_no_resched();	/* holding spinlock */
	WRITE_ONCE(t->mm_cid_active, 0);
	/*
	 * Store t->mm_cid_active before loading per-mm/cpu cid.
	 * Matches barrier in sched_mm_cid_remote_clear_old().
	 */
	smp_mb();
	mm_cid_put(mm);
	t->last_mm_cid = t->mm_cid = -1;
	rq_unlock_irqrestore(rq, &rf);
}

void sched_mm_cid_before_execve(struct task_struct *t)
{
	struct mm_struct *mm = t->mm;
	struct rq_flags rf;
	struct rq *rq;

	if (!mm)
		return;

	preempt_disable();
	rq = this_rq();
	rq_lock_irqsave(rq, &rf);
	preempt_enable_no_resched();	/* holding spinlock */
	WRITE_ONCE(t->mm_cid_active, 0);
	/*
	 * Store t->mm_cid_active before loading per-mm/cpu cid.
	 * Matches barrier in sched_mm_cid_remote_clear_old().
	 */
	smp_mb();
	mm_cid_put(mm);
	t->last_mm_cid = t->mm_cid = -1;
	rq_unlock_irqrestore(rq, &rf);
}

void sched_mm_cid_after_execve(struct task_struct *t)
{
	struct mm_struct *mm = t->mm;
	struct rq_flags rf;
	struct rq *rq;

	if (!mm)
		return;

	preempt_disable();
	rq = this_rq();
	rq_lock_irqsave(rq, &rf);
	preempt_enable_no_resched();	/* holding spinlock */
	WRITE_ONCE(t->mm_cid_active, 1);
	/*
	 * Store t->mm_cid_active before loading per-mm/cpu cid.
	 * Matches barrier in sched_mm_cid_remote_clear_old().
	 */
	smp_mb();
	t->last_mm_cid = t->mm_cid = mm_cid_get(rq, mm);
	rq_unlock_irqrestore(rq, &rf);
	rseq_set_notify_resume(t);
}

void sched_mm_cid_fork(struct task_struct *t)
{
	WARN_ON_ONCE(!t->mm || t->mm_cid != -1);
	t->mm_cid_active = 1;
}
#endif<|MERGE_RESOLUTION|>--- conflicted
+++ resolved
@@ -2106,11 +2106,8 @@
 {
 	if (task_on_rq_migrating(p))
 		flags |= ENQUEUE_MIGRATED;
-<<<<<<< HEAD
-=======
 	if (flags & ENQUEUE_MIGRATED)
 		sched_mm_cid_migrate_to(rq, p);
->>>>>>> 70cc1b53
 
 	enqueue_task(rq, p, flags);
 
