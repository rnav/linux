/* Copyright (c) 2011-2014 PLUMgrid, http://plumgrid.com
 * Copyright (c) 2016 Facebook
 * Copyright (c) 2018 Covalent IO, Inc. http://covalent.io
 *
 * This program is free software; you can redistribute it and/or
 * modify it under the terms of version 2 of the GNU General Public
 * License as published by the Free Software Foundation.
 *
 * This program is distributed in the hope that it will be useful, but
 * WITHOUT ANY WARRANTY; without even the implied warranty of
 * MERCHANTABILITY or FITNESS FOR A PARTICULAR PURPOSE. See the GNU
 * General Public License for more details.
 */
#include <linux/kernel.h>
#include <linux/types.h>
#include <linux/slab.h>
#include <linux/bpf.h>
#include <linux/bpf_verifier.h>
#include <linux/filter.h>
#include <net/netlink.h>
#include <linux/file.h>
#include <linux/vmalloc.h>
#include <linux/stringify.h>
#include <linux/bsearch.h>
#include <linux/sort.h>
#include <linux/perf_event.h>

#include "disasm.h"

static const struct bpf_verifier_ops * const bpf_verifier_ops[] = {
#define BPF_PROG_TYPE(_id, _name) \
	[_id] = & _name ## _verifier_ops,
#define BPF_MAP_TYPE(_id, _ops)
#include <linux/bpf_types.h>
#undef BPF_PROG_TYPE
#undef BPF_MAP_TYPE
};

/* bpf_check() is a static code analyzer that walks eBPF program
 * instruction by instruction and updates register/stack state.
 * All paths of conditional branches are analyzed until 'bpf_exit' insn.
 *
 * The first pass is depth-first-search to check that the program is a DAG.
 * It rejects the following programs:
 * - larger than BPF_MAXINSNS insns
 * - if loop is present (detected via back-edge)
 * - unreachable insns exist (shouldn't be a forest. program = one function)
 * - out of bounds or malformed jumps
 * The second pass is all possible path descent from the 1st insn.
 * Since it's analyzing all pathes through the program, the length of the
 * analysis is limited to 64k insn, which may be hit even if total number of
 * insn is less then 4K, but there are too many branches that change stack/regs.
 * Number of 'branches to be analyzed' is limited to 1k
 *
 * On entry to each instruction, each register has a type, and the instruction
 * changes the types of the registers depending on instruction semantics.
 * If instruction is BPF_MOV64_REG(BPF_REG_1, BPF_REG_5), then type of R5 is
 * copied to R1.
 *
 * All registers are 64-bit.
 * R0 - return register
 * R1-R5 argument passing registers
 * R6-R9 callee saved registers
 * R10 - frame pointer read-only
 *
 * At the start of BPF program the register R1 contains a pointer to bpf_context
 * and has type PTR_TO_CTX.
 *
 * Verifier tracks arithmetic operations on pointers in case:
 *    BPF_MOV64_REG(BPF_REG_1, BPF_REG_10),
 *    BPF_ALU64_IMM(BPF_ADD, BPF_REG_1, -20),
 * 1st insn copies R10 (which has FRAME_PTR) type into R1
 * and 2nd arithmetic instruction is pattern matched to recognize
 * that it wants to construct a pointer to some element within stack.
 * So after 2nd insn, the register R1 has type PTR_TO_STACK
 * (and -20 constant is saved for further stack bounds checking).
 * Meaning that this reg is a pointer to stack plus known immediate constant.
 *
 * Most of the time the registers have SCALAR_VALUE type, which
 * means the register has some value, but it's not a valid pointer.
 * (like pointer plus pointer becomes SCALAR_VALUE type)
 *
 * When verifier sees load or store instructions the type of base register
 * can be: PTR_TO_MAP_VALUE, PTR_TO_CTX, PTR_TO_STACK, PTR_TO_SOCKET. These are
 * four pointer types recognized by check_mem_access() function.
 *
 * PTR_TO_MAP_VALUE means that this register is pointing to 'map element value'
 * and the range of [ptr, ptr + map's value_size) is accessible.
 *
 * registers used to pass values to function calls are checked against
 * function argument constraints.
 *
 * ARG_PTR_TO_MAP_KEY is one of such argument constraints.
 * It means that the register type passed to this function must be
 * PTR_TO_STACK and it will be used inside the function as
 * 'pointer to map element key'
 *
 * For example the argument constraints for bpf_map_lookup_elem():
 *   .ret_type = RET_PTR_TO_MAP_VALUE_OR_NULL,
 *   .arg1_type = ARG_CONST_MAP_PTR,
 *   .arg2_type = ARG_PTR_TO_MAP_KEY,
 *
 * ret_type says that this function returns 'pointer to map elem value or null'
 * function expects 1st argument to be a const pointer to 'struct bpf_map' and
 * 2nd argument should be a pointer to stack, which will be used inside
 * the helper function as a pointer to map element key.
 *
 * On the kernel side the helper function looks like:
 * u64 bpf_map_lookup_elem(u64 r1, u64 r2, u64 r3, u64 r4, u64 r5)
 * {
 *    struct bpf_map *map = (struct bpf_map *) (unsigned long) r1;
 *    void *key = (void *) (unsigned long) r2;
 *    void *value;
 *
 *    here kernel can access 'key' and 'map' pointers safely, knowing that
 *    [key, key + map->key_size) bytes are valid and were initialized on
 *    the stack of eBPF program.
 * }
 *
 * Corresponding eBPF program may look like:
 *    BPF_MOV64_REG(BPF_REG_2, BPF_REG_10),  // after this insn R2 type is FRAME_PTR
 *    BPF_ALU64_IMM(BPF_ADD, BPF_REG_2, -4), // after this insn R2 type is PTR_TO_STACK
 *    BPF_LD_MAP_FD(BPF_REG_1, map_fd),      // after this insn R1 type is CONST_PTR_TO_MAP
 *    BPF_RAW_INSN(BPF_JMP | BPF_CALL, 0, 0, 0, BPF_FUNC_map_lookup_elem),
 * here verifier looks at prototype of map_lookup_elem() and sees:
 * .arg1_type == ARG_CONST_MAP_PTR and R1->type == CONST_PTR_TO_MAP, which is ok,
 * Now verifier knows that this map has key of R1->map_ptr->key_size bytes
 *
 * Then .arg2_type == ARG_PTR_TO_MAP_KEY and R2->type == PTR_TO_STACK, ok so far,
 * Now verifier checks that [R2, R2 + map's key_size) are within stack limits
 * and were initialized prior to this call.
 * If it's ok, then verifier allows this BPF_CALL insn and looks at
 * .ret_type which is RET_PTR_TO_MAP_VALUE_OR_NULL, so it sets
 * R0->type = PTR_TO_MAP_VALUE_OR_NULL which means bpf_map_lookup_elem() function
 * returns ether pointer to map value or NULL.
 *
 * When type PTR_TO_MAP_VALUE_OR_NULL passes through 'if (reg != 0) goto +off'
 * insn, the register holding that pointer in the true branch changes state to
 * PTR_TO_MAP_VALUE and the same register changes state to CONST_IMM in the false
 * branch. See check_cond_jmp_op().
 *
 * After the call R0 is set to return type of the function and registers R1-R5
 * are set to NOT_INIT to indicate that they are no longer readable.
 *
 * The following reference types represent a potential reference to a kernel
 * resource which, after first being allocated, must be checked and freed by
 * the BPF program:
 * - PTR_TO_SOCKET_OR_NULL, PTR_TO_SOCKET
 *
 * When the verifier sees a helper call return a reference type, it allocates a
 * pointer id for the reference and stores it in the current function state.
 * Similar to the way that PTR_TO_MAP_VALUE_OR_NULL is converted into
 * PTR_TO_MAP_VALUE, PTR_TO_SOCKET_OR_NULL becomes PTR_TO_SOCKET when the type
 * passes through a NULL-check conditional. For the branch wherein the state is
 * changed to CONST_IMM, the verifier releases the reference.
 *
 * For each helper function that allocates a reference, such as
 * bpf_sk_lookup_tcp(), there is a corresponding release function, such as
 * bpf_sk_release(). When a reference type passes into the release function,
 * the verifier also releases the reference. If any unchecked or unreleased
 * reference remains at the end of the program, the verifier rejects it.
 */

/* verifier_state + insn_idx are pushed to stack when branch is encountered */
struct bpf_verifier_stack_elem {
	/* verifer state is 'st'
	 * before processing instruction 'insn_idx'
	 * and after processing instruction 'prev_insn_idx'
	 */
	struct bpf_verifier_state st;
	int insn_idx;
	int prev_insn_idx;
	struct bpf_verifier_stack_elem *next;
};

#define BPF_COMPLEXITY_LIMIT_INSNS	131072
#define BPF_COMPLEXITY_LIMIT_STACK	1024

#define BPF_MAP_PTR_UNPRIV	1UL
#define BPF_MAP_PTR_POISON	((void *)((0xeB9FUL << 1) +	\
					  POISON_POINTER_DELTA))
#define BPF_MAP_PTR(X)		((struct bpf_map *)((X) & ~BPF_MAP_PTR_UNPRIV))

static bool bpf_map_ptr_poisoned(const struct bpf_insn_aux_data *aux)
{
	return BPF_MAP_PTR(aux->map_state) == BPF_MAP_PTR_POISON;
}

static bool bpf_map_ptr_unpriv(const struct bpf_insn_aux_data *aux)
{
	return aux->map_state & BPF_MAP_PTR_UNPRIV;
}

static void bpf_map_ptr_store(struct bpf_insn_aux_data *aux,
			      const struct bpf_map *map, bool unpriv)
{
	BUILD_BUG_ON((unsigned long)BPF_MAP_PTR_POISON & BPF_MAP_PTR_UNPRIV);
	unpriv |= bpf_map_ptr_unpriv(aux);
	aux->map_state = (unsigned long)map |
			 (unpriv ? BPF_MAP_PTR_UNPRIV : 0UL);
}

struct bpf_call_arg_meta {
	struct bpf_map *map_ptr;
	bool raw_mode;
	bool pkt_access;
	int regno;
	int access_size;
	s64 msize_smax_value;
	u64 msize_umax_value;
	int ptr_id;
};

static DEFINE_MUTEX(bpf_verifier_lock);

void bpf_verifier_vlog(struct bpf_verifier_log *log, const char *fmt,
		       va_list args)
{
	unsigned int n;

	n = vscnprintf(log->kbuf, BPF_VERIFIER_TMP_LOG_SIZE, fmt, args);

	WARN_ONCE(n >= BPF_VERIFIER_TMP_LOG_SIZE - 1,
		  "verifier log line truncated - local buffer too short\n");

	n = min(log->len_total - log->len_used - 1, n);
	log->kbuf[n] = '\0';

	if (!copy_to_user(log->ubuf + log->len_used, log->kbuf, n + 1))
		log->len_used += n;
	else
		log->ubuf = NULL;
}

/* log_level controls verbosity level of eBPF verifier.
 * bpf_verifier_log_write() is used to dump the verification trace to the log,
 * so the user can figure out what's wrong with the program
 */
__printf(2, 3) void bpf_verifier_log_write(struct bpf_verifier_env *env,
					   const char *fmt, ...)
{
	va_list args;

	if (!bpf_verifier_log_needed(&env->log))
		return;

	va_start(args, fmt);
	bpf_verifier_vlog(&env->log, fmt, args);
	va_end(args);
}
EXPORT_SYMBOL_GPL(bpf_verifier_log_write);

__printf(2, 3) static void verbose(void *private_data, const char *fmt, ...)
{
	struct bpf_verifier_env *env = private_data;
	va_list args;

	if (!bpf_verifier_log_needed(&env->log))
		return;

	va_start(args, fmt);
	bpf_verifier_vlog(&env->log, fmt, args);
	va_end(args);
}

static bool type_is_pkt_pointer(enum bpf_reg_type type)
{
	return type == PTR_TO_PACKET ||
	       type == PTR_TO_PACKET_META;
}

static bool reg_type_may_be_null(enum bpf_reg_type type)
{
	return type == PTR_TO_MAP_VALUE_OR_NULL ||
	       type == PTR_TO_SOCKET_OR_NULL;
}

static bool type_is_refcounted(enum bpf_reg_type type)
{
	return type == PTR_TO_SOCKET;
}

static bool type_is_refcounted_or_null(enum bpf_reg_type type)
{
	return type == PTR_TO_SOCKET || type == PTR_TO_SOCKET_OR_NULL;
}

static bool reg_is_refcounted(const struct bpf_reg_state *reg)
{
	return type_is_refcounted(reg->type);
}

static bool reg_is_refcounted_or_null(const struct bpf_reg_state *reg)
{
	return type_is_refcounted_or_null(reg->type);
}

static bool arg_type_is_refcounted(enum bpf_arg_type type)
{
	return type == ARG_PTR_TO_SOCKET;
}

/* Determine whether the function releases some resources allocated by another
 * function call. The first reference type argument will be assumed to be
 * released by release_reference().
 */
static bool is_release_function(enum bpf_func_id func_id)
{
	return func_id == BPF_FUNC_sk_release;
}

/* string representation of 'enum bpf_reg_type' */
static const char * const reg_type_str[] = {
	[NOT_INIT]		= "?",
	[SCALAR_VALUE]		= "inv",
	[PTR_TO_CTX]		= "ctx",
	[CONST_PTR_TO_MAP]	= "map_ptr",
	[PTR_TO_MAP_VALUE]	= "map_value",
	[PTR_TO_MAP_VALUE_OR_NULL] = "map_value_or_null",
	[PTR_TO_STACK]		= "fp",
	[PTR_TO_PACKET]		= "pkt",
	[PTR_TO_PACKET_META]	= "pkt_meta",
	[PTR_TO_PACKET_END]	= "pkt_end",
	[PTR_TO_FLOW_KEYS]	= "flow_keys",
	[PTR_TO_SOCKET]		= "sock",
	[PTR_TO_SOCKET_OR_NULL] = "sock_or_null",
};

static char slot_type_char[] = {
	[STACK_INVALID]	= '?',
	[STACK_SPILL]	= 'r',
	[STACK_MISC]	= 'm',
	[STACK_ZERO]	= '0',
};

static void print_liveness(struct bpf_verifier_env *env,
			   enum bpf_reg_liveness live)
{
	if (live & (REG_LIVE_READ | REG_LIVE_WRITTEN))
	    verbose(env, "_");
	if (live & REG_LIVE_READ)
		verbose(env, "r");
	if (live & REG_LIVE_WRITTEN)
		verbose(env, "w");
}

static struct bpf_func_state *func(struct bpf_verifier_env *env,
				   const struct bpf_reg_state *reg)
{
	struct bpf_verifier_state *cur = env->cur_state;

	return cur->frame[reg->frameno];
}

static void print_verifier_state(struct bpf_verifier_env *env,
				 const struct bpf_func_state *state)
{
	const struct bpf_reg_state *reg;
	enum bpf_reg_type t;
	int i;

	if (state->frameno)
		verbose(env, " frame%d:", state->frameno);
	for (i = 0; i < MAX_BPF_REG; i++) {
		reg = &state->regs[i];
		t = reg->type;
		if (t == NOT_INIT)
			continue;
		verbose(env, " R%d", i);
		print_liveness(env, reg->live);
		verbose(env, "=%s", reg_type_str[t]);
		if ((t == SCALAR_VALUE || t == PTR_TO_STACK) &&
		    tnum_is_const(reg->var_off)) {
			/* reg->off should be 0 for SCALAR_VALUE */
			verbose(env, "%lld", reg->var_off.value + reg->off);
			if (t == PTR_TO_STACK)
				verbose(env, ",call_%d", func(env, reg)->callsite);
		} else {
			verbose(env, "(id=%d", reg->id);
			if (t != SCALAR_VALUE)
				verbose(env, ",off=%d", reg->off);
			if (type_is_pkt_pointer(t))
				verbose(env, ",r=%d", reg->range);
			else if (t == CONST_PTR_TO_MAP ||
				 t == PTR_TO_MAP_VALUE ||
				 t == PTR_TO_MAP_VALUE_OR_NULL)
				verbose(env, ",ks=%d,vs=%d",
					reg->map_ptr->key_size,
					reg->map_ptr->value_size);
			if (tnum_is_const(reg->var_off)) {
				/* Typically an immediate SCALAR_VALUE, but
				 * could be a pointer whose offset is too big
				 * for reg->off
				 */
				verbose(env, ",imm=%llx", reg->var_off.value);
			} else {
				if (reg->smin_value != reg->umin_value &&
				    reg->smin_value != S64_MIN)
					verbose(env, ",smin_value=%lld",
						(long long)reg->smin_value);
				if (reg->smax_value != reg->umax_value &&
				    reg->smax_value != S64_MAX)
					verbose(env, ",smax_value=%lld",
						(long long)reg->smax_value);
				if (reg->umin_value != 0)
					verbose(env, ",umin_value=%llu",
						(unsigned long long)reg->umin_value);
				if (reg->umax_value != U64_MAX)
					verbose(env, ",umax_value=%llu",
						(unsigned long long)reg->umax_value);
				if (!tnum_is_unknown(reg->var_off)) {
					char tn_buf[48];

					tnum_strn(tn_buf, sizeof(tn_buf), reg->var_off);
					verbose(env, ",var_off=%s", tn_buf);
				}
			}
			verbose(env, ")");
		}
	}
	for (i = 0; i < state->allocated_stack / BPF_REG_SIZE; i++) {
		char types_buf[BPF_REG_SIZE + 1];
		bool valid = false;
		int j;

		for (j = 0; j < BPF_REG_SIZE; j++) {
			if (state->stack[i].slot_type[j] != STACK_INVALID)
				valid = true;
			types_buf[j] = slot_type_char[
					state->stack[i].slot_type[j]];
		}
		types_buf[BPF_REG_SIZE] = 0;
		if (!valid)
			continue;
		verbose(env, " fp%d", (-i - 1) * BPF_REG_SIZE);
		print_liveness(env, state->stack[i].spilled_ptr.live);
		if (state->stack[i].slot_type[0] == STACK_SPILL)
			verbose(env, "=%s",
				reg_type_str[state->stack[i].spilled_ptr.type]);
		else
			verbose(env, "=%s", types_buf);
	}
	if (state->acquired_refs && state->refs[0].id) {
		verbose(env, " refs=%d", state->refs[0].id);
		for (i = 1; i < state->acquired_refs; i++)
			if (state->refs[i].id)
				verbose(env, ",%d", state->refs[i].id);
	}
	verbose(env, "\n");
}

#define COPY_STATE_FN(NAME, COUNT, FIELD, SIZE)				\
static int copy_##NAME##_state(struct bpf_func_state *dst,		\
			       const struct bpf_func_state *src)	\
{									\
	if (!src->FIELD)						\
		return 0;						\
	if (WARN_ON_ONCE(dst->COUNT < src->COUNT)) {			\
		/* internal bug, make state invalid to reject the program */ \
		memset(dst, 0, sizeof(*dst));				\
		return -EFAULT;						\
	}								\
	memcpy(dst->FIELD, src->FIELD,					\
	       sizeof(*src->FIELD) * (src->COUNT / SIZE));		\
	return 0;							\
}
/* copy_reference_state() */
COPY_STATE_FN(reference, acquired_refs, refs, 1)
/* copy_stack_state() */
COPY_STATE_FN(stack, allocated_stack, stack, BPF_REG_SIZE)
#undef COPY_STATE_FN

#define REALLOC_STATE_FN(NAME, COUNT, FIELD, SIZE)			\
static int realloc_##NAME##_state(struct bpf_func_state *state, int size, \
				  bool copy_old)			\
{									\
	u32 old_size = state->COUNT;					\
	struct bpf_##NAME##_state *new_##FIELD;				\
	int slot = size / SIZE;						\
									\
	if (size <= old_size || !size) {				\
		if (copy_old)						\
			return 0;					\
		state->COUNT = slot * SIZE;				\
		if (!size && old_size) {				\
			kfree(state->FIELD);				\
			state->FIELD = NULL;				\
		}							\
		return 0;						\
	}								\
	new_##FIELD = kmalloc_array(slot, sizeof(struct bpf_##NAME##_state), \
				    GFP_KERNEL);			\
	if (!new_##FIELD)						\
		return -ENOMEM;						\
	if (copy_old) {							\
		if (state->FIELD)					\
			memcpy(new_##FIELD, state->FIELD,		\
			       sizeof(*new_##FIELD) * (old_size / SIZE)); \
		memset(new_##FIELD + old_size / SIZE, 0,		\
		       sizeof(*new_##FIELD) * (size - old_size) / SIZE); \
	}								\
	state->COUNT = slot * SIZE;					\
	kfree(state->FIELD);						\
	state->FIELD = new_##FIELD;					\
	return 0;							\
}
/* realloc_reference_state() */
REALLOC_STATE_FN(reference, acquired_refs, refs, 1)
/* realloc_stack_state() */
REALLOC_STATE_FN(stack, allocated_stack, stack, BPF_REG_SIZE)
#undef REALLOC_STATE_FN

/* do_check() starts with zero-sized stack in struct bpf_verifier_state to
 * make it consume minimal amount of memory. check_stack_write() access from
 * the program calls into realloc_func_state() to grow the stack size.
 * Note there is a non-zero 'parent' pointer inside bpf_verifier_state
 * which realloc_stack_state() copies over. It points to previous
 * bpf_verifier_state which is never reallocated.
<<<<<<< HEAD
 */
static int realloc_func_state(struct bpf_func_state *state, int stack_size,
			      int refs_size, bool copy_old)
{
	int err = realloc_reference_state(state, refs_size, copy_old);
	if (err)
		return err;
	return realloc_stack_state(state, stack_size, copy_old);
}

/* Acquire a pointer id from the env and update the state->refs to include
 * this new pointer reference.
 * On success, returns a valid pointer id to associate with the register
 * On failure, returns a negative errno.
 */
static int acquire_reference_state(struct bpf_verifier_env *env, int insn_idx)
{
	struct bpf_func_state *state = cur_func(env);
	int new_ofs = state->acquired_refs;
	int id, err;

	err = realloc_reference_state(state, state->acquired_refs + 1, true);
	if (err)
		return err;
	id = ++env->id_gen;
	state->refs[new_ofs].id = id;
	state->refs[new_ofs].insn_idx = insn_idx;

	return id;
}

/* release function corresponding to acquire_reference_state(). Idempotent. */
static int __release_reference_state(struct bpf_func_state *state, int ptr_id)
{
	int i, last_idx;

=======
 */
static int realloc_func_state(struct bpf_func_state *state, int stack_size,
			      int refs_size, bool copy_old)
{
	int err = realloc_reference_state(state, refs_size, copy_old);
	if (err)
		return err;
	return realloc_stack_state(state, stack_size, copy_old);
}

/* Acquire a pointer id from the env and update the state->refs to include
 * this new pointer reference.
 * On success, returns a valid pointer id to associate with the register
 * On failure, returns a negative errno.
 */
static int acquire_reference_state(struct bpf_verifier_env *env, int insn_idx)
{
	struct bpf_func_state *state = cur_func(env);
	int new_ofs = state->acquired_refs;
	int id, err;

	err = realloc_reference_state(state, state->acquired_refs + 1, true);
	if (err)
		return err;
	id = ++env->id_gen;
	state->refs[new_ofs].id = id;
	state->refs[new_ofs].insn_idx = insn_idx;

	return id;
}

/* release function corresponding to acquire_reference_state(). Idempotent. */
static int __release_reference_state(struct bpf_func_state *state, int ptr_id)
{
	int i, last_idx;

>>>>>>> 9f51ae62
	if (!ptr_id)
		return -EFAULT;

	last_idx = state->acquired_refs - 1;
	for (i = 0; i < state->acquired_refs; i++) {
		if (state->refs[i].id == ptr_id) {
			if (last_idx && i != last_idx)
				memcpy(&state->refs[i], &state->refs[last_idx],
				       sizeof(*state->refs));
			memset(&state->refs[last_idx], 0, sizeof(*state->refs));
			state->acquired_refs--;
			return 0;
		}
	}
	return -EFAULT;
}

/* variation on the above for cases where we expect that there must be an
 * outstanding reference for the specified ptr_id.
 */
static int release_reference_state(struct bpf_verifier_env *env, int ptr_id)
{
	struct bpf_func_state *state = cur_func(env);
	int err;

	err = __release_reference_state(state, ptr_id);
	if (WARN_ON_ONCE(err != 0))
		verbose(env, "verifier internal error: can't release reference\n");
	return err;
}

static int transfer_reference_state(struct bpf_func_state *dst,
				    struct bpf_func_state *src)
{
	int err = realloc_reference_state(dst, src->acquired_refs, false);
	if (err)
		return err;
	err = copy_reference_state(dst, src);
	if (err)
		return err;
	return 0;
}

static void free_func_state(struct bpf_func_state *state)
{
	if (!state)
		return;
	kfree(state->refs);
	kfree(state->stack);
	kfree(state);
}

static void free_verifier_state(struct bpf_verifier_state *state,
				bool free_self)
{
	int i;

	for (i = 0; i <= state->curframe; i++) {
		free_func_state(state->frame[i]);
		state->frame[i] = NULL;
	}
	if (free_self)
		kfree(state);
}

/* copy verifier state from src to dst growing dst stack space
 * when necessary to accommodate larger src stack
 */
static int copy_func_state(struct bpf_func_state *dst,
			   const struct bpf_func_state *src)
{
	int err;

	err = realloc_func_state(dst, src->allocated_stack, src->acquired_refs,
				 false);
	if (err)
		return err;
	memcpy(dst, src, offsetof(struct bpf_func_state, acquired_refs));
	err = copy_reference_state(dst, src);
	if (err)
		return err;
	return copy_stack_state(dst, src);
}

static int copy_verifier_state(struct bpf_verifier_state *dst_state,
			       const struct bpf_verifier_state *src)
{
	struct bpf_func_state *dst;
	int i, err;

	/* if dst has more stack frames then src frame, free them */
	for (i = src->curframe + 1; i <= dst_state->curframe; i++) {
		free_func_state(dst_state->frame[i]);
		dst_state->frame[i] = NULL;
	}
	dst_state->curframe = src->curframe;
	for (i = 0; i <= src->curframe; i++) {
		dst = dst_state->frame[i];
		if (!dst) {
			dst = kzalloc(sizeof(*dst), GFP_KERNEL);
			if (!dst)
				return -ENOMEM;
			dst_state->frame[i] = dst;
		}
		err = copy_func_state(dst, src->frame[i]);
		if (err)
			return err;
	}
	return 0;
}

static int pop_stack(struct bpf_verifier_env *env, int *prev_insn_idx,
		     int *insn_idx)
{
	struct bpf_verifier_state *cur = env->cur_state;
	struct bpf_verifier_stack_elem *elem, *head = env->head;
	int err;

	if (env->head == NULL)
		return -ENOENT;

	if (cur) {
		err = copy_verifier_state(cur, &head->st);
		if (err)
			return err;
	}
	if (insn_idx)
		*insn_idx = head->insn_idx;
	if (prev_insn_idx)
		*prev_insn_idx = head->prev_insn_idx;
	elem = head->next;
	free_verifier_state(&head->st, false);
	kfree(head);
	env->head = elem;
	env->stack_size--;
	return 0;
}

static struct bpf_verifier_state *push_stack(struct bpf_verifier_env *env,
					     int insn_idx, int prev_insn_idx)
{
	struct bpf_verifier_state *cur = env->cur_state;
	struct bpf_verifier_stack_elem *elem;
	int err;

	elem = kzalloc(sizeof(struct bpf_verifier_stack_elem), GFP_KERNEL);
	if (!elem)
		goto err;

	elem->insn_idx = insn_idx;
	elem->prev_insn_idx = prev_insn_idx;
	elem->next = env->head;
	env->head = elem;
	env->stack_size++;
	err = copy_verifier_state(&elem->st, cur);
	if (err)
		goto err;
	if (env->stack_size > BPF_COMPLEXITY_LIMIT_STACK) {
		verbose(env, "BPF program is too complex\n");
		goto err;
	}
	return &elem->st;
err:
	free_verifier_state(env->cur_state, true);
	env->cur_state = NULL;
	/* pop all elements and return */
	while (!pop_stack(env, NULL, NULL));
	return NULL;
}

#define CALLER_SAVED_REGS 6
static const int caller_saved[CALLER_SAVED_REGS] = {
	BPF_REG_0, BPF_REG_1, BPF_REG_2, BPF_REG_3, BPF_REG_4, BPF_REG_5
};

static void __mark_reg_not_init(struct bpf_reg_state *reg);

/* Mark the unknown part of a register (variable offset or scalar value) as
 * known to have the value @imm.
 */
static void __mark_reg_known(struct bpf_reg_state *reg, u64 imm)
{
	/* Clear id, off, and union(map_ptr, range) */
	memset(((u8 *)reg) + sizeof(reg->type), 0,
	       offsetof(struct bpf_reg_state, var_off) - sizeof(reg->type));
	reg->var_off = tnum_const(imm);
	reg->smin_value = (s64)imm;
	reg->smax_value = (s64)imm;
	reg->umin_value = imm;
	reg->umax_value = imm;
}

/* Mark the 'variable offset' part of a register as zero.  This should be
 * used only on registers holding a pointer type.
 */
static void __mark_reg_known_zero(struct bpf_reg_state *reg)
{
	__mark_reg_known(reg, 0);
}

static void __mark_reg_const_zero(struct bpf_reg_state *reg)
{
	__mark_reg_known(reg, 0);
	reg->type = SCALAR_VALUE;
}

static void mark_reg_known_zero(struct bpf_verifier_env *env,
				struct bpf_reg_state *regs, u32 regno)
{
	if (WARN_ON(regno >= MAX_BPF_REG)) {
		verbose(env, "mark_reg_known_zero(regs, %u)\n", regno);
		/* Something bad happened, let's kill all regs */
		for (regno = 0; regno < MAX_BPF_REG; regno++)
			__mark_reg_not_init(regs + regno);
		return;
	}
	__mark_reg_known_zero(regs + regno);
}

static bool reg_is_pkt_pointer(const struct bpf_reg_state *reg)
{
	return type_is_pkt_pointer(reg->type);
}

static bool reg_is_pkt_pointer_any(const struct bpf_reg_state *reg)
{
	return reg_is_pkt_pointer(reg) ||
	       reg->type == PTR_TO_PACKET_END;
}

/* Unmodified PTR_TO_PACKET[_META,_END] register from ctx access. */
static bool reg_is_init_pkt_pointer(const struct bpf_reg_state *reg,
				    enum bpf_reg_type which)
{
	/* The register can already have a range from prior markings.
	 * This is fine as long as it hasn't been advanced from its
	 * origin.
	 */
	return reg->type == which &&
	       reg->id == 0 &&
	       reg->off == 0 &&
	       tnum_equals_const(reg->var_off, 0);
}

/* Attempts to improve min/max values based on var_off information */
static void __update_reg_bounds(struct bpf_reg_state *reg)
{
	/* min signed is max(sign bit) | min(other bits) */
	reg->smin_value = max_t(s64, reg->smin_value,
				reg->var_off.value | (reg->var_off.mask & S64_MIN));
	/* max signed is min(sign bit) | max(other bits) */
	reg->smax_value = min_t(s64, reg->smax_value,
				reg->var_off.value | (reg->var_off.mask & S64_MAX));
	reg->umin_value = max(reg->umin_value, reg->var_off.value);
	reg->umax_value = min(reg->umax_value,
			      reg->var_off.value | reg->var_off.mask);
}

/* Uses signed min/max values to inform unsigned, and vice-versa */
static void __reg_deduce_bounds(struct bpf_reg_state *reg)
{
	/* Learn sign from signed bounds.
	 * If we cannot cross the sign boundary, then signed and unsigned bounds
	 * are the same, so combine.  This works even in the negative case, e.g.
	 * -3 s<= x s<= -1 implies 0xf...fd u<= x u<= 0xf...ff.
	 */
	if (reg->smin_value >= 0 || reg->smax_value < 0) {
		reg->smin_value = reg->umin_value = max_t(u64, reg->smin_value,
							  reg->umin_value);
		reg->smax_value = reg->umax_value = min_t(u64, reg->smax_value,
							  reg->umax_value);
		return;
	}
	/* Learn sign from unsigned bounds.  Signed bounds cross the sign
	 * boundary, so we must be careful.
	 */
	if ((s64)reg->umax_value >= 0) {
		/* Positive.  We can't learn anything from the smin, but smax
		 * is positive, hence safe.
		 */
		reg->smin_value = reg->umin_value;
		reg->smax_value = reg->umax_value = min_t(u64, reg->smax_value,
							  reg->umax_value);
	} else if ((s64)reg->umin_value < 0) {
		/* Negative.  We can't learn anything from the smax, but smin
		 * is negative, hence safe.
		 */
		reg->smin_value = reg->umin_value = max_t(u64, reg->smin_value,
							  reg->umin_value);
		reg->smax_value = reg->umax_value;
	}
}

/* Attempts to improve var_off based on unsigned min/max information */
static void __reg_bound_offset(struct bpf_reg_state *reg)
{
	reg->var_off = tnum_intersect(reg->var_off,
				      tnum_range(reg->umin_value,
						 reg->umax_value));
}

/* Reset the min/max bounds of a register */
static void __mark_reg_unbounded(struct bpf_reg_state *reg)
{
	reg->smin_value = S64_MIN;
	reg->smax_value = S64_MAX;
	reg->umin_value = 0;
	reg->umax_value = U64_MAX;
}

/* Mark a register as having a completely unknown (scalar) value. */
static void __mark_reg_unknown(struct bpf_reg_state *reg)
{
	/*
	 * Clear type, id, off, and union(map_ptr, range) and
	 * padding between 'type' and union
	 */
	memset(reg, 0, offsetof(struct bpf_reg_state, var_off));
	reg->type = SCALAR_VALUE;
	reg->var_off = tnum_unknown;
	reg->frameno = 0;
	__mark_reg_unbounded(reg);
}

static void mark_reg_unknown(struct bpf_verifier_env *env,
			     struct bpf_reg_state *regs, u32 regno)
{
	if (WARN_ON(regno >= MAX_BPF_REG)) {
		verbose(env, "mark_reg_unknown(regs, %u)\n", regno);
		/* Something bad happened, let's kill all regs except FP */
		for (regno = 0; regno < BPF_REG_FP; regno++)
			__mark_reg_not_init(regs + regno);
		return;
	}
	__mark_reg_unknown(regs + regno);
}

static void __mark_reg_not_init(struct bpf_reg_state *reg)
{
	__mark_reg_unknown(reg);
	reg->type = NOT_INIT;
}

static void mark_reg_not_init(struct bpf_verifier_env *env,
			      struct bpf_reg_state *regs, u32 regno)
{
	if (WARN_ON(regno >= MAX_BPF_REG)) {
		verbose(env, "mark_reg_not_init(regs, %u)\n", regno);
		/* Something bad happened, let's kill all regs except FP */
		for (regno = 0; regno < BPF_REG_FP; regno++)
			__mark_reg_not_init(regs + regno);
		return;
	}
	__mark_reg_not_init(regs + regno);
}

static void init_reg_state(struct bpf_verifier_env *env,
			   struct bpf_func_state *state)
{
	struct bpf_reg_state *regs = state->regs;
	int i;

	for (i = 0; i < MAX_BPF_REG; i++) {
		mark_reg_not_init(env, regs, i);
		regs[i].live = REG_LIVE_NONE;
		regs[i].parent = NULL;
	}

	/* frame pointer */
	regs[BPF_REG_FP].type = PTR_TO_STACK;
	mark_reg_known_zero(env, regs, BPF_REG_FP);
	regs[BPF_REG_FP].frameno = state->frameno;

	/* 1st arg to a function */
	regs[BPF_REG_1].type = PTR_TO_CTX;
	mark_reg_known_zero(env, regs, BPF_REG_1);
}

#define BPF_MAIN_FUNC (-1)
static void init_func_state(struct bpf_verifier_env *env,
			    struct bpf_func_state *state,
			    int callsite, int frameno, int subprogno)
{
	state->callsite = callsite;
	state->frameno = frameno;
	state->subprogno = subprogno;
	init_reg_state(env, state);
}

enum reg_arg_type {
	SRC_OP,		/* register is used as source operand */
	DST_OP,		/* register is used as destination operand */
	DST_OP_NO_MARK	/* same as above, check only, don't mark */
};

static int cmp_subprogs(const void *a, const void *b)
{
	return ((struct bpf_subprog_info *)a)->start -
	       ((struct bpf_subprog_info *)b)->start;
}

static int find_subprog(struct bpf_verifier_env *env, int off)
{
	struct bpf_subprog_info *p;

	p = bsearch(&off, env->subprog_info, env->subprog_cnt,
		    sizeof(env->subprog_info[0]), cmp_subprogs);
	if (!p)
		return -ENOENT;
	return p - env->subprog_info;

}

static int add_subprog(struct bpf_verifier_env *env, int off)
{
	int insn_cnt = env->prog->len;
	int ret;

	if (off >= insn_cnt || off < 0) {
		verbose(env, "call to invalid destination\n");
		return -EINVAL;
	}
	ret = find_subprog(env, off);
	if (ret >= 0)
		return 0;
	if (env->subprog_cnt >= BPF_MAX_SUBPROGS) {
		verbose(env, "too many subprograms\n");
		return -E2BIG;
	}
	env->subprog_info[env->subprog_cnt++].start = off;
	sort(env->subprog_info, env->subprog_cnt,
	     sizeof(env->subprog_info[0]), cmp_subprogs, NULL);
	return 0;
}

static int check_subprogs(struct bpf_verifier_env *env)
{
	int i, ret, subprog_start, subprog_end, off, cur_subprog = 0;
	struct bpf_subprog_info *subprog = env->subprog_info;
	struct bpf_insn *insn = env->prog->insnsi;
	int insn_cnt = env->prog->len;

	/* Add entry function. */
	ret = add_subprog(env, 0);
	if (ret < 0)
		return ret;

	/* determine subprog starts. The end is one before the next starts */
	for (i = 0; i < insn_cnt; i++) {
		if (insn[i].code != (BPF_JMP | BPF_CALL))
			continue;
		if (insn[i].src_reg != BPF_PSEUDO_CALL)
			continue;
		if (!env->allow_ptr_leaks) {
			verbose(env, "function calls to other bpf functions are allowed for root only\n");
			return -EPERM;
		}
		ret = add_subprog(env, i + insn[i].imm + 1);
		if (ret < 0)
			return ret;
	}

	/* Add a fake 'exit' subprog which could simplify subprog iteration
	 * logic. 'subprog_cnt' should not be increased.
	 */
	subprog[env->subprog_cnt].start = insn_cnt;

	if (env->log.level > 1)
		for (i = 0; i < env->subprog_cnt; i++)
			verbose(env, "func#%d @%d\n", i, subprog[i].start);

	/* now check that all jumps are within the same subprog */
	subprog_start = subprog[cur_subprog].start;
	subprog_end = subprog[cur_subprog + 1].start;
	for (i = 0; i < insn_cnt; i++) {
		u8 code = insn[i].code;

		if (BPF_CLASS(code) != BPF_JMP)
			goto next;
		if (BPF_OP(code) == BPF_EXIT || BPF_OP(code) == BPF_CALL)
			goto next;
		off = i + insn[i].off + 1;
		if (off < subprog_start || off >= subprog_end) {
			verbose(env, "jump out of range from insn %d to %d\n", i, off);
			return -EINVAL;
		}
next:
		if (i == subprog_end - 1) {
			/* to avoid fall-through from one subprog into another
			 * the last insn of the subprog should be either exit
			 * or unconditional jump back
			 */
			if (code != (BPF_JMP | BPF_EXIT) &&
			    code != (BPF_JMP | BPF_JA)) {
				verbose(env, "last insn is not an exit or jmp\n");
				return -EINVAL;
			}
			subprog_start = subprog_end;
			cur_subprog++;
			if (cur_subprog < env->subprog_cnt)
				subprog_end = subprog[cur_subprog + 1].start;
		}
	}
	return 0;
}

/* Parentage chain of this register (or stack slot) should take care of all
 * issues like callee-saved registers, stack slot allocation time, etc.
 */
static int mark_reg_read(struct bpf_verifier_env *env,
			 const struct bpf_reg_state *state,
			 struct bpf_reg_state *parent)
{
	bool writes = parent == state->parent; /* Observe write marks */

	while (parent) {
		/* if read wasn't screened by an earlier write ... */
		if (writes && state->live & REG_LIVE_WRITTEN)
			break;
		/* ... then we depend on parent's value */
		parent->live |= REG_LIVE_READ;
		state = parent;
		parent = state->parent;
		writes = true;
	}
	return 0;
}

static int check_reg_arg(struct bpf_verifier_env *env, u32 regno,
			 enum reg_arg_type t)
{
	struct bpf_verifier_state *vstate = env->cur_state;
	struct bpf_func_state *state = vstate->frame[vstate->curframe];
	struct bpf_reg_state *regs = state->regs;

	if (regno >= MAX_BPF_REG) {
		verbose(env, "R%d is invalid\n", regno);
		return -EINVAL;
	}

	if (t == SRC_OP) {
		/* check whether register used as source operand can be read */
		if (regs[regno].type == NOT_INIT) {
			verbose(env, "R%d !read_ok\n", regno);
			return -EACCES;
		}
		/* We don't need to worry about FP liveness because it's read-only */
		if (regno != BPF_REG_FP)
			return mark_reg_read(env, &regs[regno],
					     regs[regno].parent);
	} else {
		/* check whether register used as dest operand can be written to */
		if (regno == BPF_REG_FP) {
			verbose(env, "frame pointer is read only\n");
			return -EACCES;
		}
		regs[regno].live |= REG_LIVE_WRITTEN;
		if (t == DST_OP)
			mark_reg_unknown(env, regs, regno);
	}
	return 0;
}

static bool is_spillable_regtype(enum bpf_reg_type type)
{
	switch (type) {
	case PTR_TO_MAP_VALUE:
	case PTR_TO_MAP_VALUE_OR_NULL:
	case PTR_TO_STACK:
	case PTR_TO_CTX:
	case PTR_TO_PACKET:
	case PTR_TO_PACKET_META:
	case PTR_TO_PACKET_END:
	case PTR_TO_FLOW_KEYS:
	case CONST_PTR_TO_MAP:
	case PTR_TO_SOCKET:
	case PTR_TO_SOCKET_OR_NULL:
		return true;
	default:
		return false;
	}
}

/* Does this register contain a constant zero? */
static bool register_is_null(struct bpf_reg_state *reg)
{
	return reg->type == SCALAR_VALUE && tnum_equals_const(reg->var_off, 0);
}

/* check_stack_read/write functions track spill/fill of registers,
 * stack boundary and alignment are checked in check_mem_access()
 */
static int check_stack_write(struct bpf_verifier_env *env,
			     struct bpf_func_state *state, /* func where register points to */
			     int off, int size, int value_regno, int insn_idx)
{
	struct bpf_func_state *cur; /* state of the current function */
	int i, slot = -off - 1, spi = slot / BPF_REG_SIZE, err;
	enum bpf_reg_type type;

	err = realloc_func_state(state, round_up(slot + 1, BPF_REG_SIZE),
				 state->acquired_refs, true);
	if (err)
		return err;
	/* caller checked that off % size == 0 and -MAX_BPF_STACK <= off < 0,
	 * so it's aligned access and [off, off + size) are within stack limits
	 */
	if (!env->allow_ptr_leaks &&
	    state->stack[spi].slot_type[0] == STACK_SPILL &&
	    size != BPF_REG_SIZE) {
		verbose(env, "attempt to corrupt spilled pointer on stack\n");
		return -EACCES;
	}

	cur = env->cur_state->frame[env->cur_state->curframe];
	if (value_regno >= 0 &&
	    is_spillable_regtype((type = cur->regs[value_regno].type))) {

		/* register containing pointer is being spilled into stack */
		if (size != BPF_REG_SIZE) {
			verbose(env, "invalid size of register spill\n");
			return -EACCES;
		}

		if (state != cur && type == PTR_TO_STACK) {
			verbose(env, "cannot spill pointers to stack into stack frame of the caller\n");
			return -EINVAL;
		}

		/* save register state */
		state->stack[spi].spilled_ptr = cur->regs[value_regno];
		state->stack[spi].spilled_ptr.live |= REG_LIVE_WRITTEN;

		for (i = 0; i < BPF_REG_SIZE; i++) {
			if (state->stack[spi].slot_type[i] == STACK_MISC &&
			    !env->allow_ptr_leaks) {
				int *poff = &env->insn_aux_data[insn_idx].sanitize_stack_off;
				int soff = (-spi - 1) * BPF_REG_SIZE;

				/* detected reuse of integer stack slot with a pointer
				 * which means either llvm is reusing stack slot or
				 * an attacker is trying to exploit CVE-2018-3639
				 * (speculative store bypass)
				 * Have to sanitize that slot with preemptive
				 * store of zero.
				 */
				if (*poff && *poff != soff) {
					/* disallow programs where single insn stores
					 * into two different stack slots, since verifier
					 * cannot sanitize them
					 */
					verbose(env,
						"insn %d cannot access two stack slots fp%d and fp%d",
						insn_idx, *poff, soff);
					return -EINVAL;
				}
				*poff = soff;
			}
			state->stack[spi].slot_type[i] = STACK_SPILL;
		}
	} else {
		u8 type = STACK_MISC;

		/* regular write of data into stack destroys any spilled ptr */
		state->stack[spi].spilled_ptr.type = NOT_INIT;

		/* only mark the slot as written if all 8 bytes were written
		 * otherwise read propagation may incorrectly stop too soon
		 * when stack slots are partially written.
		 * This heuristic means that read propagation will be
		 * conservative, since it will add reg_live_read marks
		 * to stack slots all the way to first state when programs
		 * writes+reads less than 8 bytes
		 */
		if (size == BPF_REG_SIZE)
			state->stack[spi].spilled_ptr.live |= REG_LIVE_WRITTEN;

		/* when we zero initialize stack slots mark them as such */
		if (value_regno >= 0 &&
		    register_is_null(&cur->regs[value_regno]))
			type = STACK_ZERO;

		for (i = 0; i < size; i++)
			state->stack[spi].slot_type[(slot - i) % BPF_REG_SIZE] =
				type;
	}
	return 0;
}

static int check_stack_read(struct bpf_verifier_env *env,
			    struct bpf_func_state *reg_state /* func where register points to */,
			    int off, int size, int value_regno)
{
	struct bpf_verifier_state *vstate = env->cur_state;
	struct bpf_func_state *state = vstate->frame[vstate->curframe];
	int i, slot = -off - 1, spi = slot / BPF_REG_SIZE;
	u8 *stype;

	if (reg_state->allocated_stack <= slot) {
		verbose(env, "invalid read from stack off %d+0 size %d\n",
			off, size);
		return -EACCES;
	}
	stype = reg_state->stack[spi].slot_type;

	if (stype[0] == STACK_SPILL) {
		if (size != BPF_REG_SIZE) {
			verbose(env, "invalid size of register spill\n");
			return -EACCES;
		}
		for (i = 1; i < BPF_REG_SIZE; i++) {
			if (stype[(slot - i) % BPF_REG_SIZE] != STACK_SPILL) {
				verbose(env, "corrupted spill memory\n");
				return -EACCES;
			}
		}

		if (value_regno >= 0) {
			/* restore register state from stack */
			state->regs[value_regno] = reg_state->stack[spi].spilled_ptr;
			/* mark reg as written since spilled pointer state likely
			 * has its liveness marks cleared by is_state_visited()
			 * which resets stack/reg liveness for state transitions
			 */
			state->regs[value_regno].live |= REG_LIVE_WRITTEN;
		}
		mark_reg_read(env, &reg_state->stack[spi].spilled_ptr,
			      reg_state->stack[spi].spilled_ptr.parent);
		return 0;
	} else {
		int zeros = 0;

		for (i = 0; i < size; i++) {
			if (stype[(slot - i) % BPF_REG_SIZE] == STACK_MISC)
				continue;
			if (stype[(slot - i) % BPF_REG_SIZE] == STACK_ZERO) {
				zeros++;
				continue;
			}
			verbose(env, "invalid read from stack off %d+%d size %d\n",
				off, i, size);
			return -EACCES;
		}
		mark_reg_read(env, &reg_state->stack[spi].spilled_ptr,
			      reg_state->stack[spi].spilled_ptr.parent);
		if (value_regno >= 0) {
			if (zeros == size) {
				/* any size read into register is zero extended,
				 * so the whole register == const_zero
				 */
				__mark_reg_const_zero(&state->regs[value_regno]);
			} else {
				/* have read misc data from the stack */
				mark_reg_unknown(env, state->regs, value_regno);
			}
			state->regs[value_regno].live |= REG_LIVE_WRITTEN;
		}
		return 0;
	}
}

/* check read/write into map element returned by bpf_map_lookup_elem() */
static int __check_map_access(struct bpf_verifier_env *env, u32 regno, int off,
			      int size, bool zero_size_allowed)
{
	struct bpf_reg_state *regs = cur_regs(env);
	struct bpf_map *map = regs[regno].map_ptr;

	if (off < 0 || size < 0 || (size == 0 && !zero_size_allowed) ||
	    off + size > map->value_size) {
		verbose(env, "invalid access to map value, value_size=%d off=%d size=%d\n",
			map->value_size, off, size);
		return -EACCES;
	}
	return 0;
}

/* check read/write into a map element with possible variable offset */
static int check_map_access(struct bpf_verifier_env *env, u32 regno,
			    int off, int size, bool zero_size_allowed)
{
	struct bpf_verifier_state *vstate = env->cur_state;
	struct bpf_func_state *state = vstate->frame[vstate->curframe];
	struct bpf_reg_state *reg = &state->regs[regno];
	int err;

	/* We may have adjusted the register to this map value, so we
	 * need to try adding each of min_value and max_value to off
	 * to make sure our theoretical access will be safe.
	 */
	if (env->log.level)
		print_verifier_state(env, state);
	/* The minimum value is only important with signed
	 * comparisons where we can't assume the floor of a
	 * value is 0.  If we are using signed variables for our
	 * index'es we need to make sure that whatever we use
	 * will have a set floor within our range.
	 */
	if (reg->smin_value < 0) {
		verbose(env, "R%d min value is negative, either use unsigned index or do a if (index >=0) check.\n",
			regno);
		return -EACCES;
	}
	err = __check_map_access(env, regno, reg->smin_value + off, size,
				 zero_size_allowed);
	if (err) {
		verbose(env, "R%d min value is outside of the array range\n",
			regno);
		return err;
	}

	/* If we haven't set a max value then we need to bail since we can't be
	 * sure we won't do bad things.
	 * If reg->umax_value + off could overflow, treat that as unbounded too.
	 */
	if (reg->umax_value >= BPF_MAX_VAR_OFF) {
		verbose(env, "R%d unbounded memory access, make sure to bounds check any array access into a map\n",
			regno);
		return -EACCES;
	}
	err = __check_map_access(env, regno, reg->umax_value + off, size,
				 zero_size_allowed);
	if (err)
		verbose(env, "R%d max value is outside of the array range\n",
			regno);
	return err;
}

#define MAX_PACKET_OFF 0xffff

static bool may_access_direct_pkt_data(struct bpf_verifier_env *env,
				       const struct bpf_call_arg_meta *meta,
				       enum bpf_access_type t)
{
	switch (env->prog->type) {
	/* Program types only with direct read access go here! */
	case BPF_PROG_TYPE_LWT_IN:
	case BPF_PROG_TYPE_LWT_OUT:
	case BPF_PROG_TYPE_LWT_SEG6LOCAL:
	case BPF_PROG_TYPE_SK_REUSEPORT:
	case BPF_PROG_TYPE_FLOW_DISSECTOR:
	case BPF_PROG_TYPE_CGROUP_SKB:
		if (t == BPF_WRITE)
			return false;
		/* fallthrough */

	/* Program types with direct read + write access go here! */
	case BPF_PROG_TYPE_SCHED_CLS:
	case BPF_PROG_TYPE_SCHED_ACT:
	case BPF_PROG_TYPE_XDP:
	case BPF_PROG_TYPE_LWT_XMIT:
	case BPF_PROG_TYPE_SK_SKB:
	case BPF_PROG_TYPE_SK_MSG:
	case BPF_PROG_TYPE_FLOW_DISSECTOR:
		if (meta)
			return meta->pkt_access;

		env->seen_direct_write = true;
		return true;
	default:
		return false;
	}
}

static int __check_packet_access(struct bpf_verifier_env *env, u32 regno,
				 int off, int size, bool zero_size_allowed)
{
	struct bpf_reg_state *regs = cur_regs(env);
	struct bpf_reg_state *reg = &regs[regno];

	if (off < 0 || size < 0 || (size == 0 && !zero_size_allowed) ||
	    (u64)off + size > reg->range) {
		verbose(env, "invalid access to packet, off=%d size=%d, R%d(id=%d,off=%d,r=%d)\n",
			off, size, regno, reg->id, reg->off, reg->range);
		return -EACCES;
	}
	return 0;
}

static int check_packet_access(struct bpf_verifier_env *env, u32 regno, int off,
			       int size, bool zero_size_allowed)
{
	struct bpf_reg_state *regs = cur_regs(env);
	struct bpf_reg_state *reg = &regs[regno];
	int err;

	/* We may have added a variable offset to the packet pointer; but any
	 * reg->range we have comes after that.  We are only checking the fixed
	 * offset.
	 */

	/* We don't allow negative numbers, because we aren't tracking enough
	 * detail to prove they're safe.
	 */
	if (reg->smin_value < 0) {
		verbose(env, "R%d min value is negative, either use unsigned index or do a if (index >=0) check.\n",
			regno);
		return -EACCES;
	}
	err = __check_packet_access(env, regno, off, size, zero_size_allowed);
	if (err) {
		verbose(env, "R%d offset is outside of the packet\n", regno);
		return err;
	}
	return err;
}

/* check access to 'struct bpf_context' fields.  Supports fixed offsets only */
static int check_ctx_access(struct bpf_verifier_env *env, int insn_idx, int off, int size,
			    enum bpf_access_type t, enum bpf_reg_type *reg_type)
{
	struct bpf_insn_access_aux info = {
		.reg_type = *reg_type,
	};

	if (env->ops->is_valid_access &&
	    env->ops->is_valid_access(off, size, t, env->prog, &info)) {
		/* A non zero info.ctx_field_size indicates that this field is a
		 * candidate for later verifier transformation to load the whole
		 * field and then apply a mask when accessed with a narrower
		 * access than actual ctx access size. A zero info.ctx_field_size
		 * will only allow for whole field access and rejects any other
		 * type of narrower access.
		 */
		*reg_type = info.reg_type;

		env->insn_aux_data[insn_idx].ctx_field_size = info.ctx_field_size;
		/* remember the offset of last byte accessed in ctx */
		if (env->prog->aux->max_ctx_offset < off + size)
			env->prog->aux->max_ctx_offset = off + size;
		return 0;
	}

	verbose(env, "invalid bpf_context access off=%d size=%d\n", off, size);
	return -EACCES;
}

static int check_flow_keys_access(struct bpf_verifier_env *env, int off,
				  int size)
{
	if (size < 0 || off < 0 ||
	    (u64)off + size > sizeof(struct bpf_flow_keys)) {
		verbose(env, "invalid access to flow keys off=%d size=%d\n",
			off, size);
		return -EACCES;
	}
	return 0;
}

static int check_sock_access(struct bpf_verifier_env *env, u32 regno, int off,
			     int size, enum bpf_access_type t)
{
	struct bpf_reg_state *regs = cur_regs(env);
	struct bpf_reg_state *reg = &regs[regno];
	struct bpf_insn_access_aux info;

	if (reg->smin_value < 0) {
		verbose(env, "R%d min value is negative, either use unsigned index or do a if (index >=0) check.\n",
			regno);
		return -EACCES;
	}

	if (!bpf_sock_is_valid_access(off, size, t, &info)) {
		verbose(env, "invalid bpf_sock access off=%d size=%d\n",
			off, size);
		return -EACCES;
	}

	return 0;
}

static bool __is_pointer_value(bool allow_ptr_leaks,
			       const struct bpf_reg_state *reg)
{
	if (allow_ptr_leaks)
		return false;

	return reg->type != SCALAR_VALUE;
}

static struct bpf_reg_state *reg_state(struct bpf_verifier_env *env, int regno)
{
	return cur_regs(env) + regno;
}

static bool is_pointer_value(struct bpf_verifier_env *env, int regno)
{
	return __is_pointer_value(env->allow_ptr_leaks, reg_state(env, regno));
}

static bool is_ctx_reg(struct bpf_verifier_env *env, int regno)
{
	const struct bpf_reg_state *reg = reg_state(env, regno);

	return reg->type == PTR_TO_CTX ||
	       reg->type == PTR_TO_SOCKET;
}

static bool is_pkt_reg(struct bpf_verifier_env *env, int regno)
{
	const struct bpf_reg_state *reg = reg_state(env, regno);

	return type_is_pkt_pointer(reg->type);
}

static bool is_flow_key_reg(struct bpf_verifier_env *env, int regno)
{
	const struct bpf_reg_state *reg = reg_state(env, regno);

	/* Separate to is_ctx_reg() since we still want to allow BPF_ST here. */
	return reg->type == PTR_TO_FLOW_KEYS;
}

static int check_pkt_ptr_alignment(struct bpf_verifier_env *env,
				   const struct bpf_reg_state *reg,
				   int off, int size, bool strict)
{
	struct tnum reg_off;
	int ip_align;

	/* Byte size accesses are always allowed. */
	if (!strict || size == 1)
		return 0;

	/* For platforms that do not have a Kconfig enabling
	 * CONFIG_HAVE_EFFICIENT_UNALIGNED_ACCESS the value of
	 * NET_IP_ALIGN is universally set to '2'.  And on platforms
	 * that do set CONFIG_HAVE_EFFICIENT_UNALIGNED_ACCESS, we get
	 * to this code only in strict mode where we want to emulate
	 * the NET_IP_ALIGN==2 checking.  Therefore use an
	 * unconditional IP align value of '2'.
	 */
	ip_align = 2;

	reg_off = tnum_add(reg->var_off, tnum_const(ip_align + reg->off + off));
	if (!tnum_is_aligned(reg_off, size)) {
		char tn_buf[48];

		tnum_strn(tn_buf, sizeof(tn_buf), reg->var_off);
		verbose(env,
			"misaligned packet access off %d+%s+%d+%d size %d\n",
			ip_align, tn_buf, reg->off, off, size);
		return -EACCES;
	}

	return 0;
}

static int check_generic_ptr_alignment(struct bpf_verifier_env *env,
				       const struct bpf_reg_state *reg,
				       const char *pointer_desc,
				       int off, int size, bool strict)
{
	struct tnum reg_off;

	/* Byte size accesses are always allowed. */
	if (!strict || size == 1)
		return 0;

	reg_off = tnum_add(reg->var_off, tnum_const(reg->off + off));
	if (!tnum_is_aligned(reg_off, size)) {
		char tn_buf[48];

		tnum_strn(tn_buf, sizeof(tn_buf), reg->var_off);
		verbose(env, "misaligned %saccess off %s+%d+%d size %d\n",
			pointer_desc, tn_buf, reg->off, off, size);
		return -EACCES;
	}

	return 0;
}

static int check_ptr_alignment(struct bpf_verifier_env *env,
			       const struct bpf_reg_state *reg, int off,
			       int size, bool strict_alignment_once)
{
	bool strict = env->strict_alignment || strict_alignment_once;
	const char *pointer_desc = "";

	switch (reg->type) {
	case PTR_TO_PACKET:
	case PTR_TO_PACKET_META:
		/* Special case, because of NET_IP_ALIGN. Given metadata sits
		 * right in front, treat it the very same way.
		 */
		return check_pkt_ptr_alignment(env, reg, off, size, strict);
	case PTR_TO_FLOW_KEYS:
		pointer_desc = "flow keys ";
		break;
	case PTR_TO_MAP_VALUE:
		pointer_desc = "value ";
		break;
	case PTR_TO_CTX:
		pointer_desc = "context ";
		break;
	case PTR_TO_STACK:
		pointer_desc = "stack ";
		/* The stack spill tracking logic in check_stack_write()
		 * and check_stack_read() relies on stack accesses being
		 * aligned.
		 */
		strict = true;
		break;
	case PTR_TO_SOCKET:
		pointer_desc = "sock ";
		break;
	default:
		break;
	}
	return check_generic_ptr_alignment(env, reg, pointer_desc, off, size,
					   strict);
}

static int update_stack_depth(struct bpf_verifier_env *env,
			      const struct bpf_func_state *func,
			      int off)
{
	u16 stack = env->subprog_info[func->subprogno].stack_depth;

	if (stack >= -off)
		return 0;

	/* update known max for given subprogram */
	env->subprog_info[func->subprogno].stack_depth = -off;
	return 0;
}

/* starting from main bpf function walk all instructions of the function
 * and recursively walk all callees that given function can call.
 * Ignore jump and exit insns.
 * Since recursion is prevented by check_cfg() this algorithm
 * only needs a local stack of MAX_CALL_FRAMES to remember callsites
 */
static int check_max_stack_depth(struct bpf_verifier_env *env)
{
	int depth = 0, frame = 0, idx = 0, i = 0, subprog_end;
	struct bpf_subprog_info *subprog = env->subprog_info;
	struct bpf_insn *insn = env->prog->insnsi;
	int ret_insn[MAX_CALL_FRAMES];
	int ret_prog[MAX_CALL_FRAMES];

process_func:
	/* round up to 32-bytes, since this is granularity
	 * of interpreter stack size
	 */
	depth += round_up(max_t(u32, subprog[idx].stack_depth, 1), 32);
	if (depth > MAX_BPF_STACK) {
		verbose(env, "combined stack size of %d calls is %d. Too large\n",
			frame + 1, depth);
		return -EACCES;
	}
continue_func:
	subprog_end = subprog[idx + 1].start;
	for (; i < subprog_end; i++) {
		if (insn[i].code != (BPF_JMP | BPF_CALL))
			continue;
		if (insn[i].src_reg != BPF_PSEUDO_CALL)
			continue;
		/* remember insn and function to return to */
		ret_insn[frame] = i + 1;
		ret_prog[frame] = idx;

		/* find the callee */
		i = i + insn[i].imm + 1;
		idx = find_subprog(env, i);
		if (idx < 0) {
			WARN_ONCE(1, "verifier bug. No program starts at insn %d\n",
				  i);
			return -EFAULT;
		}
		frame++;
		if (frame >= MAX_CALL_FRAMES) {
			WARN_ONCE(1, "verifier bug. Call stack is too deep\n");
			return -EFAULT;
		}
		goto process_func;
	}
	/* end of for() loop means the last insn of the 'subprog'
	 * was reached. Doesn't matter whether it was JA or EXIT
	 */
	if (frame == 0)
		return 0;
	depth -= round_up(max_t(u32, subprog[idx].stack_depth, 1), 32);
	frame--;
	i = ret_insn[frame];
	idx = ret_prog[frame];
	goto continue_func;
}

#ifndef CONFIG_BPF_JIT_ALWAYS_ON
static int get_callee_stack_depth(struct bpf_verifier_env *env,
				  const struct bpf_insn *insn, int idx)
{
	int start = idx + insn->imm + 1, subprog;

	subprog = find_subprog(env, start);
	if (subprog < 0) {
		WARN_ONCE(1, "verifier bug. No program starts at insn %d\n",
			  start);
		return -EFAULT;
	}
	return env->subprog_info[subprog].stack_depth;
}
#endif

static int check_ctx_reg(struct bpf_verifier_env *env,
			 const struct bpf_reg_state *reg, int regno)
{
	/* Access to ctx or passing it to a helper is only allowed in
	 * its original, unmodified form.
	 */

	if (reg->off) {
		verbose(env, "dereference of modified ctx ptr R%d off=%d disallowed\n",
			regno, reg->off);
		return -EACCES;
	}

	if (!tnum_is_const(reg->var_off) || reg->var_off.value) {
		char tn_buf[48];

		tnum_strn(tn_buf, sizeof(tn_buf), reg->var_off);
		verbose(env, "variable ctx access var_off=%s disallowed\n", tn_buf);
		return -EACCES;
	}

	return 0;
}

/* truncate register to smaller size (in bytes)
 * must be called with size < BPF_REG_SIZE
 */
static void coerce_reg_to_size(struct bpf_reg_state *reg, int size)
{
	u64 mask;

	/* clear high bits in bit representation */
	reg->var_off = tnum_cast(reg->var_off, size);

	/* fix arithmetic bounds */
	mask = ((u64)1 << (size * 8)) - 1;
	if ((reg->umin_value & ~mask) == (reg->umax_value & ~mask)) {
		reg->umin_value &= mask;
		reg->umax_value &= mask;
	} else {
		reg->umin_value = 0;
		reg->umax_value = mask;
	}
	reg->smin_value = reg->umin_value;
	reg->smax_value = reg->umax_value;
}

/* check whether memory at (regno + off) is accessible for t = (read | write)
 * if t==write, value_regno is a register which value is stored into memory
 * if t==read, value_regno is a register which will receive the value from memory
 * if t==write && value_regno==-1, some unknown value is stored into memory
 * if t==read && value_regno==-1, don't care what we read from memory
 */
static int check_mem_access(struct bpf_verifier_env *env, int insn_idx, u32 regno,
			    int off, int bpf_size, enum bpf_access_type t,
			    int value_regno, bool strict_alignment_once)
{
	struct bpf_reg_state *regs = cur_regs(env);
	struct bpf_reg_state *reg = regs + regno;
	struct bpf_func_state *state;
	int size, err = 0;

	size = bpf_size_to_bytes(bpf_size);
	if (size < 0)
		return size;

	/* alignment checks will add in reg->off themselves */
	err = check_ptr_alignment(env, reg, off, size, strict_alignment_once);
	if (err)
		return err;

	/* for access checks, reg->off is just part of off */
	off += reg->off;

	if (reg->type == PTR_TO_MAP_VALUE) {
		if (t == BPF_WRITE && value_regno >= 0 &&
		    is_pointer_value(env, value_regno)) {
			verbose(env, "R%d leaks addr into map\n", value_regno);
			return -EACCES;
		}

		err = check_map_access(env, regno, off, size, false);
		if (!err && t == BPF_READ && value_regno >= 0)
			mark_reg_unknown(env, regs, value_regno);

	} else if (reg->type == PTR_TO_CTX) {
		enum bpf_reg_type reg_type = SCALAR_VALUE;

		if (t == BPF_WRITE && value_regno >= 0 &&
		    is_pointer_value(env, value_regno)) {
			verbose(env, "R%d leaks addr into ctx\n", value_regno);
			return -EACCES;
		}

		err = check_ctx_reg(env, reg, regno);
		if (err < 0)
			return err;

		err = check_ctx_access(env, insn_idx, off, size, t, &reg_type);
		if (!err && t == BPF_READ && value_regno >= 0) {
			/* ctx access returns either a scalar, or a
			 * PTR_TO_PACKET[_META,_END]. In the latter
			 * case, we know the offset is zero.
			 */
			if (reg_type == SCALAR_VALUE)
				mark_reg_unknown(env, regs, value_regno);
			else
				mark_reg_known_zero(env, regs,
						    value_regno);
			regs[value_regno].type = reg_type;
		}

	} else if (reg->type == PTR_TO_STACK) {
		/* stack accesses must be at a fixed offset, so that we can
		 * determine what type of data were returned.
		 * See check_stack_read().
		 */
		if (!tnum_is_const(reg->var_off)) {
			char tn_buf[48];

			tnum_strn(tn_buf, sizeof(tn_buf), reg->var_off);
			verbose(env, "variable stack access var_off=%s off=%d size=%d",
				tn_buf, off, size);
			return -EACCES;
		}
		off += reg->var_off.value;
		if (off >= 0 || off < -MAX_BPF_STACK) {
			verbose(env, "invalid stack off=%d size=%d\n", off,
				size);
			return -EACCES;
		}

		state = func(env, reg);
		err = update_stack_depth(env, state, off);
		if (err)
			return err;

		if (t == BPF_WRITE)
			err = check_stack_write(env, state, off, size,
						value_regno, insn_idx);
		else
			err = check_stack_read(env, state, off, size,
					       value_regno);
	} else if (reg_is_pkt_pointer(reg)) {
		if (t == BPF_WRITE && !may_access_direct_pkt_data(env, NULL, t)) {
			verbose(env, "cannot write into packet\n");
			return -EACCES;
		}
		if (t == BPF_WRITE && value_regno >= 0 &&
		    is_pointer_value(env, value_regno)) {
			verbose(env, "R%d leaks addr into packet\n",
				value_regno);
			return -EACCES;
		}
		err = check_packet_access(env, regno, off, size, false);
		if (!err && t == BPF_READ && value_regno >= 0)
			mark_reg_unknown(env, regs, value_regno);
	} else if (reg->type == PTR_TO_FLOW_KEYS) {
		if (t == BPF_WRITE && value_regno >= 0 &&
		    is_pointer_value(env, value_regno)) {
			verbose(env, "R%d leaks addr into flow keys\n",
				value_regno);
			return -EACCES;
		}

		err = check_flow_keys_access(env, off, size);
		if (!err && t == BPF_READ && value_regno >= 0)
			mark_reg_unknown(env, regs, value_regno);
	} else if (reg->type == PTR_TO_SOCKET) {
		if (t == BPF_WRITE) {
			verbose(env, "cannot write into socket\n");
			return -EACCES;
		}
		err = check_sock_access(env, regno, off, size, t);
		if (!err && value_regno >= 0)
			mark_reg_unknown(env, regs, value_regno);
	} else {
		verbose(env, "R%d invalid mem access '%s'\n", regno,
			reg_type_str[reg->type]);
		return -EACCES;
	}

	if (!err && size < BPF_REG_SIZE && value_regno >= 0 && t == BPF_READ &&
	    regs[value_regno].type == SCALAR_VALUE) {
		/* b/h/w load zero-extends, mark upper bits as known 0 */
		coerce_reg_to_size(&regs[value_regno], size);
	}
	return err;
}

static int check_xadd(struct bpf_verifier_env *env, int insn_idx, struct bpf_insn *insn)
{
	int err;

	if ((BPF_SIZE(insn->code) != BPF_W && BPF_SIZE(insn->code) != BPF_DW) ||
	    insn->imm != 0) {
		verbose(env, "BPF_XADD uses reserved fields\n");
		return -EINVAL;
	}

	/* check src1 operand */
	err = check_reg_arg(env, insn->src_reg, SRC_OP);
	if (err)
		return err;

	/* check src2 operand */
	err = check_reg_arg(env, insn->dst_reg, SRC_OP);
	if (err)
		return err;

	if (is_pointer_value(env, insn->src_reg)) {
		verbose(env, "R%d leaks addr into mem\n", insn->src_reg);
		return -EACCES;
	}

	if (is_ctx_reg(env, insn->dst_reg) ||
	    is_pkt_reg(env, insn->dst_reg) ||
	    is_flow_key_reg(env, insn->dst_reg)) {
		verbose(env, "BPF_XADD stores into R%d %s is not allowed\n",
			insn->dst_reg,
			reg_type_str[reg_state(env, insn->dst_reg)->type]);
		return -EACCES;
	}

	/* check whether atomic_add can read the memory */
	err = check_mem_access(env, insn_idx, insn->dst_reg, insn->off,
			       BPF_SIZE(insn->code), BPF_READ, -1, true);
	if (err)
		return err;

	/* check whether atomic_add can write into the same memory */
	return check_mem_access(env, insn_idx, insn->dst_reg, insn->off,
				BPF_SIZE(insn->code), BPF_WRITE, -1, true);
}

/* when register 'regno' is passed into function that will read 'access_size'
 * bytes from that pointer, make sure that it's within stack boundary
 * and all elements of stack are initialized.
 * Unlike most pointer bounds-checking functions, this one doesn't take an
 * 'off' argument, so it has to add in reg->off itself.
 */
static int check_stack_boundary(struct bpf_verifier_env *env, int regno,
				int access_size, bool zero_size_allowed,
				struct bpf_call_arg_meta *meta)
{
	struct bpf_reg_state *reg = reg_state(env, regno);
	struct bpf_func_state *state = func(env, reg);
	int off, i, slot, spi;

	if (reg->type != PTR_TO_STACK) {
		/* Allow zero-byte read from NULL, regardless of pointer type */
		if (zero_size_allowed && access_size == 0 &&
		    register_is_null(reg))
			return 0;

		verbose(env, "R%d type=%s expected=%s\n", regno,
			reg_type_str[reg->type],
			reg_type_str[PTR_TO_STACK]);
		return -EACCES;
	}

	/* Only allow fixed-offset stack reads */
	if (!tnum_is_const(reg->var_off)) {
		char tn_buf[48];

		tnum_strn(tn_buf, sizeof(tn_buf), reg->var_off);
		verbose(env, "invalid variable stack read R%d var_off=%s\n",
			regno, tn_buf);
		return -EACCES;
	}
	off = reg->off + reg->var_off.value;
	if (off >= 0 || off < -MAX_BPF_STACK || off + access_size > 0 ||
	    access_size < 0 || (access_size == 0 && !zero_size_allowed)) {
		verbose(env, "invalid stack type R%d off=%d access_size=%d\n",
			regno, off, access_size);
		return -EACCES;
	}

	if (meta && meta->raw_mode) {
		meta->access_size = access_size;
		meta->regno = regno;
		return 0;
	}

	for (i = 0; i < access_size; i++) {
		u8 *stype;

		slot = -(off + i) - 1;
		spi = slot / BPF_REG_SIZE;
		if (state->allocated_stack <= slot)
			goto err;
		stype = &state->stack[spi].slot_type[slot % BPF_REG_SIZE];
		if (*stype == STACK_MISC)
			goto mark;
		if (*stype == STACK_ZERO) {
			/* helper can write anything into the stack */
			*stype = STACK_MISC;
			goto mark;
		}
err:
		verbose(env, "invalid indirect read from stack off %d+%d size %d\n",
			off, i, access_size);
		return -EACCES;
mark:
		/* reading any byte out of 8-byte 'spill_slot' will cause
		 * the whole slot to be marked as 'read'
		 */
		mark_reg_read(env, &state->stack[spi].spilled_ptr,
			      state->stack[spi].spilled_ptr.parent);
	}
	return update_stack_depth(env, state, off);
}

static int check_helper_mem_access(struct bpf_verifier_env *env, int regno,
				   int access_size, bool zero_size_allowed,
				   struct bpf_call_arg_meta *meta)
{
	struct bpf_reg_state *regs = cur_regs(env), *reg = &regs[regno];

	switch (reg->type) {
	case PTR_TO_PACKET:
	case PTR_TO_PACKET_META:
		return check_packet_access(env, regno, reg->off, access_size,
					   zero_size_allowed);
	case PTR_TO_MAP_VALUE:
		return check_map_access(env, regno, reg->off, access_size,
					zero_size_allowed);
	default: /* scalar_value|ptr_to_stack or invalid ptr */
		return check_stack_boundary(env, regno, access_size,
					    zero_size_allowed, meta);
	}
}

static bool arg_type_is_mem_ptr(enum bpf_arg_type type)
{
	return type == ARG_PTR_TO_MEM ||
	       type == ARG_PTR_TO_MEM_OR_NULL ||
	       type == ARG_PTR_TO_UNINIT_MEM;
}

static bool arg_type_is_mem_size(enum bpf_arg_type type)
{
	return type == ARG_CONST_SIZE ||
	       type == ARG_CONST_SIZE_OR_ZERO;
}

static int check_func_arg(struct bpf_verifier_env *env, u32 regno,
			  enum bpf_arg_type arg_type,
			  struct bpf_call_arg_meta *meta)
{
	struct bpf_reg_state *regs = cur_regs(env), *reg = &regs[regno];
	enum bpf_reg_type expected_type, type = reg->type;
	int err = 0;

	if (arg_type == ARG_DONTCARE)
		return 0;

	err = check_reg_arg(env, regno, SRC_OP);
	if (err)
		return err;

	if (arg_type == ARG_ANYTHING) {
		if (is_pointer_value(env, regno)) {
			verbose(env, "R%d leaks addr into helper function\n",
				regno);
			return -EACCES;
		}
		return 0;
	}

	if (type_is_pkt_pointer(type) &&
	    !may_access_direct_pkt_data(env, meta, BPF_READ)) {
		verbose(env, "helper access to the packet is not allowed\n");
		return -EACCES;
	}

	if (arg_type == ARG_PTR_TO_MAP_KEY ||
	    arg_type == ARG_PTR_TO_MAP_VALUE ||
	    arg_type == ARG_PTR_TO_UNINIT_MAP_VALUE) {
		expected_type = PTR_TO_STACK;
		if (!type_is_pkt_pointer(type) && type != PTR_TO_MAP_VALUE &&
		    type != expected_type)
			goto err_type;
	} else if (arg_type == ARG_CONST_SIZE ||
		   arg_type == ARG_CONST_SIZE_OR_ZERO) {
		expected_type = SCALAR_VALUE;
		if (type != expected_type)
			goto err_type;
	} else if (arg_type == ARG_CONST_MAP_PTR) {
		expected_type = CONST_PTR_TO_MAP;
		if (type != expected_type)
			goto err_type;
	} else if (arg_type == ARG_PTR_TO_CTX) {
		expected_type = PTR_TO_CTX;
		if (type != expected_type)
			goto err_type;
		err = check_ctx_reg(env, reg, regno);
		if (err < 0)
			return err;
	} else if (arg_type == ARG_PTR_TO_SOCKET) {
		expected_type = PTR_TO_SOCKET;
		if (type != expected_type)
			goto err_type;
		if (meta->ptr_id || !reg->id) {
			verbose(env, "verifier internal error: mismatched references meta=%d, reg=%d\n",
				meta->ptr_id, reg->id);
			return -EFAULT;
		}
		meta->ptr_id = reg->id;
	} else if (arg_type_is_mem_ptr(arg_type)) {
		expected_type = PTR_TO_STACK;
		/* One exception here. In case function allows for NULL to be
		 * passed in as argument, it's a SCALAR_VALUE type. Final test
		 * happens during stack boundary checking.
		 */
		if (register_is_null(reg) &&
		    arg_type == ARG_PTR_TO_MEM_OR_NULL)
			/* final test in check_stack_boundary() */;
		else if (!type_is_pkt_pointer(type) &&
			 type != PTR_TO_MAP_VALUE &&
			 type != expected_type)
			goto err_type;
		meta->raw_mode = arg_type == ARG_PTR_TO_UNINIT_MEM;
	} else {
		verbose(env, "unsupported arg_type %d\n", arg_type);
		return -EFAULT;
	}

	if (arg_type == ARG_CONST_MAP_PTR) {
		/* bpf_map_xxx(map_ptr) call: remember that map_ptr */
		meta->map_ptr = reg->map_ptr;
	} else if (arg_type == ARG_PTR_TO_MAP_KEY) {
		/* bpf_map_xxx(..., map_ptr, ..., key) call:
		 * check that [key, key + map->key_size) are within
		 * stack limits and initialized
		 */
		if (!meta->map_ptr) {
			/* in function declaration map_ptr must come before
			 * map_key, so that it's verified and known before
			 * we have to check map_key here. Otherwise it means
			 * that kernel subsystem misconfigured verifier
			 */
			verbose(env, "invalid map_ptr to access map->key\n");
			return -EACCES;
		}
		err = check_helper_mem_access(env, regno,
					      meta->map_ptr->key_size, false,
					      NULL);
	} else if (arg_type == ARG_PTR_TO_MAP_VALUE ||
		   arg_type == ARG_PTR_TO_UNINIT_MAP_VALUE) {
		/* bpf_map_xxx(..., map_ptr, ..., value) call:
		 * check [value, value + map->value_size) validity
		 */
		if (!meta->map_ptr) {
			/* kernel subsystem misconfigured verifier */
			verbose(env, "invalid map_ptr to access map->value\n");
			return -EACCES;
		}
		meta->raw_mode = (arg_type == ARG_PTR_TO_UNINIT_MAP_VALUE);
		err = check_helper_mem_access(env, regno,
					      meta->map_ptr->value_size, false,
					      meta);
	} else if (arg_type_is_mem_size(arg_type)) {
		bool zero_size_allowed = (arg_type == ARG_CONST_SIZE_OR_ZERO);

		/* remember the mem_size which may be used later
		 * to refine return values.
		 */
		meta->msize_smax_value = reg->smax_value;
		meta->msize_umax_value = reg->umax_value;

		/* The register is SCALAR_VALUE; the access check
		 * happens using its boundaries.
		 */
		if (!tnum_is_const(reg->var_off))
			/* For unprivileged variable accesses, disable raw
			 * mode so that the program is required to
			 * initialize all the memory that the helper could
			 * just partially fill up.
			 */
			meta = NULL;

		if (reg->smin_value < 0) {
			verbose(env, "R%d min value is negative, either use unsigned or 'var &= const'\n",
				regno);
			return -EACCES;
		}

		if (reg->umin_value == 0) {
			err = check_helper_mem_access(env, regno - 1, 0,
						      zero_size_allowed,
						      meta);
			if (err)
				return err;
		}

		if (reg->umax_value >= BPF_MAX_VAR_SIZ) {
			verbose(env, "R%d unbounded memory access, use 'var &= const' or 'if (var < const)'\n",
				regno);
			return -EACCES;
		}
		err = check_helper_mem_access(env, regno - 1,
					      reg->umax_value,
					      zero_size_allowed, meta);
	}

	return err;
err_type:
	verbose(env, "R%d type=%s expected=%s\n", regno,
		reg_type_str[type], reg_type_str[expected_type]);
	return -EACCES;
}

static int check_map_func_compatibility(struct bpf_verifier_env *env,
					struct bpf_map *map, int func_id)
{
	if (!map)
		return 0;

	/* We need a two way check, first is from map perspective ... */
	switch (map->map_type) {
	case BPF_MAP_TYPE_PROG_ARRAY:
		if (func_id != BPF_FUNC_tail_call)
			goto error;
		break;
	case BPF_MAP_TYPE_PERF_EVENT_ARRAY:
		if (func_id != BPF_FUNC_perf_event_read &&
		    func_id != BPF_FUNC_perf_event_output &&
		    func_id != BPF_FUNC_perf_event_read_value)
			goto error;
		break;
	case BPF_MAP_TYPE_STACK_TRACE:
		if (func_id != BPF_FUNC_get_stackid)
			goto error;
		break;
	case BPF_MAP_TYPE_CGROUP_ARRAY:
		if (func_id != BPF_FUNC_skb_under_cgroup &&
		    func_id != BPF_FUNC_current_task_under_cgroup)
			goto error;
		break;
	case BPF_MAP_TYPE_CGROUP_STORAGE:
	case BPF_MAP_TYPE_PERCPU_CGROUP_STORAGE:
		if (func_id != BPF_FUNC_get_local_storage)
			goto error;
		break;
	/* devmap returns a pointer to a live net_device ifindex that we cannot
	 * allow to be modified from bpf side. So do not allow lookup elements
	 * for now.
	 */
	case BPF_MAP_TYPE_DEVMAP:
		if (func_id != BPF_FUNC_redirect_map)
			goto error;
		break;
	/* Restrict bpf side of cpumap and xskmap, open when use-cases
	 * appear.
	 */
	case BPF_MAP_TYPE_CPUMAP:
	case BPF_MAP_TYPE_XSKMAP:
		if (func_id != BPF_FUNC_redirect_map)
			goto error;
		break;
	case BPF_MAP_TYPE_ARRAY_OF_MAPS:
	case BPF_MAP_TYPE_HASH_OF_MAPS:
		if (func_id != BPF_FUNC_map_lookup_elem)
			goto error;
		break;
	case BPF_MAP_TYPE_SOCKMAP:
		if (func_id != BPF_FUNC_sk_redirect_map &&
		    func_id != BPF_FUNC_sock_map_update &&
		    func_id != BPF_FUNC_map_delete_elem &&
		    func_id != BPF_FUNC_msg_redirect_map)
			goto error;
		break;
	case BPF_MAP_TYPE_SOCKHASH:
		if (func_id != BPF_FUNC_sk_redirect_hash &&
		    func_id != BPF_FUNC_sock_hash_update &&
		    func_id != BPF_FUNC_map_delete_elem &&
		    func_id != BPF_FUNC_msg_redirect_hash)
			goto error;
		break;
	case BPF_MAP_TYPE_REUSEPORT_SOCKARRAY:
		if (func_id != BPF_FUNC_sk_select_reuseport)
			goto error;
		break;
	case BPF_MAP_TYPE_QUEUE:
	case BPF_MAP_TYPE_STACK:
		if (func_id != BPF_FUNC_map_peek_elem &&
		    func_id != BPF_FUNC_map_pop_elem &&
		    func_id != BPF_FUNC_map_push_elem)
			goto error;
		break;
	default:
		break;
	}

	/* ... and second from the function itself. */
	switch (func_id) {
	case BPF_FUNC_tail_call:
		if (map->map_type != BPF_MAP_TYPE_PROG_ARRAY)
			goto error;
		if (env->subprog_cnt > 1) {
			verbose(env, "tail_calls are not allowed in programs with bpf-to-bpf calls\n");
			return -EINVAL;
		}
		break;
	case BPF_FUNC_perf_event_read:
	case BPF_FUNC_perf_event_output:
	case BPF_FUNC_perf_event_read_value:
		if (map->map_type != BPF_MAP_TYPE_PERF_EVENT_ARRAY)
			goto error;
		break;
	case BPF_FUNC_get_stackid:
		if (map->map_type != BPF_MAP_TYPE_STACK_TRACE)
			goto error;
		break;
	case BPF_FUNC_current_task_under_cgroup:
	case BPF_FUNC_skb_under_cgroup:
		if (map->map_type != BPF_MAP_TYPE_CGROUP_ARRAY)
			goto error;
		break;
	case BPF_FUNC_redirect_map:
		if (map->map_type != BPF_MAP_TYPE_DEVMAP &&
		    map->map_type != BPF_MAP_TYPE_CPUMAP &&
		    map->map_type != BPF_MAP_TYPE_XSKMAP)
			goto error;
		break;
	case BPF_FUNC_sk_redirect_map:
	case BPF_FUNC_msg_redirect_map:
	case BPF_FUNC_sock_map_update:
		if (map->map_type != BPF_MAP_TYPE_SOCKMAP)
			goto error;
		break;
	case BPF_FUNC_sk_redirect_hash:
	case BPF_FUNC_msg_redirect_hash:
	case BPF_FUNC_sock_hash_update:
		if (map->map_type != BPF_MAP_TYPE_SOCKHASH)
			goto error;
		break;
	case BPF_FUNC_get_local_storage:
		if (map->map_type != BPF_MAP_TYPE_CGROUP_STORAGE &&
		    map->map_type != BPF_MAP_TYPE_PERCPU_CGROUP_STORAGE)
			goto error;
		break;
	case BPF_FUNC_sk_select_reuseport:
		if (map->map_type != BPF_MAP_TYPE_REUSEPORT_SOCKARRAY)
			goto error;
		break;
	case BPF_FUNC_map_peek_elem:
	case BPF_FUNC_map_pop_elem:
	case BPF_FUNC_map_push_elem:
		if (map->map_type != BPF_MAP_TYPE_QUEUE &&
		    map->map_type != BPF_MAP_TYPE_STACK)
			goto error;
		break;
	default:
		break;
	}

	return 0;
error:
	verbose(env, "cannot pass map_type %d into func %s#%d\n",
		map->map_type, func_id_name(func_id), func_id);
	return -EINVAL;
}

static bool check_raw_mode_ok(const struct bpf_func_proto *fn)
{
	int count = 0;

	if (fn->arg1_type == ARG_PTR_TO_UNINIT_MEM)
		count++;
	if (fn->arg2_type == ARG_PTR_TO_UNINIT_MEM)
		count++;
	if (fn->arg3_type == ARG_PTR_TO_UNINIT_MEM)
		count++;
	if (fn->arg4_type == ARG_PTR_TO_UNINIT_MEM)
		count++;
	if (fn->arg5_type == ARG_PTR_TO_UNINIT_MEM)
		count++;

	/* We only support one arg being in raw mode at the moment,
	 * which is sufficient for the helper functions we have
	 * right now.
	 */
	return count <= 1;
}

static bool check_args_pair_invalid(enum bpf_arg_type arg_curr,
				    enum bpf_arg_type arg_next)
{
	return (arg_type_is_mem_ptr(arg_curr) &&
	        !arg_type_is_mem_size(arg_next)) ||
	       (!arg_type_is_mem_ptr(arg_curr) &&
		arg_type_is_mem_size(arg_next));
}

static bool check_arg_pair_ok(const struct bpf_func_proto *fn)
{
	/* bpf_xxx(..., buf, len) call will access 'len'
	 * bytes from memory 'buf'. Both arg types need
	 * to be paired, so make sure there's no buggy
	 * helper function specification.
	 */
	if (arg_type_is_mem_size(fn->arg1_type) ||
	    arg_type_is_mem_ptr(fn->arg5_type)  ||
	    check_args_pair_invalid(fn->arg1_type, fn->arg2_type) ||
	    check_args_pair_invalid(fn->arg2_type, fn->arg3_type) ||
	    check_args_pair_invalid(fn->arg3_type, fn->arg4_type) ||
	    check_args_pair_invalid(fn->arg4_type, fn->arg5_type))
		return false;

	return true;
}

static bool check_refcount_ok(const struct bpf_func_proto *fn)
{
	int count = 0;

	if (arg_type_is_refcounted(fn->arg1_type))
		count++;
	if (arg_type_is_refcounted(fn->arg2_type))
		count++;
	if (arg_type_is_refcounted(fn->arg3_type))
		count++;
	if (arg_type_is_refcounted(fn->arg4_type))
		count++;
	if (arg_type_is_refcounted(fn->arg5_type))
		count++;

	/* We only support one arg being unreferenced at the moment,
	 * which is sufficient for the helper functions we have right now.
	 */
	return count <= 1;
}

static int check_func_proto(const struct bpf_func_proto *fn)
{
	return check_raw_mode_ok(fn) &&
	       check_arg_pair_ok(fn) &&
	       check_refcount_ok(fn) ? 0 : -EINVAL;
}

/* Packet data might have moved, any old PTR_TO_PACKET[_META,_END]
 * are now invalid, so turn them into unknown SCALAR_VALUE.
 */
static void __clear_all_pkt_pointers(struct bpf_verifier_env *env,
				     struct bpf_func_state *state)
{
	struct bpf_reg_state *regs = state->regs, *reg;
	int i;

	for (i = 0; i < MAX_BPF_REG; i++)
		if (reg_is_pkt_pointer_any(&regs[i]))
			mark_reg_unknown(env, regs, i);

	bpf_for_each_spilled_reg(i, state, reg) {
		if (!reg)
			continue;
		if (reg_is_pkt_pointer_any(reg))
			__mark_reg_unknown(reg);
	}
}

static void clear_all_pkt_pointers(struct bpf_verifier_env *env)
{
	struct bpf_verifier_state *vstate = env->cur_state;
	int i;

	for (i = 0; i <= vstate->curframe; i++)
		__clear_all_pkt_pointers(env, vstate->frame[i]);
}

static void release_reg_references(struct bpf_verifier_env *env,
				   struct bpf_func_state *state, int id)
{
	struct bpf_reg_state *regs = state->regs, *reg;
	int i;

	for (i = 0; i < MAX_BPF_REG; i++)
		if (regs[i].id == id)
			mark_reg_unknown(env, regs, i);

	bpf_for_each_spilled_reg(i, state, reg) {
		if (!reg)
			continue;
		if (reg_is_refcounted(reg) && reg->id == id)
			__mark_reg_unknown(reg);
	}
}

/* The pointer with the specified id has released its reference to kernel
 * resources. Identify all copies of the same pointer and clear the reference.
 */
static int release_reference(struct bpf_verifier_env *env,
			     struct bpf_call_arg_meta *meta)
{
	struct bpf_verifier_state *vstate = env->cur_state;
	int i;

	for (i = 0; i <= vstate->curframe; i++)
		release_reg_references(env, vstate->frame[i], meta->ptr_id);

	return release_reference_state(env, meta->ptr_id);
}

static int check_func_call(struct bpf_verifier_env *env, struct bpf_insn *insn,
			   int *insn_idx)
{
	struct bpf_verifier_state *state = env->cur_state;
	struct bpf_func_state *caller, *callee;
	int i, err, subprog, target_insn;

	if (state->curframe + 1 >= MAX_CALL_FRAMES) {
		verbose(env, "the call stack of %d frames is too deep\n",
			state->curframe + 2);
		return -E2BIG;
	}

	target_insn = *insn_idx + insn->imm;
	subprog = find_subprog(env, target_insn + 1);
	if (subprog < 0) {
		verbose(env, "verifier bug. No program starts at insn %d\n",
			target_insn + 1);
		return -EFAULT;
	}

	caller = state->frame[state->curframe];
	if (state->frame[state->curframe + 1]) {
		verbose(env, "verifier bug. Frame %d already allocated\n",
			state->curframe + 1);
		return -EFAULT;
	}

	callee = kzalloc(sizeof(*callee), GFP_KERNEL);
	if (!callee)
		return -ENOMEM;
	state->frame[state->curframe + 1] = callee;

	/* callee cannot access r0, r6 - r9 for reading and has to write
	 * into its own stack before reading from it.
	 * callee can read/write into caller's stack
	 */
	init_func_state(env, callee,
			/* remember the callsite, it will be used by bpf_exit */
			*insn_idx /* callsite */,
			state->curframe + 1 /* frameno within this callchain */,
			subprog /* subprog number within this prog */);

	/* Transfer references to the callee */
	err = transfer_reference_state(callee, caller);
	if (err)
		return err;

	/* copy r1 - r5 args that callee can access.  The copy includes parent
	 * pointers, which connects us up to the liveness chain
	 */
	for (i = BPF_REG_1; i <= BPF_REG_5; i++)
		callee->regs[i] = caller->regs[i];

	/* after the call registers r0 - r5 were scratched */
	for (i = 0; i < CALLER_SAVED_REGS; i++) {
		mark_reg_not_init(env, caller->regs, caller_saved[i]);
		check_reg_arg(env, caller_saved[i], DST_OP_NO_MARK);
	}

	/* only increment it after check_reg_arg() finished */
	state->curframe++;

	/* and go analyze first insn of the callee */
	*insn_idx = target_insn;

	if (env->log.level) {
		verbose(env, "caller:\n");
		print_verifier_state(env, caller);
		verbose(env, "callee:\n");
		print_verifier_state(env, callee);
	}
	return 0;
}

static int prepare_func_exit(struct bpf_verifier_env *env, int *insn_idx)
{
	struct bpf_verifier_state *state = env->cur_state;
	struct bpf_func_state *caller, *callee;
	struct bpf_reg_state *r0;
	int err;

	callee = state->frame[state->curframe];
	r0 = &callee->regs[BPF_REG_0];
	if (r0->type == PTR_TO_STACK) {
		/* technically it's ok to return caller's stack pointer
		 * (or caller's caller's pointer) back to the caller,
		 * since these pointers are valid. Only current stack
		 * pointer will be invalid as soon as function exits,
		 * but let's be conservative
		 */
		verbose(env, "cannot return stack pointer to the caller\n");
		return -EINVAL;
	}

	state->curframe--;
	caller = state->frame[state->curframe];
	/* return to the caller whatever r0 had in the callee */
	caller->regs[BPF_REG_0] = *r0;

	/* Transfer references to the caller */
	err = transfer_reference_state(caller, callee);
	if (err)
		return err;

	*insn_idx = callee->callsite + 1;
	if (env->log.level) {
		verbose(env, "returning from callee:\n");
		print_verifier_state(env, callee);
		verbose(env, "to caller at %d:\n", *insn_idx);
		print_verifier_state(env, caller);
	}
	/* clear everything in the callee */
	free_func_state(callee);
	state->frame[state->curframe + 1] = NULL;
	return 0;
}

static void do_refine_retval_range(struct bpf_reg_state *regs, int ret_type,
				   int func_id,
				   struct bpf_call_arg_meta *meta)
{
	struct bpf_reg_state *ret_reg = &regs[BPF_REG_0];

	if (ret_type != RET_INTEGER ||
	    (func_id != BPF_FUNC_get_stack &&
	     func_id != BPF_FUNC_probe_read_str))
		return;

	ret_reg->smax_value = meta->msize_smax_value;
	ret_reg->umax_value = meta->msize_umax_value;
	__reg_deduce_bounds(ret_reg);
	__reg_bound_offset(ret_reg);
}

static int
record_func_map(struct bpf_verifier_env *env, struct bpf_call_arg_meta *meta,
		int func_id, int insn_idx)
{
	struct bpf_insn_aux_data *aux = &env->insn_aux_data[insn_idx];

	if (func_id != BPF_FUNC_tail_call &&
	    func_id != BPF_FUNC_map_lookup_elem &&
	    func_id != BPF_FUNC_map_update_elem &&
	    func_id != BPF_FUNC_map_delete_elem &&
	    func_id != BPF_FUNC_map_push_elem &&
	    func_id != BPF_FUNC_map_pop_elem &&
	    func_id != BPF_FUNC_map_peek_elem)
		return 0;

	if (meta->map_ptr == NULL) {
		verbose(env, "kernel subsystem misconfigured verifier\n");
		return -EINVAL;
	}

	if (!BPF_MAP_PTR(aux->map_state))
		bpf_map_ptr_store(aux, meta->map_ptr,
				  meta->map_ptr->unpriv_array);
	else if (BPF_MAP_PTR(aux->map_state) != meta->map_ptr)
		bpf_map_ptr_store(aux, BPF_MAP_PTR_POISON,
				  meta->map_ptr->unpriv_array);
	return 0;
}

static int check_reference_leak(struct bpf_verifier_env *env)
{
	struct bpf_func_state *state = cur_func(env);
	int i;

	for (i = 0; i < state->acquired_refs; i++) {
		verbose(env, "Unreleased reference id=%d alloc_insn=%d\n",
			state->refs[i].id, state->refs[i].insn_idx);
	}
	return state->acquired_refs ? -EINVAL : 0;
}

static int check_helper_call(struct bpf_verifier_env *env, int func_id, int insn_idx)
{
	const struct bpf_func_proto *fn = NULL;
	struct bpf_reg_state *regs;
	struct bpf_call_arg_meta meta;
	bool changes_data;
	int i, err;

	/* find function prototype */
	if (func_id < 0 || func_id >= __BPF_FUNC_MAX_ID) {
		verbose(env, "invalid func %s#%d\n", func_id_name(func_id),
			func_id);
		return -EINVAL;
	}

	if (env->ops->get_func_proto)
		fn = env->ops->get_func_proto(func_id, env->prog);
	if (!fn) {
		verbose(env, "unknown func %s#%d\n", func_id_name(func_id),
			func_id);
		return -EINVAL;
	}

	/* eBPF programs must be GPL compatible to use GPL-ed functions */
	if (!env->prog->gpl_compatible && fn->gpl_only) {
		verbose(env, "cannot call GPL-restricted function from non-GPL compatible program\n");
		return -EINVAL;
	}

	/* With LD_ABS/IND some JITs save/restore skb from r1. */
	changes_data = bpf_helper_changes_pkt_data(fn->func);
	if (changes_data && fn->arg1_type != ARG_PTR_TO_CTX) {
		verbose(env, "kernel subsystem misconfigured func %s#%d: r1 != ctx\n",
			func_id_name(func_id), func_id);
		return -EINVAL;
	}

	memset(&meta, 0, sizeof(meta));
	meta.pkt_access = fn->pkt_access;

	err = check_func_proto(fn);
	if (err) {
		verbose(env, "kernel subsystem misconfigured func %s#%d\n",
			func_id_name(func_id), func_id);
		return err;
	}

	/* check args */
	err = check_func_arg(env, BPF_REG_1, fn->arg1_type, &meta);
	if (err)
		return err;
	err = check_func_arg(env, BPF_REG_2, fn->arg2_type, &meta);
	if (err)
		return err;
	err = check_func_arg(env, BPF_REG_3, fn->arg3_type, &meta);
	if (err)
		return err;
	err = check_func_arg(env, BPF_REG_4, fn->arg4_type, &meta);
	if (err)
		return err;
	err = check_func_arg(env, BPF_REG_5, fn->arg5_type, &meta);
	if (err)
		return err;

	err = record_func_map(env, &meta, func_id, insn_idx);
	if (err)
		return err;

	/* Mark slots with STACK_MISC in case of raw mode, stack offset
	 * is inferred from register state.
	 */
	for (i = 0; i < meta.access_size; i++) {
		err = check_mem_access(env, insn_idx, meta.regno, i, BPF_B,
				       BPF_WRITE, -1, false);
		if (err)
			return err;
	}

	if (func_id == BPF_FUNC_tail_call) {
		err = check_reference_leak(env);
		if (err) {
			verbose(env, "tail_call would lead to reference leak\n");
			return err;
		}
	} else if (is_release_function(func_id)) {
		err = release_reference(env, &meta);
		if (err)
			return err;
	}

	regs = cur_regs(env);

	/* check that flags argument in get_local_storage(map, flags) is 0,
	 * this is required because get_local_storage() can't return an error.
	 */
	if (func_id == BPF_FUNC_get_local_storage &&
	    !register_is_null(&regs[BPF_REG_2])) {
		verbose(env, "get_local_storage() doesn't support non-zero flags\n");
		return -EINVAL;
	}

	/* reset caller saved regs */
	for (i = 0; i < CALLER_SAVED_REGS; i++) {
		mark_reg_not_init(env, regs, caller_saved[i]);
		check_reg_arg(env, caller_saved[i], DST_OP_NO_MARK);
	}

	/* update return register (already marked as written above) */
	if (fn->ret_type == RET_INTEGER) {
		/* sets type to SCALAR_VALUE */
		mark_reg_unknown(env, regs, BPF_REG_0);
	} else if (fn->ret_type == RET_VOID) {
		regs[BPF_REG_0].type = NOT_INIT;
	} else if (fn->ret_type == RET_PTR_TO_MAP_VALUE_OR_NULL ||
		   fn->ret_type == RET_PTR_TO_MAP_VALUE) {
		if (fn->ret_type == RET_PTR_TO_MAP_VALUE)
			regs[BPF_REG_0].type = PTR_TO_MAP_VALUE;
		else
			regs[BPF_REG_0].type = PTR_TO_MAP_VALUE_OR_NULL;
		/* There is no offset yet applied, variable or fixed */
		mark_reg_known_zero(env, regs, BPF_REG_0);
		/* remember map_ptr, so that check_map_access()
		 * can check 'value_size' boundary of memory access
		 * to map element returned from bpf_map_lookup_elem()
		 */
		if (meta.map_ptr == NULL) {
			verbose(env,
				"kernel subsystem misconfigured verifier\n");
			return -EINVAL;
		}
		regs[BPF_REG_0].map_ptr = meta.map_ptr;
		regs[BPF_REG_0].id = ++env->id_gen;
	} else if (fn->ret_type == RET_PTR_TO_SOCKET_OR_NULL) {
		int id = acquire_reference_state(env, insn_idx);
		if (id < 0)
			return id;
		mark_reg_known_zero(env, regs, BPF_REG_0);
		regs[BPF_REG_0].type = PTR_TO_SOCKET_OR_NULL;
		regs[BPF_REG_0].id = id;
	} else {
		verbose(env, "unknown return type %d of func %s#%d\n",
			fn->ret_type, func_id_name(func_id), func_id);
		return -EINVAL;
	}

	do_refine_retval_range(regs, fn->ret_type, func_id, &meta);

	err = check_map_func_compatibility(env, meta.map_ptr, func_id);
	if (err)
		return err;

	if (func_id == BPF_FUNC_get_stack && !env->prog->has_callchain_buf) {
		const char *err_str;

#ifdef CONFIG_PERF_EVENTS
		err = get_callchain_buffers(sysctl_perf_event_max_stack);
		err_str = "cannot get callchain buffer for func %s#%d\n";
#else
		err = -ENOTSUPP;
		err_str = "func %s#%d not supported without CONFIG_PERF_EVENTS\n";
#endif
		if (err) {
			verbose(env, err_str, func_id_name(func_id), func_id);
			return err;
		}

		env->prog->has_callchain_buf = true;
	}

	if (changes_data)
		clear_all_pkt_pointers(env);
	return 0;
}

static bool signed_add_overflows(s64 a, s64 b)
{
	/* Do the add in u64, where overflow is well-defined */
	s64 res = (s64)((u64)a + (u64)b);

	if (b < 0)
		return res > a;
	return res < a;
}

static bool signed_sub_overflows(s64 a, s64 b)
{
	/* Do the sub in u64, where overflow is well-defined */
	s64 res = (s64)((u64)a - (u64)b);

	if (b < 0)
		return res < a;
	return res > a;
}

static bool check_reg_sane_offset(struct bpf_verifier_env *env,
				  const struct bpf_reg_state *reg,
				  enum bpf_reg_type type)
{
	bool known = tnum_is_const(reg->var_off);
	s64 val = reg->var_off.value;
	s64 smin = reg->smin_value;

	if (known && (val >= BPF_MAX_VAR_OFF || val <= -BPF_MAX_VAR_OFF)) {
		verbose(env, "math between %s pointer and %lld is not allowed\n",
			reg_type_str[type], val);
		return false;
	}

	if (reg->off >= BPF_MAX_VAR_OFF || reg->off <= -BPF_MAX_VAR_OFF) {
		verbose(env, "%s pointer offset %d is not allowed\n",
			reg_type_str[type], reg->off);
		return false;
	}

	if (smin == S64_MIN) {
		verbose(env, "math between %s pointer and register with unbounded min value is not allowed\n",
			reg_type_str[type]);
		return false;
	}

	if (smin >= BPF_MAX_VAR_OFF || smin <= -BPF_MAX_VAR_OFF) {
		verbose(env, "value %lld makes %s pointer be out of bounds\n",
			smin, reg_type_str[type]);
		return false;
	}

	return true;
}

/* Handles arithmetic on a pointer and a scalar: computes new min/max and var_off.
 * Caller should also handle BPF_MOV case separately.
 * If we return -EACCES, caller may want to try again treating pointer as a
 * scalar.  So we only emit a diagnostic if !env->allow_ptr_leaks.
 */
static int adjust_ptr_min_max_vals(struct bpf_verifier_env *env,
				   struct bpf_insn *insn,
				   const struct bpf_reg_state *ptr_reg,
				   const struct bpf_reg_state *off_reg)
{
	struct bpf_verifier_state *vstate = env->cur_state;
	struct bpf_func_state *state = vstate->frame[vstate->curframe];
	struct bpf_reg_state *regs = state->regs, *dst_reg;
	bool known = tnum_is_const(off_reg->var_off);
	s64 smin_val = off_reg->smin_value, smax_val = off_reg->smax_value,
	    smin_ptr = ptr_reg->smin_value, smax_ptr = ptr_reg->smax_value;
	u64 umin_val = off_reg->umin_value, umax_val = off_reg->umax_value,
	    umin_ptr = ptr_reg->umin_value, umax_ptr = ptr_reg->umax_value;
	u8 opcode = BPF_OP(insn->code);
	u32 dst = insn->dst_reg;

	dst_reg = &regs[dst];

	if ((known && (smin_val != smax_val || umin_val != umax_val)) ||
	    smin_val > smax_val || umin_val > umax_val) {
		/* Taint dst register if offset had invalid bounds derived from
		 * e.g. dead branches.
		 */
		__mark_reg_unknown(dst_reg);
		return 0;
	}

	if (BPF_CLASS(insn->code) != BPF_ALU64) {
		/* 32-bit ALU ops on pointers produce (meaningless) scalars */
		verbose(env,
			"R%d 32-bit pointer arithmetic prohibited\n",
			dst);
		return -EACCES;
	}

	switch (ptr_reg->type) {
	case PTR_TO_MAP_VALUE_OR_NULL:
		verbose(env, "R%d pointer arithmetic on %s prohibited, null-check it first\n",
			dst, reg_type_str[ptr_reg->type]);
		return -EACCES;
	case CONST_PTR_TO_MAP:
	case PTR_TO_PACKET_END:
	case PTR_TO_SOCKET:
	case PTR_TO_SOCKET_OR_NULL:
		verbose(env, "R%d pointer arithmetic on %s prohibited\n",
			dst, reg_type_str[ptr_reg->type]);
		return -EACCES;
	default:
		break;
	}

	/* In case of 'scalar += pointer', dst_reg inherits pointer type and id.
	 * The id may be overwritten later if we create a new variable offset.
	 */
	dst_reg->type = ptr_reg->type;
	dst_reg->id = ptr_reg->id;

	if (!check_reg_sane_offset(env, off_reg, ptr_reg->type) ||
	    !check_reg_sane_offset(env, ptr_reg, ptr_reg->type))
		return -EINVAL;

	switch (opcode) {
	case BPF_ADD:
		/* We can take a fixed offset as long as it doesn't overflow
		 * the s32 'off' field
		 */
		if (known && (ptr_reg->off + smin_val ==
			      (s64)(s32)(ptr_reg->off + smin_val))) {
			/* pointer += K.  Accumulate it into fixed offset */
			dst_reg->smin_value = smin_ptr;
			dst_reg->smax_value = smax_ptr;
			dst_reg->umin_value = umin_ptr;
			dst_reg->umax_value = umax_ptr;
			dst_reg->var_off = ptr_reg->var_off;
			dst_reg->off = ptr_reg->off + smin_val;
			dst_reg->range = ptr_reg->range;
			break;
		}
		/* A new variable offset is created.  Note that off_reg->off
		 * == 0, since it's a scalar.
		 * dst_reg gets the pointer type and since some positive
		 * integer value was added to the pointer, give it a new 'id'
		 * if it's a PTR_TO_PACKET.
		 * this creates a new 'base' pointer, off_reg (variable) gets
		 * added into the variable offset, and we copy the fixed offset
		 * from ptr_reg.
		 */
		if (signed_add_overflows(smin_ptr, smin_val) ||
		    signed_add_overflows(smax_ptr, smax_val)) {
			dst_reg->smin_value = S64_MIN;
			dst_reg->smax_value = S64_MAX;
		} else {
			dst_reg->smin_value = smin_ptr + smin_val;
			dst_reg->smax_value = smax_ptr + smax_val;
		}
		if (umin_ptr + umin_val < umin_ptr ||
		    umax_ptr + umax_val < umax_ptr) {
			dst_reg->umin_value = 0;
			dst_reg->umax_value = U64_MAX;
		} else {
			dst_reg->umin_value = umin_ptr + umin_val;
			dst_reg->umax_value = umax_ptr + umax_val;
		}
		dst_reg->var_off = tnum_add(ptr_reg->var_off, off_reg->var_off);
		dst_reg->off = ptr_reg->off;
		if (reg_is_pkt_pointer(ptr_reg)) {
			dst_reg->id = ++env->id_gen;
			/* something was added to pkt_ptr, set range to zero */
			dst_reg->range = 0;
		}
		break;
	case BPF_SUB:
		if (dst_reg == off_reg) {
			/* scalar -= pointer.  Creates an unknown scalar */
			verbose(env, "R%d tried to subtract pointer from scalar\n",
				dst);
			return -EACCES;
		}
		/* We don't allow subtraction from FP, because (according to
		 * test_verifier.c test "invalid fp arithmetic", JITs might not
		 * be able to deal with it.
		 */
		if (ptr_reg->type == PTR_TO_STACK) {
			verbose(env, "R%d subtraction from stack pointer prohibited\n",
				dst);
			return -EACCES;
		}
		if (known && (ptr_reg->off - smin_val ==
			      (s64)(s32)(ptr_reg->off - smin_val))) {
			/* pointer -= K.  Subtract it from fixed offset */
			dst_reg->smin_value = smin_ptr;
			dst_reg->smax_value = smax_ptr;
			dst_reg->umin_value = umin_ptr;
			dst_reg->umax_value = umax_ptr;
			dst_reg->var_off = ptr_reg->var_off;
			dst_reg->id = ptr_reg->id;
			dst_reg->off = ptr_reg->off - smin_val;
			dst_reg->range = ptr_reg->range;
			break;
		}
		/* A new variable offset is created.  If the subtrahend is known
		 * nonnegative, then any reg->range we had before is still good.
		 */
		if (signed_sub_overflows(smin_ptr, smax_val) ||
		    signed_sub_overflows(smax_ptr, smin_val)) {
			/* Overflow possible, we know nothing */
			dst_reg->smin_value = S64_MIN;
			dst_reg->smax_value = S64_MAX;
		} else {
			dst_reg->smin_value = smin_ptr - smax_val;
			dst_reg->smax_value = smax_ptr - smin_val;
		}
		if (umin_ptr < umax_val) {
			/* Overflow possible, we know nothing */
			dst_reg->umin_value = 0;
			dst_reg->umax_value = U64_MAX;
		} else {
			/* Cannot overflow (as long as bounds are consistent) */
			dst_reg->umin_value = umin_ptr - umax_val;
			dst_reg->umax_value = umax_ptr - umin_val;
		}
		dst_reg->var_off = tnum_sub(ptr_reg->var_off, off_reg->var_off);
		dst_reg->off = ptr_reg->off;
		if (reg_is_pkt_pointer(ptr_reg)) {
			dst_reg->id = ++env->id_gen;
			/* something was added to pkt_ptr, set range to zero */
			if (smin_val < 0)
				dst_reg->range = 0;
		}
		break;
	case BPF_AND:
	case BPF_OR:
	case BPF_XOR:
		/* bitwise ops on pointers are troublesome, prohibit. */
		verbose(env, "R%d bitwise operator %s on pointer prohibited\n",
			dst, bpf_alu_string[opcode >> 4]);
		return -EACCES;
	default:
		/* other operators (e.g. MUL,LSH) produce non-pointer results */
		verbose(env, "R%d pointer arithmetic with %s operator prohibited\n",
			dst, bpf_alu_string[opcode >> 4]);
		return -EACCES;
	}

	if (!check_reg_sane_offset(env, dst_reg, ptr_reg->type))
		return -EINVAL;

	__update_reg_bounds(dst_reg);
	__reg_deduce_bounds(dst_reg);
	__reg_bound_offset(dst_reg);
	return 0;
}

/* WARNING: This function does calculations on 64-bit values, but the actual
 * execution may occur on 32-bit values. Therefore, things like bitshifts
 * need extra checks in the 32-bit case.
 */
static int adjust_scalar_min_max_vals(struct bpf_verifier_env *env,
				      struct bpf_insn *insn,
				      struct bpf_reg_state *dst_reg,
				      struct bpf_reg_state src_reg)
{
	struct bpf_reg_state *regs = cur_regs(env);
	u8 opcode = BPF_OP(insn->code);
	bool src_known, dst_known;
	s64 smin_val, smax_val;
	u64 umin_val, umax_val;
	u64 insn_bitness = (BPF_CLASS(insn->code) == BPF_ALU64) ? 64 : 32;

	if (insn_bitness == 32) {
		/* Relevant for 32-bit RSH: Information can propagate towards
		 * LSB, so it isn't sufficient to only truncate the output to
		 * 32 bits.
		 */
		coerce_reg_to_size(dst_reg, 4);
		coerce_reg_to_size(&src_reg, 4);
	}

	smin_val = src_reg.smin_value;
	smax_val = src_reg.smax_value;
	umin_val = src_reg.umin_value;
	umax_val = src_reg.umax_value;
	src_known = tnum_is_const(src_reg.var_off);
	dst_known = tnum_is_const(dst_reg->var_off);

	if ((src_known && (smin_val != smax_val || umin_val != umax_val)) ||
	    smin_val > smax_val || umin_val > umax_val) {
		/* Taint dst register if offset had invalid bounds derived from
		 * e.g. dead branches.
		 */
		__mark_reg_unknown(dst_reg);
		return 0;
	}

	if (!src_known &&
	    opcode != BPF_ADD && opcode != BPF_SUB && opcode != BPF_AND) {
		__mark_reg_unknown(dst_reg);
		return 0;
	}

	switch (opcode) {
	case BPF_ADD:
		if (signed_add_overflows(dst_reg->smin_value, smin_val) ||
		    signed_add_overflows(dst_reg->smax_value, smax_val)) {
			dst_reg->smin_value = S64_MIN;
			dst_reg->smax_value = S64_MAX;
		} else {
			dst_reg->smin_value += smin_val;
			dst_reg->smax_value += smax_val;
		}
		if (dst_reg->umin_value + umin_val < umin_val ||
		    dst_reg->umax_value + umax_val < umax_val) {
			dst_reg->umin_value = 0;
			dst_reg->umax_value = U64_MAX;
		} else {
			dst_reg->umin_value += umin_val;
			dst_reg->umax_value += umax_val;
		}
		dst_reg->var_off = tnum_add(dst_reg->var_off, src_reg.var_off);
		break;
	case BPF_SUB:
		if (signed_sub_overflows(dst_reg->smin_value, smax_val) ||
		    signed_sub_overflows(dst_reg->smax_value, smin_val)) {
			/* Overflow possible, we know nothing */
			dst_reg->smin_value = S64_MIN;
			dst_reg->smax_value = S64_MAX;
		} else {
			dst_reg->smin_value -= smax_val;
			dst_reg->smax_value -= smin_val;
		}
		if (dst_reg->umin_value < umax_val) {
			/* Overflow possible, we know nothing */
			dst_reg->umin_value = 0;
			dst_reg->umax_value = U64_MAX;
		} else {
			/* Cannot overflow (as long as bounds are consistent) */
			dst_reg->umin_value -= umax_val;
			dst_reg->umax_value -= umin_val;
		}
		dst_reg->var_off = tnum_sub(dst_reg->var_off, src_reg.var_off);
		break;
	case BPF_MUL:
		dst_reg->var_off = tnum_mul(dst_reg->var_off, src_reg.var_off);
		if (smin_val < 0 || dst_reg->smin_value < 0) {
			/* Ain't nobody got time to multiply that sign */
			__mark_reg_unbounded(dst_reg);
			__update_reg_bounds(dst_reg);
			break;
		}
		/* Both values are positive, so we can work with unsigned and
		 * copy the result to signed (unless it exceeds S64_MAX).
		 */
		if (umax_val > U32_MAX || dst_reg->umax_value > U32_MAX) {
			/* Potential overflow, we know nothing */
			__mark_reg_unbounded(dst_reg);
			/* (except what we can learn from the var_off) */
			__update_reg_bounds(dst_reg);
			break;
		}
		dst_reg->umin_value *= umin_val;
		dst_reg->umax_value *= umax_val;
		if (dst_reg->umax_value > S64_MAX) {
			/* Overflow possible, we know nothing */
			dst_reg->smin_value = S64_MIN;
			dst_reg->smax_value = S64_MAX;
		} else {
			dst_reg->smin_value = dst_reg->umin_value;
			dst_reg->smax_value = dst_reg->umax_value;
		}
		break;
	case BPF_AND:
		if (src_known && dst_known) {
			__mark_reg_known(dst_reg, dst_reg->var_off.value &
						  src_reg.var_off.value);
			break;
		}
		/* We get our minimum from the var_off, since that's inherently
		 * bitwise.  Our maximum is the minimum of the operands' maxima.
		 */
		dst_reg->var_off = tnum_and(dst_reg->var_off, src_reg.var_off);
		dst_reg->umin_value = dst_reg->var_off.value;
		dst_reg->umax_value = min(dst_reg->umax_value, umax_val);
		if (dst_reg->smin_value < 0 || smin_val < 0) {
			/* Lose signed bounds when ANDing negative numbers,
			 * ain't nobody got time for that.
			 */
			dst_reg->smin_value = S64_MIN;
			dst_reg->smax_value = S64_MAX;
		} else {
			/* ANDing two positives gives a positive, so safe to
			 * cast result into s64.
			 */
			dst_reg->smin_value = dst_reg->umin_value;
			dst_reg->smax_value = dst_reg->umax_value;
		}
		/* We may learn something more from the var_off */
		__update_reg_bounds(dst_reg);
		break;
	case BPF_OR:
		if (src_known && dst_known) {
			__mark_reg_known(dst_reg, dst_reg->var_off.value |
						  src_reg.var_off.value);
			break;
		}
		/* We get our maximum from the var_off, and our minimum is the
		 * maximum of the operands' minima
		 */
		dst_reg->var_off = tnum_or(dst_reg->var_off, src_reg.var_off);
		dst_reg->umin_value = max(dst_reg->umin_value, umin_val);
		dst_reg->umax_value = dst_reg->var_off.value |
				      dst_reg->var_off.mask;
		if (dst_reg->smin_value < 0 || smin_val < 0) {
			/* Lose signed bounds when ORing negative numbers,
			 * ain't nobody got time for that.
			 */
			dst_reg->smin_value = S64_MIN;
			dst_reg->smax_value = S64_MAX;
		} else {
			/* ORing two positives gives a positive, so safe to
			 * cast result into s64.
			 */
			dst_reg->smin_value = dst_reg->umin_value;
			dst_reg->smax_value = dst_reg->umax_value;
		}
		/* We may learn something more from the var_off */
		__update_reg_bounds(dst_reg);
		break;
	case BPF_LSH:
		if (umax_val >= insn_bitness) {
			/* Shifts greater than 31 or 63 are undefined.
			 * This includes shifts by a negative number.
			 */
			mark_reg_unknown(env, regs, insn->dst_reg);
			break;
		}
		/* We lose all sign bit information (except what we can pick
		 * up from var_off)
		 */
		dst_reg->smin_value = S64_MIN;
		dst_reg->smax_value = S64_MAX;
		/* If we might shift our top bit out, then we know nothing */
		if (dst_reg->umax_value > 1ULL << (63 - umax_val)) {
			dst_reg->umin_value = 0;
			dst_reg->umax_value = U64_MAX;
		} else {
			dst_reg->umin_value <<= umin_val;
			dst_reg->umax_value <<= umax_val;
		}
		dst_reg->var_off = tnum_lshift(dst_reg->var_off, umin_val);
		/* We may learn something more from the var_off */
		__update_reg_bounds(dst_reg);
		break;
	case BPF_RSH:
		if (umax_val >= insn_bitness) {
			/* Shifts greater than 31 or 63 are undefined.
			 * This includes shifts by a negative number.
			 */
			mark_reg_unknown(env, regs, insn->dst_reg);
			break;
		}
		/* BPF_RSH is an unsigned shift.  If the value in dst_reg might
		 * be negative, then either:
		 * 1) src_reg might be zero, so the sign bit of the result is
		 *    unknown, so we lose our signed bounds
		 * 2) it's known negative, thus the unsigned bounds capture the
		 *    signed bounds
		 * 3) the signed bounds cross zero, so they tell us nothing
		 *    about the result
		 * If the value in dst_reg is known nonnegative, then again the
		 * unsigned bounts capture the signed bounds.
		 * Thus, in all cases it suffices to blow away our signed bounds
		 * and rely on inferring new ones from the unsigned bounds and
		 * var_off of the result.
		 */
		dst_reg->smin_value = S64_MIN;
		dst_reg->smax_value = S64_MAX;
		dst_reg->var_off = tnum_rshift(dst_reg->var_off, umin_val);
		dst_reg->umin_value >>= umax_val;
		dst_reg->umax_value >>= umin_val;
		/* We may learn something more from the var_off */
		__update_reg_bounds(dst_reg);
		break;
	case BPF_ARSH:
		if (umax_val >= insn_bitness) {
			/* Shifts greater than 31 or 63 are undefined.
			 * This includes shifts by a negative number.
			 */
			mark_reg_unknown(env, regs, insn->dst_reg);
			break;
		}

		/* Upon reaching here, src_known is true and
		 * umax_val is equal to umin_val.
		 */
		dst_reg->smin_value >>= umin_val;
		dst_reg->smax_value >>= umin_val;
		dst_reg->var_off = tnum_arshift(dst_reg->var_off, umin_val);

		/* blow away the dst_reg umin_value/umax_value and rely on
		 * dst_reg var_off to refine the result.
		 */
		dst_reg->umin_value = 0;
		dst_reg->umax_value = U64_MAX;
		__update_reg_bounds(dst_reg);
		break;
	default:
		mark_reg_unknown(env, regs, insn->dst_reg);
		break;
	}

	if (BPF_CLASS(insn->code) != BPF_ALU64) {
		/* 32-bit ALU ops are (32,32)->32 */
		coerce_reg_to_size(dst_reg, 4);
	}

	__reg_deduce_bounds(dst_reg);
	__reg_bound_offset(dst_reg);
	return 0;
}

/* Handles ALU ops other than BPF_END, BPF_NEG and BPF_MOV: computes new min/max
 * and var_off.
 */
static int adjust_reg_min_max_vals(struct bpf_verifier_env *env,
				   struct bpf_insn *insn)
{
	struct bpf_verifier_state *vstate = env->cur_state;
	struct bpf_func_state *state = vstate->frame[vstate->curframe];
	struct bpf_reg_state *regs = state->regs, *dst_reg, *src_reg;
	struct bpf_reg_state *ptr_reg = NULL, off_reg = {0};
	u8 opcode = BPF_OP(insn->code);

	dst_reg = &regs[insn->dst_reg];
	src_reg = NULL;
	if (dst_reg->type != SCALAR_VALUE)
		ptr_reg = dst_reg;
	if (BPF_SRC(insn->code) == BPF_X) {
		src_reg = &regs[insn->src_reg];
		if (src_reg->type != SCALAR_VALUE) {
			if (dst_reg->type != SCALAR_VALUE) {
				/* Combining two pointers by any ALU op yields
				 * an arbitrary scalar. Disallow all math except
				 * pointer subtraction
				 */
				if (opcode == BPF_SUB && env->allow_ptr_leaks) {
					mark_reg_unknown(env, regs, insn->dst_reg);
					return 0;
				}
				verbose(env, "R%d pointer %s pointer prohibited\n",
					insn->dst_reg,
					bpf_alu_string[opcode >> 4]);
				return -EACCES;
			} else {
				/* scalar += pointer
				 * This is legal, but we have to reverse our
				 * src/dest handling in computing the range
				 */
				return adjust_ptr_min_max_vals(env, insn,
							       src_reg, dst_reg);
			}
		} else if (ptr_reg) {
			/* pointer += scalar */
			return adjust_ptr_min_max_vals(env, insn,
						       dst_reg, src_reg);
		}
	} else {
		/* Pretend the src is a reg with a known value, since we only
		 * need to be able to read from this state.
		 */
		off_reg.type = SCALAR_VALUE;
		__mark_reg_known(&off_reg, insn->imm);
		src_reg = &off_reg;
		if (ptr_reg) /* pointer += K */
			return adjust_ptr_min_max_vals(env, insn,
						       ptr_reg, src_reg);
	}

	/* Got here implies adding two SCALAR_VALUEs */
	if (WARN_ON_ONCE(ptr_reg)) {
		print_verifier_state(env, state);
		verbose(env, "verifier internal error: unexpected ptr_reg\n");
		return -EINVAL;
	}
	if (WARN_ON(!src_reg)) {
		print_verifier_state(env, state);
		verbose(env, "verifier internal error: no src_reg\n");
		return -EINVAL;
	}
	return adjust_scalar_min_max_vals(env, insn, dst_reg, *src_reg);
}

/* check validity of 32-bit and 64-bit arithmetic operations */
static int check_alu_op(struct bpf_verifier_env *env, struct bpf_insn *insn)
{
	struct bpf_reg_state *regs = cur_regs(env);
	u8 opcode = BPF_OP(insn->code);
	int err;

	if (opcode == BPF_END || opcode == BPF_NEG) {
		if (opcode == BPF_NEG) {
			if (BPF_SRC(insn->code) != 0 ||
			    insn->src_reg != BPF_REG_0 ||
			    insn->off != 0 || insn->imm != 0) {
				verbose(env, "BPF_NEG uses reserved fields\n");
				return -EINVAL;
			}
		} else {
			if (insn->src_reg != BPF_REG_0 || insn->off != 0 ||
			    (insn->imm != 16 && insn->imm != 32 && insn->imm != 64) ||
			    BPF_CLASS(insn->code) == BPF_ALU64) {
				verbose(env, "BPF_END uses reserved fields\n");
				return -EINVAL;
			}
		}

		/* check src operand */
		err = check_reg_arg(env, insn->dst_reg, SRC_OP);
		if (err)
			return err;

		if (is_pointer_value(env, insn->dst_reg)) {
			verbose(env, "R%d pointer arithmetic prohibited\n",
				insn->dst_reg);
			return -EACCES;
		}

		/* check dest operand */
		err = check_reg_arg(env, insn->dst_reg, DST_OP);
		if (err)
			return err;

	} else if (opcode == BPF_MOV) {

		if (BPF_SRC(insn->code) == BPF_X) {
			if (insn->imm != 0 || insn->off != 0) {
				verbose(env, "BPF_MOV uses reserved fields\n");
				return -EINVAL;
			}

			/* check src operand */
			err = check_reg_arg(env, insn->src_reg, SRC_OP);
			if (err)
				return err;
		} else {
			if (insn->src_reg != BPF_REG_0 || insn->off != 0) {
				verbose(env, "BPF_MOV uses reserved fields\n");
				return -EINVAL;
			}
		}

		/* check dest operand, mark as required later */
		err = check_reg_arg(env, insn->dst_reg, DST_OP_NO_MARK);
		if (err)
			return err;

		if (BPF_SRC(insn->code) == BPF_X) {
			if (BPF_CLASS(insn->code) == BPF_ALU64) {
				/* case: R1 = R2
				 * copy register state to dest reg
				 */
				regs[insn->dst_reg] = regs[insn->src_reg];
				regs[insn->dst_reg].live |= REG_LIVE_WRITTEN;
			} else {
				/* R1 = (u32) R2 */
				if (is_pointer_value(env, insn->src_reg)) {
					verbose(env,
						"R%d partial copy of pointer\n",
						insn->src_reg);
					return -EACCES;
				}
				mark_reg_unknown(env, regs, insn->dst_reg);
				coerce_reg_to_size(&regs[insn->dst_reg], 4);
			}
		} else {
			/* case: R = imm
			 * remember the value we stored into this reg
			 */
			/* clear any state __mark_reg_known doesn't set */
			mark_reg_unknown(env, regs, insn->dst_reg);
			regs[insn->dst_reg].type = SCALAR_VALUE;
			if (BPF_CLASS(insn->code) == BPF_ALU64) {
				__mark_reg_known(regs + insn->dst_reg,
						 insn->imm);
			} else {
				__mark_reg_known(regs + insn->dst_reg,
						 (u32)insn->imm);
			}
		}

	} else if (opcode > BPF_END) {
		verbose(env, "invalid BPF_ALU opcode %x\n", opcode);
		return -EINVAL;

	} else {	/* all other ALU ops: and, sub, xor, add, ... */

		if (BPF_SRC(insn->code) == BPF_X) {
			if (insn->imm != 0 || insn->off != 0) {
				verbose(env, "BPF_ALU uses reserved fields\n");
				return -EINVAL;
			}
			/* check src1 operand */
			err = check_reg_arg(env, insn->src_reg, SRC_OP);
			if (err)
				return err;
		} else {
			if (insn->src_reg != BPF_REG_0 || insn->off != 0) {
				verbose(env, "BPF_ALU uses reserved fields\n");
				return -EINVAL;
			}
		}

		/* check src2 operand */
		err = check_reg_arg(env, insn->dst_reg, SRC_OP);
		if (err)
			return err;

		if ((opcode == BPF_MOD || opcode == BPF_DIV) &&
		    BPF_SRC(insn->code) == BPF_K && insn->imm == 0) {
			verbose(env, "div by zero\n");
			return -EINVAL;
		}

		if (opcode == BPF_ARSH && BPF_CLASS(insn->code) != BPF_ALU64) {
			verbose(env, "BPF_ARSH not supported for 32 bit ALU\n");
			return -EINVAL;
		}

		if ((opcode == BPF_LSH || opcode == BPF_RSH ||
		     opcode == BPF_ARSH) && BPF_SRC(insn->code) == BPF_K) {
			int size = BPF_CLASS(insn->code) == BPF_ALU64 ? 64 : 32;

			if (insn->imm < 0 || insn->imm >= size) {
				verbose(env, "invalid shift %d\n", insn->imm);
				return -EINVAL;
			}
		}

		/* check dest operand */
		err = check_reg_arg(env, insn->dst_reg, DST_OP_NO_MARK);
		if (err)
			return err;

		return adjust_reg_min_max_vals(env, insn);
	}

	return 0;
}

static void find_good_pkt_pointers(struct bpf_verifier_state *vstate,
				   struct bpf_reg_state *dst_reg,
				   enum bpf_reg_type type,
				   bool range_right_open)
{
	struct bpf_func_state *state = vstate->frame[vstate->curframe];
	struct bpf_reg_state *regs = state->regs, *reg;
	u16 new_range;
	int i, j;

	if (dst_reg->off < 0 ||
	    (dst_reg->off == 0 && range_right_open))
		/* This doesn't give us any range */
		return;

	if (dst_reg->umax_value > MAX_PACKET_OFF ||
	    dst_reg->umax_value + dst_reg->off > MAX_PACKET_OFF)
		/* Risk of overflow.  For instance, ptr + (1<<63) may be less
		 * than pkt_end, but that's because it's also less than pkt.
		 */
		return;

	new_range = dst_reg->off;
	if (range_right_open)
		new_range--;

	/* Examples for register markings:
	 *
	 * pkt_data in dst register:
	 *
	 *   r2 = r3;
	 *   r2 += 8;
	 *   if (r2 > pkt_end) goto <handle exception>
	 *   <access okay>
	 *
	 *   r2 = r3;
	 *   r2 += 8;
	 *   if (r2 < pkt_end) goto <access okay>
	 *   <handle exception>
	 *
	 *   Where:
	 *     r2 == dst_reg, pkt_end == src_reg
	 *     r2=pkt(id=n,off=8,r=0)
	 *     r3=pkt(id=n,off=0,r=0)
	 *
	 * pkt_data in src register:
	 *
	 *   r2 = r3;
	 *   r2 += 8;
	 *   if (pkt_end >= r2) goto <access okay>
	 *   <handle exception>
	 *
	 *   r2 = r3;
	 *   r2 += 8;
	 *   if (pkt_end <= r2) goto <handle exception>
	 *   <access okay>
	 *
	 *   Where:
	 *     pkt_end == dst_reg, r2 == src_reg
	 *     r2=pkt(id=n,off=8,r=0)
	 *     r3=pkt(id=n,off=0,r=0)
	 *
	 * Find register r3 and mark its range as r3=pkt(id=n,off=0,r=8)
	 * or r3=pkt(id=n,off=0,r=8-1), so that range of bytes [r3, r3 + 8)
	 * and [r3, r3 + 8-1) respectively is safe to access depending on
	 * the check.
	 */

	/* If our ids match, then we must have the same max_value.  And we
	 * don't care about the other reg's fixed offset, since if it's too big
	 * the range won't allow anything.
	 * dst_reg->off is known < MAX_PACKET_OFF, therefore it fits in a u16.
	 */
	for (i = 0; i < MAX_BPF_REG; i++)
		if (regs[i].type == type && regs[i].id == dst_reg->id)
			/* keep the maximum range already checked */
			regs[i].range = max(regs[i].range, new_range);

	for (j = 0; j <= vstate->curframe; j++) {
		state = vstate->frame[j];
		bpf_for_each_spilled_reg(i, state, reg) {
			if (!reg)
				continue;
			if (reg->type == type && reg->id == dst_reg->id)
				reg->range = max(reg->range, new_range);
		}
	}
}

/* Adjusts the register min/max values in the case that the dst_reg is the
 * variable register that we are working on, and src_reg is a constant or we're
 * simply doing a BPF_K check.
 * In JEQ/JNE cases we also adjust the var_off values.
 */
static void reg_set_min_max(struct bpf_reg_state *true_reg,
			    struct bpf_reg_state *false_reg, u64 val,
			    u8 opcode)
{
	/* If the dst_reg is a pointer, we can't learn anything about its
	 * variable offset from the compare (unless src_reg were a pointer into
	 * the same object, but we don't bother with that.
	 * Since false_reg and true_reg have the same type by construction, we
	 * only need to check one of them for pointerness.
	 */
	if (__is_pointer_value(false, false_reg))
		return;

	switch (opcode) {
	case BPF_JEQ:
		/* If this is false then we know nothing Jon Snow, but if it is
		 * true then we know for sure.
		 */
		__mark_reg_known(true_reg, val);
		break;
	case BPF_JNE:
		/* If this is true we know nothing Jon Snow, but if it is false
		 * we know the value for sure;
		 */
		__mark_reg_known(false_reg, val);
		break;
	case BPF_JGT:
		false_reg->umax_value = min(false_reg->umax_value, val);
		true_reg->umin_value = max(true_reg->umin_value, val + 1);
		break;
	case BPF_JSGT:
		false_reg->smax_value = min_t(s64, false_reg->smax_value, val);
		true_reg->smin_value = max_t(s64, true_reg->smin_value, val + 1);
		break;
	case BPF_JLT:
		false_reg->umin_value = max(false_reg->umin_value, val);
		true_reg->umax_value = min(true_reg->umax_value, val - 1);
		break;
	case BPF_JSLT:
		false_reg->smin_value = max_t(s64, false_reg->smin_value, val);
		true_reg->smax_value = min_t(s64, true_reg->smax_value, val - 1);
		break;
	case BPF_JGE:
		false_reg->umax_value = min(false_reg->umax_value, val - 1);
		true_reg->umin_value = max(true_reg->umin_value, val);
		break;
	case BPF_JSGE:
		false_reg->smax_value = min_t(s64, false_reg->smax_value, val - 1);
		true_reg->smin_value = max_t(s64, true_reg->smin_value, val);
		break;
	case BPF_JLE:
		false_reg->umin_value = max(false_reg->umin_value, val + 1);
		true_reg->umax_value = min(true_reg->umax_value, val);
		break;
	case BPF_JSLE:
		false_reg->smin_value = max_t(s64, false_reg->smin_value, val + 1);
		true_reg->smax_value = min_t(s64, true_reg->smax_value, val);
		break;
	default:
		break;
	}

	__reg_deduce_bounds(false_reg);
	__reg_deduce_bounds(true_reg);
	/* We might have learned some bits from the bounds. */
	__reg_bound_offset(false_reg);
	__reg_bound_offset(true_reg);
	/* Intersecting with the old var_off might have improved our bounds
	 * slightly.  e.g. if umax was 0x7f...f and var_off was (0; 0xf...fc),
	 * then new var_off is (0; 0x7f...fc) which improves our umax.
	 */
	__update_reg_bounds(false_reg);
	__update_reg_bounds(true_reg);
}

/* Same as above, but for the case that dst_reg holds a constant and src_reg is
 * the variable reg.
 */
static void reg_set_min_max_inv(struct bpf_reg_state *true_reg,
				struct bpf_reg_state *false_reg, u64 val,
				u8 opcode)
{
	if (__is_pointer_value(false, false_reg))
		return;

	switch (opcode) {
	case BPF_JEQ:
		/* If this is false then we know nothing Jon Snow, but if it is
		 * true then we know for sure.
		 */
		__mark_reg_known(true_reg, val);
		break;
	case BPF_JNE:
		/* If this is true we know nothing Jon Snow, but if it is false
		 * we know the value for sure;
		 */
		__mark_reg_known(false_reg, val);
		break;
	case BPF_JGT:
		true_reg->umax_value = min(true_reg->umax_value, val - 1);
		false_reg->umin_value = max(false_reg->umin_value, val);
		break;
	case BPF_JSGT:
		true_reg->smax_value = min_t(s64, true_reg->smax_value, val - 1);
		false_reg->smin_value = max_t(s64, false_reg->smin_value, val);
		break;
	case BPF_JLT:
		true_reg->umin_value = max(true_reg->umin_value, val + 1);
		false_reg->umax_value = min(false_reg->umax_value, val);
		break;
	case BPF_JSLT:
		true_reg->smin_value = max_t(s64, true_reg->smin_value, val + 1);
		false_reg->smax_value = min_t(s64, false_reg->smax_value, val);
		break;
	case BPF_JGE:
		true_reg->umax_value = min(true_reg->umax_value, val);
		false_reg->umin_value = max(false_reg->umin_value, val + 1);
		break;
	case BPF_JSGE:
		true_reg->smax_value = min_t(s64, true_reg->smax_value, val);
		false_reg->smin_value = max_t(s64, false_reg->smin_value, val + 1);
		break;
	case BPF_JLE:
		true_reg->umin_value = max(true_reg->umin_value, val);
		false_reg->umax_value = min(false_reg->umax_value, val - 1);
		break;
	case BPF_JSLE:
		true_reg->smin_value = max_t(s64, true_reg->smin_value, val);
		false_reg->smax_value = min_t(s64, false_reg->smax_value, val - 1);
		break;
	default:
		break;
	}

	__reg_deduce_bounds(false_reg);
	__reg_deduce_bounds(true_reg);
	/* We might have learned some bits from the bounds. */
	__reg_bound_offset(false_reg);
	__reg_bound_offset(true_reg);
	/* Intersecting with the old var_off might have improved our bounds
	 * slightly.  e.g. if umax was 0x7f...f and var_off was (0; 0xf...fc),
	 * then new var_off is (0; 0x7f...fc) which improves our umax.
	 */
	__update_reg_bounds(false_reg);
	__update_reg_bounds(true_reg);
}

/* Regs are known to be equal, so intersect their min/max/var_off */
static void __reg_combine_min_max(struct bpf_reg_state *src_reg,
				  struct bpf_reg_state *dst_reg)
{
	src_reg->umin_value = dst_reg->umin_value = max(src_reg->umin_value,
							dst_reg->umin_value);
	src_reg->umax_value = dst_reg->umax_value = min(src_reg->umax_value,
							dst_reg->umax_value);
	src_reg->smin_value = dst_reg->smin_value = max(src_reg->smin_value,
							dst_reg->smin_value);
	src_reg->smax_value = dst_reg->smax_value = min(src_reg->smax_value,
							dst_reg->smax_value);
	src_reg->var_off = dst_reg->var_off = tnum_intersect(src_reg->var_off,
							     dst_reg->var_off);
	/* We might have learned new bounds from the var_off. */
	__update_reg_bounds(src_reg);
	__update_reg_bounds(dst_reg);
	/* We might have learned something about the sign bit. */
	__reg_deduce_bounds(src_reg);
	__reg_deduce_bounds(dst_reg);
	/* We might have learned some bits from the bounds. */
	__reg_bound_offset(src_reg);
	__reg_bound_offset(dst_reg);
	/* Intersecting with the old var_off might have improved our bounds
	 * slightly.  e.g. if umax was 0x7f...f and var_off was (0; 0xf...fc),
	 * then new var_off is (0; 0x7f...fc) which improves our umax.
	 */
	__update_reg_bounds(src_reg);
	__update_reg_bounds(dst_reg);
}

static void reg_combine_min_max(struct bpf_reg_state *true_src,
				struct bpf_reg_state *true_dst,
				struct bpf_reg_state *false_src,
				struct bpf_reg_state *false_dst,
				u8 opcode)
{
	switch (opcode) {
	case BPF_JEQ:
		__reg_combine_min_max(true_src, true_dst);
		break;
	case BPF_JNE:
		__reg_combine_min_max(false_src, false_dst);
		break;
	}
}

static void mark_ptr_or_null_reg(struct bpf_func_state *state,
				 struct bpf_reg_state *reg, u32 id,
				 bool is_null)
{
	if (reg_type_may_be_null(reg->type) && reg->id == id) {
		/* Old offset (both fixed and variable parts) should
		 * have been known-zero, because we don't allow pointer
		 * arithmetic on pointers that might be NULL.
		 */
		if (WARN_ON_ONCE(reg->smin_value || reg->smax_value ||
				 !tnum_equals_const(reg->var_off, 0) ||
				 reg->off)) {
			__mark_reg_known_zero(reg);
			reg->off = 0;
		}
		if (is_null) {
			reg->type = SCALAR_VALUE;
		} else if (reg->type == PTR_TO_MAP_VALUE_OR_NULL) {
			if (reg->map_ptr->inner_map_meta) {
				reg->type = CONST_PTR_TO_MAP;
				reg->map_ptr = reg->map_ptr->inner_map_meta;
			} else {
				reg->type = PTR_TO_MAP_VALUE;
			}
		} else if (reg->type == PTR_TO_SOCKET_OR_NULL) {
			reg->type = PTR_TO_SOCKET;
		}
		if (is_null || !reg_is_refcounted(reg)) {
			/* We don't need id from this point onwards anymore,
			 * thus we should better reset it, so that state
			 * pruning has chances to take effect.
			 */
			reg->id = 0;
		}
	}
}

/* The logic is similar to find_good_pkt_pointers(), both could eventually
 * be folded together at some point.
 */
static void mark_ptr_or_null_regs(struct bpf_verifier_state *vstate, u32 regno,
				  bool is_null)
{
	struct bpf_func_state *state = vstate->frame[vstate->curframe];
	struct bpf_reg_state *reg, *regs = state->regs;
	u32 id = regs[regno].id;
	int i, j;

	if (reg_is_refcounted_or_null(&regs[regno]) && is_null)
		__release_reference_state(state, id);

	for (i = 0; i < MAX_BPF_REG; i++)
		mark_ptr_or_null_reg(state, &regs[i], id, is_null);

	for (j = 0; j <= vstate->curframe; j++) {
		state = vstate->frame[j];
		bpf_for_each_spilled_reg(i, state, reg) {
			if (!reg)
				continue;
			mark_ptr_or_null_reg(state, reg, id, is_null);
		}
	}
}

static bool try_match_pkt_pointers(const struct bpf_insn *insn,
				   struct bpf_reg_state *dst_reg,
				   struct bpf_reg_state *src_reg,
				   struct bpf_verifier_state *this_branch,
				   struct bpf_verifier_state *other_branch)
{
	if (BPF_SRC(insn->code) != BPF_X)
		return false;

	switch (BPF_OP(insn->code)) {
	case BPF_JGT:
		if ((dst_reg->type == PTR_TO_PACKET &&
		     src_reg->type == PTR_TO_PACKET_END) ||
		    (dst_reg->type == PTR_TO_PACKET_META &&
		     reg_is_init_pkt_pointer(src_reg, PTR_TO_PACKET))) {
			/* pkt_data' > pkt_end, pkt_meta' > pkt_data */
			find_good_pkt_pointers(this_branch, dst_reg,
					       dst_reg->type, false);
		} else if ((dst_reg->type == PTR_TO_PACKET_END &&
			    src_reg->type == PTR_TO_PACKET) ||
			   (reg_is_init_pkt_pointer(dst_reg, PTR_TO_PACKET) &&
			    src_reg->type == PTR_TO_PACKET_META)) {
			/* pkt_end > pkt_data', pkt_data > pkt_meta' */
			find_good_pkt_pointers(other_branch, src_reg,
					       src_reg->type, true);
		} else {
			return false;
		}
		break;
	case BPF_JLT:
		if ((dst_reg->type == PTR_TO_PACKET &&
		     src_reg->type == PTR_TO_PACKET_END) ||
		    (dst_reg->type == PTR_TO_PACKET_META &&
		     reg_is_init_pkt_pointer(src_reg, PTR_TO_PACKET))) {
			/* pkt_data' < pkt_end, pkt_meta' < pkt_data */
			find_good_pkt_pointers(other_branch, dst_reg,
					       dst_reg->type, true);
		} else if ((dst_reg->type == PTR_TO_PACKET_END &&
			    src_reg->type == PTR_TO_PACKET) ||
			   (reg_is_init_pkt_pointer(dst_reg, PTR_TO_PACKET) &&
			    src_reg->type == PTR_TO_PACKET_META)) {
			/* pkt_end < pkt_data', pkt_data > pkt_meta' */
			find_good_pkt_pointers(this_branch, src_reg,
					       src_reg->type, false);
		} else {
			return false;
		}
		break;
	case BPF_JGE:
		if ((dst_reg->type == PTR_TO_PACKET &&
		     src_reg->type == PTR_TO_PACKET_END) ||
		    (dst_reg->type == PTR_TO_PACKET_META &&
		     reg_is_init_pkt_pointer(src_reg, PTR_TO_PACKET))) {
			/* pkt_data' >= pkt_end, pkt_meta' >= pkt_data */
			find_good_pkt_pointers(this_branch, dst_reg,
					       dst_reg->type, true);
		} else if ((dst_reg->type == PTR_TO_PACKET_END &&
			    src_reg->type == PTR_TO_PACKET) ||
			   (reg_is_init_pkt_pointer(dst_reg, PTR_TO_PACKET) &&
			    src_reg->type == PTR_TO_PACKET_META)) {
			/* pkt_end >= pkt_data', pkt_data >= pkt_meta' */
			find_good_pkt_pointers(other_branch, src_reg,
					       src_reg->type, false);
		} else {
			return false;
		}
		break;
	case BPF_JLE:
		if ((dst_reg->type == PTR_TO_PACKET &&
		     src_reg->type == PTR_TO_PACKET_END) ||
		    (dst_reg->type == PTR_TO_PACKET_META &&
		     reg_is_init_pkt_pointer(src_reg, PTR_TO_PACKET))) {
			/* pkt_data' <= pkt_end, pkt_meta' <= pkt_data */
			find_good_pkt_pointers(other_branch, dst_reg,
					       dst_reg->type, false);
		} else if ((dst_reg->type == PTR_TO_PACKET_END &&
			    src_reg->type == PTR_TO_PACKET) ||
			   (reg_is_init_pkt_pointer(dst_reg, PTR_TO_PACKET) &&
			    src_reg->type == PTR_TO_PACKET_META)) {
			/* pkt_end <= pkt_data', pkt_data <= pkt_meta' */
			find_good_pkt_pointers(this_branch, src_reg,
					       src_reg->type, true);
		} else {
			return false;
		}
		break;
	default:
		return false;
	}

	return true;
}

static int check_cond_jmp_op(struct bpf_verifier_env *env,
			     struct bpf_insn *insn, int *insn_idx)
{
	struct bpf_verifier_state *this_branch = env->cur_state;
	struct bpf_verifier_state *other_branch;
	struct bpf_reg_state *regs = this_branch->frame[this_branch->curframe]->regs;
	struct bpf_reg_state *dst_reg, *other_branch_regs;
	u8 opcode = BPF_OP(insn->code);
	int err;

	if (opcode > BPF_JSLE) {
		verbose(env, "invalid BPF_JMP opcode %x\n", opcode);
		return -EINVAL;
	}

	if (BPF_SRC(insn->code) == BPF_X) {
		if (insn->imm != 0) {
			verbose(env, "BPF_JMP uses reserved fields\n");
			return -EINVAL;
		}

		/* check src1 operand */
		err = check_reg_arg(env, insn->src_reg, SRC_OP);
		if (err)
			return err;

		if (is_pointer_value(env, insn->src_reg)) {
			verbose(env, "R%d pointer comparison prohibited\n",
				insn->src_reg);
			return -EACCES;
		}
	} else {
		if (insn->src_reg != BPF_REG_0) {
			verbose(env, "BPF_JMP uses reserved fields\n");
			return -EINVAL;
		}
	}

	/* check src2 operand */
	err = check_reg_arg(env, insn->dst_reg, SRC_OP);
	if (err)
		return err;

	dst_reg = &regs[insn->dst_reg];

	/* detect if R == 0 where R was initialized to zero earlier */
	if (BPF_SRC(insn->code) == BPF_K &&
	    (opcode == BPF_JEQ || opcode == BPF_JNE) &&
	    dst_reg->type == SCALAR_VALUE &&
	    tnum_is_const(dst_reg->var_off)) {
		if ((opcode == BPF_JEQ && dst_reg->var_off.value == insn->imm) ||
		    (opcode == BPF_JNE && dst_reg->var_off.value != insn->imm)) {
			/* if (imm == imm) goto pc+off;
			 * only follow the goto, ignore fall-through
			 */
			*insn_idx += insn->off;
			return 0;
		} else {
			/* if (imm != imm) goto pc+off;
			 * only follow fall-through branch, since
			 * that's where the program will go
			 */
			return 0;
		}
	}

	other_branch = push_stack(env, *insn_idx + insn->off + 1, *insn_idx);
	if (!other_branch)
		return -EFAULT;
	other_branch_regs = other_branch->frame[other_branch->curframe]->regs;

	/* detect if we are comparing against a constant value so we can adjust
	 * our min/max values for our dst register.
	 * this is only legit if both are scalars (or pointers to the same
	 * object, I suppose, but we don't support that right now), because
	 * otherwise the different base pointers mean the offsets aren't
	 * comparable.
	 */
	if (BPF_SRC(insn->code) == BPF_X) {
		if (dst_reg->type == SCALAR_VALUE &&
		    regs[insn->src_reg].type == SCALAR_VALUE) {
			if (tnum_is_const(regs[insn->src_reg].var_off))
				reg_set_min_max(&other_branch_regs[insn->dst_reg],
						dst_reg, regs[insn->src_reg].var_off.value,
						opcode);
			else if (tnum_is_const(dst_reg->var_off))
				reg_set_min_max_inv(&other_branch_regs[insn->src_reg],
						    &regs[insn->src_reg],
						    dst_reg->var_off.value, opcode);
			else if (opcode == BPF_JEQ || opcode == BPF_JNE)
				/* Comparing for equality, we can combine knowledge */
				reg_combine_min_max(&other_branch_regs[insn->src_reg],
						    &other_branch_regs[insn->dst_reg],
						    &regs[insn->src_reg],
						    &regs[insn->dst_reg], opcode);
		}
	} else if (dst_reg->type == SCALAR_VALUE) {
		reg_set_min_max(&other_branch_regs[insn->dst_reg],
					dst_reg, insn->imm, opcode);
	}

	/* detect if R == 0 where R is returned from bpf_map_lookup_elem() */
	if (BPF_SRC(insn->code) == BPF_K &&
	    insn->imm == 0 && (opcode == BPF_JEQ || opcode == BPF_JNE) &&
	    reg_type_may_be_null(dst_reg->type)) {
		/* Mark all identical registers in each branch as either
		 * safe or unknown depending R == 0 or R != 0 conditional.
		 */
		mark_ptr_or_null_regs(this_branch, insn->dst_reg,
				      opcode == BPF_JNE);
		mark_ptr_or_null_regs(other_branch, insn->dst_reg,
				      opcode == BPF_JEQ);
	} else if (!try_match_pkt_pointers(insn, dst_reg, &regs[insn->src_reg],
					   this_branch, other_branch) &&
		   is_pointer_value(env, insn->dst_reg)) {
		verbose(env, "R%d pointer comparison prohibited\n",
			insn->dst_reg);
		return -EACCES;
	}
	if (env->log.level)
		print_verifier_state(env, this_branch->frame[this_branch->curframe]);
	return 0;
}

/* return the map pointer stored inside BPF_LD_IMM64 instruction */
static struct bpf_map *ld_imm64_to_map_ptr(struct bpf_insn *insn)
{
	u64 imm64 = ((u64) (u32) insn[0].imm) | ((u64) (u32) insn[1].imm) << 32;

	return (struct bpf_map *) (unsigned long) imm64;
}

/* verify BPF_LD_IMM64 instruction */
static int check_ld_imm(struct bpf_verifier_env *env, struct bpf_insn *insn)
{
	struct bpf_reg_state *regs = cur_regs(env);
	int err;

	if (BPF_SIZE(insn->code) != BPF_DW) {
		verbose(env, "invalid BPF_LD_IMM insn\n");
		return -EINVAL;
	}
	if (insn->off != 0) {
		verbose(env, "BPF_LD_IMM64 uses reserved fields\n");
		return -EINVAL;
	}

	err = check_reg_arg(env, insn->dst_reg, DST_OP);
	if (err)
		return err;

	if (insn->src_reg == 0) {
		u64 imm = ((u64)(insn + 1)->imm << 32) | (u32)insn->imm;

		regs[insn->dst_reg].type = SCALAR_VALUE;
		__mark_reg_known(&regs[insn->dst_reg], imm);
		return 0;
	}

	/* replace_map_fd_with_map_ptr() should have caught bad ld_imm64 */
	BUG_ON(insn->src_reg != BPF_PSEUDO_MAP_FD);

	regs[insn->dst_reg].type = CONST_PTR_TO_MAP;
	regs[insn->dst_reg].map_ptr = ld_imm64_to_map_ptr(insn);
	return 0;
}

static bool may_access_skb(enum bpf_prog_type type)
{
	switch (type) {
	case BPF_PROG_TYPE_SOCKET_FILTER:
	case BPF_PROG_TYPE_SCHED_CLS:
	case BPF_PROG_TYPE_SCHED_ACT:
		return true;
	default:
		return false;
	}
}

/* verify safety of LD_ABS|LD_IND instructions:
 * - they can only appear in the programs where ctx == skb
 * - since they are wrappers of function calls, they scratch R1-R5 registers,
 *   preserve R6-R9, and store return value into R0
 *
 * Implicit input:
 *   ctx == skb == R6 == CTX
 *
 * Explicit input:
 *   SRC == any register
 *   IMM == 32-bit immediate
 *
 * Output:
 *   R0 - 8/16/32-bit skb data converted to cpu endianness
 */
static int check_ld_abs(struct bpf_verifier_env *env, struct bpf_insn *insn)
{
	struct bpf_reg_state *regs = cur_regs(env);
	u8 mode = BPF_MODE(insn->code);
	int i, err;

	if (!may_access_skb(env->prog->type)) {
		verbose(env, "BPF_LD_[ABS|IND] instructions not allowed for this program type\n");
		return -EINVAL;
	}

	if (!env->ops->gen_ld_abs) {
		verbose(env, "bpf verifier is misconfigured\n");
		return -EINVAL;
	}

	if (env->subprog_cnt > 1) {
		/* when program has LD_ABS insn JITs and interpreter assume
		 * that r1 == ctx == skb which is not the case for callees
		 * that can have arbitrary arguments. It's problematic
		 * for main prog as well since JITs would need to analyze
		 * all functions in order to make proper register save/restore
		 * decisions in the main prog. Hence disallow LD_ABS with calls
		 */
		verbose(env, "BPF_LD_[ABS|IND] instructions cannot be mixed with bpf-to-bpf calls\n");
		return -EINVAL;
	}

	if (insn->dst_reg != BPF_REG_0 || insn->off != 0 ||
	    BPF_SIZE(insn->code) == BPF_DW ||
	    (mode == BPF_ABS && insn->src_reg != BPF_REG_0)) {
		verbose(env, "BPF_LD_[ABS|IND] uses reserved fields\n");
		return -EINVAL;
	}

	/* check whether implicit source operand (register R6) is readable */
	err = check_reg_arg(env, BPF_REG_6, SRC_OP);
	if (err)
		return err;

	/* Disallow usage of BPF_LD_[ABS|IND] with reference tracking, as
	 * gen_ld_abs() may terminate the program at runtime, leading to
	 * reference leak.
	 */
	err = check_reference_leak(env);
	if (err) {
		verbose(env, "BPF_LD_[ABS|IND] cannot be mixed with socket references\n");
		return err;
	}

	if (regs[BPF_REG_6].type != PTR_TO_CTX) {
		verbose(env,
			"at the time of BPF_LD_ABS|IND R6 != pointer to skb\n");
		return -EINVAL;
	}

	if (mode == BPF_IND) {
		/* check explicit source operand */
		err = check_reg_arg(env, insn->src_reg, SRC_OP);
		if (err)
			return err;
	}

	/* reset caller saved regs to unreadable */
	for (i = 0; i < CALLER_SAVED_REGS; i++) {
		mark_reg_not_init(env, regs, caller_saved[i]);
		check_reg_arg(env, caller_saved[i], DST_OP_NO_MARK);
	}

	/* mark destination R0 register as readable, since it contains
	 * the value fetched from the packet.
	 * Already marked as written above.
	 */
	mark_reg_unknown(env, regs, BPF_REG_0);
	return 0;
}

static int check_return_code(struct bpf_verifier_env *env)
{
	struct bpf_reg_state *reg;
	struct tnum range = tnum_range(0, 1);

	switch (env->prog->type) {
	case BPF_PROG_TYPE_CGROUP_SKB:
	case BPF_PROG_TYPE_CGROUP_SOCK:
	case BPF_PROG_TYPE_CGROUP_SOCK_ADDR:
	case BPF_PROG_TYPE_SOCK_OPS:
	case BPF_PROG_TYPE_CGROUP_DEVICE:
		break;
	default:
		return 0;
	}

	reg = cur_regs(env) + BPF_REG_0;
	if (reg->type != SCALAR_VALUE) {
		verbose(env, "At program exit the register R0 is not a known value (%s)\n",
			reg_type_str[reg->type]);
		return -EINVAL;
	}

	if (!tnum_in(range, reg->var_off)) {
		verbose(env, "At program exit the register R0 ");
		if (!tnum_is_unknown(reg->var_off)) {
			char tn_buf[48];

			tnum_strn(tn_buf, sizeof(tn_buf), reg->var_off);
			verbose(env, "has value %s", tn_buf);
		} else {
			verbose(env, "has unknown scalar value");
		}
		verbose(env, " should have been 0 or 1\n");
		return -EINVAL;
	}
	return 0;
}

/* non-recursive DFS pseudo code
 * 1  procedure DFS-iterative(G,v):
 * 2      label v as discovered
 * 3      let S be a stack
 * 4      S.push(v)
 * 5      while S is not empty
 * 6            t <- S.pop()
 * 7            if t is what we're looking for:
 * 8                return t
 * 9            for all edges e in G.adjacentEdges(t) do
 * 10               if edge e is already labelled
 * 11                   continue with the next edge
 * 12               w <- G.adjacentVertex(t,e)
 * 13               if vertex w is not discovered and not explored
 * 14                   label e as tree-edge
 * 15                   label w as discovered
 * 16                   S.push(w)
 * 17                   continue at 5
 * 18               else if vertex w is discovered
 * 19                   label e as back-edge
 * 20               else
 * 21                   // vertex w is explored
 * 22                   label e as forward- or cross-edge
 * 23           label t as explored
 * 24           S.pop()
 *
 * convention:
 * 0x10 - discovered
 * 0x11 - discovered and fall-through edge labelled
 * 0x12 - discovered and fall-through and branch edges labelled
 * 0x20 - explored
 */

enum {
	DISCOVERED = 0x10,
	EXPLORED = 0x20,
	FALLTHROUGH = 1,
	BRANCH = 2,
};

#define STATE_LIST_MARK ((struct bpf_verifier_state_list *) -1L)

static int *insn_stack;	/* stack of insns to process */
static int cur_stack;	/* current stack index */
static int *insn_state;

/* t, w, e - match pseudo-code above:
 * t - index of current instruction
 * w - next instruction
 * e - edge
 */
static int push_insn(int t, int w, int e, struct bpf_verifier_env *env)
{
	if (e == FALLTHROUGH && insn_state[t] >= (DISCOVERED | FALLTHROUGH))
		return 0;

	if (e == BRANCH && insn_state[t] >= (DISCOVERED | BRANCH))
		return 0;

	if (w < 0 || w >= env->prog->len) {
		verbose(env, "jump out of range from insn %d to %d\n", t, w);
		return -EINVAL;
	}

	if (e == BRANCH)
		/* mark branch target for state pruning */
		env->explored_states[w] = STATE_LIST_MARK;

	if (insn_state[w] == 0) {
		/* tree-edge */
		insn_state[t] = DISCOVERED | e;
		insn_state[w] = DISCOVERED;
		if (cur_stack >= env->prog->len)
			return -E2BIG;
		insn_stack[cur_stack++] = w;
		return 1;
	} else if ((insn_state[w] & 0xF0) == DISCOVERED) {
		verbose(env, "back-edge from insn %d to %d\n", t, w);
		return -EINVAL;
	} else if (insn_state[w] == EXPLORED) {
		/* forward- or cross-edge */
		insn_state[t] = DISCOVERED | e;
	} else {
		verbose(env, "insn state internal bug\n");
		return -EFAULT;
	}
	return 0;
}

/* non-recursive depth-first-search to detect loops in BPF program
 * loop == back-edge in directed graph
 */
static int check_cfg(struct bpf_verifier_env *env)
{
	struct bpf_insn *insns = env->prog->insnsi;
	int insn_cnt = env->prog->len;
	int ret = 0;
	int i, t;

	ret = check_subprogs(env);
	if (ret < 0)
		return ret;

	insn_state = kcalloc(insn_cnt, sizeof(int), GFP_KERNEL);
	if (!insn_state)
		return -ENOMEM;

	insn_stack = kcalloc(insn_cnt, sizeof(int), GFP_KERNEL);
	if (!insn_stack) {
		kfree(insn_state);
		return -ENOMEM;
	}

	insn_state[0] = DISCOVERED; /* mark 1st insn as discovered */
	insn_stack[0] = 0; /* 0 is the first instruction */
	cur_stack = 1;

peek_stack:
	if (cur_stack == 0)
		goto check_state;
	t = insn_stack[cur_stack - 1];

	if (BPF_CLASS(insns[t].code) == BPF_JMP) {
		u8 opcode = BPF_OP(insns[t].code);

		if (opcode == BPF_EXIT) {
			goto mark_explored;
		} else if (opcode == BPF_CALL) {
			ret = push_insn(t, t + 1, FALLTHROUGH, env);
			if (ret == 1)
				goto peek_stack;
			else if (ret < 0)
				goto err_free;
			if (t + 1 < insn_cnt)
				env->explored_states[t + 1] = STATE_LIST_MARK;
			if (insns[t].src_reg == BPF_PSEUDO_CALL) {
				env->explored_states[t] = STATE_LIST_MARK;
				ret = push_insn(t, t + insns[t].imm + 1, BRANCH, env);
				if (ret == 1)
					goto peek_stack;
				else if (ret < 0)
					goto err_free;
			}
		} else if (opcode == BPF_JA) {
			if (BPF_SRC(insns[t].code) != BPF_K) {
				ret = -EINVAL;
				goto err_free;
			}
			/* unconditional jump with single edge */
			ret = push_insn(t, t + insns[t].off + 1,
					FALLTHROUGH, env);
			if (ret == 1)
				goto peek_stack;
			else if (ret < 0)
				goto err_free;
			/* tell verifier to check for equivalent states
			 * after every call and jump
			 */
			if (t + 1 < insn_cnt)
				env->explored_states[t + 1] = STATE_LIST_MARK;
		} else {
			/* conditional jump with two edges */
			env->explored_states[t] = STATE_LIST_MARK;
			ret = push_insn(t, t + 1, FALLTHROUGH, env);
			if (ret == 1)
				goto peek_stack;
			else if (ret < 0)
				goto err_free;

			ret = push_insn(t, t + insns[t].off + 1, BRANCH, env);
			if (ret == 1)
				goto peek_stack;
			else if (ret < 0)
				goto err_free;
		}
	} else {
		/* all other non-branch instructions with single
		 * fall-through edge
		 */
		ret = push_insn(t, t + 1, FALLTHROUGH, env);
		if (ret == 1)
			goto peek_stack;
		else if (ret < 0)
			goto err_free;
	}

mark_explored:
	insn_state[t] = EXPLORED;
	if (cur_stack-- <= 0) {
		verbose(env, "pop stack internal bug\n");
		ret = -EFAULT;
		goto err_free;
	}
	goto peek_stack;

check_state:
	for (i = 0; i < insn_cnt; i++) {
		if (insn_state[i] != EXPLORED) {
			verbose(env, "unreachable insn %d\n", i);
			ret = -EINVAL;
			goto err_free;
		}
	}
	ret = 0; /* cfg looks good */

err_free:
	kfree(insn_state);
	kfree(insn_stack);
	return ret;
}

/* check %cur's range satisfies %old's */
static bool range_within(struct bpf_reg_state *old,
			 struct bpf_reg_state *cur)
{
	return old->umin_value <= cur->umin_value &&
	       old->umax_value >= cur->umax_value &&
	       old->smin_value <= cur->smin_value &&
	       old->smax_value >= cur->smax_value;
}

/* Maximum number of register states that can exist at once */
#define ID_MAP_SIZE	(MAX_BPF_REG + MAX_BPF_STACK / BPF_REG_SIZE)
struct idpair {
	u32 old;
	u32 cur;
};

/* If in the old state two registers had the same id, then they need to have
 * the same id in the new state as well.  But that id could be different from
 * the old state, so we need to track the mapping from old to new ids.
 * Once we have seen that, say, a reg with old id 5 had new id 9, any subsequent
 * regs with old id 5 must also have new id 9 for the new state to be safe.  But
 * regs with a different old id could still have new id 9, we don't care about
 * that.
 * So we look through our idmap to see if this old id has been seen before.  If
 * so, we require the new id to match; otherwise, we add the id pair to the map.
 */
static bool check_ids(u32 old_id, u32 cur_id, struct idpair *idmap)
{
	unsigned int i;

	for (i = 0; i < ID_MAP_SIZE; i++) {
		if (!idmap[i].old) {
			/* Reached an empty slot; haven't seen this id before */
			idmap[i].old = old_id;
			idmap[i].cur = cur_id;
			return true;
		}
		if (idmap[i].old == old_id)
			return idmap[i].cur == cur_id;
	}
	/* We ran out of idmap slots, which should be impossible */
	WARN_ON_ONCE(1);
	return false;
}

/* Returns true if (rold safe implies rcur safe) */
static bool regsafe(struct bpf_reg_state *rold, struct bpf_reg_state *rcur,
		    struct idpair *idmap)
{
	bool equal;

	if (!(rold->live & REG_LIVE_READ))
		/* explored state didn't use this */
		return true;

	equal = memcmp(rold, rcur, offsetof(struct bpf_reg_state, parent)) == 0;

	if (rold->type == PTR_TO_STACK)
		/* two stack pointers are equal only if they're pointing to
		 * the same stack frame, since fp-8 in foo != fp-8 in bar
		 */
		return equal && rold->frameno == rcur->frameno;

	if (equal)
		return true;

	if (rold->type == NOT_INIT)
		/* explored state can't have used this */
		return true;
	if (rcur->type == NOT_INIT)
		return false;
	switch (rold->type) {
	case SCALAR_VALUE:
		if (rcur->type == SCALAR_VALUE) {
			/* new val must satisfy old val knowledge */
			return range_within(rold, rcur) &&
			       tnum_in(rold->var_off, rcur->var_off);
		} else {
			/* We're trying to use a pointer in place of a scalar.
			 * Even if the scalar was unbounded, this could lead to
			 * pointer leaks because scalars are allowed to leak
			 * while pointers are not. We could make this safe in
			 * special cases if root is calling us, but it's
			 * probably not worth the hassle.
			 */
			return false;
		}
	case PTR_TO_MAP_VALUE:
		/* If the new min/max/var_off satisfy the old ones and
		 * everything else matches, we are OK.
		 * We don't care about the 'id' value, because nothing
		 * uses it for PTR_TO_MAP_VALUE (only for ..._OR_NULL)
		 */
		return memcmp(rold, rcur, offsetof(struct bpf_reg_state, id)) == 0 &&
		       range_within(rold, rcur) &&
		       tnum_in(rold->var_off, rcur->var_off);
	case PTR_TO_MAP_VALUE_OR_NULL:
		/* a PTR_TO_MAP_VALUE could be safe to use as a
		 * PTR_TO_MAP_VALUE_OR_NULL into the same map.
		 * However, if the old PTR_TO_MAP_VALUE_OR_NULL then got NULL-
		 * checked, doing so could have affected others with the same
		 * id, and we can't check for that because we lost the id when
		 * we converted to a PTR_TO_MAP_VALUE.
		 */
		if (rcur->type != PTR_TO_MAP_VALUE_OR_NULL)
			return false;
		if (memcmp(rold, rcur, offsetof(struct bpf_reg_state, id)))
			return false;
		/* Check our ids match any regs they're supposed to */
		return check_ids(rold->id, rcur->id, idmap);
	case PTR_TO_PACKET_META:
	case PTR_TO_PACKET:
		if (rcur->type != rold->type)
			return false;
		/* We must have at least as much range as the old ptr
		 * did, so that any accesses which were safe before are
		 * still safe.  This is true even if old range < old off,
		 * since someone could have accessed through (ptr - k), or
		 * even done ptr -= k in a register, to get a safe access.
		 */
		if (rold->range > rcur->range)
			return false;
		/* If the offsets don't match, we can't trust our alignment;
		 * nor can we be sure that we won't fall out of range.
		 */
		if (rold->off != rcur->off)
			return false;
		/* id relations must be preserved */
		if (rold->id && !check_ids(rold->id, rcur->id, idmap))
			return false;
		/* new val must satisfy old val knowledge */
		return range_within(rold, rcur) &&
		       tnum_in(rold->var_off, rcur->var_off);
	case PTR_TO_CTX:
	case CONST_PTR_TO_MAP:
	case PTR_TO_PACKET_END:
	case PTR_TO_FLOW_KEYS:
	case PTR_TO_SOCKET:
	case PTR_TO_SOCKET_OR_NULL:
		/* Only valid matches are exact, which memcmp() above
		 * would have accepted
		 */
	default:
		/* Don't know what's going on, just say it's not safe */
		return false;
	}

	/* Shouldn't get here; if we do, say it's not safe */
	WARN_ON_ONCE(1);
	return false;
}

static bool stacksafe(struct bpf_func_state *old,
		      struct bpf_func_state *cur,
		      struct idpair *idmap)
{
	int i, spi;

	/* if explored stack has more populated slots than current stack
	 * such stacks are not equivalent
	 */
	if (old->allocated_stack > cur->allocated_stack)
		return false;

	/* walk slots of the explored stack and ignore any additional
	 * slots in the current stack, since explored(safe) state
	 * didn't use them
	 */
	for (i = 0; i < old->allocated_stack; i++) {
		spi = i / BPF_REG_SIZE;

		if (!(old->stack[spi].spilled_ptr.live & REG_LIVE_READ))
			/* explored state didn't use this */
			continue;

		if (old->stack[spi].slot_type[i % BPF_REG_SIZE] == STACK_INVALID)
			continue;
		/* if old state was safe with misc data in the stack
		 * it will be safe with zero-initialized stack.
		 * The opposite is not true
		 */
		if (old->stack[spi].slot_type[i % BPF_REG_SIZE] == STACK_MISC &&
		    cur->stack[spi].slot_type[i % BPF_REG_SIZE] == STACK_ZERO)
			continue;
		if (old->stack[spi].slot_type[i % BPF_REG_SIZE] !=
		    cur->stack[spi].slot_type[i % BPF_REG_SIZE])
			/* Ex: old explored (safe) state has STACK_SPILL in
			 * this stack slot, but current has has STACK_MISC ->
			 * this verifier states are not equivalent,
			 * return false to continue verification of this path
			 */
			return false;
		if (i % BPF_REG_SIZE)
			continue;
		if (old->stack[spi].slot_type[0] != STACK_SPILL)
			continue;
		if (!regsafe(&old->stack[spi].spilled_ptr,
			     &cur->stack[spi].spilled_ptr,
			     idmap))
			/* when explored and current stack slot are both storing
			 * spilled registers, check that stored pointers types
			 * are the same as well.
			 * Ex: explored safe path could have stored
			 * (bpf_reg_state) {.type = PTR_TO_STACK, .off = -8}
			 * but current path has stored:
			 * (bpf_reg_state) {.type = PTR_TO_STACK, .off = -16}
			 * such verifier states are not equivalent.
			 * return false to continue verification of this path
			 */
			return false;
	}
	return true;
}

static bool refsafe(struct bpf_func_state *old, struct bpf_func_state *cur)
{
	if (old->acquired_refs != cur->acquired_refs)
		return false;
	return !memcmp(old->refs, cur->refs,
		       sizeof(*old->refs) * old->acquired_refs);
}

/* compare two verifier states
 *
 * all states stored in state_list are known to be valid, since
 * verifier reached 'bpf_exit' instruction through them
 *
 * this function is called when verifier exploring different branches of
 * execution popped from the state stack. If it sees an old state that has
 * more strict register state and more strict stack state then this execution
 * branch doesn't need to be explored further, since verifier already
 * concluded that more strict state leads to valid finish.
 *
 * Therefore two states are equivalent if register state is more conservative
 * and explored stack state is more conservative than the current one.
 * Example:
 *       explored                   current
 * (slot1=INV slot2=MISC) == (slot1=MISC slot2=MISC)
 * (slot1=MISC slot2=MISC) != (slot1=INV slot2=MISC)
 *
 * In other words if current stack state (one being explored) has more
 * valid slots than old one that already passed validation, it means
 * the verifier can stop exploring and conclude that current state is valid too
 *
 * Similarly with registers. If explored state has register type as invalid
 * whereas register type in current state is meaningful, it means that
 * the current state will reach 'bpf_exit' instruction safely
 */
static bool func_states_equal(struct bpf_func_state *old,
			      struct bpf_func_state *cur)
{
	struct idpair *idmap;
	bool ret = false;
	int i;

	idmap = kcalloc(ID_MAP_SIZE, sizeof(struct idpair), GFP_KERNEL);
	/* If we failed to allocate the idmap, just say it's not safe */
	if (!idmap)
		return false;

	for (i = 0; i < MAX_BPF_REG; i++) {
		if (!regsafe(&old->regs[i], &cur->regs[i], idmap))
			goto out_free;
	}

	if (!stacksafe(old, cur, idmap))
		goto out_free;

	if (!refsafe(old, cur))
		goto out_free;
	ret = true;
out_free:
	kfree(idmap);
	return ret;
}

static bool states_equal(struct bpf_verifier_env *env,
			 struct bpf_verifier_state *old,
			 struct bpf_verifier_state *cur)
{
	int i;

	if (old->curframe != cur->curframe)
		return false;

	/* for states to be equal callsites have to be the same
	 * and all frame states need to be equivalent
	 */
	for (i = 0; i <= old->curframe; i++) {
		if (old->frame[i]->callsite != cur->frame[i]->callsite)
			return false;
		if (!func_states_equal(old->frame[i], cur->frame[i]))
			return false;
	}
	return true;
}

/* A write screens off any subsequent reads; but write marks come from the
 * straight-line code between a state and its parent.  When we arrive at an
 * equivalent state (jump target or such) we didn't arrive by the straight-line
 * code, so read marks in the state must propagate to the parent regardless
 * of the state's write marks. That's what 'parent == state->parent' comparison
 * in mark_reg_read() is for.
 */
static int propagate_liveness(struct bpf_verifier_env *env,
			      const struct bpf_verifier_state *vstate,
			      struct bpf_verifier_state *vparent)
{
	int i, frame, err = 0;
	struct bpf_func_state *state, *parent;

	if (vparent->curframe != vstate->curframe) {
		WARN(1, "propagate_live: parent frame %d current frame %d\n",
		     vparent->curframe, vstate->curframe);
		return -EFAULT;
	}
	/* Propagate read liveness of registers... */
	BUILD_BUG_ON(BPF_REG_FP + 1 != MAX_BPF_REG);
	/* We don't need to worry about FP liveness because it's read-only */
	for (i = 0; i < BPF_REG_FP; i++) {
		if (vparent->frame[vparent->curframe]->regs[i].live & REG_LIVE_READ)
			continue;
		if (vstate->frame[vstate->curframe]->regs[i].live & REG_LIVE_READ) {
			err = mark_reg_read(env, &vstate->frame[vstate->curframe]->regs[i],
					    &vparent->frame[vstate->curframe]->regs[i]);
			if (err)
				return err;
		}
	}

	/* ... and stack slots */
	for (frame = 0; frame <= vstate->curframe; frame++) {
		state = vstate->frame[frame];
		parent = vparent->frame[frame];
		for (i = 0; i < state->allocated_stack / BPF_REG_SIZE &&
			    i < parent->allocated_stack / BPF_REG_SIZE; i++) {
			if (parent->stack[i].spilled_ptr.live & REG_LIVE_READ)
				continue;
			if (state->stack[i].spilled_ptr.live & REG_LIVE_READ)
				mark_reg_read(env, &state->stack[i].spilled_ptr,
					      &parent->stack[i].spilled_ptr);
		}
	}
	return err;
}

static int is_state_visited(struct bpf_verifier_env *env, int insn_idx)
{
	struct bpf_verifier_state_list *new_sl;
	struct bpf_verifier_state_list *sl;
	struct bpf_verifier_state *cur = env->cur_state, *new;
	int i, j, err;

	sl = env->explored_states[insn_idx];
	if (!sl)
		/* this 'insn_idx' instruction wasn't marked, so we will not
		 * be doing state search here
		 */
		return 0;

	while (sl != STATE_LIST_MARK) {
		if (states_equal(env, &sl->state, cur)) {
			/* reached equivalent register/stack state,
			 * prune the search.
			 * Registers read by the continuation are read by us.
			 * If we have any write marks in env->cur_state, they
			 * will prevent corresponding reads in the continuation
			 * from reaching our parent (an explored_state).  Our
			 * own state will get the read marks recorded, but
			 * they'll be immediately forgotten as we're pruning
			 * this state and will pop a new one.
			 */
			err = propagate_liveness(env, &sl->state, cur);
			if (err)
				return err;
			return 1;
		}
		sl = sl->next;
	}

	/* there were no equivalent states, remember current one.
	 * technically the current state is not proven to be safe yet,
	 * but it will either reach outer most bpf_exit (which means it's safe)
	 * or it will be rejected. Since there are no loops, we won't be
	 * seeing this tuple (frame[0].callsite, frame[1].callsite, .. insn_idx)
	 * again on the way to bpf_exit
	 */
	new_sl = kzalloc(sizeof(struct bpf_verifier_state_list), GFP_KERNEL);
	if (!new_sl)
		return -ENOMEM;

	/* add new state to the head of linked list */
	new = &new_sl->state;
	err = copy_verifier_state(new, cur);
	if (err) {
		free_verifier_state(new, false);
		kfree(new_sl);
		return err;
	}
	new_sl->next = env->explored_states[insn_idx];
	env->explored_states[insn_idx] = new_sl;
	/* connect new state to parentage chain */
	for (i = 0; i < BPF_REG_FP; i++)
		cur_regs(env)[i].parent = &new->frame[new->curframe]->regs[i];
	/* clear write marks in current state: the writes we did are not writes
	 * our child did, so they don't screen off its reads from us.
	 * (There are no read marks in current state, because reads always mark
	 * their parent and current state never has children yet.  Only
	 * explored_states can get read marks.)
	 */
	for (i = 0; i < BPF_REG_FP; i++)
		cur->frame[cur->curframe]->regs[i].live = REG_LIVE_NONE;

	/* all stack frames are accessible from callee, clear them all */
	for (j = 0; j <= cur->curframe; j++) {
		struct bpf_func_state *frame = cur->frame[j];
		struct bpf_func_state *newframe = new->frame[j];

		for (i = 0; i < frame->allocated_stack / BPF_REG_SIZE; i++) {
			frame->stack[i].spilled_ptr.live = REG_LIVE_NONE;
			frame->stack[i].spilled_ptr.parent =
						&newframe->stack[i].spilled_ptr;
		}
	}
	return 0;
}

/* Return true if it's OK to have the same insn return a different type. */
static bool reg_type_mismatch_ok(enum bpf_reg_type type)
{
	switch (type) {
	case PTR_TO_CTX:
	case PTR_TO_SOCKET:
	case PTR_TO_SOCKET_OR_NULL:
		return false;
	default:
		return true;
	}
}

/* If an instruction was previously used with particular pointer types, then we
 * need to be careful to avoid cases such as the below, where it may be ok
 * for one branch accessing the pointer, but not ok for the other branch:
 *
 * R1 = sock_ptr
 * goto X;
 * ...
 * R1 = some_other_valid_ptr;
 * goto X;
 * ...
 * R2 = *(u32 *)(R1 + 0);
 */
static bool reg_type_mismatch(enum bpf_reg_type src, enum bpf_reg_type prev)
{
	return src != prev && (!reg_type_mismatch_ok(src) ||
			       !reg_type_mismatch_ok(prev));
}

static int do_check(struct bpf_verifier_env *env)
{
	struct bpf_verifier_state *state;
	struct bpf_insn *insns = env->prog->insnsi;
	struct bpf_reg_state *regs;
	int insn_cnt = env->prog->len, i;
	int insn_idx, prev_insn_idx = 0;
	int insn_processed = 0;
	bool do_print_state = false;

	state = kzalloc(sizeof(struct bpf_verifier_state), GFP_KERNEL);
	if (!state)
		return -ENOMEM;
	state->curframe = 0;
	state->frame[0] = kzalloc(sizeof(struct bpf_func_state), GFP_KERNEL);
	if (!state->frame[0]) {
		kfree(state);
		return -ENOMEM;
	}
	env->cur_state = state;
	init_func_state(env, state->frame[0],
			BPF_MAIN_FUNC /* callsite */,
			0 /* frameno */,
			0 /* subprogno, zero == main subprog */);
	insn_idx = 0;
	for (;;) {
		struct bpf_insn *insn;
		u8 class;
		int err;

		if (insn_idx >= insn_cnt) {
			verbose(env, "invalid insn idx %d insn_cnt %d\n",
				insn_idx, insn_cnt);
			return -EFAULT;
		}

		insn = &insns[insn_idx];
		class = BPF_CLASS(insn->code);

		if (++insn_processed > BPF_COMPLEXITY_LIMIT_INSNS) {
			verbose(env,
				"BPF program is too large. Processed %d insn\n",
				insn_processed);
			return -E2BIG;
		}

		err = is_state_visited(env, insn_idx);
		if (err < 0)
			return err;
		if (err == 1) {
			/* found equivalent state, can prune the search */
			if (env->log.level) {
				if (do_print_state)
					verbose(env, "\nfrom %d to %d: safe\n",
						prev_insn_idx, insn_idx);
				else
					verbose(env, "%d: safe\n", insn_idx);
			}
			goto process_bpf_exit;
		}

		if (need_resched())
			cond_resched();

		if (env->log.level > 1 || (env->log.level && do_print_state)) {
			if (env->log.level > 1)
				verbose(env, "%d:", insn_idx);
			else
				verbose(env, "\nfrom %d to %d:",
					prev_insn_idx, insn_idx);
			print_verifier_state(env, state->frame[state->curframe]);
			do_print_state = false;
		}

		if (env->log.level) {
			const struct bpf_insn_cbs cbs = {
				.cb_print	= verbose,
				.private_data	= env,
			};

			verbose(env, "%d: ", insn_idx);
			print_bpf_insn(&cbs, insn, env->allow_ptr_leaks);
		}

		if (bpf_prog_is_dev_bound(env->prog->aux)) {
			err = bpf_prog_offload_verify_insn(env, insn_idx,
							   prev_insn_idx);
			if (err)
				return err;
		}

		regs = cur_regs(env);
		env->insn_aux_data[insn_idx].seen = true;

		if (class == BPF_ALU || class == BPF_ALU64) {
			err = check_alu_op(env, insn);
			if (err)
				return err;

		} else if (class == BPF_LDX) {
			enum bpf_reg_type *prev_src_type, src_reg_type;

			/* check for reserved fields is already done */

			/* check src operand */
			err = check_reg_arg(env, insn->src_reg, SRC_OP);
			if (err)
				return err;

			err = check_reg_arg(env, insn->dst_reg, DST_OP_NO_MARK);
			if (err)
				return err;

			src_reg_type = regs[insn->src_reg].type;

			/* check that memory (src_reg + off) is readable,
			 * the state of dst_reg will be updated by this func
			 */
			err = check_mem_access(env, insn_idx, insn->src_reg, insn->off,
					       BPF_SIZE(insn->code), BPF_READ,
					       insn->dst_reg, false);
			if (err)
				return err;

			prev_src_type = &env->insn_aux_data[insn_idx].ptr_type;

			if (*prev_src_type == NOT_INIT) {
				/* saw a valid insn
				 * dst_reg = *(u32 *)(src_reg + off)
				 * save type to validate intersecting paths
				 */
				*prev_src_type = src_reg_type;

			} else if (reg_type_mismatch(src_reg_type, *prev_src_type)) {
				/* ABuser program is trying to use the same insn
				 * dst_reg = *(u32*) (src_reg + off)
				 * with different pointer types:
				 * src_reg == ctx in one branch and
				 * src_reg == stack|map in some other branch.
				 * Reject it.
				 */
				verbose(env, "same insn cannot be used with different pointers\n");
				return -EINVAL;
			}

		} else if (class == BPF_STX) {
			enum bpf_reg_type *prev_dst_type, dst_reg_type;

			if (BPF_MODE(insn->code) == BPF_XADD) {
				err = check_xadd(env, insn_idx, insn);
				if (err)
					return err;
				insn_idx++;
				continue;
			}

			/* check src1 operand */
			err = check_reg_arg(env, insn->src_reg, SRC_OP);
			if (err)
				return err;
			/* check src2 operand */
			err = check_reg_arg(env, insn->dst_reg, SRC_OP);
			if (err)
				return err;

			dst_reg_type = regs[insn->dst_reg].type;

			/* check that memory (dst_reg + off) is writeable */
			err = check_mem_access(env, insn_idx, insn->dst_reg, insn->off,
					       BPF_SIZE(insn->code), BPF_WRITE,
					       insn->src_reg, false);
			if (err)
				return err;

			prev_dst_type = &env->insn_aux_data[insn_idx].ptr_type;

			if (*prev_dst_type == NOT_INIT) {
				*prev_dst_type = dst_reg_type;
			} else if (reg_type_mismatch(dst_reg_type, *prev_dst_type)) {
				verbose(env, "same insn cannot be used with different pointers\n");
				return -EINVAL;
			}

		} else if (class == BPF_ST) {
			if (BPF_MODE(insn->code) != BPF_MEM ||
			    insn->src_reg != BPF_REG_0) {
				verbose(env, "BPF_ST uses reserved fields\n");
				return -EINVAL;
			}
			/* check src operand */
			err = check_reg_arg(env, insn->dst_reg, SRC_OP);
			if (err)
				return err;

			if (is_ctx_reg(env, insn->dst_reg)) {
				verbose(env, "BPF_ST stores into R%d %s is not allowed\n",
					insn->dst_reg,
					reg_type_str[reg_state(env, insn->dst_reg)->type]);
				return -EACCES;
			}

			/* check that memory (dst_reg + off) is writeable */
			err = check_mem_access(env, insn_idx, insn->dst_reg, insn->off,
					       BPF_SIZE(insn->code), BPF_WRITE,
					       -1, false);
			if (err)
				return err;

		} else if (class == BPF_JMP) {
			u8 opcode = BPF_OP(insn->code);

			if (opcode == BPF_CALL) {
				if (BPF_SRC(insn->code) != BPF_K ||
				    insn->off != 0 ||
				    (insn->src_reg != BPF_REG_0 &&
				     insn->src_reg != BPF_PSEUDO_CALL) ||
				    insn->dst_reg != BPF_REG_0) {
					verbose(env, "BPF_CALL uses reserved fields\n");
					return -EINVAL;
				}

				if (insn->src_reg == BPF_PSEUDO_CALL)
					err = check_func_call(env, insn, &insn_idx);
				else
					err = check_helper_call(env, insn->imm, insn_idx);
				if (err)
					return err;

			} else if (opcode == BPF_JA) {
				if (BPF_SRC(insn->code) != BPF_K ||
				    insn->imm != 0 ||
				    insn->src_reg != BPF_REG_0 ||
				    insn->dst_reg != BPF_REG_0) {
					verbose(env, "BPF_JA uses reserved fields\n");
					return -EINVAL;
				}

				insn_idx += insn->off + 1;
				continue;

			} else if (opcode == BPF_EXIT) {
				if (BPF_SRC(insn->code) != BPF_K ||
				    insn->imm != 0 ||
				    insn->src_reg != BPF_REG_0 ||
				    insn->dst_reg != BPF_REG_0) {
					verbose(env, "BPF_EXIT uses reserved fields\n");
					return -EINVAL;
				}

				if (state->curframe) {
					/* exit from nested function */
					prev_insn_idx = insn_idx;
					err = prepare_func_exit(env, &insn_idx);
					if (err)
						return err;
					do_print_state = true;
					continue;
				}

				err = check_reference_leak(env);
				if (err)
					return err;

				/* eBPF calling convetion is such that R0 is used
				 * to return the value from eBPF program.
				 * Make sure that it's readable at this time
				 * of bpf_exit, which means that program wrote
				 * something into it earlier
				 */
				err = check_reg_arg(env, BPF_REG_0, SRC_OP);
				if (err)
					return err;

				if (is_pointer_value(env, BPF_REG_0)) {
					verbose(env, "R0 leaks addr as return value\n");
					return -EACCES;
				}

				err = check_return_code(env);
				if (err)
					return err;
process_bpf_exit:
				err = pop_stack(env, &prev_insn_idx, &insn_idx);
				if (err < 0) {
					if (err != -ENOENT)
						return err;
					break;
				} else {
					do_print_state = true;
					continue;
				}
			} else {
				err = check_cond_jmp_op(env, insn, &insn_idx);
				if (err)
					return err;
			}
		} else if (class == BPF_LD) {
			u8 mode = BPF_MODE(insn->code);

			if (mode == BPF_ABS || mode == BPF_IND) {
				err = check_ld_abs(env, insn);
				if (err)
					return err;

			} else if (mode == BPF_IMM) {
				err = check_ld_imm(env, insn);
				if (err)
					return err;

				insn_idx++;
				env->insn_aux_data[insn_idx].seen = true;
			} else {
				verbose(env, "invalid BPF_LD mode\n");
				return -EINVAL;
			}
		} else {
			verbose(env, "unknown insn class %d\n", class);
			return -EINVAL;
		}

		insn_idx++;
	}

	verbose(env, "processed %d insns (limit %d), stack depth ",
		insn_processed, BPF_COMPLEXITY_LIMIT_INSNS);
	for (i = 0; i < env->subprog_cnt; i++) {
		u32 depth = env->subprog_info[i].stack_depth;

		verbose(env, "%d", depth);
		if (i + 1 < env->subprog_cnt)
			verbose(env, "+");
	}
	verbose(env, "\n");
	env->prog->aux->stack_depth = env->subprog_info[0].stack_depth;
	return 0;
}

static int check_map_prealloc(struct bpf_map *map)
{
	return (map->map_type != BPF_MAP_TYPE_HASH &&
		map->map_type != BPF_MAP_TYPE_PERCPU_HASH &&
		map->map_type != BPF_MAP_TYPE_HASH_OF_MAPS) ||
		!(map->map_flags & BPF_F_NO_PREALLOC);
}

static int check_map_prog_compatibility(struct bpf_verifier_env *env,
					struct bpf_map *map,
					struct bpf_prog *prog)

{
	/* Make sure that BPF_PROG_TYPE_PERF_EVENT programs only use
	 * preallocated hash maps, since doing memory allocation
	 * in overflow_handler can crash depending on where nmi got
	 * triggered.
	 */
	if (prog->type == BPF_PROG_TYPE_PERF_EVENT) {
		if (!check_map_prealloc(map)) {
			verbose(env, "perf_event programs can only use preallocated hash map\n");
			return -EINVAL;
		}
		if (map->inner_map_meta &&
		    !check_map_prealloc(map->inner_map_meta)) {
			verbose(env, "perf_event programs can only use preallocated inner hash map\n");
			return -EINVAL;
		}
	}

	if ((bpf_prog_is_dev_bound(prog->aux) || bpf_map_is_dev_bound(map)) &&
	    !bpf_offload_prog_map_match(prog, map)) {
		verbose(env, "offload device mismatch between prog and map\n");
		return -EINVAL;
	}

	return 0;
}

static bool bpf_map_is_cgroup_storage(struct bpf_map *map)
{
	return (map->map_type == BPF_MAP_TYPE_CGROUP_STORAGE ||
		map->map_type == BPF_MAP_TYPE_PERCPU_CGROUP_STORAGE);
}

/* look for pseudo eBPF instructions that access map FDs and
 * replace them with actual map pointers
 */
static int replace_map_fd_with_map_ptr(struct bpf_verifier_env *env)
{
	struct bpf_insn *insn = env->prog->insnsi;
	int insn_cnt = env->prog->len;
	int i, j, err;

	err = bpf_prog_calc_tag(env->prog);
	if (err)
		return err;

	for (i = 0; i < insn_cnt; i++, insn++) {
		if (BPF_CLASS(insn->code) == BPF_LDX &&
		    (BPF_MODE(insn->code) != BPF_MEM || insn->imm != 0)) {
			verbose(env, "BPF_LDX uses reserved fields\n");
			return -EINVAL;
		}

		if (BPF_CLASS(insn->code) == BPF_STX &&
		    ((BPF_MODE(insn->code) != BPF_MEM &&
		      BPF_MODE(insn->code) != BPF_XADD) || insn->imm != 0)) {
			verbose(env, "BPF_STX uses reserved fields\n");
			return -EINVAL;
		}

		if (insn[0].code == (BPF_LD | BPF_IMM | BPF_DW)) {
			struct bpf_map *map;
			struct fd f;

			if (i == insn_cnt - 1 || insn[1].code != 0 ||
			    insn[1].dst_reg != 0 || insn[1].src_reg != 0 ||
			    insn[1].off != 0) {
				verbose(env, "invalid bpf_ld_imm64 insn\n");
				return -EINVAL;
			}

			if (insn->src_reg == 0)
				/* valid generic load 64-bit imm */
				goto next_insn;

			if (insn->src_reg != BPF_PSEUDO_MAP_FD) {
				verbose(env,
					"unrecognized bpf_ld_imm64 insn\n");
				return -EINVAL;
			}

			f = fdget(insn->imm);
			map = __bpf_map_get(f);
			if (IS_ERR(map)) {
				verbose(env, "fd %d is not pointing to valid bpf_map\n",
					insn->imm);
				return PTR_ERR(map);
			}

			err = check_map_prog_compatibility(env, map, env->prog);
			if (err) {
				fdput(f);
				return err;
			}

			/* store map pointer inside BPF_LD_IMM64 instruction */
			insn[0].imm = (u32) (unsigned long) map;
			insn[1].imm = ((u64) (unsigned long) map) >> 32;

			/* check whether we recorded this map already */
			for (j = 0; j < env->used_map_cnt; j++)
				if (env->used_maps[j] == map) {
					fdput(f);
					goto next_insn;
				}

			if (env->used_map_cnt >= MAX_USED_MAPS) {
				fdput(f);
				return -E2BIG;
			}

			/* hold the map. If the program is rejected by verifier,
			 * the map will be released by release_maps() or it
			 * will be used by the valid program until it's unloaded
			 * and all maps are released in free_used_maps()
			 */
			map = bpf_map_inc(map, false);
			if (IS_ERR(map)) {
				fdput(f);
				return PTR_ERR(map);
			}
			env->used_maps[env->used_map_cnt++] = map;

			if (bpf_map_is_cgroup_storage(map) &&
			    bpf_cgroup_storage_assign(env->prog, map)) {
				verbose(env, "only one cgroup storage of each type is allowed\n");
				fdput(f);
				return -EBUSY;
			}

			fdput(f);
next_insn:
			insn++;
			i++;
			continue;
		}

		/* Basic sanity check before we invest more work here. */
		if (!bpf_opcode_in_insntable(insn->code)) {
			verbose(env, "unknown opcode %02x\n", insn->code);
			return -EINVAL;
		}
	}

	/* now all pseudo BPF_LD_IMM64 instructions load valid
	 * 'struct bpf_map *' into a register instead of user map_fd.
	 * These pointers will be used later by verifier to validate map access.
	 */
	return 0;
}

/* drop refcnt of maps used by the rejected program */
static void release_maps(struct bpf_verifier_env *env)
{
	enum bpf_cgroup_storage_type stype;
	int i;

	for_each_cgroup_storage_type(stype) {
		if (!env->prog->aux->cgroup_storage[stype])
			continue;
		bpf_cgroup_storage_release(env->prog,
			env->prog->aux->cgroup_storage[stype]);
	}

	for (i = 0; i < env->used_map_cnt; i++)
		bpf_map_put(env->used_maps[i]);
}

/* convert pseudo BPF_LD_IMM64 into generic BPF_LD_IMM64 */
static void convert_pseudo_ld_imm64(struct bpf_verifier_env *env)
{
	struct bpf_insn *insn = env->prog->insnsi;
	int insn_cnt = env->prog->len;
	int i;

	for (i = 0; i < insn_cnt; i++, insn++)
		if (insn->code == (BPF_LD | BPF_IMM | BPF_DW))
			insn->src_reg = 0;
}

/* single env->prog->insni[off] instruction was replaced with the range
 * insni[off, off + cnt).  Adjust corresponding insn_aux_data by copying
 * [0, off) and [off, end) to new locations, so the patched range stays zero
 */
static int adjust_insn_aux_data(struct bpf_verifier_env *env, u32 prog_len,
				u32 off, u32 cnt)
{
	struct bpf_insn_aux_data *new_data, *old_data = env->insn_aux_data;
	int i;

	if (cnt == 1)
		return 0;
	new_data = vzalloc(array_size(prog_len,
				      sizeof(struct bpf_insn_aux_data)));
	if (!new_data)
		return -ENOMEM;
	memcpy(new_data, old_data, sizeof(struct bpf_insn_aux_data) * off);
	memcpy(new_data + off + cnt - 1, old_data + off,
	       sizeof(struct bpf_insn_aux_data) * (prog_len - off - cnt + 1));
	for (i = off; i < off + cnt - 1; i++)
		new_data[i].seen = true;
	env->insn_aux_data = new_data;
	vfree(old_data);
	return 0;
}

static void adjust_subprog_starts(struct bpf_verifier_env *env, u32 off, u32 len)
{
	int i;

	if (len == 1)
		return;
	/* NOTE: fake 'exit' subprog should be updated as well. */
	for (i = 0; i <= env->subprog_cnt; i++) {
		if (env->subprog_info[i].start < off)
			continue;
		env->subprog_info[i].start += len - 1;
	}
}

static struct bpf_prog *bpf_patch_insn_data(struct bpf_verifier_env *env, u32 off,
					    const struct bpf_insn *patch, u32 len)
{
	struct bpf_prog *new_prog;

	new_prog = bpf_patch_insn_single(env->prog, off, patch, len);
	if (!new_prog)
		return NULL;
	if (adjust_insn_aux_data(env, new_prog->len, off, len))
		return NULL;
	adjust_subprog_starts(env, off, len);
	return new_prog;
}

/* The verifier does more data flow analysis than llvm and will not
 * explore branches that are dead at run time. Malicious programs can
 * have dead code too. Therefore replace all dead at-run-time code
 * with 'ja -1'.
 *
 * Just nops are not optimal, e.g. if they would sit at the end of the
 * program and through another bug we would manage to jump there, then
 * we'd execute beyond program memory otherwise. Returning exception
 * code also wouldn't work since we can have subprogs where the dead
 * code could be located.
 */
static void sanitize_dead_code(struct bpf_verifier_env *env)
{
	struct bpf_insn_aux_data *aux_data = env->insn_aux_data;
	struct bpf_insn trap = BPF_JMP_IMM(BPF_JA, 0, 0, -1);
	struct bpf_insn *insn = env->prog->insnsi;
	const int insn_cnt = env->prog->len;
	int i;

	for (i = 0; i < insn_cnt; i++) {
		if (aux_data[i].seen)
			continue;
		memcpy(insn + i, &trap, sizeof(trap));
	}
}

/* convert load instructions that access fields of a context type into a
 * sequence of instructions that access fields of the underlying structure:
 *     struct __sk_buff    -> struct sk_buff
 *     struct bpf_sock_ops -> struct sock
 */
static int convert_ctx_accesses(struct bpf_verifier_env *env)
{
	const struct bpf_verifier_ops *ops = env->ops;
	int i, cnt, size, ctx_field_size, delta = 0;
	const int insn_cnt = env->prog->len;
	struct bpf_insn insn_buf[16], *insn;
	struct bpf_prog *new_prog;
	enum bpf_access_type type;
	bool is_narrower_load;
	u32 target_size;

	if (ops->gen_prologue || env->seen_direct_write) {
		if (!ops->gen_prologue) {
			verbose(env, "bpf verifier is misconfigured\n");
			return -EINVAL;
		}
		cnt = ops->gen_prologue(insn_buf, env->seen_direct_write,
					env->prog);
		if (cnt >= ARRAY_SIZE(insn_buf)) {
			verbose(env, "bpf verifier is misconfigured\n");
			return -EINVAL;
		} else if (cnt) {
			new_prog = bpf_patch_insn_data(env, 0, insn_buf, cnt);
			if (!new_prog)
				return -ENOMEM;

			env->prog = new_prog;
			delta += cnt - 1;
		}
	}

	if (bpf_prog_is_dev_bound(env->prog->aux))
		return 0;

	insn = env->prog->insnsi + delta;

	for (i = 0; i < insn_cnt; i++, insn++) {
		bpf_convert_ctx_access_t convert_ctx_access;

		if (insn->code == (BPF_LDX | BPF_MEM | BPF_B) ||
		    insn->code == (BPF_LDX | BPF_MEM | BPF_H) ||
		    insn->code == (BPF_LDX | BPF_MEM | BPF_W) ||
		    insn->code == (BPF_LDX | BPF_MEM | BPF_DW))
			type = BPF_READ;
		else if (insn->code == (BPF_STX | BPF_MEM | BPF_B) ||
			 insn->code == (BPF_STX | BPF_MEM | BPF_H) ||
			 insn->code == (BPF_STX | BPF_MEM | BPF_W) ||
			 insn->code == (BPF_STX | BPF_MEM | BPF_DW))
			type = BPF_WRITE;
		else
			continue;

		if (type == BPF_WRITE &&
		    env->insn_aux_data[i + delta].sanitize_stack_off) {
			struct bpf_insn patch[] = {
				/* Sanitize suspicious stack slot with zero.
				 * There are no memory dependencies for this store,
				 * since it's only using frame pointer and immediate
				 * constant of zero
				 */
				BPF_ST_MEM(BPF_DW, BPF_REG_FP,
					   env->insn_aux_data[i + delta].sanitize_stack_off,
					   0),
				/* the original STX instruction will immediately
				 * overwrite the same stack slot with appropriate value
				 */
				*insn,
			};

			cnt = ARRAY_SIZE(patch);
			new_prog = bpf_patch_insn_data(env, i + delta, patch, cnt);
			if (!new_prog)
				return -ENOMEM;

			delta    += cnt - 1;
			env->prog = new_prog;
			insn      = new_prog->insnsi + i + delta;
			continue;
		}

		switch (env->insn_aux_data[i + delta].ptr_type) {
		case PTR_TO_CTX:
			if (!ops->convert_ctx_access)
				continue;
			convert_ctx_access = ops->convert_ctx_access;
			break;
		case PTR_TO_SOCKET:
			convert_ctx_access = bpf_sock_convert_ctx_access;
			break;
		default:
			continue;
		}

		ctx_field_size = env->insn_aux_data[i + delta].ctx_field_size;
		size = BPF_LDST_BYTES(insn);

		/* If the read access is a narrower load of the field,
		 * convert to a 4/8-byte load, to minimum program type specific
		 * convert_ctx_access changes. If conversion is successful,
		 * we will apply proper mask to the result.
		 */
		is_narrower_load = size < ctx_field_size;
		if (is_narrower_load) {
			u32 size_default = bpf_ctx_off_adjust_machine(ctx_field_size);
			u32 off = insn->off;
			u8 size_code;

			if (type == BPF_WRITE) {
				verbose(env, "bpf verifier narrow ctx access misconfigured\n");
				return -EINVAL;
			}

			size_code = BPF_H;
			if (ctx_field_size == 4)
				size_code = BPF_W;
			else if (ctx_field_size == 8)
				size_code = BPF_DW;

			insn->off = off & ~(size_default - 1);
			insn->code = BPF_LDX | BPF_MEM | size_code;
		}

		target_size = 0;
		cnt = convert_ctx_access(type, insn, insn_buf, env->prog,
					 &target_size);
		if (cnt == 0 || cnt >= ARRAY_SIZE(insn_buf) ||
		    (ctx_field_size && !target_size)) {
			verbose(env, "bpf verifier is misconfigured\n");
			return -EINVAL;
		}

		if (is_narrower_load && size < target_size) {
			if (ctx_field_size <= 4)
				insn_buf[cnt++] = BPF_ALU32_IMM(BPF_AND, insn->dst_reg,
								(1 << size * 8) - 1);
			else
				insn_buf[cnt++] = BPF_ALU64_IMM(BPF_AND, insn->dst_reg,
								(1 << size * 8) - 1);
		}

		new_prog = bpf_patch_insn_data(env, i + delta, insn_buf, cnt);
		if (!new_prog)
			return -ENOMEM;

		delta += cnt - 1;

		/* keep walking new program and skip insns we just inserted */
		env->prog = new_prog;
		insn      = new_prog->insnsi + i + delta;
	}

	return 0;
}

static int jit_subprogs(struct bpf_verifier_env *env)
{
	struct bpf_prog *prog = env->prog, **func, *tmp;
	int i, j, subprog_start, subprog_end = 0, len, subprog;
	struct bpf_insn *insn;
	void *old_bpf_func;
	int err = -ENOMEM;

	if (env->subprog_cnt <= 1)
		return 0;

	for (i = 0, insn = prog->insnsi; i < prog->len; i++, insn++) {
		if (insn->code != (BPF_JMP | BPF_CALL) ||
		    insn->src_reg != BPF_PSEUDO_CALL)
			continue;
		/* Upon error here we cannot fall back to interpreter but
		 * need a hard reject of the program. Thus -EFAULT is
		 * propagated in any case.
		 */
		subprog = find_subprog(env, i + insn->imm + 1);
		if (subprog < 0) {
			WARN_ONCE(1, "verifier bug. No program starts at insn %d\n",
				  i + insn->imm + 1);
			return -EFAULT;
		}
		/* temporarily remember subprog id inside insn instead of
		 * aux_data, since next loop will split up all insns into funcs
		 */
		insn->off = subprog;
		/* remember original imm in case JIT fails and fallback
		 * to interpreter will be needed
		 */
		env->insn_aux_data[i].call_imm = insn->imm;
		/* point imm to __bpf_call_base+1 from JITs point of view */
		insn->imm = 1;
	}

	func = kcalloc(env->subprog_cnt, sizeof(prog), GFP_KERNEL);
	if (!func)
		goto out_undo_insn;

	for (i = 0; i < env->subprog_cnt; i++) {
		subprog_start = subprog_end;
		subprog_end = env->subprog_info[i + 1].start;

		len = subprog_end - subprog_start;
		func[i] = bpf_prog_alloc(bpf_prog_size(len), GFP_USER);
		if (!func[i])
			goto out_free;
		memcpy(func[i]->insnsi, &prog->insnsi[subprog_start],
		       len * sizeof(struct bpf_insn));
		func[i]->type = prog->type;
		func[i]->len = len;
		if (bpf_prog_calc_tag(func[i]))
			goto out_free;
		func[i]->is_func = 1;
		/* Use bpf_prog_F_tag to indicate functions in stack traces.
		 * Long term would need debug info to populate names
		 */
		func[i]->aux->name[0] = 'F';
		func[i]->aux->stack_depth = env->subprog_info[i].stack_depth;
		func[i]->jit_requested = 1;
		func[i] = bpf_int_jit_compile(func[i]);
		if (!func[i]->jited) {
			err = -ENOTSUPP;
			goto out_free;
		}
		cond_resched();
	}
	/* at this point all bpf functions were successfully JITed
	 * now populate all bpf_calls with correct addresses and
	 * run last pass of JIT
	 */
	for (i = 0; i < env->subprog_cnt; i++) {
		insn = func[i]->insnsi;
		for (j = 0; j < func[i]->len; j++, insn++) {
			if (insn->code != (BPF_JMP | BPF_CALL) ||
			    insn->src_reg != BPF_PSEUDO_CALL)
				continue;
			subprog = insn->off;
			insn->imm = (u64 (*)(u64, u64, u64, u64, u64))
				func[subprog]->bpf_func -
				__bpf_call_base;
		}

		/* we use the aux data to keep a list of the start addresses
		 * of the JITed images for each function in the program
		 *
		 * for some architectures, such as powerpc64, the imm field
		 * might not be large enough to hold the offset of the start
		 * address of the callee's JITed image from __bpf_call_base
		 *
		 * in such cases, we can lookup the start address of a callee
		 * by using its subprog id, available from the off field of
		 * the call instruction, as an index for this list
		 */
		func[i]->aux->func = func;
		func[i]->aux->func_cnt = env->subprog_cnt;
	}
	for (i = 0; i < env->subprog_cnt; i++) {
		old_bpf_func = func[i]->bpf_func;
		tmp = bpf_int_jit_compile(func[i]);
		if (tmp != func[i] || func[i]->bpf_func != old_bpf_func) {
			verbose(env, "JIT doesn't support bpf-to-bpf calls\n");
			err = -ENOTSUPP;
			goto out_free;
		}
		cond_resched();
	}

	/* finally lock prog and jit images for all functions and
	 * populate kallsysm
	 */
	for (i = 0; i < env->subprog_cnt; i++) {
		bpf_prog_lock_ro(func[i]);
		bpf_prog_kallsyms_add(func[i]);
	}

	/* Last step: make now unused interpreter insns from main
	 * prog consistent for later dump requests, so they can
	 * later look the same as if they were interpreted only.
	 */
	for (i = 0, insn = prog->insnsi; i < prog->len; i++, insn++) {
		if (insn->code != (BPF_JMP | BPF_CALL) ||
		    insn->src_reg != BPF_PSEUDO_CALL)
			continue;
		insn->off = env->insn_aux_data[i].call_imm;
		subprog = find_subprog(env, i + insn->off + 1);
		insn->imm = subprog;
	}

	prog->jited = 1;
	prog->bpf_func = func[0]->bpf_func;
	prog->aux->func = func;
	prog->aux->func_cnt = env->subprog_cnt;
	return 0;
out_free:
	for (i = 0; i < env->subprog_cnt; i++)
		if (func[i])
			bpf_jit_free(func[i]);
	kfree(func);
out_undo_insn:
	/* cleanup main prog to be interpreted */
	prog->jit_requested = 0;
	for (i = 0, insn = prog->insnsi; i < prog->len; i++, insn++) {
		if (insn->code != (BPF_JMP | BPF_CALL) ||
		    insn->src_reg != BPF_PSEUDO_CALL)
			continue;
		insn->off = 0;
		insn->imm = env->insn_aux_data[i].call_imm;
	}
	return err;
}

static int fixup_call_args(struct bpf_verifier_env *env)
{
#ifndef CONFIG_BPF_JIT_ALWAYS_ON
	struct bpf_prog *prog = env->prog;
	struct bpf_insn *insn = prog->insnsi;
	int i, depth;
#endif
	int err = 0;

	if (env->prog->jit_requested &&
	    !bpf_prog_is_dev_bound(env->prog->aux)) {
		err = jit_subprogs(env);
		if (err == 0)
			return 0;
		if (err == -EFAULT)
			return err;
	}
#ifndef CONFIG_BPF_JIT_ALWAYS_ON
	for (i = 0; i < prog->len; i++, insn++) {
		if (insn->code != (BPF_JMP | BPF_CALL) ||
		    insn->src_reg != BPF_PSEUDO_CALL)
			continue;
		depth = get_callee_stack_depth(env, insn, i);
		if (depth < 0)
			return depth;
		bpf_patch_call_args(insn, depth);
	}
	err = 0;
#endif
	return err;
}

/* fixup insn->imm field of bpf_call instructions
 * and inline eligible helpers as explicit sequence of BPF instructions
 *
 * this function is called after eBPF program passed verification
 */
static int fixup_bpf_calls(struct bpf_verifier_env *env)
{
	struct bpf_prog *prog = env->prog;
	struct bpf_insn *insn = prog->insnsi;
	const struct bpf_func_proto *fn;
	const int insn_cnt = prog->len;
	const struct bpf_map_ops *ops;
	struct bpf_insn_aux_data *aux;
	struct bpf_insn insn_buf[16];
	struct bpf_prog *new_prog;
	struct bpf_map *map_ptr;
	int i, cnt, delta = 0;

	for (i = 0; i < insn_cnt; i++, insn++) {
		if (insn->code == (BPF_ALU64 | BPF_MOD | BPF_X) ||
		    insn->code == (BPF_ALU64 | BPF_DIV | BPF_X) ||
		    insn->code == (BPF_ALU | BPF_MOD | BPF_X) ||
		    insn->code == (BPF_ALU | BPF_DIV | BPF_X)) {
			bool is64 = BPF_CLASS(insn->code) == BPF_ALU64;
			struct bpf_insn mask_and_div[] = {
				BPF_MOV32_REG(insn->src_reg, insn->src_reg),
				/* Rx div 0 -> 0 */
				BPF_JMP_IMM(BPF_JNE, insn->src_reg, 0, 2),
				BPF_ALU32_REG(BPF_XOR, insn->dst_reg, insn->dst_reg),
				BPF_JMP_IMM(BPF_JA, 0, 0, 1),
				*insn,
			};
			struct bpf_insn mask_and_mod[] = {
				BPF_MOV32_REG(insn->src_reg, insn->src_reg),
				/* Rx mod 0 -> Rx */
				BPF_JMP_IMM(BPF_JEQ, insn->src_reg, 0, 1),
				*insn,
			};
			struct bpf_insn *patchlet;

			if (insn->code == (BPF_ALU64 | BPF_DIV | BPF_X) ||
			    insn->code == (BPF_ALU | BPF_DIV | BPF_X)) {
				patchlet = mask_and_div + (is64 ? 1 : 0);
				cnt = ARRAY_SIZE(mask_and_div) - (is64 ? 1 : 0);
			} else {
				patchlet = mask_and_mod + (is64 ? 1 : 0);
				cnt = ARRAY_SIZE(mask_and_mod) - (is64 ? 1 : 0);
			}

			new_prog = bpf_patch_insn_data(env, i + delta, patchlet, cnt);
			if (!new_prog)
				return -ENOMEM;

			delta    += cnt - 1;
			env->prog = prog = new_prog;
			insn      = new_prog->insnsi + i + delta;
			continue;
		}

		if (BPF_CLASS(insn->code) == BPF_LD &&
		    (BPF_MODE(insn->code) == BPF_ABS ||
		     BPF_MODE(insn->code) == BPF_IND)) {
			cnt = env->ops->gen_ld_abs(insn, insn_buf);
			if (cnt == 0 || cnt >= ARRAY_SIZE(insn_buf)) {
				verbose(env, "bpf verifier is misconfigured\n");
				return -EINVAL;
			}

			new_prog = bpf_patch_insn_data(env, i + delta, insn_buf, cnt);
			if (!new_prog)
				return -ENOMEM;

			delta    += cnt - 1;
			env->prog = prog = new_prog;
			insn      = new_prog->insnsi + i + delta;
			continue;
		}

		if (insn->code != (BPF_JMP | BPF_CALL))
			continue;
		if (insn->src_reg == BPF_PSEUDO_CALL)
			continue;

		if (insn->imm == BPF_FUNC_get_route_realm)
			prog->dst_needed = 1;
		if (insn->imm == BPF_FUNC_get_prandom_u32)
			bpf_user_rnd_init_once();
		if (insn->imm == BPF_FUNC_override_return)
			prog->kprobe_override = 1;
		if (insn->imm == BPF_FUNC_tail_call) {
			/* If we tail call into other programs, we
			 * cannot make any assumptions since they can
			 * be replaced dynamically during runtime in
			 * the program array.
			 */
			prog->cb_access = 1;
			env->prog->aux->stack_depth = MAX_BPF_STACK;

			/* mark bpf_tail_call as different opcode to avoid
			 * conditional branch in the interpeter for every normal
			 * call and to prevent accidental JITing by JIT compiler
			 * that doesn't support bpf_tail_call yet
			 */
			insn->imm = 0;
			insn->code = BPF_JMP | BPF_TAIL_CALL;

			aux = &env->insn_aux_data[i + delta];
			if (!bpf_map_ptr_unpriv(aux))
				continue;

			/* instead of changing every JIT dealing with tail_call
			 * emit two extra insns:
			 * if (index >= max_entries) goto out;
			 * index &= array->index_mask;
			 * to avoid out-of-bounds cpu speculation
			 */
			if (bpf_map_ptr_poisoned(aux)) {
				verbose(env, "tail_call abusing map_ptr\n");
				return -EINVAL;
			}

			map_ptr = BPF_MAP_PTR(aux->map_state);
			insn_buf[0] = BPF_JMP_IMM(BPF_JGE, BPF_REG_3,
						  map_ptr->max_entries, 2);
			insn_buf[1] = BPF_ALU32_IMM(BPF_AND, BPF_REG_3,
						    container_of(map_ptr,
								 struct bpf_array,
								 map)->index_mask);
			insn_buf[2] = *insn;
			cnt = 3;
			new_prog = bpf_patch_insn_data(env, i + delta, insn_buf, cnt);
			if (!new_prog)
				return -ENOMEM;

			delta    += cnt - 1;
			env->prog = prog = new_prog;
			insn      = new_prog->insnsi + i + delta;
			continue;
		}

		/* BPF_EMIT_CALL() assumptions in some of the map_gen_lookup
		 * and other inlining handlers are currently limited to 64 bit
		 * only.
		 */
		if (prog->jit_requested && BITS_PER_LONG == 64 &&
		    (insn->imm == BPF_FUNC_map_lookup_elem ||
		     insn->imm == BPF_FUNC_map_update_elem ||
		     insn->imm == BPF_FUNC_map_delete_elem ||
		     insn->imm == BPF_FUNC_map_push_elem   ||
		     insn->imm == BPF_FUNC_map_pop_elem    ||
		     insn->imm == BPF_FUNC_map_peek_elem)) {
			aux = &env->insn_aux_data[i + delta];
			if (bpf_map_ptr_poisoned(aux))
				goto patch_call_imm;

			map_ptr = BPF_MAP_PTR(aux->map_state);
			ops = map_ptr->ops;
			if (insn->imm == BPF_FUNC_map_lookup_elem &&
			    ops->map_gen_lookup) {
				cnt = ops->map_gen_lookup(map_ptr, insn_buf);
				if (cnt == 0 || cnt >= ARRAY_SIZE(insn_buf)) {
					verbose(env, "bpf verifier is misconfigured\n");
					return -EINVAL;
				}

				new_prog = bpf_patch_insn_data(env, i + delta,
							       insn_buf, cnt);
				if (!new_prog)
					return -ENOMEM;

				delta    += cnt - 1;
				env->prog = prog = new_prog;
				insn      = new_prog->insnsi + i + delta;
				continue;
			}

			BUILD_BUG_ON(!__same_type(ops->map_lookup_elem,
				     (void *(*)(struct bpf_map *map, void *key))NULL));
			BUILD_BUG_ON(!__same_type(ops->map_delete_elem,
				     (int (*)(struct bpf_map *map, void *key))NULL));
			BUILD_BUG_ON(!__same_type(ops->map_update_elem,
				     (int (*)(struct bpf_map *map, void *key, void *value,
					      u64 flags))NULL));
			BUILD_BUG_ON(!__same_type(ops->map_push_elem,
				     (int (*)(struct bpf_map *map, void *value,
					      u64 flags))NULL));
			BUILD_BUG_ON(!__same_type(ops->map_pop_elem,
				     (int (*)(struct bpf_map *map, void *value))NULL));
			BUILD_BUG_ON(!__same_type(ops->map_peek_elem,
				     (int (*)(struct bpf_map *map, void *value))NULL));

			switch (insn->imm) {
			case BPF_FUNC_map_lookup_elem:
				insn->imm = BPF_CAST_CALL(ops->map_lookup_elem) -
					    __bpf_call_base;
				continue;
			case BPF_FUNC_map_update_elem:
				insn->imm = BPF_CAST_CALL(ops->map_update_elem) -
					    __bpf_call_base;
				continue;
			case BPF_FUNC_map_delete_elem:
				insn->imm = BPF_CAST_CALL(ops->map_delete_elem) -
					    __bpf_call_base;
				continue;
			case BPF_FUNC_map_push_elem:
				insn->imm = BPF_CAST_CALL(ops->map_push_elem) -
					    __bpf_call_base;
				continue;
			case BPF_FUNC_map_pop_elem:
				insn->imm = BPF_CAST_CALL(ops->map_pop_elem) -
					    __bpf_call_base;
				continue;
			case BPF_FUNC_map_peek_elem:
				insn->imm = BPF_CAST_CALL(ops->map_peek_elem) -
					    __bpf_call_base;
				continue;
			}

			goto patch_call_imm;
		}

patch_call_imm:
		fn = env->ops->get_func_proto(insn->imm, env->prog);
		/* all functions that have prototype and verifier allowed
		 * programs to call them, must be real in-kernel functions
		 */
		if (!fn->func) {
			verbose(env,
				"kernel subsystem misconfigured func %s#%d\n",
				func_id_name(insn->imm), insn->imm);
			return -EFAULT;
		}
		insn->imm = fn->func - __bpf_call_base;
	}

	return 0;
}

static void free_states(struct bpf_verifier_env *env)
{
	struct bpf_verifier_state_list *sl, *sln;
	int i;

	if (!env->explored_states)
		return;

	for (i = 0; i < env->prog->len; i++) {
		sl = env->explored_states[i];

		if (sl)
			while (sl != STATE_LIST_MARK) {
				sln = sl->next;
				free_verifier_state(&sl->state, false);
				kfree(sl);
				sl = sln;
			}
	}

	kfree(env->explored_states);
}

int bpf_check(struct bpf_prog **prog, union bpf_attr *attr)
{
	struct bpf_verifier_env *env;
	struct bpf_verifier_log *log;
	int ret = -EINVAL;

	/* no program is valid */
	if (ARRAY_SIZE(bpf_verifier_ops) == 0)
		return -EINVAL;

	/* 'struct bpf_verifier_env' can be global, but since it's not small,
	 * allocate/free it every time bpf_check() is called
	 */
	env = kzalloc(sizeof(struct bpf_verifier_env), GFP_KERNEL);
	if (!env)
		return -ENOMEM;
	log = &env->log;

	env->insn_aux_data =
		vzalloc(array_size(sizeof(struct bpf_insn_aux_data),
				   (*prog)->len));
	ret = -ENOMEM;
	if (!env->insn_aux_data)
		goto err_free_env;
	env->prog = *prog;
	env->ops = bpf_verifier_ops[env->prog->type];

	/* grab the mutex to protect few globals used by verifier */
	mutex_lock(&bpf_verifier_lock);

	if (attr->log_level || attr->log_buf || attr->log_size) {
		/* user requested verbose verifier output
		 * and supplied buffer to store the verification trace
		 */
		log->level = attr->log_level;
		log->ubuf = (char __user *) (unsigned long) attr->log_buf;
		log->len_total = attr->log_size;

		ret = -EINVAL;
		/* log attributes have to be sane */
		if (log->len_total < 128 || log->len_total > UINT_MAX >> 8 ||
		    !log->level || !log->ubuf)
			goto err_unlock;
	}

	env->strict_alignment = !!(attr->prog_flags & BPF_F_STRICT_ALIGNMENT);
	if (!IS_ENABLED(CONFIG_HAVE_EFFICIENT_UNALIGNED_ACCESS))
		env->strict_alignment = true;

	ret = replace_map_fd_with_map_ptr(env);
	if (ret < 0)
		goto skip_full_check;

	if (bpf_prog_is_dev_bound(env->prog->aux)) {
		ret = bpf_prog_offload_verifier_prep(env);
		if (ret)
			goto skip_full_check;
	}

	env->explored_states = kcalloc(env->prog->len,
				       sizeof(struct bpf_verifier_state_list *),
				       GFP_USER);
	ret = -ENOMEM;
	if (!env->explored_states)
		goto skip_full_check;

	env->allow_ptr_leaks = capable(CAP_SYS_ADMIN);

	ret = check_cfg(env);
	if (ret < 0)
		goto skip_full_check;

	ret = do_check(env);
	if (env->cur_state) {
		free_verifier_state(env->cur_state, true);
		env->cur_state = NULL;
	}

	if (ret == 0 && bpf_prog_is_dev_bound(env->prog->aux))
		ret = bpf_prog_offload_finalize(env);

skip_full_check:
	while (!pop_stack(env, NULL, NULL));
	free_states(env);

	if (ret == 0)
		sanitize_dead_code(env);

	if (ret == 0)
		ret = check_max_stack_depth(env);

	if (ret == 0)
		/* program is valid, convert *(u32*)(ctx + off) accesses */
		ret = convert_ctx_accesses(env);

	if (ret == 0)
		ret = fixup_bpf_calls(env);

	if (ret == 0)
		ret = fixup_call_args(env);

	if (log->level && bpf_verifier_log_full(log))
		ret = -ENOSPC;
	if (log->level && !log->ubuf) {
		ret = -EFAULT;
		goto err_release_maps;
	}

	if (ret == 0 && env->used_map_cnt) {
		/* if program passed verifier, update used_maps in bpf_prog_info */
		env->prog->aux->used_maps = kmalloc_array(env->used_map_cnt,
							  sizeof(env->used_maps[0]),
							  GFP_KERNEL);

		if (!env->prog->aux->used_maps) {
			ret = -ENOMEM;
			goto err_release_maps;
		}

		memcpy(env->prog->aux->used_maps, env->used_maps,
		       sizeof(env->used_maps[0]) * env->used_map_cnt);
		env->prog->aux->used_map_cnt = env->used_map_cnt;

		/* program is valid. Convert pseudo bpf_ld_imm64 into generic
		 * bpf_ld_imm64 instructions
		 */
		convert_pseudo_ld_imm64(env);
	}

err_release_maps:
	if (!env->prog->aux->used_maps)
		/* if we didn't copy map pointers into bpf_prog_info, release
		 * them now. Otherwise free_used_maps() will release them.
		 */
		release_maps(env);
	*prog = env->prog;
err_unlock:
	mutex_unlock(&bpf_verifier_lock);
	vfree(env->insn_aux_data);
err_free_env:
	kfree(env);
	return ret;
}<|MERGE_RESOLUTION|>--- conflicted
+++ resolved
@@ -516,7 +516,6 @@
  * Note there is a non-zero 'parent' pointer inside bpf_verifier_state
  * which realloc_stack_state() copies over. It points to previous
  * bpf_verifier_state which is never reallocated.
-<<<<<<< HEAD
  */
 static int realloc_func_state(struct bpf_func_state *state, int stack_size,
 			      int refs_size, bool copy_old)
@@ -553,44 +552,6 @@
 {
 	int i, last_idx;
 
-=======
- */
-static int realloc_func_state(struct bpf_func_state *state, int stack_size,
-			      int refs_size, bool copy_old)
-{
-	int err = realloc_reference_state(state, refs_size, copy_old);
-	if (err)
-		return err;
-	return realloc_stack_state(state, stack_size, copy_old);
-}
-
-/* Acquire a pointer id from the env and update the state->refs to include
- * this new pointer reference.
- * On success, returns a valid pointer id to associate with the register
- * On failure, returns a negative errno.
- */
-static int acquire_reference_state(struct bpf_verifier_env *env, int insn_idx)
-{
-	struct bpf_func_state *state = cur_func(env);
-	int new_ofs = state->acquired_refs;
-	int id, err;
-
-	err = realloc_reference_state(state, state->acquired_refs + 1, true);
-	if (err)
-		return err;
-	id = ++env->id_gen;
-	state->refs[new_ofs].id = id;
-	state->refs[new_ofs].insn_idx = insn_idx;
-
-	return id;
-}
-
-/* release function corresponding to acquire_reference_state(). Idempotent. */
-static int __release_reference_state(struct bpf_func_state *state, int ptr_id)
-{
-	int i, last_idx;
-
->>>>>>> 9f51ae62
 	if (!ptr_id)
 		return -EFAULT;
 
@@ -1444,7 +1405,6 @@
 	case BPF_PROG_TYPE_LWT_XMIT:
 	case BPF_PROG_TYPE_SK_SKB:
 	case BPF_PROG_TYPE_SK_MSG:
-	case BPF_PROG_TYPE_FLOW_DISSECTOR:
 		if (meta)
 			return meta->pkt_access;
 
