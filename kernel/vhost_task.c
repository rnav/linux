// SPDX-License-Identifier: GPL-2.0-only
/*
 * Copyright (C) 2021 Oracle Corporation
 */
#include <linux/slab.h>
#include <linux/completion.h>
#include <linux/sched/task.h>
#include <linux/sched/vhost_task.h>
#include <linux/sched/signal.h>

enum vhost_task_flags {
	VHOST_TASK_FLAGS_STOP,
};

struct vhost_task {
	bool (*fn)(void *data);
	void *data;
	struct completion exited;
	unsigned long flags;
	struct task_struct *task;
};

static int vhost_task_fn(void *data)
{
	struct vhost_task *vtsk = data;
	bool dead = false;

	for (;;) {
		bool did_work;

<<<<<<< HEAD
		/* mb paired w/ vhost_task_stop */
		if (test_bit(VHOST_TASK_FLAGS_STOP, &vtsk->flags))
			break;

=======
>>>>>>> 8a28a0b6
		if (!dead && signal_pending(current)) {
			struct ksignal ksig;
			/*
			 * Calling get_signal will block in SIGSTOP,
			 * or clear fatal_signal_pending, but remember
			 * what was set.
			 *
			 * This thread won't actually exit until all
			 * of the file descriptors are closed, and
			 * the release function is called.
			 */
			dead = get_signal(&ksig);
			if (dead)
				clear_thread_flag(TIF_SIGPENDING);
		}

<<<<<<< HEAD
		did_work = vtsk->fn(vtsk->data);
		if (!did_work) {
			set_current_state(TASK_INTERRUPTIBLE);
			schedule();
		}
=======
		/* mb paired w/ vhost_task_stop */
		set_current_state(TASK_INTERRUPTIBLE);

		if (test_bit(VHOST_TASK_FLAGS_STOP, &vtsk->flags)) {
			__set_current_state(TASK_RUNNING);
			break;
		}

		did_work = vtsk->fn(vtsk->data);
		if (!did_work)
			schedule();
>>>>>>> 8a28a0b6
	}

	complete(&vtsk->exited);
	do_exit(0);
<<<<<<< HEAD
}

/**
 * vhost_task_wake - wakeup the vhost_task
 * @vtsk: vhost_task to wake
 *
 * wake up the vhost_task worker thread
 */
void vhost_task_wake(struct vhost_task *vtsk)
{
	wake_up_process(vtsk->task);
=======
>>>>>>> 8a28a0b6
}
EXPORT_SYMBOL_GPL(vhost_task_wake);

/**
 * vhost_task_wake - wakeup the vhost_task
 * @vtsk: vhost_task to wake
 *
 * wake up the vhost_task worker thread
 */
void vhost_task_wake(struct vhost_task *vtsk)
{
	wake_up_process(vtsk->task);
}
EXPORT_SYMBOL_GPL(vhost_task_wake);

/**
 * vhost_task_stop - stop a vhost_task
 * @vtsk: vhost_task to stop
 *
 * vhost_task_fn ensures the worker thread exits after
 * VHOST_TASK_FLAGS_SOP becomes true.
 */
void vhost_task_stop(struct vhost_task *vtsk)
{
	set_bit(VHOST_TASK_FLAGS_STOP, &vtsk->flags);
	vhost_task_wake(vtsk);
	/*
	 * Make sure vhost_task_fn is no longer accessing the vhost_task before
	 * freeing it below.
	 */
	wait_for_completion(&vtsk->exited);
	kfree(vtsk);
}
EXPORT_SYMBOL_GPL(vhost_task_stop);

/**
 * vhost_task_create - create a copy of a task to be used by the kernel
 * @fn: vhost worker function
 * @arg: data to be passed to fn
 * @name: the thread's name
 *
 * This returns a specialized task for use by the vhost layer or NULL on
 * failure. The returned task is inactive, and the caller must fire it up
 * through vhost_task_start().
 */
struct vhost_task *vhost_task_create(bool (*fn)(void *), void *arg,
				     const char *name)
{
	struct kernel_clone_args args = {
		.flags		= CLONE_FS | CLONE_UNTRACED | CLONE_VM |
				  CLONE_THREAD | CLONE_SIGHAND,
		.exit_signal	= 0,
		.fn		= vhost_task_fn,
		.name		= name,
		.user_worker	= 1,
		.no_files	= 1,
	};
	struct vhost_task *vtsk;
	struct task_struct *tsk;

	vtsk = kzalloc(sizeof(*vtsk), GFP_KERNEL);
	if (!vtsk)
		return NULL;
	init_completion(&vtsk->exited);
	vtsk->data = arg;
	vtsk->fn = fn;

	args.fn_arg = vtsk;

	tsk = copy_process(NULL, 0, NUMA_NO_NODE, &args);
	if (IS_ERR(tsk)) {
		kfree(vtsk);
		return NULL;
	}

	vtsk->task = tsk;
	return vtsk;
}
EXPORT_SYMBOL_GPL(vhost_task_create);

/**
 * vhost_task_start - start a vhost_task created with vhost_task_create
 * @vtsk: vhost_task to wake up
 */
void vhost_task_start(struct vhost_task *vtsk)
{
	wake_up_new_task(vtsk->task);
}
EXPORT_SYMBOL_GPL(vhost_task_start);<|MERGE_RESOLUTION|>--- conflicted
+++ resolved
@@ -28,13 +28,6 @@
 	for (;;) {
 		bool did_work;
 
-<<<<<<< HEAD
-		/* mb paired w/ vhost_task_stop */
-		if (test_bit(VHOST_TASK_FLAGS_STOP, &vtsk->flags))
-			break;
-
-=======
->>>>>>> 8a28a0b6
 		if (!dead && signal_pending(current)) {
 			struct ksignal ksig;
 			/*
@@ -51,13 +44,6 @@
 				clear_thread_flag(TIF_SIGPENDING);
 		}
 
-<<<<<<< HEAD
-		did_work = vtsk->fn(vtsk->data);
-		if (!did_work) {
-			set_current_state(TASK_INTERRUPTIBLE);
-			schedule();
-		}
-=======
 		/* mb paired w/ vhost_task_stop */
 		set_current_state(TASK_INTERRUPTIBLE);
 
@@ -69,27 +55,11 @@
 		did_work = vtsk->fn(vtsk->data);
 		if (!did_work)
 			schedule();
->>>>>>> 8a28a0b6
 	}
 
 	complete(&vtsk->exited);
 	do_exit(0);
-<<<<<<< HEAD
 }
-
-/**
- * vhost_task_wake - wakeup the vhost_task
- * @vtsk: vhost_task to wake
- *
- * wake up the vhost_task worker thread
- */
-void vhost_task_wake(struct vhost_task *vtsk)
-{
-	wake_up_process(vtsk->task);
-=======
->>>>>>> 8a28a0b6
-}
-EXPORT_SYMBOL_GPL(vhost_task_wake);
 
 /**
  * vhost_task_wake - wakeup the vhost_task
