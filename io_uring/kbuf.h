--- conflicted
+++ resolved
@@ -80,10 +80,7 @@
 void io_put_bl(struct io_ring_ctx *ctx, struct io_buffer_list *bl);
 struct io_buffer_list *io_pbuf_get_bl(struct io_ring_ctx *ctx,
 				      unsigned long bgid);
-<<<<<<< HEAD
-=======
 int io_pbuf_mmap(struct file *file, struct vm_area_struct *vma);
->>>>>>> ff2632d7
 
 static inline bool io_kbuf_recycle_ring(struct io_kiocb *req)
 {
