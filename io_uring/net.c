--- conflicted
+++ resolved
@@ -805,10 +805,7 @@
 		flags |= MSG_DONTWAIT;
 
 	kmsg->msg.msg_get_inq = 1;
-<<<<<<< HEAD
-=======
 	kmsg->msg.msg_inq = -1U;
->>>>>>> a901a356
 	if (req->flags & REQ_F_APOLL_MULTISHOT) {
 		ret = io_recvmsg_multishot(sock, sr, kmsg, flags,
 					   &mshot_finished);
