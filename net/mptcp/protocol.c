--- conflicted
+++ resolved
@@ -3123,12 +3123,9 @@
 	msk->wnd_end = msk->snd_nxt + req->rsk_rcv_wnd;
 	msk->setsockopt_seq = mptcp_sk(sk)->setsockopt_seq;
 
-<<<<<<< HEAD
-=======
 	/* passive msk is created after the first/MPC subflow */
 	msk->subflow_id = 2;
 
->>>>>>> a901a356
 	sock_reset_flag(nsk, SOCK_RCU_FREE);
 	security_inet_csk_clone(nsk, req);
 
