// SPDX-License-Identifier: GPL-2.0-or-later
/* RxRPC virtual connection handler, common bits.
 *
 * Copyright (C) 2007, 2016 Red Hat, Inc. All Rights Reserved.
 * Written by David Howells (dhowells@redhat.com)
 */

#define pr_fmt(fmt) KBUILD_MODNAME ": " fmt

#include <linux/module.h>
#include <linux/slab.h>
#include <linux/net.h>
#include <linux/skbuff.h>
#include "ar-internal.h"

/*
 * Time till a connection expires after last use (in seconds).
 */
unsigned int __read_mostly rxrpc_connection_expiry = 10 * 60;
unsigned int __read_mostly rxrpc_closed_conn_expiry = 10;

static void rxrpc_destroy_connection(struct rcu_head *);

static void rxrpc_connection_timer(struct timer_list *timer)
{
	struct rxrpc_connection *conn =
		container_of(timer, struct rxrpc_connection, timer);

	rxrpc_queue_conn(conn);
}

/*
 * allocate a new connection
 */
struct rxrpc_connection *rxrpc_alloc_connection(gfp_t gfp)
{
	struct rxrpc_connection *conn;

	_enter("");

	conn = kzalloc(sizeof(struct rxrpc_connection), gfp);
	if (conn) {
		INIT_LIST_HEAD(&conn->cache_link);
		spin_lock_init(&conn->channel_lock);
		INIT_LIST_HEAD(&conn->waiting_calls);
		timer_setup(&conn->timer, &rxrpc_connection_timer, 0);
		INIT_WORK(&conn->processor, &rxrpc_process_connection);
		INIT_LIST_HEAD(&conn->proc_link);
		INIT_LIST_HEAD(&conn->link);
		skb_queue_head_init(&conn->rx_queue);
		conn->security = &rxrpc_no_security;
		spin_lock_init(&conn->state_lock);
		conn->debug_id = atomic_inc_return(&rxrpc_debug_id);
		conn->size_align = 4;
		conn->idle_timestamp = jiffies;
	}

	_leave(" = %p{%d}", conn, conn ? conn->debug_id : 0);
	return conn;
}

/*
 * Look up a connection in the cache by protocol parameters.
 *
 * If successful, a pointer to the connection is returned, but no ref is taken.
 * NULL is returned if there is no match.
 *
 * When searching for a service call, if we find a peer but no connection, we
 * return that through *_peer in case we need to create a new service call.
 *
 * The caller must be holding the RCU read lock.
 */
struct rxrpc_connection *rxrpc_find_connection_rcu(struct rxrpc_local *local,
						   struct sk_buff *skb,
						   struct rxrpc_peer **_peer)
{
	struct rxrpc_connection *conn;
	struct rxrpc_conn_proto k;
	struct rxrpc_skb_priv *sp = rxrpc_skb(skb);
	struct sockaddr_rxrpc srx;
	struct rxrpc_peer *peer;

	_enter(",%x", sp->hdr.cid & RXRPC_CIDMASK);

	if (rxrpc_extract_addr_from_skb(&srx, skb) < 0)
		goto not_found;

	if (srx.transport.family != local->srx.transport.family &&
	    (srx.transport.family == AF_INET &&
	     local->srx.transport.family != AF_INET6)) {
		pr_warn_ratelimited("AF_RXRPC: Protocol mismatch %u not %u\n",
				    srx.transport.family,
				    local->srx.transport.family);
		goto not_found;
	}

	k.epoch	= sp->hdr.epoch;
	k.cid	= sp->hdr.cid & RXRPC_CIDMASK;

	if (rxrpc_to_server(sp)) {
		/* We need to look up service connections by the full protocol
		 * parameter set.  We look up the peer first as an intermediate
		 * step and then the connection from the peer's tree.
		 */
		peer = rxrpc_lookup_peer_rcu(local, &srx);
		if (!peer)
			goto not_found;
		*_peer = peer;
		conn = rxrpc_find_service_conn_rcu(peer, skb);
		if (!conn || atomic_read(&conn->usage) == 0)
			goto not_found;
		_leave(" = %p", conn);
		return conn;
	} else {
		/* Look up client connections by connection ID alone as their
		 * IDs are unique for this machine.
		 */
		conn = idr_find(&rxrpc_client_conn_ids,
				sp->hdr.cid >> RXRPC_CIDSHIFT);
		if (!conn || atomic_read(&conn->usage) == 0) {
			_debug("no conn");
			goto not_found;
		}

		if (conn->proto.epoch != k.epoch ||
		    conn->params.local != local)
			goto not_found;

		peer = conn->params.peer;
		switch (srx.transport.family) {
		case AF_INET:
			if (peer->srx.transport.sin.sin_port !=
			    srx.transport.sin.sin_port ||
			    peer->srx.transport.sin.sin_addr.s_addr !=
			    srx.transport.sin.sin_addr.s_addr)
				goto not_found;
			break;
#ifdef CONFIG_AF_RXRPC_IPV6
		case AF_INET6:
			if (peer->srx.transport.sin6.sin6_port !=
			    srx.transport.sin6.sin6_port ||
			    memcmp(&peer->srx.transport.sin6.sin6_addr,
				   &srx.transport.sin6.sin6_addr,
				   sizeof(struct in6_addr)) != 0)
				goto not_found;
			break;
#endif
		default:
			BUG();
		}

		_leave(" = %p", conn);
		return conn;
	}

not_found:
	_leave(" = NULL");
	return NULL;
}

/*
 * Disconnect a call and clear any channel it occupies when that call
 * terminates.  The caller must hold the channel_lock and must release the
 * call's ref on the connection.
 */
void __rxrpc_disconnect_call(struct rxrpc_connection *conn,
			     struct rxrpc_call *call)
{
	struct rxrpc_channel *chan =
		&conn->channels[call->cid & RXRPC_CHANNELMASK];

	_enter("%d,%x", conn->debug_id, call->cid);

	set_bit(RXRPC_CALL_DISCONNECTED, &call->flags);

	if (rcu_access_pointer(chan->call) == call) {
		/* Save the result of the call so that we can repeat it if necessary
		 * through the channel, whilst disposing of the actual call record.
		 */
		trace_rxrpc_disconnect_call(call);
		switch (call->completion) {
		case RXRPC_CALL_SUCCEEDED:
			chan->last_seq = call->rx_hard_ack;
			chan->last_type = RXRPC_PACKET_TYPE_ACK;
			break;
		case RXRPC_CALL_LOCALLY_ABORTED:
			chan->last_abort = call->abort_code;
			chan->last_type = RXRPC_PACKET_TYPE_ABORT;
			break;
		default:
			chan->last_abort = RX_USER_ABORT;
			chan->last_type = RXRPC_PACKET_TYPE_ABORT;
			break;
		}

		/* Sync with rxrpc_conn_retransmit(). */
		smp_wmb();
		chan->last_call = chan->call_id;
		chan->call_id = chan->call_counter;

		rcu_assign_pointer(chan->call, NULL);
	}

	_leave("");
}

/*
 * Disconnect a call and clear any channel it occupies when that call
 * terminates.
 */
void rxrpc_disconnect_call(struct rxrpc_call *call)
{
	struct rxrpc_connection *conn = call->conn;

	call->peer->cong_cwnd = call->cong_cwnd;

	spin_lock_bh(&conn->params.peer->lock);
	hlist_del_rcu(&call->error_link);
	spin_unlock_bh(&conn->params.peer->lock);

	if (rxrpc_is_client_call(call))
		return rxrpc_disconnect_client_call(call);

	spin_lock(&conn->channel_lock);
	__rxrpc_disconnect_call(conn, call);
	spin_unlock(&conn->channel_lock);

<<<<<<< HEAD
=======
	set_bit(RXRPC_CALL_DISCONNECTED, &call->flags);
>>>>>>> bb6d3fb3
	conn->idle_timestamp = jiffies;
}

/*
 * Kill off a connection.
 */
void rxrpc_kill_connection(struct rxrpc_connection *conn)
{
	struct rxrpc_net *rxnet = conn->params.local->rxnet;

	ASSERT(!rcu_access_pointer(conn->channels[0].call) &&
	       !rcu_access_pointer(conn->channels[1].call) &&
	       !rcu_access_pointer(conn->channels[2].call) &&
	       !rcu_access_pointer(conn->channels[3].call));
	ASSERT(list_empty(&conn->cache_link));

	write_lock(&rxnet->conn_lock);
	list_del_init(&conn->proc_link);
	write_unlock(&rxnet->conn_lock);

	/* Drain the Rx queue.  Note that even though we've unpublished, an
	 * incoming packet could still be being added to our Rx queue, so we
	 * will need to drain it again in the RCU cleanup handler.
	 */
	rxrpc_purge_queue(&conn->rx_queue);

	/* Leave final destruction to RCU.  The connection processor work item
	 * must carry a ref on the connection to prevent us getting here whilst
	 * it is queued or running.
	 */
	call_rcu(&conn->rcu, rxrpc_destroy_connection);
}

/*
 * Queue a connection's work processor, getting a ref to pass to the work
 * queue.
 */
bool rxrpc_queue_conn(struct rxrpc_connection *conn)
{
	const void *here = __builtin_return_address(0);
	int n = atomic_fetch_add_unless(&conn->usage, 1, 0);
	if (n == 0)
		return false;
	if (rxrpc_queue_work(&conn->processor))
		trace_rxrpc_conn(conn->debug_id, rxrpc_conn_queued, n + 1, here);
	else
		rxrpc_put_connection(conn);
	return true;
}

/*
 * Note the re-emergence of a connection.
 */
void rxrpc_see_connection(struct rxrpc_connection *conn)
{
	const void *here = __builtin_return_address(0);
	if (conn) {
		int n = atomic_read(&conn->usage);

		trace_rxrpc_conn(conn->debug_id, rxrpc_conn_seen, n, here);
	}
}

/*
 * Get a ref on a connection.
 */
void rxrpc_get_connection(struct rxrpc_connection *conn)
{
	const void *here = __builtin_return_address(0);
	int n = atomic_inc_return(&conn->usage);

	trace_rxrpc_conn(conn->debug_id, rxrpc_conn_got, n, here);
}

/*
 * Try to get a ref on a connection.
 */
struct rxrpc_connection *
rxrpc_get_connection_maybe(struct rxrpc_connection *conn)
{
	const void *here = __builtin_return_address(0);

	if (conn) {
		int n = atomic_fetch_add_unless(&conn->usage, 1, 0);
		if (n > 0)
			trace_rxrpc_conn(conn->debug_id, rxrpc_conn_got, n + 1, here);
		else
			conn = NULL;
	}
	return conn;
}

/*
 * Set the service connection reap timer.
 */
static void rxrpc_set_service_reap_timer(struct rxrpc_net *rxnet,
					 unsigned long reap_at)
{
	if (rxnet->live)
		timer_reduce(&rxnet->service_conn_reap_timer, reap_at);
}

/*
 * Release a service connection
 */
void rxrpc_put_service_conn(struct rxrpc_connection *conn)
{
	const void *here = __builtin_return_address(0);
	unsigned int debug_id = conn->debug_id;
	int n;

	n = atomic_dec_return(&conn->usage);
	trace_rxrpc_conn(debug_id, rxrpc_conn_put_service, n, here);
	ASSERTCMP(n, >=, 0);
	if (n == 1)
		rxrpc_set_service_reap_timer(conn->params.local->rxnet,
					     jiffies + rxrpc_connection_expiry);
}

/*
 * destroy a virtual connection
 */
static void rxrpc_destroy_connection(struct rcu_head *rcu)
{
	struct rxrpc_connection *conn =
		container_of(rcu, struct rxrpc_connection, rcu);

	_enter("{%d,u=%d}", conn->debug_id, atomic_read(&conn->usage));

	ASSERTCMP(atomic_read(&conn->usage), ==, 0);

	_net("DESTROY CONN %d", conn->debug_id);

	del_timer_sync(&conn->timer);
	rxrpc_purge_queue(&conn->rx_queue);

	conn->security->clear(conn);
	key_put(conn->params.key);
	key_put(conn->server_key);
	rxrpc_put_peer(conn->params.peer);

	if (atomic_dec_and_test(&conn->params.local->rxnet->nr_conns))
		wake_up_var(&conn->params.local->rxnet->nr_conns);
	rxrpc_put_local(conn->params.local);

	kfree(conn);
	_leave("");
}

/*
 * reap dead service connections
 */
void rxrpc_service_connection_reaper(struct work_struct *work)
{
	struct rxrpc_connection *conn, *_p;
	struct rxrpc_net *rxnet =
		container_of(work, struct rxrpc_net, service_conn_reaper);
	unsigned long expire_at, earliest, idle_timestamp, now;

	LIST_HEAD(graveyard);

	_enter("");

	now = jiffies;
	earliest = now + MAX_JIFFY_OFFSET;

	write_lock(&rxnet->conn_lock);
	list_for_each_entry_safe(conn, _p, &rxnet->service_conns, link) {
		ASSERTCMP(atomic_read(&conn->usage), >, 0);
		if (likely(atomic_read(&conn->usage) > 1))
			continue;
		if (conn->state == RXRPC_CONN_SERVICE_PREALLOC)
			continue;

		if (rxnet->live && !conn->params.local->dead) {
			idle_timestamp = READ_ONCE(conn->idle_timestamp);
			expire_at = idle_timestamp + rxrpc_connection_expiry * HZ;
			if (conn->params.local->service_closed)
				expire_at = idle_timestamp + rxrpc_closed_conn_expiry * HZ;

			_debug("reap CONN %d { u=%d,t=%ld }",
			       conn->debug_id, atomic_read(&conn->usage),
			       (long)expire_at - (long)now);

			if (time_before(now, expire_at)) {
				if (time_before(expire_at, earliest))
					earliest = expire_at;
				continue;
			}
		}

		/* The usage count sits at 1 whilst the object is unused on the
		 * list; we reduce that to 0 to make the object unavailable.
		 */
		if (atomic_cmpxchg(&conn->usage, 1, 0) != 1)
			continue;
		trace_rxrpc_conn(conn->debug_id, rxrpc_conn_reap_service, 0, NULL);

		if (rxrpc_conn_is_client(conn))
			BUG();
		else
			rxrpc_unpublish_service_conn(conn);

		list_move_tail(&conn->link, &graveyard);
	}
	write_unlock(&rxnet->conn_lock);

	if (earliest != now + MAX_JIFFY_OFFSET) {
		_debug("reschedule reaper %ld", (long)earliest - (long)now);
		ASSERT(time_after(earliest, now));
		rxrpc_set_service_reap_timer(rxnet, earliest);
	}

	while (!list_empty(&graveyard)) {
		conn = list_entry(graveyard.next, struct rxrpc_connection,
				  link);
		list_del_init(&conn->link);

		ASSERTCMP(atomic_read(&conn->usage), ==, 0);
		rxrpc_kill_connection(conn);
	}

	_leave("");
}

/*
 * preemptively destroy all the service connection records rather than
 * waiting for them to time out
 */
void rxrpc_destroy_all_connections(struct rxrpc_net *rxnet)
{
	struct rxrpc_connection *conn, *_p;
	bool leak = false;

	_enter("");

	atomic_dec(&rxnet->nr_conns);
	rxrpc_destroy_all_client_connections(rxnet);

	del_timer_sync(&rxnet->service_conn_reap_timer);
	rxrpc_queue_work(&rxnet->service_conn_reaper);
	flush_workqueue(rxrpc_workqueue);

	write_lock(&rxnet->conn_lock);
	list_for_each_entry_safe(conn, _p, &rxnet->service_conns, link) {
		pr_err("AF_RXRPC: Leaked conn %p {%d}\n",
		       conn, atomic_read(&conn->usage));
		leak = true;
	}
	write_unlock(&rxnet->conn_lock);
	BUG_ON(leak);

	ASSERT(list_empty(&rxnet->conn_proc_list));

	/* We need to wait for the connections to be destroyed by RCU as they
	 * pin things that we still need to get rid of.
	 */
	wait_var_event(&rxnet->nr_conns, !atomic_read(&rxnet->nr_conns));
	_leave("");
}<|MERGE_RESOLUTION|>--- conflicted
+++ resolved
@@ -171,8 +171,6 @@
 
 	_enter("%d,%x", conn->debug_id, call->cid);
 
-	set_bit(RXRPC_CALL_DISCONNECTED, &call->flags);
-
 	if (rcu_access_pointer(chan->call) == call) {
 		/* Save the result of the call so that we can repeat it if necessary
 		 * through the channel, whilst disposing of the actual call record.
@@ -225,10 +223,7 @@
 	__rxrpc_disconnect_call(conn, call);
 	spin_unlock(&conn->channel_lock);
 
-<<<<<<< HEAD
-=======
 	set_bit(RXRPC_CALL_DISCONNECTED, &call->flags);
->>>>>>> bb6d3fb3
 	conn->idle_timestamp = jiffies;
 }
 
