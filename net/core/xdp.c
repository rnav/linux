// SPDX-License-Identifier: GPL-2.0-only
/* net/core/xdp.c
 *
 * Copyright (c) 2017 Jesper Dangaard Brouer, Red Hat Inc.
 */
#include <linux/bpf.h>
#include <linux/btf.h>
#include <linux/btf_ids.h>
#include <linux/filter.h>
#include <linux/types.h>
#include <linux/mm.h>
#include <linux/netdevice.h>
#include <linux/slab.h>
#include <linux/idr.h>
#include <linux/rhashtable.h>
#include <linux/bug.h>
#include <net/page_pool.h>

#include <net/xdp.h>
#include <net/xdp_priv.h> /* struct xdp_mem_allocator */
#include <trace/events/xdp.h>
#include <net/xdp_sock_drv.h>

#define REG_STATE_NEW		0x0
#define REG_STATE_REGISTERED	0x1
#define REG_STATE_UNREGISTERED	0x2
#define REG_STATE_UNUSED	0x3

static DEFINE_IDA(mem_id_pool);
static DEFINE_MUTEX(mem_id_lock);
#define MEM_ID_MAX 0xFFFE
#define MEM_ID_MIN 1
static int mem_id_next = MEM_ID_MIN;

static bool mem_id_init; /* false */
static struct rhashtable *mem_id_ht;

static u32 xdp_mem_id_hashfn(const void *data, u32 len, u32 seed)
{
	const u32 *k = data;
	const u32 key = *k;

	BUILD_BUG_ON(sizeof_field(struct xdp_mem_allocator, mem.id)
		     != sizeof(u32));

	/* Use cyclic increasing ID as direct hash key */
	return key;
}

static int xdp_mem_id_cmp(struct rhashtable_compare_arg *arg,
			  const void *ptr)
{
	const struct xdp_mem_allocator *xa = ptr;
	u32 mem_id = *(u32 *)arg->key;

	return xa->mem.id != mem_id;
}

static const struct rhashtable_params mem_id_rht_params = {
	.nelem_hint = 64,
	.head_offset = offsetof(struct xdp_mem_allocator, node),
	.key_offset  = offsetof(struct xdp_mem_allocator, mem.id),
	.key_len = sizeof_field(struct xdp_mem_allocator, mem.id),
	.max_size = MEM_ID_MAX,
	.min_size = 8,
	.automatic_shrinking = true,
	.hashfn    = xdp_mem_id_hashfn,
	.obj_cmpfn = xdp_mem_id_cmp,
};

static void __xdp_mem_allocator_rcu_free(struct rcu_head *rcu)
{
	struct xdp_mem_allocator *xa;

	xa = container_of(rcu, struct xdp_mem_allocator, rcu);

	/* Allow this ID to be reused */
	ida_simple_remove(&mem_id_pool, xa->mem.id);

	kfree(xa);
}

static void mem_xa_remove(struct xdp_mem_allocator *xa)
{
	trace_mem_disconnect(xa);

	if (!rhashtable_remove_fast(mem_id_ht, &xa->node, mem_id_rht_params))
		call_rcu(&xa->rcu, __xdp_mem_allocator_rcu_free);
}

static void mem_allocator_disconnect(void *allocator)
{
	struct xdp_mem_allocator *xa;
	struct rhashtable_iter iter;

	mutex_lock(&mem_id_lock);

	rhashtable_walk_enter(mem_id_ht, &iter);
	do {
		rhashtable_walk_start(&iter);

		while ((xa = rhashtable_walk_next(&iter)) && !IS_ERR(xa)) {
			if (xa->allocator == allocator)
				mem_xa_remove(xa);
		}

		rhashtable_walk_stop(&iter);

	} while (xa == ERR_PTR(-EAGAIN));
	rhashtable_walk_exit(&iter);

	mutex_unlock(&mem_id_lock);
}

void xdp_unreg_mem_model(struct xdp_mem_info *mem)
{
	struct xdp_mem_allocator *xa;
	int type = mem->type;
	int id = mem->id;

	/* Reset mem info to defaults */
	mem->id = 0;
	mem->type = 0;

	if (id == 0)
		return;

	if (type == MEM_TYPE_PAGE_POOL) {
		rcu_read_lock();
		xa = rhashtable_lookup(mem_id_ht, &id, mem_id_rht_params);
		page_pool_destroy(xa->page_pool);
		rcu_read_unlock();
	}
}
EXPORT_SYMBOL_GPL(xdp_unreg_mem_model);

void xdp_rxq_info_unreg_mem_model(struct xdp_rxq_info *xdp_rxq)
{
	if (xdp_rxq->reg_state != REG_STATE_REGISTERED) {
		WARN(1, "Missing register, driver bug");
		return;
	}

	xdp_unreg_mem_model(&xdp_rxq->mem);
}
EXPORT_SYMBOL_GPL(xdp_rxq_info_unreg_mem_model);

void xdp_rxq_info_unreg(struct xdp_rxq_info *xdp_rxq)
{
	/* Simplify driver cleanup code paths, allow unreg "unused" */
	if (xdp_rxq->reg_state == REG_STATE_UNUSED)
		return;

	xdp_rxq_info_unreg_mem_model(xdp_rxq);

	xdp_rxq->reg_state = REG_STATE_UNREGISTERED;
	xdp_rxq->dev = NULL;
}
EXPORT_SYMBOL_GPL(xdp_rxq_info_unreg);

static void xdp_rxq_info_init(struct xdp_rxq_info *xdp_rxq)
{
	memset(xdp_rxq, 0, sizeof(*xdp_rxq));
}

/* Returns 0 on success, negative on failure */
int __xdp_rxq_info_reg(struct xdp_rxq_info *xdp_rxq,
		       struct net_device *dev, u32 queue_index,
		       unsigned int napi_id, u32 frag_size)
{
	if (!dev) {
		WARN(1, "Missing net_device from driver");
		return -ENODEV;
	}

	if (xdp_rxq->reg_state == REG_STATE_UNUSED) {
		WARN(1, "Driver promised not to register this");
		return -EINVAL;
	}

	if (xdp_rxq->reg_state == REG_STATE_REGISTERED) {
		WARN(1, "Missing unregister, handled but fix driver");
		xdp_rxq_info_unreg(xdp_rxq);
	}

	/* State either UNREGISTERED or NEW */
	xdp_rxq_info_init(xdp_rxq);
	xdp_rxq->dev = dev;
	xdp_rxq->queue_index = queue_index;
	xdp_rxq->napi_id = napi_id;
	xdp_rxq->frag_size = frag_size;

	xdp_rxq->reg_state = REG_STATE_REGISTERED;
	return 0;
}
EXPORT_SYMBOL_GPL(__xdp_rxq_info_reg);

void xdp_rxq_info_unused(struct xdp_rxq_info *xdp_rxq)
{
	xdp_rxq->reg_state = REG_STATE_UNUSED;
}
EXPORT_SYMBOL_GPL(xdp_rxq_info_unused);

bool xdp_rxq_info_is_reg(struct xdp_rxq_info *xdp_rxq)
{
	return (xdp_rxq->reg_state == REG_STATE_REGISTERED);
}
EXPORT_SYMBOL_GPL(xdp_rxq_info_is_reg);

static int __mem_id_init_hash_table(void)
{
	struct rhashtable *rht;
	int ret;

	if (unlikely(mem_id_init))
		return 0;

	rht = kzalloc(sizeof(*rht), GFP_KERNEL);
	if (!rht)
		return -ENOMEM;

	ret = rhashtable_init(rht, &mem_id_rht_params);
	if (ret < 0) {
		kfree(rht);
		return ret;
	}
	mem_id_ht = rht;
	smp_mb(); /* mutex lock should provide enough pairing */
	mem_id_init = true;

	return 0;
}

/* Allocate a cyclic ID that maps to allocator pointer.
 * See: https://www.kernel.org/doc/html/latest/core-api/idr.html
 *
 * Caller must lock mem_id_lock.
 */
static int __mem_id_cyclic_get(gfp_t gfp)
{
	int retries = 1;
	int id;

again:
	id = ida_simple_get(&mem_id_pool, mem_id_next, MEM_ID_MAX, gfp);
	if (id < 0) {
		if (id == -ENOSPC) {
			/* Cyclic allocator, reset next id */
			if (retries--) {
				mem_id_next = MEM_ID_MIN;
				goto again;
			}
		}
		return id; /* errno */
	}
	mem_id_next = id + 1;

	return id;
}

static bool __is_supported_mem_type(enum xdp_mem_type type)
{
	if (type == MEM_TYPE_PAGE_POOL)
		return is_page_pool_compiled_in();

	if (type >= MEM_TYPE_MAX)
		return false;

	return true;
}

static struct xdp_mem_allocator *__xdp_reg_mem_model(struct xdp_mem_info *mem,
						     enum xdp_mem_type type,
						     void *allocator)
{
	struct xdp_mem_allocator *xdp_alloc;
	gfp_t gfp = GFP_KERNEL;
	int id, errno, ret;
	void *ptr;

	if (!__is_supported_mem_type(type))
		return ERR_PTR(-EOPNOTSUPP);

	mem->type = type;

	if (!allocator) {
		if (type == MEM_TYPE_PAGE_POOL)
			return ERR_PTR(-EINVAL); /* Setup time check page_pool req */
		return NULL;
	}

	/* Delay init of rhashtable to save memory if feature isn't used */
	if (!mem_id_init) {
		mutex_lock(&mem_id_lock);
		ret = __mem_id_init_hash_table();
		mutex_unlock(&mem_id_lock);
		if (ret < 0) {
			WARN_ON(1);
			return ERR_PTR(ret);
		}
	}

	xdp_alloc = kzalloc(sizeof(*xdp_alloc), gfp);
	if (!xdp_alloc)
		return ERR_PTR(-ENOMEM);

	mutex_lock(&mem_id_lock);
	id = __mem_id_cyclic_get(gfp);
	if (id < 0) {
		errno = id;
		goto err;
	}
	mem->id = id;
	xdp_alloc->mem = *mem;
	xdp_alloc->allocator = allocator;

	/* Insert allocator into ID lookup table */
	ptr = rhashtable_insert_slow(mem_id_ht, &id, &xdp_alloc->node);
	if (IS_ERR(ptr)) {
		ida_simple_remove(&mem_id_pool, mem->id);
		mem->id = 0;
		errno = PTR_ERR(ptr);
		goto err;
	}

	if (type == MEM_TYPE_PAGE_POOL)
		page_pool_use_xdp_mem(allocator, mem_allocator_disconnect, mem);

	mutex_unlock(&mem_id_lock);

	return xdp_alloc;
err:
	mutex_unlock(&mem_id_lock);
	kfree(xdp_alloc);
	return ERR_PTR(errno);
}

int xdp_reg_mem_model(struct xdp_mem_info *mem,
		      enum xdp_mem_type type, void *allocator)
{
	struct xdp_mem_allocator *xdp_alloc;

	xdp_alloc = __xdp_reg_mem_model(mem, type, allocator);
	if (IS_ERR(xdp_alloc))
		return PTR_ERR(xdp_alloc);
	return 0;
}
EXPORT_SYMBOL_GPL(xdp_reg_mem_model);

int xdp_rxq_info_reg_mem_model(struct xdp_rxq_info *xdp_rxq,
			       enum xdp_mem_type type, void *allocator)
{
	struct xdp_mem_allocator *xdp_alloc;

	if (xdp_rxq->reg_state != REG_STATE_REGISTERED) {
		WARN(1, "Missing register, driver bug");
		return -EFAULT;
	}

	xdp_alloc = __xdp_reg_mem_model(&xdp_rxq->mem, type, allocator);
	if (IS_ERR(xdp_alloc))
		return PTR_ERR(xdp_alloc);

	if (trace_mem_connect_enabled() && xdp_alloc)
		trace_mem_connect(xdp_alloc, xdp_rxq);
	return 0;
}

EXPORT_SYMBOL_GPL(xdp_rxq_info_reg_mem_model);

/* XDP RX runs under NAPI protection, and in different delivery error
 * scenarios (e.g. queue full), it is possible to return the xdp_frame
 * while still leveraging this protection.  The @napi_direct boolean
 * is used for those calls sites.  Thus, allowing for faster recycling
 * of xdp_frames/pages in those cases.
 */
void __xdp_return(void *data, struct xdp_mem_info *mem, bool napi_direct,
		  struct xdp_buff *xdp)
{
	struct page *page;

	switch (mem->type) {
	case MEM_TYPE_PAGE_POOL:
		page = virt_to_head_page(data);
		if (napi_direct && xdp_return_frame_no_direct())
			napi_direct = false;
		/* No need to check ((page->pp_magic & ~0x3UL) == PP_SIGNATURE)
		 * as mem->type knows this a page_pool page
		 */
		page_pool_put_full_page(page->pp, page, napi_direct);
		break;
	case MEM_TYPE_PAGE_SHARED:
		page_frag_free(data);
		break;
	case MEM_TYPE_PAGE_ORDER0:
		page = virt_to_page(data); /* Assumes order0 page*/
		put_page(page);
		break;
	case MEM_TYPE_XSK_BUFF_POOL:
		/* NB! Only valid from an xdp_buff! */
		xsk_buff_free(xdp);
		break;
	default:
		/* Not possible, checked in xdp_rxq_info_reg_mem_model() */
		WARN(1, "Incorrect XDP memory type (%d) usage", mem->type);
		break;
	}
}

void xdp_return_frame(struct xdp_frame *xdpf)
{
	struct skb_shared_info *sinfo;
	int i;

	if (likely(!xdp_frame_has_frags(xdpf)))
		goto out;

	sinfo = xdp_get_shared_info_from_frame(xdpf);
	for (i = 0; i < sinfo->nr_frags; i++) {
		struct page *page = skb_frag_page(&sinfo->frags[i]);

		__xdp_return(page_address(page), &xdpf->mem, false, NULL);
	}
out:
	__xdp_return(xdpf->data, &xdpf->mem, false, NULL);
}
EXPORT_SYMBOL_GPL(xdp_return_frame);

void xdp_return_frame_rx_napi(struct xdp_frame *xdpf)
{
	struct skb_shared_info *sinfo;
	int i;

	if (likely(!xdp_frame_has_frags(xdpf)))
		goto out;

	sinfo = xdp_get_shared_info_from_frame(xdpf);
	for (i = 0; i < sinfo->nr_frags; i++) {
		struct page *page = skb_frag_page(&sinfo->frags[i]);

		__xdp_return(page_address(page), &xdpf->mem, true, NULL);
	}
out:
	__xdp_return(xdpf->data, &xdpf->mem, true, NULL);
}
EXPORT_SYMBOL_GPL(xdp_return_frame_rx_napi);

/* XDP bulk APIs introduce a defer/flush mechanism to return
 * pages belonging to the same xdp_mem_allocator object
 * (identified via the mem.id field) in bulk to optimize
 * I-cache and D-cache.
 * The bulk queue size is set to 16 to be aligned to how
 * XDP_REDIRECT bulking works. The bulk is flushed when
 * it is full or when mem.id changes.
 * xdp_frame_bulk is usually stored/allocated on the function
 * call-stack to avoid locking penalties.
 */
void xdp_flush_frame_bulk(struct xdp_frame_bulk *bq)
{
	struct xdp_mem_allocator *xa = bq->xa;

	if (unlikely(!xa || !bq->count))
		return;

	page_pool_put_page_bulk(xa->page_pool, bq->q, bq->count);
	/* bq->xa is not cleared to save lookup, if mem.id same in next bulk */
	bq->count = 0;
}
EXPORT_SYMBOL_GPL(xdp_flush_frame_bulk);

/* Must be called with rcu_read_lock held */
void xdp_return_frame_bulk(struct xdp_frame *xdpf,
			   struct xdp_frame_bulk *bq)
{
	struct xdp_mem_info *mem = &xdpf->mem;
	struct xdp_mem_allocator *xa;

	if (mem->type != MEM_TYPE_PAGE_POOL) {
		xdp_return_frame(xdpf);
		return;
	}

	xa = bq->xa;
	if (unlikely(!xa)) {
		xa = rhashtable_lookup(mem_id_ht, &mem->id, mem_id_rht_params);
		bq->count = 0;
		bq->xa = xa;
	}

	if (bq->count == XDP_BULK_QUEUE_SIZE)
		xdp_flush_frame_bulk(bq);

	if (unlikely(mem->id != xa->mem.id)) {
		xdp_flush_frame_bulk(bq);
		bq->xa = rhashtable_lookup(mem_id_ht, &mem->id, mem_id_rht_params);
	}

	if (unlikely(xdp_frame_has_frags(xdpf))) {
		struct skb_shared_info *sinfo;
		int i;

		sinfo = xdp_get_shared_info_from_frame(xdpf);
		for (i = 0; i < sinfo->nr_frags; i++) {
			skb_frag_t *frag = &sinfo->frags[i];

			bq->q[bq->count++] = skb_frag_address(frag);
			if (bq->count == XDP_BULK_QUEUE_SIZE)
				xdp_flush_frame_bulk(bq);
		}
	}
	bq->q[bq->count++] = xdpf->data;
}
EXPORT_SYMBOL_GPL(xdp_return_frame_bulk);

void xdp_return_buff(struct xdp_buff *xdp)
{
	struct skb_shared_info *sinfo;
	int i;

	if (likely(!xdp_buff_has_frags(xdp)))
		goto out;

	sinfo = xdp_get_shared_info_from_buff(xdp);
	for (i = 0; i < sinfo->nr_frags; i++) {
		struct page *page = skb_frag_page(&sinfo->frags[i]);

		__xdp_return(page_address(page), &xdp->rxq->mem, true, xdp);
	}
out:
	__xdp_return(xdp->data, &xdp->rxq->mem, true, xdp);
}
EXPORT_SYMBOL_GPL(xdp_return_buff);

/* Only called for MEM_TYPE_PAGE_POOL see xdp.h */
void __xdp_release_frame(void *data, struct xdp_mem_info *mem)
{
	struct xdp_mem_allocator *xa;
	struct page *page;

	rcu_read_lock();
	xa = rhashtable_lookup(mem_id_ht, &mem->id, mem_id_rht_params);
	page = virt_to_head_page(data);
	if (xa)
		page_pool_release_page(xa->page_pool, page);
	rcu_read_unlock();
}
EXPORT_SYMBOL_GPL(__xdp_release_frame);

void xdp_attachment_setup(struct xdp_attachment_info *info,
			  struct netdev_bpf *bpf)
{
	if (info->prog)
		bpf_prog_put(info->prog);
	info->prog = bpf->prog;
	info->flags = bpf->flags;
}
EXPORT_SYMBOL_GPL(xdp_attachment_setup);

struct xdp_frame *xdp_convert_zc_to_xdp_frame(struct xdp_buff *xdp)
{
	unsigned int metasize, totsize;
	void *addr, *data_to_copy;
	struct xdp_frame *xdpf;
	struct page *page;

	/* Clone into a MEM_TYPE_PAGE_ORDER0 xdp_frame. */
	metasize = xdp_data_meta_unsupported(xdp) ? 0 :
		   xdp->data - xdp->data_meta;
	totsize = xdp->data_end - xdp->data + metasize;

	if (sizeof(*xdpf) + totsize > PAGE_SIZE)
		return NULL;

	page = dev_alloc_page();
	if (!page)
		return NULL;

	addr = page_to_virt(page);
	xdpf = addr;
	memset(xdpf, 0, sizeof(*xdpf));

	addr += sizeof(*xdpf);
	data_to_copy = metasize ? xdp->data_meta : xdp->data;
	memcpy(addr, data_to_copy, totsize);

	xdpf->data = addr + metasize;
	xdpf->len = totsize - metasize;
	xdpf->headroom = 0;
	xdpf->metasize = metasize;
	xdpf->frame_sz = PAGE_SIZE;
	xdpf->mem.type = MEM_TYPE_PAGE_ORDER0;

	xsk_buff_free(xdp);
	return xdpf;
}
EXPORT_SYMBOL_GPL(xdp_convert_zc_to_xdp_frame);

/* Used by XDP_WARN macro, to avoid inlining WARN() in fast-path */
void xdp_warn(const char *msg, const char *func, const int line)
{
	WARN(1, "XDP_WARN: %s(line:%d): %s\n", func, line, msg);
};
EXPORT_SYMBOL_GPL(xdp_warn);

int xdp_alloc_skb_bulk(void **skbs, int n_skb, gfp_t gfp)
{
	n_skb = kmem_cache_alloc_bulk(skbuff_cache, gfp, n_skb, skbs);
	if (unlikely(!n_skb))
		return -ENOMEM;

	return 0;
}
EXPORT_SYMBOL_GPL(xdp_alloc_skb_bulk);

struct sk_buff *__xdp_build_skb_from_frame(struct xdp_frame *xdpf,
					   struct sk_buff *skb,
					   struct net_device *dev)
{
	struct skb_shared_info *sinfo = xdp_get_shared_info_from_frame(xdpf);
	unsigned int headroom, frame_size;
	void *hard_start;
	u8 nr_frags;

	/* xdp frags frame */
	if (unlikely(xdp_frame_has_frags(xdpf)))
		nr_frags = sinfo->nr_frags;

	/* Part of headroom was reserved to xdpf */
	headroom = sizeof(*xdpf) + xdpf->headroom;

	/* Memory size backing xdp_frame data already have reserved
	 * room for build_skb to place skb_shared_info in tailroom.
	 */
	frame_size = xdpf->frame_sz;

	hard_start = xdpf->data - headroom;
	skb = build_skb_around(skb, hard_start, frame_size);
	if (unlikely(!skb))
		return NULL;

	skb_reserve(skb, headroom);
	__skb_put(skb, xdpf->len);
	if (xdpf->metasize)
		skb_metadata_set(skb, xdpf->metasize);

	if (unlikely(xdp_frame_has_frags(xdpf)))
		xdp_update_skb_shared_info(skb, nr_frags,
					   sinfo->xdp_frags_size,
					   nr_frags * xdpf->frame_sz,
					   xdp_frame_is_frag_pfmemalloc(xdpf));

	/* Essential SKB info: protocol and skb->dev */
	skb->protocol = eth_type_trans(skb, dev);

	/* Optional SKB info, currently missing:
	 * - HW checksum info		(skb->ip_summed)
	 * - HW RX hash			(skb_set_hash)
	 * - RX ring dev queue index	(skb_record_rx_queue)
	 */

	/* Until page_pool get SKB return path, release DMA here */
	xdp_release_frame(xdpf);

	/* Allow SKB to reuse area used by xdp_frame */
	xdp_scrub_frame(xdpf);

	return skb;
}
EXPORT_SYMBOL_GPL(__xdp_build_skb_from_frame);

struct sk_buff *xdp_build_skb_from_frame(struct xdp_frame *xdpf,
					 struct net_device *dev)
{
	struct sk_buff *skb;

	skb = kmem_cache_alloc(skbuff_cache, GFP_ATOMIC);
	if (unlikely(!skb))
		return NULL;

	memset(skb, 0, offsetof(struct sk_buff, tail));

	return __xdp_build_skb_from_frame(xdpf, skb, dev);
}
EXPORT_SYMBOL_GPL(xdp_build_skb_from_frame);

struct xdp_frame *xdpf_clone(struct xdp_frame *xdpf)
{
	unsigned int headroom, totalsize;
	struct xdp_frame *nxdpf;
	struct page *page;
	void *addr;

	headroom = xdpf->headroom + sizeof(*xdpf);
	totalsize = headroom + xdpf->len;

	if (unlikely(totalsize > PAGE_SIZE))
		return NULL;
	page = dev_alloc_page();
	if (!page)
		return NULL;
	addr = page_to_virt(page);

	memcpy(addr, xdpf, totalsize);

	nxdpf = addr;
	nxdpf->data = addr + headroom;
	nxdpf->frame_sz = PAGE_SIZE;
	nxdpf->mem.type = MEM_TYPE_PAGE_ORDER0;
	nxdpf->mem.id = 0;

	return nxdpf;
}

__diag_push();
__diag_ignore_all("-Wmissing-prototypes",
		  "Global functions as their definitions will be in vmlinux BTF");

/**
 * bpf_xdp_metadata_rx_timestamp - Read XDP frame RX timestamp.
 * @ctx: XDP context pointer.
 * @timestamp: Return value pointer.
 *
 * Return:
 * * Returns 0 on success or ``-errno`` on error.
 * * ``-EOPNOTSUPP`` : means device driver does not implement kfunc
 * * ``-ENODATA``    : means no RX-timestamp available for this frame
 */
__bpf_kfunc int bpf_xdp_metadata_rx_timestamp(const struct xdp_md *ctx, u64 *timestamp)
{
	return -EOPNOTSUPP;
}

/**
 * bpf_xdp_metadata_rx_hash - Read XDP frame RX hash.
 * @ctx: XDP context pointer.
 * @hash: Return value pointer.
 * @rss_type: Return value pointer for RSS type.
 *
<<<<<<< HEAD
=======
 * The RSS hash type (@rss_type) specifies what portion of packet headers NIC
 * hardware used when calculating RSS hash value.  The RSS type can be decoded
 * via &enum xdp_rss_hash_type either matching on individual L3/L4 bits
 * ``XDP_RSS_L*`` or by combined traditional *RSS Hashing Types*
 * ``XDP_RSS_TYPE_L*``.
 *
>>>>>>> af67688d
 * Return:
 * * Returns 0 on success or ``-errno`` on error.
 * * ``-EOPNOTSUPP`` : means device driver doesn't implement kfunc
 * * ``-ENODATA``    : means no RX-hash available for this frame
 */
__bpf_kfunc int bpf_xdp_metadata_rx_hash(const struct xdp_md *ctx, u32 *hash,
					 enum xdp_rss_hash_type *rss_type)
{
	return -EOPNOTSUPP;
}

__diag_pop();

BTF_SET8_START(xdp_metadata_kfunc_ids)
#define XDP_METADATA_KFUNC(_, name) BTF_ID_FLAGS(func, name, 0)
XDP_METADATA_KFUNC_xxx
#undef XDP_METADATA_KFUNC
BTF_SET8_END(xdp_metadata_kfunc_ids)

static const struct btf_kfunc_id_set xdp_metadata_kfunc_set = {
	.owner = THIS_MODULE,
	.set   = &xdp_metadata_kfunc_ids,
};

BTF_ID_LIST(xdp_metadata_kfunc_ids_unsorted)
#define XDP_METADATA_KFUNC(name, str) BTF_ID(func, str)
XDP_METADATA_KFUNC_xxx
#undef XDP_METADATA_KFUNC

u32 bpf_xdp_metadata_kfunc_id(int id)
{
	/* xdp_metadata_kfunc_ids is sorted and can't be used */
	return xdp_metadata_kfunc_ids_unsorted[id];
}

bool bpf_dev_bound_kfunc_id(u32 btf_id)
{
	return btf_id_set8_contains(&xdp_metadata_kfunc_ids, btf_id);
}

static int __init xdp_metadata_init(void)
{
	return register_btf_kfunc_id_set(BPF_PROG_TYPE_XDP, &xdp_metadata_kfunc_set);
}
late_initcall(xdp_metadata_init);

void xdp_set_features_flag(struct net_device *dev, xdp_features_t val)
{
	val &= NETDEV_XDP_ACT_MASK;
	if (dev->xdp_features == val)
		return;

	dev->xdp_features = val;

	if (dev->reg_state == NETREG_REGISTERED)
		call_netdevice_notifiers(NETDEV_XDP_FEAT_CHANGE, dev);
}
EXPORT_SYMBOL_GPL(xdp_set_features_flag);

void xdp_features_set_redirect_target(struct net_device *dev, bool support_sg)
{
	xdp_features_t val = (dev->xdp_features | NETDEV_XDP_ACT_NDO_XMIT);

	if (support_sg)
		val |= NETDEV_XDP_ACT_NDO_XMIT_SG;
	xdp_set_features_flag(dev, val);
}
EXPORT_SYMBOL_GPL(xdp_features_set_redirect_target);

void xdp_features_clear_redirect_target(struct net_device *dev)
{
	xdp_features_t val = dev->xdp_features;

	val &= ~(NETDEV_XDP_ACT_NDO_XMIT | NETDEV_XDP_ACT_NDO_XMIT_SG);
	xdp_set_features_flag(dev, val);
}
EXPORT_SYMBOL_GPL(xdp_features_clear_redirect_target);<|MERGE_RESOLUTION|>--- conflicted
+++ resolved
@@ -736,15 +736,12 @@
  * @hash: Return value pointer.
  * @rss_type: Return value pointer for RSS type.
  *
-<<<<<<< HEAD
-=======
  * The RSS hash type (@rss_type) specifies what portion of packet headers NIC
  * hardware used when calculating RSS hash value.  The RSS type can be decoded
  * via &enum xdp_rss_hash_type either matching on individual L3/L4 bits
  * ``XDP_RSS_L*`` or by combined traditional *RSS Hashing Types*
  * ``XDP_RSS_TYPE_L*``.
  *
->>>>>>> af67688d
  * Return:
  * * Returns 0 on success or ``-errno`` on error.
  * * ``-EOPNOTSUPP`` : means device driver doesn't implement kfunc
