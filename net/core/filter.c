--- conflicted
+++ resolved
@@ -2514,21 +2514,11 @@
 	ri->map = NULL;
 	ri->map_owner = NULL;
 
-<<<<<<< HEAD
-	/* This is really only caused by a deliberately crappy
-	 * BPF program, normally we would never hit that case,
-	 * so no need to inform someone via tracepoints either,
-	 * just bail out.
-	 */
-	if (unlikely(map_owner != xdp_prog))
-		return -EINVAL;
-=======
 	if (unlikely(map_owner != xdp_prog)) {
 		err = -EFAULT;
 		map = NULL;
 		goto err;
 	}
->>>>>>> ebb2c243
 
 	fwd = __dev_map_lookup_elem(map, index);
 	if (!fwd) {
