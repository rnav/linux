--- conflicted
+++ resolved
@@ -3357,10 +3357,7 @@
 		nla_total_size(sizeof(u32)) + /* TCP_NLA_REORD_SEEN */
 		nla_total_size(sizeof(u32)) + /* TCP_NLA_SRTT */
 		nla_total_size(sizeof(u16)) + /* TCP_NLA_TIMEOUT_REHASH */
-<<<<<<< HEAD
-=======
 		nla_total_size(sizeof(u32)) + /* TCP_NLA_BYTES_NOTSENT */
->>>>>>> 04d5ce62
 		0;
 }
 
@@ -3416,11 +3413,8 @@
 	nla_put_u32(stats, TCP_NLA_REORD_SEEN, tp->reord_seen);
 	nla_put_u32(stats, TCP_NLA_SRTT, tp->srtt_us >> 3);
 	nla_put_u16(stats, TCP_NLA_TIMEOUT_REHASH, tp->timeout_rehash);
-<<<<<<< HEAD
-=======
 	nla_put_u32(stats, TCP_NLA_BYTES_NOTSENT,
 		    max_t(int, 0, tp->write_seq - tp->snd_nxt));
->>>>>>> 04d5ce62
 
 	return stats;
 }
