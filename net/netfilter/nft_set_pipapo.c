--- conflicted
+++ resolved
@@ -2085,10 +2085,6 @@
 			match_end += NFT_PIPAPO_GROUPS_PADDED_SIZE(f);
 
 			if (last && f->mt[rulemap[i].to].e == e) {
-<<<<<<< HEAD
-				priv->dirty = true;
-=======
->>>>>>> ff2632d7
 				pipapo_drop(m, rulemap);
 				return;
 			}
@@ -2115,29 +2111,9 @@
 			       const struct nft_pipapo_match *m,
 			       struct nft_set_iter *iter)
 {
-<<<<<<< HEAD
-	struct nft_pipapo *priv = nft_set_priv(set);
-	const struct nft_pipapo_match *m;
 	const struct nft_pipapo_field *f;
 	unsigned int i, r;
 
-	WARN_ON_ONCE(iter->type != NFT_ITER_READ &&
-		     iter->type != NFT_ITER_UPDATE);
-
-	rcu_read_lock();
-	if (iter->type == NFT_ITER_READ)
-		m = rcu_dereference(priv->match);
-	else
-		m = priv->clone;
-
-	if (unlikely(!m))
-		goto out;
-
-=======
-	const struct nft_pipapo_field *f;
-	unsigned int i, r;
-
->>>>>>> ff2632d7
 	for (i = 0, f = m->f; i < m->field_count - 1; i++, f++)
 		;
 
