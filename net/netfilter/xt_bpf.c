--- conflicted
+++ resolved
@@ -56,11 +56,7 @@
 	int retval, fd;
 
 	set_fs(KERNEL_DS);
-<<<<<<< HEAD
-	fd = bpf_obj_get_user(path);
-=======
 	fd = bpf_obj_get_user(path, 0);
->>>>>>> 0c86a6bd
 	set_fs(oldfs);
 	if (fd < 0)
 		return fd;
