--- conflicted
+++ resolved
@@ -1284,12 +1284,6 @@
 
 			if (test_and_set_bit(0, &session->dead))
 				goto again;
-<<<<<<< HEAD
-
-			if (session->ref != NULL)
-				(*session->ref)(session);
-=======
->>>>>>> 0c86a6bd
 
 			write_unlock_bh(&tunnel->hlist_lock);
 
@@ -1719,11 +1713,6 @@
 	if (test_and_set_bit(0, &session->dead))
 		return 0;
 
-<<<<<<< HEAD
-	if (session->ref)
-		(*session->ref)(session);
-=======
->>>>>>> 0c86a6bd
 	__l2tp_session_unhash(session);
 	l2tp_session_queue_purge(session);
 	if (session->session_close != NULL)
