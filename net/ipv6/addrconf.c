--- conflicted
+++ resolved
@@ -3907,10 +3907,9 @@
 	NLA_PUT_U32(skb, IFLA_INET6_FLAGS, idev->if_flags);
 
 	ci.max_reasm_len = IPV6_MAXPLEN;
-	ci.tstamp = (__u32)(TIME_DELTA(idev->tstamp, INITIAL_JIFFIES) / HZ * 100
-		    + TIME_DELTA(idev->tstamp, INITIAL_JIFFIES) % HZ * 100 / HZ);
-	ci.reachable_time = idev->nd_parms->reachable_time;
-	ci.retrans_time = idev->nd_parms->retrans_time;
+	ci.tstamp = cstamp_delta(idev->tstamp);
+	ci.reachable_time = jiffies_to_msecs(idev->nd_parms->reachable_time);
+	ci.retrans_time = jiffies_to_msecs(idev->nd_parms->retrans_time);
 	NLA_PUT(skb, IFLA_INET6_CACHEINFO, sizeof(ci), &ci);
 
 	nla = nla_reserve(skb, IFLA_INET6_CONF, DEVCONF_MAX * sizeof(s32));
@@ -3995,27 +3994,7 @@
 	if (protoinfo == NULL)
 		goto nla_put_failure;
 
-<<<<<<< HEAD
 	if (inet6_fill_ifla6_attrs(skb, idev) < 0)
-=======
-	NLA_PUT_U32(skb, IFLA_INET6_FLAGS, idev->if_flags);
-
-	ci.max_reasm_len = IPV6_MAXPLEN;
-	ci.tstamp = cstamp_delta(idev->tstamp);
-	ci.reachable_time = jiffies_to_msecs(idev->nd_parms->reachable_time);
-	ci.retrans_time = jiffies_to_msecs(idev->nd_parms->retrans_time);
-	NLA_PUT(skb, IFLA_INET6_CACHEINFO, sizeof(ci), &ci);
-
-	nla = nla_reserve(skb, IFLA_INET6_CONF, DEVCONF_MAX * sizeof(s32));
-	if (nla == NULL)
-		goto nla_put_failure;
-	ipv6_store_devconf(&idev->cnf, nla_data(nla), nla_len(nla));
-
-	/* XXX - MC not implemented */
-
-	nla = nla_reserve(skb, IFLA_INET6_STATS, IPSTATS_MIB_MAX * sizeof(u64));
-	if (nla == NULL)
->>>>>>> 0302b862
 		goto nla_put_failure;
 
 	nla_nest_end(skb, protoinfo);
