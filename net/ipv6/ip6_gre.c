/*
 *	GRE over IPv6 protocol decoder.
 *
 *	Authors: Dmitry Kozlov (xeb@mail.ru)
 *
 *	This program is free software; you can redistribute it and/or
 *	modify it under the terms of the GNU General Public License
 *	as published by the Free Software Foundation; either version
 *	2 of the License, or (at your option) any later version.
 *
 */

#define pr_fmt(fmt) KBUILD_MODNAME ": " fmt

#include <linux/capability.h>
#include <linux/module.h>
#include <linux/types.h>
#include <linux/kernel.h>
#include <linux/slab.h>
#include <linux/uaccess.h>
#include <linux/skbuff.h>
#include <linux/netdevice.h>
#include <linux/in.h>
#include <linux/tcp.h>
#include <linux/udp.h>
#include <linux/if_arp.h>
#include <linux/init.h>
#include <linux/in6.h>
#include <linux/inetdevice.h>
#include <linux/igmp.h>
#include <linux/netfilter_ipv4.h>
#include <linux/etherdevice.h>
#include <linux/if_ether.h>
#include <linux/hash.h>
#include <linux/if_tunnel.h>
#include <linux/ip6_tunnel.h>

#include <net/sock.h>
#include <net/ip.h>
#include <net/ip_tunnels.h>
#include <net/icmp.h>
#include <net/protocol.h>
#include <net/addrconf.h>
#include <net/arp.h>
#include <net/checksum.h>
#include <net/dsfield.h>
#include <net/inet_ecn.h>
#include <net/xfrm.h>
#include <net/net_namespace.h>
#include <net/netns/generic.h>
#include <net/rtnetlink.h>

#include <net/ipv6.h>
#include <net/ip6_fib.h>
#include <net/ip6_route.h>
#include <net/ip6_tunnel.h>
#include <net/gre.h>


static bool log_ecn_error = true;
module_param(log_ecn_error, bool, 0644);
MODULE_PARM_DESC(log_ecn_error, "Log packets received with corrupted ECN");

#define IP6_GRE_HASH_SIZE_SHIFT  5
#define IP6_GRE_HASH_SIZE (1 << IP6_GRE_HASH_SIZE_SHIFT)

static unsigned int ip6gre_net_id __read_mostly;
struct ip6gre_net {
	struct ip6_tnl __rcu *tunnels[4][IP6_GRE_HASH_SIZE];

	struct net_device *fb_tunnel_dev;
};

static struct rtnl_link_ops ip6gre_link_ops __read_mostly;
static struct rtnl_link_ops ip6gre_tap_ops __read_mostly;
static int ip6gre_tunnel_init(struct net_device *dev);
static void ip6gre_tunnel_setup(struct net_device *dev);
static void ip6gre_tunnel_link(struct ip6gre_net *ign, struct ip6_tnl *t);
static void ip6gre_tnl_link_config(struct ip6_tnl *t, int set_mtu);

/* Tunnel hash table */

/*
   4 hash tables:

   3: (remote,local)
   2: (remote,*)
   1: (*,local)
   0: (*,*)

   We require exact key match i.e. if a key is present in packet
   it will match only tunnel with the same key; if it is not present,
   it will match only keyless tunnel.

   All keysless packets, if not matched configured keyless tunnels
   will match fallback tunnel.
 */

#define HASH_KEY(key) (((__force u32)key^((__force u32)key>>4))&(IP6_GRE_HASH_SIZE - 1))
static u32 HASH_ADDR(const struct in6_addr *addr)
{
	u32 hash = ipv6_addr_hash(addr);

	return hash_32(hash, IP6_GRE_HASH_SIZE_SHIFT);
}

#define tunnels_r_l	tunnels[3]
#define tunnels_r	tunnels[2]
#define tunnels_l	tunnels[1]
#define tunnels_wc	tunnels[0]

/* Given src, dst and key, find appropriate for input tunnel. */

static struct ip6_tnl *ip6gre_tunnel_lookup(struct net_device *dev,
		const struct in6_addr *remote, const struct in6_addr *local,
		__be32 key, __be16 gre_proto)
{
	struct net *net = dev_net(dev);
	int link = dev->ifindex;
	unsigned int h0 = HASH_ADDR(remote);
	unsigned int h1 = HASH_KEY(key);
	struct ip6_tnl *t, *cand = NULL;
	struct ip6gre_net *ign = net_generic(net, ip6gre_net_id);
	int dev_type = (gre_proto == htons(ETH_P_TEB)) ?
		       ARPHRD_ETHER : ARPHRD_IP6GRE;
	int score, cand_score = 4;

	for_each_ip_tunnel_rcu(t, ign->tunnels_r_l[h0 ^ h1]) {
		if (!ipv6_addr_equal(local, &t->parms.laddr) ||
		    !ipv6_addr_equal(remote, &t->parms.raddr) ||
		    key != t->parms.i_key ||
		    !(t->dev->flags & IFF_UP))
			continue;

		if (t->dev->type != ARPHRD_IP6GRE &&
		    t->dev->type != dev_type)
			continue;

		score = 0;
		if (t->parms.link != link)
			score |= 1;
		if (t->dev->type != dev_type)
			score |= 2;
		if (score == 0)
			return t;

		if (score < cand_score) {
			cand = t;
			cand_score = score;
		}
	}

	for_each_ip_tunnel_rcu(t, ign->tunnels_r[h0 ^ h1]) {
		if (!ipv6_addr_equal(remote, &t->parms.raddr) ||
		    key != t->parms.i_key ||
		    !(t->dev->flags & IFF_UP))
			continue;

		if (t->dev->type != ARPHRD_IP6GRE &&
		    t->dev->type != dev_type)
			continue;

		score = 0;
		if (t->parms.link != link)
			score |= 1;
		if (t->dev->type != dev_type)
			score |= 2;
		if (score == 0)
			return t;

		if (score < cand_score) {
			cand = t;
			cand_score = score;
		}
	}

	for_each_ip_tunnel_rcu(t, ign->tunnels_l[h1]) {
		if ((!ipv6_addr_equal(local, &t->parms.laddr) &&
			  (!ipv6_addr_equal(local, &t->parms.raddr) ||
				 !ipv6_addr_is_multicast(local))) ||
		    key != t->parms.i_key ||
		    !(t->dev->flags & IFF_UP))
			continue;

		if (t->dev->type != ARPHRD_IP6GRE &&
		    t->dev->type != dev_type)
			continue;

		score = 0;
		if (t->parms.link != link)
			score |= 1;
		if (t->dev->type != dev_type)
			score |= 2;
		if (score == 0)
			return t;

		if (score < cand_score) {
			cand = t;
			cand_score = score;
		}
	}

	for_each_ip_tunnel_rcu(t, ign->tunnels_wc[h1]) {
		if (t->parms.i_key != key ||
		    !(t->dev->flags & IFF_UP))
			continue;

		if (t->dev->type != ARPHRD_IP6GRE &&
		    t->dev->type != dev_type)
			continue;

		score = 0;
		if (t->parms.link != link)
			score |= 1;
		if (t->dev->type != dev_type)
			score |= 2;
		if (score == 0)
			return t;

		if (score < cand_score) {
			cand = t;
			cand_score = score;
		}
	}

	if (cand)
		return cand;

	dev = ign->fb_tunnel_dev;
	if (dev->flags & IFF_UP)
		return netdev_priv(dev);

	return NULL;
}

static struct ip6_tnl __rcu **__ip6gre_bucket(struct ip6gre_net *ign,
		const struct __ip6_tnl_parm *p)
{
	const struct in6_addr *remote = &p->raddr;
	const struct in6_addr *local = &p->laddr;
	unsigned int h = HASH_KEY(p->i_key);
	int prio = 0;

	if (!ipv6_addr_any(local))
		prio |= 1;
	if (!ipv6_addr_any(remote) && !ipv6_addr_is_multicast(remote)) {
		prio |= 2;
		h ^= HASH_ADDR(remote);
	}

	return &ign->tunnels[prio][h];
}

static inline struct ip6_tnl __rcu **ip6gre_bucket(struct ip6gre_net *ign,
		const struct ip6_tnl *t)
{
	return __ip6gre_bucket(ign, &t->parms);
}

static void ip6gre_tunnel_link(struct ip6gre_net *ign, struct ip6_tnl *t)
{
	struct ip6_tnl __rcu **tp = ip6gre_bucket(ign, t);

	rcu_assign_pointer(t->next, rtnl_dereference(*tp));
	rcu_assign_pointer(*tp, t);
}

static void ip6gre_tunnel_unlink(struct ip6gre_net *ign, struct ip6_tnl *t)
{
	struct ip6_tnl __rcu **tp;
	struct ip6_tnl *iter;

	for (tp = ip6gre_bucket(ign, t);
	     (iter = rtnl_dereference(*tp)) != NULL;
	     tp = &iter->next) {
		if (t == iter) {
			rcu_assign_pointer(*tp, t->next);
			break;
		}
	}
}

static struct ip6_tnl *ip6gre_tunnel_find(struct net *net,
					   const struct __ip6_tnl_parm *parms,
					   int type)
{
	const struct in6_addr *remote = &parms->raddr;
	const struct in6_addr *local = &parms->laddr;
	__be32 key = parms->i_key;
	int link = parms->link;
	struct ip6_tnl *t;
	struct ip6_tnl __rcu **tp;
	struct ip6gre_net *ign = net_generic(net, ip6gre_net_id);

	for (tp = __ip6gre_bucket(ign, parms);
	     (t = rtnl_dereference(*tp)) != NULL;
	     tp = &t->next)
		if (ipv6_addr_equal(local, &t->parms.laddr) &&
		    ipv6_addr_equal(remote, &t->parms.raddr) &&
		    key == t->parms.i_key &&
		    link == t->parms.link &&
		    type == t->dev->type)
			break;

	return t;
}

static struct ip6_tnl *ip6gre_tunnel_locate(struct net *net,
		const struct __ip6_tnl_parm *parms, int create)
{
	struct ip6_tnl *t, *nt;
	struct net_device *dev;
	char name[IFNAMSIZ];
	struct ip6gre_net *ign = net_generic(net, ip6gre_net_id);

	t = ip6gre_tunnel_find(net, parms, ARPHRD_IP6GRE);
	if (t && create)
		return NULL;
	if (t || !create)
		return t;

	if (parms->name[0])
		strlcpy(name, parms->name, IFNAMSIZ);
	else
		strcpy(name, "ip6gre%d");

	dev = alloc_netdev(sizeof(*t), name, NET_NAME_UNKNOWN,
			   ip6gre_tunnel_setup);
	if (!dev)
		return NULL;

	dev_net_set(dev, net);

	nt = netdev_priv(dev);
	nt->parms = *parms;
	dev->rtnl_link_ops = &ip6gre_link_ops;

	nt->dev = dev;
	nt->net = dev_net(dev);
	ip6gre_tnl_link_config(nt, 1);

	if (register_netdevice(dev) < 0)
		goto failed_free;

	/* Can use a lockless transmit, unless we generate output sequences */
	if (!(nt->parms.o_flags & TUNNEL_SEQ))
		dev->features |= NETIF_F_LLTX;

	dev_hold(dev);
	ip6gre_tunnel_link(ign, nt);
	return nt;

failed_free:
	free_netdev(dev);
	return NULL;
}

static void ip6gre_tunnel_uninit(struct net_device *dev)
{
	struct ip6_tnl *t = netdev_priv(dev);
	struct ip6gre_net *ign = net_generic(t->net, ip6gre_net_id);

	ip6gre_tunnel_unlink(ign, t);
	dst_cache_reset(&t->dst_cache);
	dev_put(dev);
}


static void ip6gre_err(struct sk_buff *skb, struct inet6_skb_parm *opt,
		       u8 type, u8 code, int offset, __be32 info)
{
	struct net *net = dev_net(skb->dev);
	const struct gre_base_hdr *greh;
	const struct ipv6hdr *ipv6h;
	int grehlen = sizeof(*greh);
	struct ip6_tnl *t;
	int key_off = 0;
	__be16 flags;
	__be32 key;

	if (!pskb_may_pull(skb, offset + grehlen))
		return;
	greh = (const struct gre_base_hdr *)(skb->data + offset);
	flags = greh->flags;
	if (flags & (GRE_VERSION | GRE_ROUTING))
		return;
	if (flags & GRE_CSUM)
		grehlen += 4;
	if (flags & GRE_KEY) {
		key_off = grehlen + offset;
		grehlen += 4;
	}

	if (!pskb_may_pull(skb, offset + grehlen))
		return;
	ipv6h = (const struct ipv6hdr *)skb->data;
	greh = (const struct gre_base_hdr *)(skb->data + offset);
	key = key_off ? *(__be32 *)(skb->data + key_off) : 0;

	t = ip6gre_tunnel_lookup(skb->dev, &ipv6h->daddr, &ipv6h->saddr,
				 key, greh->protocol);
	if (!t)
		return;

	switch (type) {
		struct ipv6_tlv_tnl_enc_lim *tel;
		__u32 teli;
	case ICMPV6_DEST_UNREACH:
		net_dbg_ratelimited("%s: Path to destination invalid or inactive!\n",
				    t->parms.name);
		if (code != ICMPV6_PORT_UNREACH)
			break;
		return;
	case ICMPV6_TIME_EXCEED:
		if (code == ICMPV6_EXC_HOPLIMIT) {
			net_dbg_ratelimited("%s: Too small hop limit or routing loop in tunnel!\n",
					    t->parms.name);
			break;
		}
		return;
	case ICMPV6_PARAMPROB:
		teli = 0;
		if (code == ICMPV6_HDR_FIELD)
			teli = ip6_tnl_parse_tlv_enc_lim(skb, skb->data);

		if (teli && teli == be32_to_cpu(info) - 2) {
			tel = (struct ipv6_tlv_tnl_enc_lim *) &skb->data[teli];
			if (tel->encap_limit == 0) {
				net_dbg_ratelimited("%s: Too small encapsulation limit or routing loop in tunnel!\n",
						    t->parms.name);
			}
		} else {
			net_dbg_ratelimited("%s: Recipient unable to parse tunneled packet!\n",
					    t->parms.name);
		}
		return;
	case ICMPV6_PKT_TOOBIG:
<<<<<<< HEAD
		mtu = be32_to_cpu(info) - offset - t->tun_hlen;
		if (t->dev->type == ARPHRD_ETHER)
			mtu -= ETH_HLEN;
		if (mtu < IPV6_MIN_MTU)
			mtu = IPV6_MIN_MTU;
		t->dev->mtu = mtu;
=======
		ip6_update_pmtu(skb, net, info, 0, 0, sock_net_uid(net, NULL));
		return;
	case NDISC_REDIRECT:
		ip6_redirect(skb, net, skb->dev->ifindex, 0,
			     sock_net_uid(net, NULL));
>>>>>>> 0c86a6bd
		return;
	}

	if (time_before(jiffies, t->err_time + IP6TUNNEL_ERR_TIMEO))
		t->err_count++;
	else
		t->err_count = 1;
	t->err_time = jiffies;
}

static int ip6gre_rcv(struct sk_buff *skb, const struct tnl_ptk_info *tpi)
{
	const struct ipv6hdr *ipv6h;
	struct ip6_tnl *tunnel;

	ipv6h = ipv6_hdr(skb);
	tunnel = ip6gre_tunnel_lookup(skb->dev,
				      &ipv6h->saddr, &ipv6h->daddr, tpi->key,
				      tpi->proto);
	if (tunnel) {
		ip6_tnl_rcv(tunnel, skb, tpi, NULL, log_ecn_error);

		return PACKET_RCVD;
	}

	return PACKET_REJECT;
}

static int gre_rcv(struct sk_buff *skb)
{
	struct tnl_ptk_info tpi;
	bool csum_err = false;
	int hdr_len;

	hdr_len = gre_parse_header(skb, &tpi, &csum_err, htons(ETH_P_IPV6), 0);
	if (hdr_len < 0)
		goto drop;

	if (iptunnel_pull_header(skb, hdr_len, tpi.proto, false))
		goto drop;

	if (ip6gre_rcv(skb, &tpi) == PACKET_RCVD)
		return 0;

	icmpv6_send(skb, ICMPV6_DEST_UNREACH, ICMPV6_PORT_UNREACH, 0);
drop:
	kfree_skb(skb);
	return 0;
}

static int gre_handle_offloads(struct sk_buff *skb, bool csum)
{
	return iptunnel_handle_offloads(skb,
					csum ? SKB_GSO_GRE_CSUM : SKB_GSO_GRE);
}

static netdev_tx_t __gre6_xmit(struct sk_buff *skb,
			       struct net_device *dev, __u8 dsfield,
			       struct flowi6 *fl6, int encap_limit,
			       __u32 *pmtu, __be16 proto)
{
	struct ip6_tnl *tunnel = netdev_priv(dev);
<<<<<<< HEAD
	struct dst_entry *dst = skb_dst(skb);
=======
>>>>>>> 0c86a6bd
	__be16 protocol;

	if (dev->type == ARPHRD_ETHER)
		IPCB(skb)->flags = 0;

	if (dev->header_ops && dev->type == ARPHRD_IP6GRE)
		fl6->daddr = ((struct ipv6hdr *)skb->data)->daddr;
	else
		fl6->daddr = tunnel->parms.raddr;

	if (tunnel->parms.o_flags & TUNNEL_SEQ)
		tunnel->o_seqno++;

	/* Push GRE header. */
	protocol = (dev->type == ARPHRD_ETHER) ? htons(ETH_P_TEB) : proto;
	gre_build_header(skb, tunnel->tun_hlen, tunnel->parms.o_flags,
			 protocol, tunnel->parms.o_key, htonl(tunnel->o_seqno));

	/* TooBig packet may have updated dst->dev's mtu */
	if (dst && dst_mtu(dst) > dst->dev->mtu)
		dst->ops->update_pmtu(dst, NULL, skb, dst->dev->mtu);

	return ip6_tnl_xmit(skb, dev, dsfield, fl6, encap_limit, pmtu,
			    NEXTHDR_GRE);
}

static inline int ip6gre_xmit_ipv4(struct sk_buff *skb, struct net_device *dev)
{
	struct ip6_tnl *t = netdev_priv(dev);
	const struct iphdr  *iph = ip_hdr(skb);
	int encap_limit = -1;
	struct flowi6 fl6;
	__u8 dsfield;
	__u32 mtu;
	int err;

	memset(&(IPCB(skb)->opt), 0, sizeof(IPCB(skb)->opt));

	if (!(t->parms.flags & IP6_TNL_F_IGN_ENCAP_LIMIT))
		encap_limit = t->parms.encap_limit;

	memcpy(&fl6, &t->fl.u.ip6, sizeof(fl6));

	if (t->parms.flags & IP6_TNL_F_USE_ORIG_TCLASS)
		dsfield = ipv4_get_dsfield(iph);
	else
		dsfield = ip6_tclass(t->parms.flowinfo);
	if (t->parms.flags & IP6_TNL_F_USE_ORIG_FWMARK)
		fl6.flowi6_mark = skb->mark;
	else
		fl6.flowi6_mark = t->parms.fwmark;

	fl6.flowi6_uid = sock_net_uid(dev_net(dev), NULL);

	err = gre_handle_offloads(skb, !!(t->parms.o_flags & TUNNEL_CSUM));
	if (err)
		return -1;

	err = __gre6_xmit(skb, dev, dsfield, &fl6, encap_limit, &mtu,
			  skb->protocol);
	if (err != 0) {
		/* XXX: send ICMP error even if DF is not set. */
		if (err == -EMSGSIZE)
			icmp_send(skb, ICMP_DEST_UNREACH, ICMP_FRAG_NEEDED,
				  htonl(mtu));
		return -1;
	}

	return 0;
}

static inline int ip6gre_xmit_ipv6(struct sk_buff *skb, struct net_device *dev)
{
	struct ip6_tnl *t = netdev_priv(dev);
	struct ipv6hdr *ipv6h = ipv6_hdr(skb);
	int encap_limit = -1;
	__u16 offset;
	struct flowi6 fl6;
	__u8 dsfield;
	__u32 mtu;
	int err;

	if (ipv6_addr_equal(&t->parms.raddr, &ipv6h->saddr))
		return -1;

	offset = ip6_tnl_parse_tlv_enc_lim(skb, skb_network_header(skb));
	/* ip6_tnl_parse_tlv_enc_lim() might have reallocated skb->head */
	ipv6h = ipv6_hdr(skb);

	if (offset > 0) {
		struct ipv6_tlv_tnl_enc_lim *tel;
		tel = (struct ipv6_tlv_tnl_enc_lim *)&skb_network_header(skb)[offset];
		if (tel->encap_limit == 0) {
			icmpv6_send(skb, ICMPV6_PARAMPROB,
				    ICMPV6_HDR_FIELD, offset + 2);
			return -1;
		}
		encap_limit = tel->encap_limit - 1;
	} else if (!(t->parms.flags & IP6_TNL_F_IGN_ENCAP_LIMIT))
		encap_limit = t->parms.encap_limit;

	memcpy(&fl6, &t->fl.u.ip6, sizeof(fl6));

	if (t->parms.flags & IP6_TNL_F_USE_ORIG_TCLASS)
		dsfield = ipv6_get_dsfield(ipv6h);
	else
		dsfield = ip6_tclass(t->parms.flowinfo);

	if (t->parms.flags & IP6_TNL_F_USE_ORIG_FLOWLABEL)
		fl6.flowlabel |= ip6_flowlabel(ipv6h);
	if (t->parms.flags & IP6_TNL_F_USE_ORIG_FWMARK)
		fl6.flowi6_mark = skb->mark;
	else
		fl6.flowi6_mark = t->parms.fwmark;

	fl6.flowi6_uid = sock_net_uid(dev_net(dev), NULL);

	if (gre_handle_offloads(skb, !!(t->parms.o_flags & TUNNEL_CSUM)))
		return -1;

	err = __gre6_xmit(skb, dev, dsfield, &fl6, encap_limit,
			  &mtu, skb->protocol);
	if (err != 0) {
		if (err == -EMSGSIZE)
			icmpv6_send(skb, ICMPV6_PKT_TOOBIG, 0, mtu);
		return -1;
	}

	return 0;
}

/**
 * ip6_tnl_addr_conflict - compare packet addresses to tunnel's own
 *   @t: the outgoing tunnel device
 *   @hdr: IPv6 header from the incoming packet
 *
 * Description:
 *   Avoid trivial tunneling loop by checking that tunnel exit-point
 *   doesn't match source of incoming packet.
 *
 * Return:
 *   1 if conflict,
 *   0 else
 **/

static inline bool ip6gre_tnl_addr_conflict(const struct ip6_tnl *t,
	const struct ipv6hdr *hdr)
{
	return ipv6_addr_equal(&t->parms.raddr, &hdr->saddr);
}

static int ip6gre_xmit_other(struct sk_buff *skb, struct net_device *dev)
{
	struct ip6_tnl *t = netdev_priv(dev);
	int encap_limit = -1;
	struct flowi6 fl6;
	__u32 mtu;
	int err;

	if (!(t->parms.flags & IP6_TNL_F_IGN_ENCAP_LIMIT))
		encap_limit = t->parms.encap_limit;

	memcpy(&fl6, &t->fl.u.ip6, sizeof(fl6));

	err = gre_handle_offloads(skb, !!(t->parms.o_flags & TUNNEL_CSUM));
	if (err)
		return err;

	err = __gre6_xmit(skb, dev, 0, &fl6, encap_limit, &mtu, skb->protocol);

	return err;
}

static netdev_tx_t ip6gre_tunnel_xmit(struct sk_buff *skb,
	struct net_device *dev)
{
	struct ip6_tnl *t = netdev_priv(dev);
	struct net_device_stats *stats = &t->dev->stats;
	int ret;

	if (!ip6_tnl_xmit_ctl(t, &t->parms.laddr, &t->parms.raddr))
		goto tx_err;

	switch (skb->protocol) {
	case htons(ETH_P_IP):
		ret = ip6gre_xmit_ipv4(skb, dev);
		break;
	case htons(ETH_P_IPV6):
		ret = ip6gre_xmit_ipv6(skb, dev);
		break;
	default:
		ret = ip6gre_xmit_other(skb, dev);
		break;
	}

	if (ret < 0)
		goto tx_err;

	return NETDEV_TX_OK;

tx_err:
	stats->tx_errors++;
	stats->tx_dropped++;
	kfree_skb(skb);
	return NETDEV_TX_OK;
}

static void ip6gre_tnl_link_config(struct ip6_tnl *t, int set_mtu)
{
	struct net_device *dev = t->dev;
	struct __ip6_tnl_parm *p = &t->parms;
	struct flowi6 *fl6 = &t->fl.u.ip6;
	int t_hlen;

	if (dev->type != ARPHRD_ETHER) {
		memcpy(dev->dev_addr, &p->laddr, sizeof(struct in6_addr));
		memcpy(dev->broadcast, &p->raddr, sizeof(struct in6_addr));
	}

	/* Set up flowi template */
	fl6->saddr = p->laddr;
	fl6->daddr = p->raddr;
	fl6->flowi6_oif = p->link;
	fl6->flowlabel = 0;
	fl6->flowi6_proto = IPPROTO_GRE;

	if (!(p->flags&IP6_TNL_F_USE_ORIG_TCLASS))
		fl6->flowlabel |= IPV6_TCLASS_MASK & p->flowinfo;
	if (!(p->flags&IP6_TNL_F_USE_ORIG_FLOWLABEL))
		fl6->flowlabel |= IPV6_FLOWLABEL_MASK & p->flowinfo;

	p->flags &= ~(IP6_TNL_F_CAP_XMIT|IP6_TNL_F_CAP_RCV|IP6_TNL_F_CAP_PER_PACKET);
	p->flags |= ip6_tnl_get_cap(t, &p->laddr, &p->raddr);

	if (p->flags&IP6_TNL_F_CAP_XMIT &&
			p->flags&IP6_TNL_F_CAP_RCV && dev->type != ARPHRD_ETHER)
		dev->flags |= IFF_POINTOPOINT;
	else
		dev->flags &= ~IFF_POINTOPOINT;

	t->tun_hlen = gre_calc_hlen(t->parms.o_flags);

	t->hlen = t->encap_hlen + t->tun_hlen;

	t_hlen = t->hlen + sizeof(struct ipv6hdr);

	if (p->flags & IP6_TNL_F_CAP_XMIT) {
		int strict = (ipv6_addr_type(&p->raddr) &
			      (IPV6_ADDR_MULTICAST|IPV6_ADDR_LINKLOCAL));

		struct rt6_info *rt = rt6_lookup(t->net,
						 &p->raddr, &p->laddr,
						 p->link, strict);

		if (!rt)
			return;

		if (rt->dst.dev) {
			dev->hard_header_len = rt->dst.dev->hard_header_len +
					       t_hlen;

			if (set_mtu) {
				dev->mtu = rt->dst.dev->mtu - t_hlen;
				if (!(t->parms.flags & IP6_TNL_F_IGN_ENCAP_LIMIT))
					dev->mtu -= 8;
				if (dev->type == ARPHRD_ETHER)
					dev->mtu -= ETH_HLEN;

				if (dev->mtu < IPV6_MIN_MTU)
					dev->mtu = IPV6_MIN_MTU;
			}
		}
		ip6_rt_put(rt);
	}
}

static int ip6gre_tnl_change(struct ip6_tnl *t,
	const struct __ip6_tnl_parm *p, int set_mtu)
{
	t->parms.laddr = p->laddr;
	t->parms.raddr = p->raddr;
	t->parms.flags = p->flags;
	t->parms.hop_limit = p->hop_limit;
	t->parms.encap_limit = p->encap_limit;
	t->parms.flowinfo = p->flowinfo;
	t->parms.link = p->link;
	t->parms.proto = p->proto;
	t->parms.i_key = p->i_key;
	t->parms.o_key = p->o_key;
	t->parms.i_flags = p->i_flags;
	t->parms.o_flags = p->o_flags;
	t->parms.fwmark = p->fwmark;
	dst_cache_reset(&t->dst_cache);
	ip6gre_tnl_link_config(t, set_mtu);
	return 0;
}

static void ip6gre_tnl_parm_from_user(struct __ip6_tnl_parm *p,
	const struct ip6_tnl_parm2 *u)
{
	p->laddr = u->laddr;
	p->raddr = u->raddr;
	p->flags = u->flags;
	p->hop_limit = u->hop_limit;
	p->encap_limit = u->encap_limit;
	p->flowinfo = u->flowinfo;
	p->link = u->link;
	p->i_key = u->i_key;
	p->o_key = u->o_key;
	p->i_flags = gre_flags_to_tnl_flags(u->i_flags);
	p->o_flags = gre_flags_to_tnl_flags(u->o_flags);
	memcpy(p->name, u->name, sizeof(u->name));
}

static void ip6gre_tnl_parm_to_user(struct ip6_tnl_parm2 *u,
	const struct __ip6_tnl_parm *p)
{
	u->proto = IPPROTO_GRE;
	u->laddr = p->laddr;
	u->raddr = p->raddr;
	u->flags = p->flags;
	u->hop_limit = p->hop_limit;
	u->encap_limit = p->encap_limit;
	u->flowinfo = p->flowinfo;
	u->link = p->link;
	u->i_key = p->i_key;
	u->o_key = p->o_key;
	u->i_flags = gre_tnl_flags_to_gre_flags(p->i_flags);
	u->o_flags = gre_tnl_flags_to_gre_flags(p->o_flags);
	memcpy(u->name, p->name, sizeof(u->name));
}

static int ip6gre_tunnel_ioctl(struct net_device *dev,
	struct ifreq *ifr, int cmd)
{
	int err = 0;
	struct ip6_tnl_parm2 p;
	struct __ip6_tnl_parm p1;
	struct ip6_tnl *t = netdev_priv(dev);
	struct net *net = t->net;
	struct ip6gre_net *ign = net_generic(net, ip6gre_net_id);

	memset(&p1, 0, sizeof(p1));

	switch (cmd) {
	case SIOCGETTUNNEL:
		if (dev == ign->fb_tunnel_dev) {
			if (copy_from_user(&p, ifr->ifr_ifru.ifru_data, sizeof(p))) {
				err = -EFAULT;
				break;
			}
			ip6gre_tnl_parm_from_user(&p1, &p);
			t = ip6gre_tunnel_locate(net, &p1, 0);
			if (!t)
				t = netdev_priv(dev);
		}
		memset(&p, 0, sizeof(p));
		ip6gre_tnl_parm_to_user(&p, &t->parms);
		if (copy_to_user(ifr->ifr_ifru.ifru_data, &p, sizeof(p)))
			err = -EFAULT;
		break;

	case SIOCADDTUNNEL:
	case SIOCCHGTUNNEL:
		err = -EPERM;
		if (!ns_capable(net->user_ns, CAP_NET_ADMIN))
			goto done;

		err = -EFAULT;
		if (copy_from_user(&p, ifr->ifr_ifru.ifru_data, sizeof(p)))
			goto done;

		err = -EINVAL;
		if ((p.i_flags|p.o_flags)&(GRE_VERSION|GRE_ROUTING))
			goto done;

		if (!(p.i_flags&GRE_KEY))
			p.i_key = 0;
		if (!(p.o_flags&GRE_KEY))
			p.o_key = 0;

		ip6gre_tnl_parm_from_user(&p1, &p);
		t = ip6gre_tunnel_locate(net, &p1, cmd == SIOCADDTUNNEL);

		if (dev != ign->fb_tunnel_dev && cmd == SIOCCHGTUNNEL) {
			if (t) {
				if (t->dev != dev) {
					err = -EEXIST;
					break;
				}
			} else {
				t = netdev_priv(dev);

				ip6gre_tunnel_unlink(ign, t);
				synchronize_net();
				ip6gre_tnl_change(t, &p1, 1);
				ip6gre_tunnel_link(ign, t);
				netdev_state_change(dev);
			}
		}

		if (t) {
			err = 0;

			memset(&p, 0, sizeof(p));
			ip6gre_tnl_parm_to_user(&p, &t->parms);
			if (copy_to_user(ifr->ifr_ifru.ifru_data, &p, sizeof(p)))
				err = -EFAULT;
		} else
			err = (cmd == SIOCADDTUNNEL ? -ENOBUFS : -ENOENT);
		break;

	case SIOCDELTUNNEL:
		err = -EPERM;
		if (!ns_capable(net->user_ns, CAP_NET_ADMIN))
			goto done;

		if (dev == ign->fb_tunnel_dev) {
			err = -EFAULT;
			if (copy_from_user(&p, ifr->ifr_ifru.ifru_data, sizeof(p)))
				goto done;
			err = -ENOENT;
			ip6gre_tnl_parm_from_user(&p1, &p);
			t = ip6gre_tunnel_locate(net, &p1, 0);
			if (!t)
				goto done;
			err = -EPERM;
			if (t == netdev_priv(ign->fb_tunnel_dev))
				goto done;
			dev = t->dev;
		}
		unregister_netdevice(dev);
		err = 0;
		break;

	default:
		err = -EINVAL;
	}

done:
	return err;
}

static int ip6gre_header(struct sk_buff *skb, struct net_device *dev,
			 unsigned short type, const void *daddr,
			 const void *saddr, unsigned int len)
{
	struct ip6_tnl *t = netdev_priv(dev);
	struct ipv6hdr *ipv6h;
	__be16 *p;

	ipv6h = skb_push(skb, t->hlen + sizeof(*ipv6h));
	ip6_flow_hdr(ipv6h, 0, ip6_make_flowlabel(dev_net(dev), skb,
						  t->fl.u.ip6.flowlabel,
						  true, &t->fl.u.ip6));
	ipv6h->hop_limit = t->parms.hop_limit;
	ipv6h->nexthdr = NEXTHDR_GRE;
	ipv6h->saddr = t->parms.laddr;
	ipv6h->daddr = t->parms.raddr;

	p = (__be16 *)(ipv6h + 1);
	p[0] = t->parms.o_flags;
	p[1] = htons(type);

	/*
	 *	Set the source hardware address.
	 */

	if (saddr)
		memcpy(&ipv6h->saddr, saddr, sizeof(struct in6_addr));
	if (daddr)
		memcpy(&ipv6h->daddr, daddr, sizeof(struct in6_addr));
	if (!ipv6_addr_any(&ipv6h->daddr))
		return t->hlen;

	return -t->hlen;
}

static const struct header_ops ip6gre_header_ops = {
	.create	= ip6gre_header,
};

static const struct net_device_ops ip6gre_netdev_ops = {
	.ndo_init		= ip6gre_tunnel_init,
	.ndo_uninit		= ip6gre_tunnel_uninit,
	.ndo_start_xmit		= ip6gre_tunnel_xmit,
	.ndo_do_ioctl		= ip6gre_tunnel_ioctl,
	.ndo_change_mtu		= ip6_tnl_change_mtu,
	.ndo_get_stats64	= ip_tunnel_get_stats64,
	.ndo_get_iflink		= ip6_tnl_get_iflink,
};

static void ip6gre_dev_free(struct net_device *dev)
{
	struct ip6_tnl *t = netdev_priv(dev);

	dst_cache_destroy(&t->dst_cache);
	free_percpu(dev->tstats);
}

static void ip6gre_tunnel_setup(struct net_device *dev)
{
	dev->netdev_ops = &ip6gre_netdev_ops;
	dev->needs_free_netdev = true;
	dev->priv_destructor = ip6gre_dev_free;

	dev->type = ARPHRD_IP6GRE;

	dev->flags |= IFF_NOARP;
	dev->addr_len = sizeof(struct in6_addr);
	netif_keep_dst(dev);
	/* This perm addr will be used as interface identifier by IPv6 */
	dev->addr_assign_type = NET_ADDR_RANDOM;
	eth_random_addr(dev->perm_addr);
}

static int ip6gre_tunnel_init_common(struct net_device *dev)
{
	struct ip6_tnl *tunnel;
	int ret;
	int t_hlen;

	tunnel = netdev_priv(dev);

	tunnel->dev = dev;
	tunnel->net = dev_net(dev);
	strcpy(tunnel->parms.name, dev->name);

	dev->tstats = netdev_alloc_pcpu_stats(struct pcpu_sw_netstats);
	if (!dev->tstats)
		return -ENOMEM;

	ret = dst_cache_init(&tunnel->dst_cache, GFP_KERNEL);
	if (ret) {
		free_percpu(dev->tstats);
		dev->tstats = NULL;
		return ret;
	}

	tunnel->tun_hlen = gre_calc_hlen(tunnel->parms.o_flags);
	tunnel->hlen = tunnel->tun_hlen + tunnel->encap_hlen;
	t_hlen = tunnel->hlen + sizeof(struct ipv6hdr);

	dev->hard_header_len = LL_MAX_HEADER + t_hlen;
	dev->mtu = ETH_DATA_LEN - t_hlen;
	if (dev->type == ARPHRD_ETHER)
		dev->mtu -= ETH_HLEN;
	if (!(tunnel->parms.flags & IP6_TNL_F_IGN_ENCAP_LIMIT))
		dev->mtu -= 8;

	return 0;
}

static int ip6gre_tunnel_init(struct net_device *dev)
{
	struct ip6_tnl *tunnel;
	int ret;

	ret = ip6gre_tunnel_init_common(dev);
	if (ret)
		return ret;

	tunnel = netdev_priv(dev);

	memcpy(dev->dev_addr, &tunnel->parms.laddr, sizeof(struct in6_addr));
	memcpy(dev->broadcast, &tunnel->parms.raddr, sizeof(struct in6_addr));

	if (ipv6_addr_any(&tunnel->parms.raddr))
		dev->header_ops = &ip6gre_header_ops;

	return 0;
}

static void ip6gre_fb_tunnel_init(struct net_device *dev)
{
	struct ip6_tnl *tunnel = netdev_priv(dev);

	tunnel->dev = dev;
	tunnel->net = dev_net(dev);
	strcpy(tunnel->parms.name, dev->name);

	tunnel->hlen		= sizeof(struct ipv6hdr) + 4;

	dev_hold(dev);
}


static struct inet6_protocol ip6gre_protocol __read_mostly = {
	.handler     = gre_rcv,
	.err_handler = ip6gre_err,
	.flags       = INET6_PROTO_NOPOLICY|INET6_PROTO_FINAL,
};

static void ip6gre_destroy_tunnels(struct net *net, struct list_head *head)
{
	struct ip6gre_net *ign = net_generic(net, ip6gre_net_id);
	struct net_device *dev, *aux;
	int prio;

	for_each_netdev_safe(net, dev, aux)
		if (dev->rtnl_link_ops == &ip6gre_link_ops ||
		    dev->rtnl_link_ops == &ip6gre_tap_ops)
			unregister_netdevice_queue(dev, head);

	for (prio = 0; prio < 4; prio++) {
		int h;
		for (h = 0; h < IP6_GRE_HASH_SIZE; h++) {
			struct ip6_tnl *t;

			t = rtnl_dereference(ign->tunnels[prio][h]);

			while (t) {
				/* If dev is in the same netns, it has already
				 * been added to the list by the previous loop.
				 */
				if (!net_eq(dev_net(t->dev), net))
					unregister_netdevice_queue(t->dev,
								   head);
				t = rtnl_dereference(t->next);
			}
		}
	}
}

static int __net_init ip6gre_init_net(struct net *net)
{
	struct ip6gre_net *ign = net_generic(net, ip6gre_net_id);
	int err;

	ign->fb_tunnel_dev = alloc_netdev(sizeof(struct ip6_tnl), "ip6gre0",
					  NET_NAME_UNKNOWN,
					  ip6gre_tunnel_setup);
	if (!ign->fb_tunnel_dev) {
		err = -ENOMEM;
		goto err_alloc_dev;
	}
	dev_net_set(ign->fb_tunnel_dev, net);
	/* FB netdevice is special: we have one, and only one per netns.
	 * Allowing to move it to another netns is clearly unsafe.
	 */
	ign->fb_tunnel_dev->features |= NETIF_F_NETNS_LOCAL;


	ip6gre_fb_tunnel_init(ign->fb_tunnel_dev);
	ign->fb_tunnel_dev->rtnl_link_ops = &ip6gre_link_ops;

	err = register_netdev(ign->fb_tunnel_dev);
	if (err)
		goto err_reg_dev;

	rcu_assign_pointer(ign->tunnels_wc[0],
			   netdev_priv(ign->fb_tunnel_dev));
	return 0;

err_reg_dev:
	free_netdev(ign->fb_tunnel_dev);
err_alloc_dev:
	return err;
}

static void __net_exit ip6gre_exit_batch_net(struct list_head *net_list)
{
	struct net *net;
	LIST_HEAD(list);

	rtnl_lock();
	list_for_each_entry(net, net_list, exit_list)
		ip6gre_destroy_tunnels(net, &list);
	unregister_netdevice_many(&list);
	rtnl_unlock();
}

static struct pernet_operations ip6gre_net_ops = {
	.init = ip6gre_init_net,
	.exit_batch = ip6gre_exit_batch_net,
	.id   = &ip6gre_net_id,
	.size = sizeof(struct ip6gre_net),
};

static int ip6gre_tunnel_validate(struct nlattr *tb[], struct nlattr *data[],
				  struct netlink_ext_ack *extack)
{
	__be16 flags;

	if (!data)
		return 0;

	flags = 0;
	if (data[IFLA_GRE_IFLAGS])
		flags |= nla_get_be16(data[IFLA_GRE_IFLAGS]);
	if (data[IFLA_GRE_OFLAGS])
		flags |= nla_get_be16(data[IFLA_GRE_OFLAGS]);
	if (flags & (GRE_VERSION|GRE_ROUTING))
		return -EINVAL;

	return 0;
}

static int ip6gre_tap_validate(struct nlattr *tb[], struct nlattr *data[],
			       struct netlink_ext_ack *extack)
{
	struct in6_addr daddr;

	if (tb[IFLA_ADDRESS]) {
		if (nla_len(tb[IFLA_ADDRESS]) != ETH_ALEN)
			return -EINVAL;
		if (!is_valid_ether_addr(nla_data(tb[IFLA_ADDRESS])))
			return -EADDRNOTAVAIL;
	}

	if (!data)
		goto out;

	if (data[IFLA_GRE_REMOTE]) {
		daddr = nla_get_in6_addr(data[IFLA_GRE_REMOTE]);
		if (ipv6_addr_any(&daddr))
			return -EINVAL;
	}

out:
	return ip6gre_tunnel_validate(tb, data, extack);
}


static void ip6gre_netlink_parms(struct nlattr *data[],
				struct __ip6_tnl_parm *parms)
{
	memset(parms, 0, sizeof(*parms));

	if (!data)
		return;

	if (data[IFLA_GRE_LINK])
		parms->link = nla_get_u32(data[IFLA_GRE_LINK]);

	if (data[IFLA_GRE_IFLAGS])
		parms->i_flags = gre_flags_to_tnl_flags(
				nla_get_be16(data[IFLA_GRE_IFLAGS]));

	if (data[IFLA_GRE_OFLAGS])
		parms->o_flags = gre_flags_to_tnl_flags(
				nla_get_be16(data[IFLA_GRE_OFLAGS]));

	if (data[IFLA_GRE_IKEY])
		parms->i_key = nla_get_be32(data[IFLA_GRE_IKEY]);

	if (data[IFLA_GRE_OKEY])
		parms->o_key = nla_get_be32(data[IFLA_GRE_OKEY]);

	if (data[IFLA_GRE_LOCAL])
		parms->laddr = nla_get_in6_addr(data[IFLA_GRE_LOCAL]);

	if (data[IFLA_GRE_REMOTE])
		parms->raddr = nla_get_in6_addr(data[IFLA_GRE_REMOTE]);

	if (data[IFLA_GRE_TTL])
		parms->hop_limit = nla_get_u8(data[IFLA_GRE_TTL]);

	if (data[IFLA_GRE_ENCAP_LIMIT])
		parms->encap_limit = nla_get_u8(data[IFLA_GRE_ENCAP_LIMIT]);

	if (data[IFLA_GRE_FLOWINFO])
		parms->flowinfo = nla_get_be32(data[IFLA_GRE_FLOWINFO]);

	if (data[IFLA_GRE_FLAGS])
		parms->flags = nla_get_u32(data[IFLA_GRE_FLAGS]);

	if (data[IFLA_GRE_FWMARK])
		parms->fwmark = nla_get_u32(data[IFLA_GRE_FWMARK]);
}

static int ip6gre_tap_init(struct net_device *dev)
{
	struct ip6_tnl *tunnel;
	int ret;

	ret = ip6gre_tunnel_init_common(dev);
	if (ret)
		return ret;

	dev->priv_flags |= IFF_LIVE_ADDR_CHANGE;

	tunnel = netdev_priv(dev);

	ip6gre_tnl_link_config(tunnel, 1);

	return 0;
}

static const struct net_device_ops ip6gre_tap_netdev_ops = {
	.ndo_init = ip6gre_tap_init,
	.ndo_uninit = ip6gre_tunnel_uninit,
	.ndo_start_xmit = ip6gre_tunnel_xmit,
	.ndo_set_mac_address = eth_mac_addr,
	.ndo_validate_addr = eth_validate_addr,
	.ndo_change_mtu = ip6_tnl_change_mtu,
	.ndo_get_stats64 = ip_tunnel_get_stats64,
	.ndo_get_iflink = ip6_tnl_get_iflink,
};

#define GRE6_FEATURES (NETIF_F_SG |		\
		       NETIF_F_FRAGLIST |	\
		       NETIF_F_HIGHDMA |		\
		       NETIF_F_HW_CSUM)

static void ip6gre_tap_setup(struct net_device *dev)
{

	ether_setup(dev);

	dev->netdev_ops = &ip6gre_tap_netdev_ops;
	dev->needs_free_netdev = true;
	dev->priv_destructor = ip6gre_dev_free;

	dev->features |= NETIF_F_NETNS_LOCAL;
	dev->priv_flags &= ~IFF_TX_SKB_SHARING;
	dev->priv_flags |= IFF_LIVE_ADDR_CHANGE;
	netif_keep_dst(dev);
}

static bool ip6gre_netlink_encap_parms(struct nlattr *data[],
				       struct ip_tunnel_encap *ipencap)
{
	bool ret = false;

	memset(ipencap, 0, sizeof(*ipencap));

	if (!data)
		return ret;

	if (data[IFLA_GRE_ENCAP_TYPE]) {
		ret = true;
		ipencap->type = nla_get_u16(data[IFLA_GRE_ENCAP_TYPE]);
	}

	if (data[IFLA_GRE_ENCAP_FLAGS]) {
		ret = true;
		ipencap->flags = nla_get_u16(data[IFLA_GRE_ENCAP_FLAGS]);
	}

	if (data[IFLA_GRE_ENCAP_SPORT]) {
		ret = true;
		ipencap->sport = nla_get_be16(data[IFLA_GRE_ENCAP_SPORT]);
	}

	if (data[IFLA_GRE_ENCAP_DPORT]) {
		ret = true;
		ipencap->dport = nla_get_be16(data[IFLA_GRE_ENCAP_DPORT]);
	}

	return ret;
}

static int ip6gre_newlink(struct net *src_net, struct net_device *dev,
			  struct nlattr *tb[], struct nlattr *data[],
			  struct netlink_ext_ack *extack)
{
	struct ip6_tnl *nt;
	struct net *net = dev_net(dev);
	struct ip6gre_net *ign = net_generic(net, ip6gre_net_id);
	struct ip_tunnel_encap ipencap;
	int err;

	nt = netdev_priv(dev);

	if (ip6gre_netlink_encap_parms(data, &ipencap)) {
		int err = ip6_tnl_encap_setup(nt, &ipencap);

		if (err < 0)
			return err;
	}

	ip6gre_netlink_parms(data, &nt->parms);

	if (ip6gre_tunnel_find(net, &nt->parms, dev->type))
		return -EEXIST;

	if (dev->type == ARPHRD_ETHER && !tb[IFLA_ADDRESS])
		eth_hw_addr_random(dev);

	nt->dev = dev;
	nt->net = dev_net(dev);
	ip6gre_tnl_link_config(nt, !tb[IFLA_MTU]);

	dev->features		|= GRE6_FEATURES;
	dev->hw_features	|= GRE6_FEATURES;

	if (!(nt->parms.o_flags & TUNNEL_SEQ)) {
		/* TCP offload with GRE SEQ is not supported, nor
		 * can we support 2 levels of outer headers requiring
		 * an update.
		 */
		if (!(nt->parms.o_flags & TUNNEL_CSUM) ||
		    (nt->encap.type == TUNNEL_ENCAP_NONE)) {
			dev->features    |= NETIF_F_GSO_SOFTWARE;
			dev->hw_features |= NETIF_F_GSO_SOFTWARE;
		}

		/* Can use a lockless transmit, unless we generate
		 * output sequences
		 */
		dev->features |= NETIF_F_LLTX;
	}

	err = register_netdevice(dev);
	if (err)
		goto out;

	dev_hold(dev);
	ip6gre_tunnel_link(ign, nt);

out:
	return err;
}

static int ip6gre_changelink(struct net_device *dev, struct nlattr *tb[],
			     struct nlattr *data[],
			     struct netlink_ext_ack *extack)
{
	struct ip6_tnl *t, *nt = netdev_priv(dev);
	struct net *net = nt->net;
	struct ip6gre_net *ign = net_generic(net, ip6gre_net_id);
	struct __ip6_tnl_parm p;
	struct ip_tunnel_encap ipencap;

	if (dev == ign->fb_tunnel_dev)
		return -EINVAL;

	if (ip6gre_netlink_encap_parms(data, &ipencap)) {
		int err = ip6_tnl_encap_setup(nt, &ipencap);

		if (err < 0)
			return err;
	}

	ip6gre_netlink_parms(data, &p);

	t = ip6gre_tunnel_locate(net, &p, 0);

	if (t) {
		if (t->dev != dev)
			return -EEXIST;
	} else {
		t = nt;
	}

	ip6gre_tunnel_unlink(ign, t);
	ip6gre_tnl_change(t, &p, !tb[IFLA_MTU]);
	ip6gre_tunnel_link(ign, t);
	return 0;
}

static void ip6gre_dellink(struct net_device *dev, struct list_head *head)
{
	struct net *net = dev_net(dev);
	struct ip6gre_net *ign = net_generic(net, ip6gre_net_id);

	if (dev != ign->fb_tunnel_dev)
		unregister_netdevice_queue(dev, head);
}

static size_t ip6gre_get_size(const struct net_device *dev)
{
	return
		/* IFLA_GRE_LINK */
		nla_total_size(4) +
		/* IFLA_GRE_IFLAGS */
		nla_total_size(2) +
		/* IFLA_GRE_OFLAGS */
		nla_total_size(2) +
		/* IFLA_GRE_IKEY */
		nla_total_size(4) +
		/* IFLA_GRE_OKEY */
		nla_total_size(4) +
		/* IFLA_GRE_LOCAL */
		nla_total_size(sizeof(struct in6_addr)) +
		/* IFLA_GRE_REMOTE */
		nla_total_size(sizeof(struct in6_addr)) +
		/* IFLA_GRE_TTL */
		nla_total_size(1) +
		/* IFLA_GRE_ENCAP_LIMIT */
		nla_total_size(1) +
		/* IFLA_GRE_FLOWINFO */
		nla_total_size(4) +
		/* IFLA_GRE_FLAGS */
		nla_total_size(4) +
		/* IFLA_GRE_ENCAP_TYPE */
		nla_total_size(2) +
		/* IFLA_GRE_ENCAP_FLAGS */
		nla_total_size(2) +
		/* IFLA_GRE_ENCAP_SPORT */
		nla_total_size(2) +
		/* IFLA_GRE_ENCAP_DPORT */
		nla_total_size(2) +
		/* IFLA_GRE_FWMARK */
		nla_total_size(4) +
		0;
}

static int ip6gre_fill_info(struct sk_buff *skb, const struct net_device *dev)
{
	struct ip6_tnl *t = netdev_priv(dev);
	struct __ip6_tnl_parm *p = &t->parms;

	if (nla_put_u32(skb, IFLA_GRE_LINK, p->link) ||
	    nla_put_be16(skb, IFLA_GRE_IFLAGS,
			 gre_tnl_flags_to_gre_flags(p->i_flags)) ||
	    nla_put_be16(skb, IFLA_GRE_OFLAGS,
			 gre_tnl_flags_to_gre_flags(p->o_flags)) ||
	    nla_put_be32(skb, IFLA_GRE_IKEY, p->i_key) ||
	    nla_put_be32(skb, IFLA_GRE_OKEY, p->o_key) ||
	    nla_put_in6_addr(skb, IFLA_GRE_LOCAL, &p->laddr) ||
	    nla_put_in6_addr(skb, IFLA_GRE_REMOTE, &p->raddr) ||
	    nla_put_u8(skb, IFLA_GRE_TTL, p->hop_limit) ||
	    nla_put_u8(skb, IFLA_GRE_ENCAP_LIMIT, p->encap_limit) ||
	    nla_put_be32(skb, IFLA_GRE_FLOWINFO, p->flowinfo) ||
	    nla_put_u32(skb, IFLA_GRE_FLAGS, p->flags) ||
	    nla_put_u32(skb, IFLA_GRE_FWMARK, p->fwmark))
		goto nla_put_failure;

	if (nla_put_u16(skb, IFLA_GRE_ENCAP_TYPE,
			t->encap.type) ||
	    nla_put_be16(skb, IFLA_GRE_ENCAP_SPORT,
			 t->encap.sport) ||
	    nla_put_be16(skb, IFLA_GRE_ENCAP_DPORT,
			 t->encap.dport) ||
	    nla_put_u16(skb, IFLA_GRE_ENCAP_FLAGS,
			t->encap.flags))
		goto nla_put_failure;

	return 0;

nla_put_failure:
	return -EMSGSIZE;
}

static const struct nla_policy ip6gre_policy[IFLA_GRE_MAX + 1] = {
	[IFLA_GRE_LINK]        = { .type = NLA_U32 },
	[IFLA_GRE_IFLAGS]      = { .type = NLA_U16 },
	[IFLA_GRE_OFLAGS]      = { .type = NLA_U16 },
	[IFLA_GRE_IKEY]        = { .type = NLA_U32 },
	[IFLA_GRE_OKEY]        = { .type = NLA_U32 },
	[IFLA_GRE_LOCAL]       = { .len = FIELD_SIZEOF(struct ipv6hdr, saddr) },
	[IFLA_GRE_REMOTE]      = { .len = FIELD_SIZEOF(struct ipv6hdr, daddr) },
	[IFLA_GRE_TTL]         = { .type = NLA_U8 },
	[IFLA_GRE_ENCAP_LIMIT] = { .type = NLA_U8 },
	[IFLA_GRE_FLOWINFO]    = { .type = NLA_U32 },
	[IFLA_GRE_FLAGS]       = { .type = NLA_U32 },
	[IFLA_GRE_ENCAP_TYPE]   = { .type = NLA_U16 },
	[IFLA_GRE_ENCAP_FLAGS]  = { .type = NLA_U16 },
	[IFLA_GRE_ENCAP_SPORT]  = { .type = NLA_U16 },
	[IFLA_GRE_ENCAP_DPORT]  = { .type = NLA_U16 },
	[IFLA_GRE_FWMARK]       = { .type = NLA_U32 },
};

static struct rtnl_link_ops ip6gre_link_ops __read_mostly = {
	.kind		= "ip6gre",
	.maxtype	= IFLA_GRE_MAX,
	.policy		= ip6gre_policy,
	.priv_size	= sizeof(struct ip6_tnl),
	.setup		= ip6gre_tunnel_setup,
	.validate	= ip6gre_tunnel_validate,
	.newlink	= ip6gre_newlink,
	.changelink	= ip6gre_changelink,
	.dellink	= ip6gre_dellink,
	.get_size	= ip6gre_get_size,
	.fill_info	= ip6gre_fill_info,
	.get_link_net	= ip6_tnl_get_link_net,
};

static struct rtnl_link_ops ip6gre_tap_ops __read_mostly = {
	.kind		= "ip6gretap",
	.maxtype	= IFLA_GRE_MAX,
	.policy		= ip6gre_policy,
	.priv_size	= sizeof(struct ip6_tnl),
	.setup		= ip6gre_tap_setup,
	.validate	= ip6gre_tap_validate,
	.newlink	= ip6gre_newlink,
	.changelink	= ip6gre_changelink,
	.get_size	= ip6gre_get_size,
	.fill_info	= ip6gre_fill_info,
	.get_link_net	= ip6_tnl_get_link_net,
};

/*
 *	And now the modules code and kernel interface.
 */

static int __init ip6gre_init(void)
{
	int err;

	pr_info("GRE over IPv6 tunneling driver\n");

	err = register_pernet_device(&ip6gre_net_ops);
	if (err < 0)
		return err;

	err = inet6_add_protocol(&ip6gre_protocol, IPPROTO_GRE);
	if (err < 0) {
		pr_info("%s: can't add protocol\n", __func__);
		goto add_proto_failed;
	}

	err = rtnl_link_register(&ip6gre_link_ops);
	if (err < 0)
		goto rtnl_link_failed;

	err = rtnl_link_register(&ip6gre_tap_ops);
	if (err < 0)
		goto tap_ops_failed;

out:
	return err;

tap_ops_failed:
	rtnl_link_unregister(&ip6gre_link_ops);
rtnl_link_failed:
	inet6_del_protocol(&ip6gre_protocol, IPPROTO_GRE);
add_proto_failed:
	unregister_pernet_device(&ip6gre_net_ops);
	goto out;
}

static void __exit ip6gre_fini(void)
{
	rtnl_link_unregister(&ip6gre_tap_ops);
	rtnl_link_unregister(&ip6gre_link_ops);
	inet6_del_protocol(&ip6gre_protocol, IPPROTO_GRE);
	unregister_pernet_device(&ip6gre_net_ops);
}

module_init(ip6gre_init);
module_exit(ip6gre_fini);
MODULE_LICENSE("GPL");
MODULE_AUTHOR("D. Kozlov (xeb@mail.ru)");
MODULE_DESCRIPTION("GRE over IPv6 tunneling device");
MODULE_ALIAS_RTNL_LINK("ip6gre");
MODULE_ALIAS_RTNL_LINK("ip6gretap");
MODULE_ALIAS_NETDEV("ip6gre0");<|MERGE_RESOLUTION|>--- conflicted
+++ resolved
@@ -435,20 +435,11 @@
 		}
 		return;
 	case ICMPV6_PKT_TOOBIG:
-<<<<<<< HEAD
-		mtu = be32_to_cpu(info) - offset - t->tun_hlen;
-		if (t->dev->type == ARPHRD_ETHER)
-			mtu -= ETH_HLEN;
-		if (mtu < IPV6_MIN_MTU)
-			mtu = IPV6_MIN_MTU;
-		t->dev->mtu = mtu;
-=======
 		ip6_update_pmtu(skb, net, info, 0, 0, sock_net_uid(net, NULL));
 		return;
 	case NDISC_REDIRECT:
 		ip6_redirect(skb, net, skb->dev->ifindex, 0,
 			     sock_net_uid(net, NULL));
->>>>>>> 0c86a6bd
 		return;
 	}
 
@@ -511,10 +502,6 @@
 			       __u32 *pmtu, __be16 proto)
 {
 	struct ip6_tnl *tunnel = netdev_priv(dev);
-<<<<<<< HEAD
-	struct dst_entry *dst = skb_dst(skb);
-=======
->>>>>>> 0c86a6bd
 	__be16 protocol;
 
 	if (dev->type == ARPHRD_ETHER)
@@ -532,10 +519,6 @@
 	protocol = (dev->type == ARPHRD_ETHER) ? htons(ETH_P_TEB) : proto;
 	gre_build_header(skb, tunnel->tun_hlen, tunnel->parms.o_flags,
 			 protocol, tunnel->parms.o_key, htonl(tunnel->o_seqno));
-
-	/* TooBig packet may have updated dst->dev's mtu */
-	if (dst && dst_mtu(dst) > dst->dev->mtu)
-		dst->ops->update_pmtu(dst, NULL, skb, dst->dev->mtu);
 
 	return ip6_tnl_xmit(skb, dev, dsfield, fl6, encap_limit, pmtu,
 			    NEXTHDR_GRE);
