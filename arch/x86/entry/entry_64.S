/* SPDX-License-Identifier: GPL-2.0 */
/*
 *  linux/arch/x86_64/entry.S
 *
 *  Copyright (C) 1991, 1992  Linus Torvalds
 *  Copyright (C) 2000, 2001, 2002  Andi Kleen SuSE Labs
 *  Copyright (C) 2000  Pavel Machek <pavel@suse.cz>
 *
 * entry.S contains the system-call and fault low-level handling routines.
 *
 * Some of this is documented in Documentation/x86/entry_64.txt
 *
 * A note on terminology:
 * - iret frame:	Architecture defined interrupt frame from SS to RIP
 *			at the top of the kernel process stack.
 *
 * Some macro usage:
 * - ENTRY/END:		Define functions in the symbol table.
 * - TRACE_IRQ_*:	Trace hardirq state for lock debugging.
 * - idtentry:		Define exception entry points.
 */
#include <linux/linkage.h>
#include <asm/segment.h>
#include <asm/cache.h>
#include <asm/errno.h>
#include <asm/asm-offsets.h>
#include <asm/msr.h>
#include <asm/unistd.h>
#include <asm/thread_info.h>
#include <asm/hw_irq.h>
#include <asm/page_types.h>
#include <asm/irqflags.h>
#include <asm/paravirt.h>
#include <asm/percpu.h>
#include <asm/asm.h>
#include <asm/smap.h>
#include <asm/pgtable_types.h>
#include <asm/export.h>
#include <asm/frame.h>
#include <linux/err.h>

#include "calling.h"

.code64
.section .entry.text, "ax"

#ifdef CONFIG_PARAVIRT
ENTRY(native_usergs_sysret64)
	UNWIND_HINT_EMPTY
	swapgs
	sysretq
END(native_usergs_sysret64)
#endif /* CONFIG_PARAVIRT */

.macro TRACE_IRQS_FLAGS flags:req
#ifdef CONFIG_TRACE_IRQFLAGS
	bt	$9, \flags		/* interrupts off? */
	jnc	1f
	TRACE_IRQS_ON
1:
#endif
.endm

.macro TRACE_IRQS_IRETQ
	TRACE_IRQS_FLAGS EFLAGS(%rsp)
.endm

/*
 * When dynamic function tracer is enabled it will add a breakpoint
 * to all locations that it is about to modify, sync CPUs, update
 * all the code, sync CPUs, then remove the breakpoints. In this time
 * if lockdep is enabled, it might jump back into the debug handler
 * outside the updating of the IST protection. (TRACE_IRQS_ON/OFF).
 *
 * We need to change the IDT table before calling TRACE_IRQS_ON/OFF to
 * make sure the stack pointer does not get reset back to the top
 * of the debug stack, and instead just reuses the current stack.
 */
#if defined(CONFIG_DYNAMIC_FTRACE) && defined(CONFIG_TRACE_IRQFLAGS)

.macro TRACE_IRQS_OFF_DEBUG
	call	debug_stack_set_zero
	TRACE_IRQS_OFF
	call	debug_stack_reset
.endm

.macro TRACE_IRQS_ON_DEBUG
	call	debug_stack_set_zero
	TRACE_IRQS_ON
	call	debug_stack_reset
.endm

.macro TRACE_IRQS_IRETQ_DEBUG
	bt	$9, EFLAGS(%rsp)		/* interrupts off? */
	jnc	1f
	TRACE_IRQS_ON_DEBUG
1:
.endm

#else
# define TRACE_IRQS_OFF_DEBUG			TRACE_IRQS_OFF
# define TRACE_IRQS_ON_DEBUG			TRACE_IRQS_ON
# define TRACE_IRQS_IRETQ_DEBUG			TRACE_IRQS_IRETQ
#endif

/*
 * 64-bit SYSCALL instruction entry. Up to 6 arguments in registers.
 *
 * This is the only entry point used for 64-bit system calls.  The
 * hardware interface is reasonably well designed and the register to
 * argument mapping Linux uses fits well with the registers that are
 * available when SYSCALL is used.
 *
 * SYSCALL instructions can be found inlined in libc implementations as
 * well as some other programs and libraries.  There are also a handful
 * of SYSCALL instructions in the vDSO used, for example, as a
 * clock_gettimeofday fallback.
 *
 * 64-bit SYSCALL saves rip to rcx, clears rflags.RF, then saves rflags to r11,
 * then loads new ss, cs, and rip from previously programmed MSRs.
 * rflags gets masked by a value from another MSR (so CLD and CLAC
 * are not needed). SYSCALL does not save anything on the stack
 * and does not change rsp.
 *
 * Registers on entry:
 * rax  system call number
 * rcx  return address
 * r11  saved rflags (note: r11 is callee-clobbered register in C ABI)
 * rdi  arg0
 * rsi  arg1
 * rdx  arg2
 * r10  arg3 (needs to be moved to rcx to conform to C ABI)
 * r8   arg4
 * r9   arg5
 * (note: r12-r15, rbp, rbx are callee-preserved in C ABI)
 *
 * Only called from user space.
 *
 * When user can change pt_regs->foo always force IRET. That is because
 * it deals with uncanonical addresses better. SYSRET has trouble
 * with them due to bugs in both AMD and Intel CPUs.
 */

	.pushsection .entry_trampoline, "ax"

/*
 * The code in here gets remapped into cpu_entry_area's trampoline.  This means
 * that the assembler and linker have the wrong idea as to where this code
 * lives (and, in fact, it's mapped more than once, so it's not even at a
 * fixed address).  So we can't reference any symbols outside the entry
 * trampoline and expect it to work.
 *
 * Instead, we carefully abuse %rip-relative addressing.
 * _entry_trampoline(%rip) refers to the start of the remapped) entry
 * trampoline.  We can thus find cpu_entry_area with this macro:
 */

#define CPU_ENTRY_AREA \
	_entry_trampoline - CPU_ENTRY_AREA_entry_trampoline(%rip)

/* The top word of the SYSENTER stack is hot and is usable as scratch space. */
<<<<<<< HEAD
#define RSP_SCRATCH	CPU_ENTRY_AREA_SYSENTER_stack + \
			SIZEOF_SYSENTER_stack - 8 + CPU_ENTRY_AREA
=======
#define RSP_SCRATCH	CPU_ENTRY_AREA_entry_stack + \
			SIZEOF_entry_stack - 8 + CPU_ENTRY_AREA
>>>>>>> 30a7acd5

ENTRY(entry_SYSCALL_64_trampoline)
	UNWIND_HINT_EMPTY
	swapgs

	/* Stash the user RSP. */
	movq	%rsp, RSP_SCRATCH

<<<<<<< HEAD
=======
	/* Note: using %rsp as a scratch reg. */
	SWITCH_TO_KERNEL_CR3 scratch_reg=%rsp

>>>>>>> 30a7acd5
	/* Load the top of the task stack into RSP */
	movq	CPU_ENTRY_AREA_tss + TSS_sp1 + CPU_ENTRY_AREA, %rsp

	/* Start building the simulated IRET frame. */
	pushq	$__USER_DS			/* pt_regs->ss */
	pushq	RSP_SCRATCH			/* pt_regs->sp */
	pushq	%r11				/* pt_regs->flags */
	pushq	$__USER_CS			/* pt_regs->cs */
	pushq	%rcx				/* pt_regs->ip */

	/*
	 * x86 lacks a near absolute jump, and we can't jump to the real
	 * entry text with a relative jump.  We could push the target
	 * address and then use retq, but this destroys the pipeline on
	 * many CPUs (wasting over 20 cycles on Sandy Bridge).  Instead,
	 * spill RDI and restore it in a second-stage trampoline.
	 */
	pushq	%rdi
	movq	$entry_SYSCALL_64_stage2, %rdi
	jmp	*%rdi
END(entry_SYSCALL_64_trampoline)

	.popsection

ENTRY(entry_SYSCALL_64_stage2)
	UNWIND_HINT_EMPTY
	popq	%rdi
	jmp	entry_SYSCALL_64_after_hwframe
END(entry_SYSCALL_64_stage2)

ENTRY(entry_SYSCALL_64)
	UNWIND_HINT_EMPTY
	/*
	 * Interrupts are off on entry.
	 * We do not frame this tiny irq-off block with TRACE_IRQS_OFF/ON,
	 * it is too small to ever cause noticeable irq latency.
	 */

	swapgs
	/*
	 * This path is not taken when PAGE_TABLE_ISOLATION is disabled so it
	 * is not required to switch CR3.
	 */
	movq	%rsp, PER_CPU_VAR(rsp_scratch)
	movq	PER_CPU_VAR(cpu_current_top_of_stack), %rsp

	/* Construct struct pt_regs on stack */
	pushq	$__USER_DS			/* pt_regs->ss */
	pushq	PER_CPU_VAR(rsp_scratch)	/* pt_regs->sp */
	pushq	%r11				/* pt_regs->flags */
	pushq	$__USER_CS			/* pt_regs->cs */
	pushq	%rcx				/* pt_regs->ip */
GLOBAL(entry_SYSCALL_64_after_hwframe)
	pushq	%rax				/* pt_regs->orig_ax */
	pushq	%rdi				/* pt_regs->di */
	pushq	%rsi				/* pt_regs->si */
	pushq	%rdx				/* pt_regs->dx */
	pushq	%rcx				/* pt_regs->cx */
	pushq	$-ENOSYS			/* pt_regs->ax */
	pushq	%r8				/* pt_regs->r8 */
	pushq	%r9				/* pt_regs->r9 */
	pushq	%r10				/* pt_regs->r10 */
	pushq	%r11				/* pt_regs->r11 */
	sub	$(6*8), %rsp			/* pt_regs->bp, bx, r12-15 not saved */
	UNWIND_HINT_REGS extra=0

	TRACE_IRQS_OFF

	/*
	 * If we need to do entry work or if we guess we'll need to do
	 * exit work, go straight to the slow path.
	 */
	movq	PER_CPU_VAR(current_task), %r11
	testl	$_TIF_WORK_SYSCALL_ENTRY|_TIF_ALLWORK_MASK, TASK_TI_flags(%r11)
	jnz	entry_SYSCALL64_slow_path

entry_SYSCALL_64_fastpath:
	/*
	 * Easy case: enable interrupts and issue the syscall.  If the syscall
	 * needs pt_regs, we'll call a stub that disables interrupts again
	 * and jumps to the slow path.
	 */
	TRACE_IRQS_ON
	ENABLE_INTERRUPTS(CLBR_NONE)
#if __SYSCALL_MASK == ~0
	cmpq	$__NR_syscall_max, %rax
#else
	andl	$__SYSCALL_MASK, %eax
	cmpl	$__NR_syscall_max, %eax
#endif
	ja	1f				/* return -ENOSYS (already in pt_regs->ax) */
	movq	%r10, %rcx

	/*
	 * This call instruction is handled specially in stub_ptregs_64.
	 * It might end up jumping to the slow path.  If it jumps, RAX
	 * and all argument registers are clobbered.
	 */
	call	*sys_call_table(, %rax, 8)
.Lentry_SYSCALL_64_after_fastpath_call:

	movq	%rax, RAX(%rsp)
1:

	/*
	 * If we get here, then we know that pt_regs is clean for SYSRET64.
	 * If we see that no exit work is required (which we are required
	 * to check with IRQs off), then we can go straight to SYSRET64.
	 */
	DISABLE_INTERRUPTS(CLBR_ANY)
	TRACE_IRQS_OFF
	movq	PER_CPU_VAR(current_task), %r11
	testl	$_TIF_ALLWORK_MASK, TASK_TI_flags(%r11)
	jnz	1f

	LOCKDEP_SYS_EXIT
	TRACE_IRQS_ON		/* user mode is traced as IRQs on */
	movq	RIP(%rsp), %rcx
	movq	EFLAGS(%rsp), %r11
	addq	$6*8, %rsp	/* skip extra regs -- they were preserved */
	UNWIND_HINT_EMPTY
	jmp	.Lpop_c_regs_except_rcx_r11_and_sysret

1:
	/*
	 * The fast path looked good when we started, but something changed
	 * along the way and we need to switch to the slow path.  Calling
	 * raise(3) will trigger this, for example.  IRQs are off.
	 */
	TRACE_IRQS_ON
	ENABLE_INTERRUPTS(CLBR_ANY)
	SAVE_EXTRA_REGS
	movq	%rsp, %rdi
	call	syscall_return_slowpath	/* returns with IRQs disabled */
	jmp	return_from_SYSCALL_64

entry_SYSCALL64_slow_path:
	/* IRQs are off. */
	SAVE_EXTRA_REGS
	movq	%rsp, %rdi
	call	do_syscall_64		/* returns with IRQs disabled */

return_from_SYSCALL_64:
	TRACE_IRQS_IRETQ		/* we're about to change IF */

	/*
	 * Try to use SYSRET instead of IRET if we're returning to
	 * a completely clean 64-bit userspace context.  If we're not,
	 * go to the slow exit path.
	 */
	movq	RCX(%rsp), %rcx
	movq	RIP(%rsp), %r11

	cmpq	%rcx, %r11	/* SYSRET requires RCX == RIP */
	jne	swapgs_restore_regs_and_return_to_usermode

	/*
	 * On Intel CPUs, SYSRET with non-canonical RCX/RIP will #GP
	 * in kernel space.  This essentially lets the user take over
	 * the kernel, since userspace controls RSP.
	 *
	 * If width of "canonical tail" ever becomes variable, this will need
	 * to be updated to remain correct on both old and new CPUs.
	 *
	 * Change top bits to match most significant bit (47th or 56th bit
	 * depending on paging mode) in the address.
	 */
	shl	$(64 - (__VIRTUAL_MASK_SHIFT+1)), %rcx
	sar	$(64 - (__VIRTUAL_MASK_SHIFT+1)), %rcx

	/* If this changed %rcx, it was not canonical */
	cmpq	%rcx, %r11
	jne	swapgs_restore_regs_and_return_to_usermode

	cmpq	$__USER_CS, CS(%rsp)		/* CS must match SYSRET */
	jne	swapgs_restore_regs_and_return_to_usermode

	movq	R11(%rsp), %r11
	cmpq	%r11, EFLAGS(%rsp)		/* R11 == RFLAGS */
	jne	swapgs_restore_regs_and_return_to_usermode

	/*
	 * SYSCALL clears RF when it saves RFLAGS in R11 and SYSRET cannot
	 * restore RF properly. If the slowpath sets it for whatever reason, we
	 * need to restore it correctly.
	 *
	 * SYSRET can restore TF, but unlike IRET, restoring TF results in a
	 * trap from userspace immediately after SYSRET.  This would cause an
	 * infinite loop whenever #DB happens with register state that satisfies
	 * the opportunistic SYSRET conditions.  For example, single-stepping
	 * this user code:
	 *
	 *           movq	$stuck_here, %rcx
	 *           pushfq
	 *           popq %r11
	 *   stuck_here:
	 *
	 * would never get past 'stuck_here'.
	 */
	testq	$(X86_EFLAGS_RF|X86_EFLAGS_TF), %r11
	jnz	swapgs_restore_regs_and_return_to_usermode

	/* nothing to check for RSP */

	cmpq	$__USER_DS, SS(%rsp)		/* SS must match SYSRET */
	jne	swapgs_restore_regs_and_return_to_usermode

	/*
	 * We win! This label is here just for ease of understanding
	 * perf profiles. Nothing jumps here.
	 */
syscall_return_via_sysret:
	/* rcx and r11 are already restored (see code above) */
	UNWIND_HINT_EMPTY
	POP_EXTRA_REGS
.Lpop_c_regs_except_rcx_r11_and_sysret:
	popq	%rsi	/* skip r11 */
	popq	%r10
	popq	%r9
	popq	%r8
	popq	%rax
	popq	%rsi	/* skip rcx */
	popq	%rdx
	popq	%rsi

	/*
	 * Now all regs are restored except RSP and RDI.
	 * Save old stack pointer and switch to trampoline stack.
	 */
	movq	%rsp, %rdi
	movq	PER_CPU_VAR(cpu_tss_rw + TSS_sp0), %rsp

	pushq	RSP-RDI(%rdi)	/* RSP */
	pushq	(%rdi)		/* RDI */

	/*
	 * We are on the trampoline stack.  All regs except RDI are live.
	 * We can do future final exit work right here.
	 */
<<<<<<< HEAD
=======
	SWITCH_TO_USER_CR3_STACK scratch_reg=%rdi
>>>>>>> 30a7acd5

	popq	%rdi
	popq	%rsp
	USERGS_SYSRET64
END(entry_SYSCALL_64)

ENTRY(stub_ptregs_64)
	/*
	 * Syscalls marked as needing ptregs land here.
	 * If we are on the fast path, we need to save the extra regs,
	 * which we achieve by trying again on the slow path.  If we are on
	 * the slow path, the extra regs are already saved.
	 *
	 * RAX stores a pointer to the C function implementing the syscall.
	 * IRQs are on.
	 */
	cmpq	$.Lentry_SYSCALL_64_after_fastpath_call, (%rsp)
	jne	1f

	/*
	 * Called from fast path -- disable IRQs again, pop return address
	 * and jump to slow path
	 */
	DISABLE_INTERRUPTS(CLBR_ANY)
	TRACE_IRQS_OFF
	popq	%rax
	UNWIND_HINT_REGS extra=0
	jmp	entry_SYSCALL64_slow_path

1:
	jmp	*%rax				/* Called from C */
END(stub_ptregs_64)

.macro ptregs_stub func
ENTRY(ptregs_\func)
	UNWIND_HINT_FUNC
	leaq	\func(%rip), %rax
	jmp	stub_ptregs_64
END(ptregs_\func)
.endm

/* Instantiate ptregs_stub for each ptregs-using syscall */
#define __SYSCALL_64_QUAL_(sym)
#define __SYSCALL_64_QUAL_ptregs(sym) ptregs_stub sym
#define __SYSCALL_64(nr, sym, qual) __SYSCALL_64_QUAL_##qual(sym)
#include <asm/syscalls_64.h>

/*
 * %rdi: prev task
 * %rsi: next task
 */
ENTRY(__switch_to_asm)
	UNWIND_HINT_FUNC
	/*
	 * Save callee-saved registers
	 * This must match the order in inactive_task_frame
	 */
	pushq	%rbp
	pushq	%rbx
	pushq	%r12
	pushq	%r13
	pushq	%r14
	pushq	%r15

	/* switch stack */
	movq	%rsp, TASK_threadsp(%rdi)
	movq	TASK_threadsp(%rsi), %rsp

#ifdef CONFIG_CC_STACKPROTECTOR
	movq	TASK_stack_canary(%rsi), %rbx
	movq	%rbx, PER_CPU_VAR(irq_stack_union)+stack_canary_offset
#endif

	/* restore callee-saved registers */
	popq	%r15
	popq	%r14
	popq	%r13
	popq	%r12
	popq	%rbx
	popq	%rbp

	jmp	__switch_to
END(__switch_to_asm)

/*
 * A newly forked process directly context switches into this address.
 *
 * rax: prev task we switched from
 * rbx: kernel thread func (NULL for user thread)
 * r12: kernel thread arg
 */
ENTRY(ret_from_fork)
	UNWIND_HINT_EMPTY
	movq	%rax, %rdi
	call	schedule_tail			/* rdi: 'prev' task parameter */

	testq	%rbx, %rbx			/* from kernel_thread? */
	jnz	1f				/* kernel threads are uncommon */

2:
	UNWIND_HINT_REGS
	movq	%rsp, %rdi
	call	syscall_return_slowpath	/* returns with IRQs disabled */
	TRACE_IRQS_ON			/* user mode is traced as IRQS on */
	jmp	swapgs_restore_regs_and_return_to_usermode

1:
	/* kernel thread */
	movq	%r12, %rdi
	call	*%rbx
	/*
	 * A kernel thread is allowed to return here after successfully
	 * calling do_execve().  Exit to userspace to complete the execve()
	 * syscall.
	 */
	movq	$0, RAX(%rsp)
	jmp	2b
END(ret_from_fork)

/*
 * Build the entry stubs with some assembler magic.
 * We pack 1 stub into every 8-byte block.
 */
	.align 8
ENTRY(irq_entries_start)
    vector=FIRST_EXTERNAL_VECTOR
    .rept (FIRST_SYSTEM_VECTOR - FIRST_EXTERNAL_VECTOR)
	UNWIND_HINT_IRET_REGS
	pushq	$(~vector+0x80)			/* Note: always in signed byte range */
	jmp	common_interrupt
	.align	8
	vector=vector+1
    .endr
END(irq_entries_start)

.macro DEBUG_ENTRY_ASSERT_IRQS_OFF
#ifdef CONFIG_DEBUG_ENTRY
	pushq %rax
	SAVE_FLAGS(CLBR_RAX)
	testl $X86_EFLAGS_IF, %eax
	jz .Lokay_\@
	ud2
.Lokay_\@:
	popq %rax
#endif
.endm

/*
 * Enters the IRQ stack if we're not already using it.  NMI-safe.  Clobbers
 * flags and puts old RSP into old_rsp, and leaves all other GPRs alone.
 * Requires kernel GSBASE.
 *
 * The invariant is that, if irq_count != -1, then the IRQ stack is in use.
 */
.macro ENTER_IRQ_STACK regs=1 old_rsp
	DEBUG_ENTRY_ASSERT_IRQS_OFF
	movq	%rsp, \old_rsp

	.if \regs
	UNWIND_HINT_REGS base=\old_rsp
	.endif

	incl	PER_CPU_VAR(irq_count)
	jnz	.Lirq_stack_push_old_rsp_\@

	/*
	 * Right now, if we just incremented irq_count to zero, we've
	 * claimed the IRQ stack but we haven't switched to it yet.
	 *
	 * If anything is added that can interrupt us here without using IST,
	 * it must be *extremely* careful to limit its stack usage.  This
	 * could include kprobes and a hypothetical future IST-less #DB
	 * handler.
	 *
	 * The OOPS unwinder relies on the word at the top of the IRQ
	 * stack linking back to the previous RSP for the entire time we're
	 * on the IRQ stack.  For this to work reliably, we need to write
	 * it before we actually move ourselves to the IRQ stack.
	 */

	movq	\old_rsp, PER_CPU_VAR(irq_stack_union + IRQ_STACK_SIZE - 8)
	movq	PER_CPU_VAR(irq_stack_ptr), %rsp

#ifdef CONFIG_DEBUG_ENTRY
	/*
	 * If the first movq above becomes wrong due to IRQ stack layout
	 * changes, the only way we'll notice is if we try to unwind right
	 * here.  Assert that we set up the stack right to catch this type
	 * of bug quickly.
	 */
	cmpq	-8(%rsp), \old_rsp
	je	.Lirq_stack_okay\@
	ud2
	.Lirq_stack_okay\@:
#endif

.Lirq_stack_push_old_rsp_\@:
	pushq	\old_rsp

	.if \regs
	UNWIND_HINT_REGS indirect=1
	.endif
.endm

/*
 * Undoes ENTER_IRQ_STACK.
 */
.macro LEAVE_IRQ_STACK regs=1
	DEBUG_ENTRY_ASSERT_IRQS_OFF
	/* We need to be off the IRQ stack before decrementing irq_count. */
	popq	%rsp

	.if \regs
	UNWIND_HINT_REGS
	.endif

	/*
	 * As in ENTER_IRQ_STACK, irq_count == 0, we are still claiming
	 * the irq stack but we're not on it.
	 */

	decl	PER_CPU_VAR(irq_count)
.endm

/*
 * Interrupt entry/exit.
 *
 * Interrupt entry points save only callee clobbered registers in fast path.
 *
 * Entry runs with interrupts off.
 */

/* 0(%rsp): ~(interrupt number) */
	.macro interrupt func
	cld

	testb	$3, CS-ORIG_RAX(%rsp)
	jz	1f
	SWAPGS
	call	switch_to_thread_stack
1:

	ALLOC_PT_GPREGS_ON_STACK
	SAVE_C_REGS
	SAVE_EXTRA_REGS
	ENCODE_FRAME_POINTER

	testb	$3, CS(%rsp)
	jz	1f

	/*
	 * IRQ from user mode.
	 *
	 * We need to tell lockdep that IRQs are off.  We can't do this until
	 * we fix gsbase, and we should do it before enter_from_user_mode
	 * (which can take locks).  Since TRACE_IRQS_OFF idempotent,
	 * the simplest way to handle it is to just call it twice if
	 * we enter from user mode.  There's no reason to optimize this since
	 * TRACE_IRQS_OFF is a no-op if lockdep is off.
	 */
	TRACE_IRQS_OFF

	CALL_enter_from_user_mode

1:
	ENTER_IRQ_STACK old_rsp=%rdi
	/* We entered an interrupt context - irqs are off: */
	TRACE_IRQS_OFF

	call	\func	/* rdi points to pt_regs */
	.endm

	/*
	 * The interrupt stubs push (~vector+0x80) onto the stack and
	 * then jump to common_interrupt.
	 */
	.p2align CONFIG_X86_L1_CACHE_SHIFT
common_interrupt:
	ASM_CLAC
	addq	$-0x80, (%rsp)			/* Adjust vector to [-256, -1] range */
	interrupt do_IRQ
	/* 0(%rsp): old RSP */
ret_from_intr:
	DISABLE_INTERRUPTS(CLBR_ANY)
	TRACE_IRQS_OFF

	LEAVE_IRQ_STACK

	testb	$3, CS(%rsp)
	jz	retint_kernel

	/* Interrupt came from user space */
GLOBAL(retint_user)
	mov	%rsp,%rdi
	call	prepare_exit_to_usermode
	TRACE_IRQS_IRETQ

GLOBAL(swapgs_restore_regs_and_return_to_usermode)
#ifdef CONFIG_DEBUG_ENTRY
	/* Assert that pt_regs indicates user mode. */
	testb	$3, CS(%rsp)
	jnz	1f
	ud2
1:
#endif
	POP_EXTRA_REGS
	popq	%r11
	popq	%r10
	popq	%r9
	popq	%r8
	popq	%rax
	popq	%rcx
	popq	%rdx
	popq	%rsi

	/*
	 * The stack is now user RDI, orig_ax, RIP, CS, EFLAGS, RSP, SS.
	 * Save old stack pointer and switch to trampoline stack.
	 */
	movq	%rsp, %rdi
	movq	PER_CPU_VAR(cpu_tss_rw + TSS_sp0), %rsp

	/* Copy the IRET frame to the trampoline stack. */
	pushq	6*8(%rdi)	/* SS */
	pushq	5*8(%rdi)	/* RSP */
	pushq	4*8(%rdi)	/* EFLAGS */
	pushq	3*8(%rdi)	/* CS */
	pushq	2*8(%rdi)	/* RIP */

	/* Push user RDI on the trampoline stack. */
	pushq	(%rdi)

	/*
	 * We are on the trampoline stack.  All regs except RDI are live.
	 * We can do future final exit work right here.
	 */

<<<<<<< HEAD
=======
	SWITCH_TO_USER_CR3_STACK scratch_reg=%rdi

>>>>>>> 30a7acd5
	/* Restore RDI. */
	popq	%rdi
	SWAPGS
	INTERRUPT_RETURN


/* Returning to kernel space */
retint_kernel:
#ifdef CONFIG_PREEMPT
	/* Interrupts are off */
	/* Check if we need preemption */
	bt	$9, EFLAGS(%rsp)		/* were interrupts off? */
	jnc	1f
0:	cmpl	$0, PER_CPU_VAR(__preempt_count)
	jnz	1f
	call	preempt_schedule_irq
	jmp	0b
1:
#endif
	/*
	 * The iretq could re-enable interrupts:
	 */
	TRACE_IRQS_IRETQ

GLOBAL(restore_regs_and_return_to_kernel)
#ifdef CONFIG_DEBUG_ENTRY
	/* Assert that pt_regs indicates kernel mode. */
	testb	$3, CS(%rsp)
	jz	1f
	ud2
1:
#endif
	POP_EXTRA_REGS
	POP_C_REGS
	addq	$8, %rsp	/* skip regs->orig_ax */
	INTERRUPT_RETURN

ENTRY(native_iret)
	UNWIND_HINT_IRET_REGS
	/*
	 * Are we returning to a stack segment from the LDT?  Note: in
	 * 64-bit mode SS:RSP on the exception stack is always valid.
	 */
#ifdef CONFIG_X86_ESPFIX64
	testb	$4, (SS-RIP)(%rsp)
	jnz	native_irq_return_ldt
#endif

.global native_irq_return_iret
native_irq_return_iret:
	/*
	 * This may fault.  Non-paranoid faults on return to userspace are
	 * handled by fixup_bad_iret.  These include #SS, #GP, and #NP.
	 * Double-faults due to espfix64 are handled in do_double_fault.
	 * Other faults here are fatal.
	 */
	iretq

#ifdef CONFIG_X86_ESPFIX64
native_irq_return_ldt:
	/*
	 * We are running with user GSBASE.  All GPRs contain their user
	 * values.  We have a percpu ESPFIX stack that is eight slots
	 * long (see ESPFIX_STACK_SIZE).  espfix_waddr points to the bottom
	 * of the ESPFIX stack.
	 *
	 * We clobber RAX and RDI in this code.  We stash RDI on the
	 * normal stack and RAX on the ESPFIX stack.
	 *
	 * The ESPFIX stack layout we set up looks like this:
	 *
	 * --- top of ESPFIX stack ---
	 * SS
	 * RSP
	 * RFLAGS
	 * CS
	 * RIP  <-- RSP points here when we're done
	 * RAX  <-- espfix_waddr points here
	 * --- bottom of ESPFIX stack ---
	 */

	pushq	%rdi				/* Stash user RDI */
	SWAPGS					/* to kernel GS */
	SWITCH_TO_KERNEL_CR3 scratch_reg=%rdi	/* to kernel CR3 */

	movq	PER_CPU_VAR(espfix_waddr), %rdi
	movq	%rax, (0*8)(%rdi)		/* user RAX */
	movq	(1*8)(%rsp), %rax		/* user RIP */
	movq	%rax, (1*8)(%rdi)
	movq	(2*8)(%rsp), %rax		/* user CS */
	movq	%rax, (2*8)(%rdi)
	movq	(3*8)(%rsp), %rax		/* user RFLAGS */
	movq	%rax, (3*8)(%rdi)
	movq	(5*8)(%rsp), %rax		/* user SS */
	movq	%rax, (5*8)(%rdi)
	movq	(4*8)(%rsp), %rax		/* user RSP */
	movq	%rax, (4*8)(%rdi)
	/* Now RAX == RSP. */

	andl	$0xffff0000, %eax		/* RAX = (RSP & 0xffff0000) */

	/*
	 * espfix_stack[31:16] == 0.  The page tables are set up such that
	 * (espfix_stack | (X & 0xffff0000)) points to a read-only alias of
	 * espfix_waddr for any X.  That is, there are 65536 RO aliases of
	 * the same page.  Set up RSP so that RSP[31:16] contains the
	 * respective 16 bits of the /userspace/ RSP and RSP nonetheless
	 * still points to an RO alias of the ESPFIX stack.
	 */
	orq	PER_CPU_VAR(espfix_stack), %rax

	SWITCH_TO_USER_CR3_STACK scratch_reg=%rdi
	SWAPGS					/* to user GS */
	popq	%rdi				/* Restore user RDI */

	movq	%rax, %rsp
	UNWIND_HINT_IRET_REGS offset=8

	/*
	 * At this point, we cannot write to the stack any more, but we can
	 * still read.
	 */
	popq	%rax				/* Restore user RAX */

	/*
	 * RSP now points to an ordinary IRET frame, except that the page
	 * is read-only and RSP[31:16] are preloaded with the userspace
	 * values.  We can now IRET back to userspace.
	 */
	jmp	native_irq_return_iret
#endif
END(common_interrupt)

/*
 * APIC interrupts.
 */
.macro apicinterrupt3 num sym do_sym
ENTRY(\sym)
	UNWIND_HINT_IRET_REGS
	ASM_CLAC
	pushq	$~(\num)
.Lcommon_\sym:
	interrupt \do_sym
	jmp	ret_from_intr
END(\sym)
.endm

/* Make sure APIC interrupt handlers end up in the irqentry section: */
#define PUSH_SECTION_IRQENTRY	.pushsection .irqentry.text, "ax"
#define POP_SECTION_IRQENTRY	.popsection

.macro apicinterrupt num sym do_sym
PUSH_SECTION_IRQENTRY
apicinterrupt3 \num \sym \do_sym
POP_SECTION_IRQENTRY
.endm

#ifdef CONFIG_SMP
apicinterrupt3 IRQ_MOVE_CLEANUP_VECTOR		irq_move_cleanup_interrupt	smp_irq_move_cleanup_interrupt
apicinterrupt3 REBOOT_VECTOR			reboot_interrupt		smp_reboot_interrupt
#endif

#ifdef CONFIG_X86_UV
apicinterrupt3 UV_BAU_MESSAGE			uv_bau_message_intr1		uv_bau_message_interrupt
#endif

apicinterrupt LOCAL_TIMER_VECTOR		apic_timer_interrupt		smp_apic_timer_interrupt
apicinterrupt X86_PLATFORM_IPI_VECTOR		x86_platform_ipi		smp_x86_platform_ipi

#ifdef CONFIG_HAVE_KVM
apicinterrupt3 POSTED_INTR_VECTOR		kvm_posted_intr_ipi		smp_kvm_posted_intr_ipi
apicinterrupt3 POSTED_INTR_WAKEUP_VECTOR	kvm_posted_intr_wakeup_ipi	smp_kvm_posted_intr_wakeup_ipi
apicinterrupt3 POSTED_INTR_NESTED_VECTOR	kvm_posted_intr_nested_ipi	smp_kvm_posted_intr_nested_ipi
#endif

#ifdef CONFIG_X86_MCE_THRESHOLD
apicinterrupt THRESHOLD_APIC_VECTOR		threshold_interrupt		smp_threshold_interrupt
#endif

#ifdef CONFIG_X86_MCE_AMD
apicinterrupt DEFERRED_ERROR_VECTOR		deferred_error_interrupt	smp_deferred_error_interrupt
#endif

#ifdef CONFIG_X86_THERMAL_VECTOR
apicinterrupt THERMAL_APIC_VECTOR		thermal_interrupt		smp_thermal_interrupt
#endif

#ifdef CONFIG_SMP
apicinterrupt CALL_FUNCTION_SINGLE_VECTOR	call_function_single_interrupt	smp_call_function_single_interrupt
apicinterrupt CALL_FUNCTION_VECTOR		call_function_interrupt		smp_call_function_interrupt
apicinterrupt RESCHEDULE_VECTOR			reschedule_interrupt		smp_reschedule_interrupt
#endif

apicinterrupt ERROR_APIC_VECTOR			error_interrupt			smp_error_interrupt
apicinterrupt SPURIOUS_APIC_VECTOR		spurious_interrupt		smp_spurious_interrupt

#ifdef CONFIG_IRQ_WORK
apicinterrupt IRQ_WORK_VECTOR			irq_work_interrupt		smp_irq_work_interrupt
#endif

/*
 * Exception entry points.
 */
#define CPU_TSS_IST(x) PER_CPU_VAR(cpu_tss_rw) + (TSS_ist + ((x) - 1) * 8)

/*
 * Switch to the thread stack.  This is called with the IRET frame and
 * orig_ax on the stack.  (That is, RDI..R12 are not on the stack and
 * space has not been allocated for them.)
 */
ENTRY(switch_to_thread_stack)
	UNWIND_HINT_FUNC

	pushq	%rdi
<<<<<<< HEAD
=======
	/* Need to switch before accessing the thread stack. */
	SWITCH_TO_KERNEL_CR3 scratch_reg=%rdi
>>>>>>> 30a7acd5
	movq	%rsp, %rdi
	movq	PER_CPU_VAR(cpu_current_top_of_stack), %rsp
	UNWIND_HINT sp_offset=16 sp_reg=ORC_REG_DI

	pushq	7*8(%rdi)		/* regs->ss */
	pushq	6*8(%rdi)		/* regs->rsp */
	pushq	5*8(%rdi)		/* regs->eflags */
	pushq	4*8(%rdi)		/* regs->cs */
	pushq	3*8(%rdi)		/* regs->ip */
	pushq	2*8(%rdi)		/* regs->orig_ax */
	pushq	8(%rdi)			/* return address */
	UNWIND_HINT_FUNC

	movq	(%rdi), %rdi
	ret
END(switch_to_thread_stack)

.macro idtentry sym do_sym has_error_code:req paranoid=0 shift_ist=-1
ENTRY(\sym)
	UNWIND_HINT_IRET_REGS offset=\has_error_code*8

	/* Sanity check */
	.if \shift_ist != -1 && \paranoid == 0
	.error "using shift_ist requires paranoid=1"
	.endif

	ASM_CLAC

	.if \has_error_code == 0
	pushq	$-1				/* ORIG_RAX: no syscall to restart */
	.endif

	ALLOC_PT_GPREGS_ON_STACK

	.if \paranoid < 2
	testb	$3, CS(%rsp)			/* If coming from userspace, switch stacks */
	jnz	.Lfrom_usermode_switch_stack_\@
	.endif

	.if \paranoid
	call	paranoid_entry
	.else
	call	error_entry
	.endif
	UNWIND_HINT_REGS
	/* returned flag: ebx=0: need swapgs on exit, ebx=1: don't need it */

	.if \paranoid
	.if \shift_ist != -1
	TRACE_IRQS_OFF_DEBUG			/* reload IDT in case of recursion */
	.else
	TRACE_IRQS_OFF
	.endif
	.endif

	movq	%rsp, %rdi			/* pt_regs pointer */

	.if \has_error_code
	movq	ORIG_RAX(%rsp), %rsi		/* get error code */
	movq	$-1, ORIG_RAX(%rsp)		/* no syscall to restart */
	.else
	xorl	%esi, %esi			/* no error code */
	.endif

	.if \shift_ist != -1
	subq	$EXCEPTION_STKSZ, CPU_TSS_IST(\shift_ist)
	.endif

	call	\do_sym

	.if \shift_ist != -1
	addq	$EXCEPTION_STKSZ, CPU_TSS_IST(\shift_ist)
	.endif

	/* these procedures expect "no swapgs" flag in ebx */
	.if \paranoid
	jmp	paranoid_exit
	.else
	jmp	error_exit
	.endif

	.if \paranoid < 2
	/*
	 * Entry from userspace.  Switch stacks and treat it
	 * as a normal entry.  This means that paranoid handlers
	 * run in real process context if user_mode(regs).
	 */
.Lfrom_usermode_switch_stack_\@:
	call	error_entry

	movq	%rsp, %rdi			/* pt_regs pointer */

	.if \has_error_code
	movq	ORIG_RAX(%rsp), %rsi		/* get error code */
	movq	$-1, ORIG_RAX(%rsp)		/* no syscall to restart */
	.else
	xorl	%esi, %esi			/* no error code */
	.endif

	call	\do_sym

	jmp	error_exit			/* %ebx: no swapgs flag */
	.endif
END(\sym)
.endm

idtentry divide_error			do_divide_error			has_error_code=0
idtentry overflow			do_overflow			has_error_code=0
idtentry bounds				do_bounds			has_error_code=0
idtentry invalid_op			do_invalid_op			has_error_code=0
idtentry device_not_available		do_device_not_available		has_error_code=0
idtentry double_fault			do_double_fault			has_error_code=1 paranoid=2
idtentry coprocessor_segment_overrun	do_coprocessor_segment_overrun	has_error_code=0
idtentry invalid_TSS			do_invalid_TSS			has_error_code=1
idtentry segment_not_present		do_segment_not_present		has_error_code=1
idtentry spurious_interrupt_bug		do_spurious_interrupt_bug	has_error_code=0
idtentry coprocessor_error		do_coprocessor_error		has_error_code=0
idtentry alignment_check		do_alignment_check		has_error_code=1
idtentry simd_coprocessor_error		do_simd_coprocessor_error	has_error_code=0


	/*
	 * Reload gs selector with exception handling
	 * edi:  new selector
	 */
ENTRY(native_load_gs_index)
	FRAME_BEGIN
	pushfq
	DISABLE_INTERRUPTS(CLBR_ANY & ~CLBR_RDI)
	TRACE_IRQS_OFF
	SWAPGS
.Lgs_change:
	movl	%edi, %gs
2:	ALTERNATIVE "", "mfence", X86_BUG_SWAPGS_FENCE
	SWAPGS
	TRACE_IRQS_FLAGS (%rsp)
	popfq
	FRAME_END
	ret
ENDPROC(native_load_gs_index)
EXPORT_SYMBOL(native_load_gs_index)

	_ASM_EXTABLE(.Lgs_change, bad_gs)
	.section .fixup, "ax"
	/* running with kernelgs */
bad_gs:
	SWAPGS					/* switch back to user gs */
.macro ZAP_GS
	/* This can't be a string because the preprocessor needs to see it. */
	movl $__USER_DS, %eax
	movl %eax, %gs
.endm
	ALTERNATIVE "", "ZAP_GS", X86_BUG_NULL_SEG
	xorl	%eax, %eax
	movl	%eax, %gs
	jmp	2b
	.previous

/* Call softirq on interrupt stack. Interrupts are off. */
ENTRY(do_softirq_own_stack)
	pushq	%rbp
	mov	%rsp, %rbp
	ENTER_IRQ_STACK regs=0 old_rsp=%r11
	call	__do_softirq
	LEAVE_IRQ_STACK regs=0
	leaveq
	ret
ENDPROC(do_softirq_own_stack)

#ifdef CONFIG_XEN
idtentry hypervisor_callback xen_do_hypervisor_callback has_error_code=0

/*
 * A note on the "critical region" in our callback handler.
 * We want to avoid stacking callback handlers due to events occurring
 * during handling of the last event. To do this, we keep events disabled
 * until we've done all processing. HOWEVER, we must enable events before
 * popping the stack frame (can't be done atomically) and so it would still
 * be possible to get enough handler activations to overflow the stack.
 * Although unlikely, bugs of that kind are hard to track down, so we'd
 * like to avoid the possibility.
 * So, on entry to the handler we detect whether we interrupted an
 * existing activation in its critical region -- if so, we pop the current
 * activation and restart the handler using the previous one.
 */
ENTRY(xen_do_hypervisor_callback)		/* do_hypervisor_callback(struct *pt_regs) */

/*
 * Since we don't modify %rdi, evtchn_do_upall(struct *pt_regs) will
 * see the correct pointer to the pt_regs
 */
	UNWIND_HINT_FUNC
	movq	%rdi, %rsp			/* we don't return, adjust the stack frame */
	UNWIND_HINT_REGS

	ENTER_IRQ_STACK old_rsp=%r10
	call	xen_evtchn_do_upcall
	LEAVE_IRQ_STACK

#ifndef CONFIG_PREEMPT
	call	xen_maybe_preempt_hcall
#endif
	jmp	error_exit
END(xen_do_hypervisor_callback)

/*
 * Hypervisor uses this for application faults while it executes.
 * We get here for two reasons:
 *  1. Fault while reloading DS, ES, FS or GS
 *  2. Fault while executing IRET
 * Category 1 we do not need to fix up as Xen has already reloaded all segment
 * registers that could be reloaded and zeroed the others.
 * Category 2 we fix up by killing the current process. We cannot use the
 * normal Linux return path in this case because if we use the IRET hypercall
 * to pop the stack frame we end up in an infinite loop of failsafe callbacks.
 * We distinguish between categories by comparing each saved segment register
 * with its current contents: any discrepancy means we in category 1.
 */
ENTRY(xen_failsafe_callback)
	UNWIND_HINT_EMPTY
	movl	%ds, %ecx
	cmpw	%cx, 0x10(%rsp)
	jne	1f
	movl	%es, %ecx
	cmpw	%cx, 0x18(%rsp)
	jne	1f
	movl	%fs, %ecx
	cmpw	%cx, 0x20(%rsp)
	jne	1f
	movl	%gs, %ecx
	cmpw	%cx, 0x28(%rsp)
	jne	1f
	/* All segments match their saved values => Category 2 (Bad IRET). */
	movq	(%rsp), %rcx
	movq	8(%rsp), %r11
	addq	$0x30, %rsp
	pushq	$0				/* RIP */
	UNWIND_HINT_IRET_REGS offset=8
	jmp	general_protection
1:	/* Segment mismatch => Category 1 (Bad segment). Retry the IRET. */
	movq	(%rsp), %rcx
	movq	8(%rsp), %r11
	addq	$0x30, %rsp
	UNWIND_HINT_IRET_REGS
	pushq	$-1 /* orig_ax = -1 => not a system call */
	ALLOC_PT_GPREGS_ON_STACK
	SAVE_C_REGS
	SAVE_EXTRA_REGS
	ENCODE_FRAME_POINTER
	jmp	error_exit
END(xen_failsafe_callback)

apicinterrupt3 HYPERVISOR_CALLBACK_VECTOR \
	xen_hvm_callback_vector xen_evtchn_do_upcall

#endif /* CONFIG_XEN */

#if IS_ENABLED(CONFIG_HYPERV)
apicinterrupt3 HYPERVISOR_CALLBACK_VECTOR \
	hyperv_callback_vector hyperv_vector_handler
#endif /* CONFIG_HYPERV */

idtentry debug			do_debug		has_error_code=0	paranoid=1 shift_ist=DEBUG_STACK
idtentry int3			do_int3			has_error_code=0	paranoid=1 shift_ist=DEBUG_STACK
idtentry stack_segment		do_stack_segment	has_error_code=1

#ifdef CONFIG_XEN
idtentry xennmi			do_nmi			has_error_code=0
idtentry xendebug		do_debug		has_error_code=0
idtentry xenint3		do_int3			has_error_code=0
#endif

idtentry general_protection	do_general_protection	has_error_code=1
idtentry page_fault		do_page_fault		has_error_code=1

#ifdef CONFIG_KVM_GUEST
idtentry async_page_fault	do_async_page_fault	has_error_code=1
#endif

#ifdef CONFIG_X86_MCE
idtentry machine_check					has_error_code=0	paranoid=1 do_sym=*machine_check_vector(%rip)
#endif

/*
 * Save all registers in pt_regs, and switch gs if needed.
 * Use slow, but surefire "are we in kernel?" check.
 * Return: ebx=0: need swapgs on exit, ebx=1: otherwise
 */
ENTRY(paranoid_entry)
	UNWIND_HINT_FUNC
	cld
	SAVE_C_REGS 8
	SAVE_EXTRA_REGS 8
	ENCODE_FRAME_POINTER 8
	movl	$1, %ebx
	movl	$MSR_GS_BASE, %ecx
	rdmsr
	testl	%edx, %edx
	js	1f				/* negative -> in kernel */
	SWAPGS
	xorl	%ebx, %ebx

1:
	SAVE_AND_SWITCH_TO_KERNEL_CR3 scratch_reg=%rax save_reg=%r14

	ret
END(paranoid_entry)

/*
 * "Paranoid" exit path from exception stack.  This is invoked
 * only on return from non-NMI IST interrupts that came
 * from kernel space.
 *
 * We may be returning to very strange contexts (e.g. very early
 * in syscall entry), so checking for preemption here would
 * be complicated.  Fortunately, we there's no good reason
 * to try to handle preemption here.
 *
 * On entry, ebx is "no swapgs" flag (1: don't need swapgs, 0: need it)
 */
ENTRY(paranoid_exit)
	UNWIND_HINT_REGS
	DISABLE_INTERRUPTS(CLBR_ANY)
	TRACE_IRQS_OFF_DEBUG
	testl	%ebx, %ebx			/* swapgs needed? */
	jnz	.Lparanoid_exit_no_swapgs
	TRACE_IRQS_IRETQ
	RESTORE_CR3	scratch_reg=%rbx save_reg=%r14
	SWAPGS_UNSAFE_STACK
	jmp	.Lparanoid_exit_restore
.Lparanoid_exit_no_swapgs:
	TRACE_IRQS_IRETQ_DEBUG
.Lparanoid_exit_restore:
	jmp restore_regs_and_return_to_kernel
END(paranoid_exit)

/*
 * Save all registers in pt_regs, and switch gs if needed.
 * Return: EBX=0: came from user mode; EBX=1: otherwise
 */
ENTRY(error_entry)
	UNWIND_HINT_FUNC
	cld
	SAVE_C_REGS 8
	SAVE_EXTRA_REGS 8
	ENCODE_FRAME_POINTER 8
	xorl	%ebx, %ebx
	testb	$3, CS+8(%rsp)
	jz	.Lerror_kernelspace

	/*
	 * We entered from user mode or we're pretending to have entered
	 * from user mode due to an IRET fault.
	 */
	SWAPGS
	/* We have user CR3.  Change to kernel CR3. */
	SWITCH_TO_KERNEL_CR3 scratch_reg=%rax

.Lerror_entry_from_usermode_after_swapgs:
	/* Put us onto the real thread stack. */
	popq	%r12				/* save return addr in %12 */
	movq	%rsp, %rdi			/* arg0 = pt_regs pointer */
	call	sync_regs
	movq	%rax, %rsp			/* switch stack */
	ENCODE_FRAME_POINTER
	pushq	%r12

	/*
	 * We need to tell lockdep that IRQs are off.  We can't do this until
	 * we fix gsbase, and we should do it before enter_from_user_mode
	 * (which can take locks).
	 */
	TRACE_IRQS_OFF
	CALL_enter_from_user_mode
	ret

.Lerror_entry_done:
	TRACE_IRQS_OFF
	ret

	/*
	 * There are two places in the kernel that can potentially fault with
	 * usergs. Handle them here.  B stepping K8s sometimes report a
	 * truncated RIP for IRET exceptions returning to compat mode. Check
	 * for these here too.
	 */
.Lerror_kernelspace:
	incl	%ebx
	leaq	native_irq_return_iret(%rip), %rcx
	cmpq	%rcx, RIP+8(%rsp)
	je	.Lerror_bad_iret
	movl	%ecx, %eax			/* zero extend */
	cmpq	%rax, RIP+8(%rsp)
	je	.Lbstep_iret
	cmpq	$.Lgs_change, RIP+8(%rsp)
	jne	.Lerror_entry_done

	/*
	 * hack: .Lgs_change can fail with user gsbase.  If this happens, fix up
	 * gsbase and proceed.  We'll fix up the exception and land in
	 * .Lgs_change's error handler with kernel gsbase.
	 */
	SWAPGS
	SWITCH_TO_KERNEL_CR3 scratch_reg=%rax
	jmp .Lerror_entry_done

.Lbstep_iret:
	/* Fix truncated RIP */
	movq	%rcx, RIP+8(%rsp)
	/* fall through */

.Lerror_bad_iret:
	/*
	 * We came from an IRET to user mode, so we have user
	 * gsbase and CR3.  Switch to kernel gsbase and CR3:
	 */
	SWAPGS
	SWITCH_TO_KERNEL_CR3 scratch_reg=%rax

	/*
	 * Pretend that the exception came from user mode: set up pt_regs
	 * as if we faulted immediately after IRET and clear EBX so that
	 * error_exit knows that we will be returning to user mode.
	 */
	mov	%rsp, %rdi
	call	fixup_bad_iret
	mov	%rax, %rsp
	decl	%ebx
	jmp	.Lerror_entry_from_usermode_after_swapgs
END(error_entry)


/*
 * On entry, EBX is a "return to kernel mode" flag:
 *   1: already in kernel mode, don't need SWAPGS
 *   0: user gsbase is loaded, we need SWAPGS and standard preparation for return to usermode
 */
ENTRY(error_exit)
	UNWIND_HINT_REGS
	DISABLE_INTERRUPTS(CLBR_ANY)
	TRACE_IRQS_OFF
	testl	%ebx, %ebx
	jnz	retint_kernel
	jmp	retint_user
END(error_exit)

/*
 * Runs on exception stack.  Xen PV does not go through this path at all,
 * so we can use real assembly here.
 *
 * Registers:
 *	%r14: Used to save/restore the CR3 of the interrupted context
 *	      when PAGE_TABLE_ISOLATION is in use.  Do not clobber.
 */
ENTRY(nmi)
	UNWIND_HINT_IRET_REGS

	/*
	 * We allow breakpoints in NMIs. If a breakpoint occurs, then
	 * the iretq it performs will take us out of NMI context.
	 * This means that we can have nested NMIs where the next
	 * NMI is using the top of the stack of the previous NMI. We
	 * can't let it execute because the nested NMI will corrupt the
	 * stack of the previous NMI. NMI handlers are not re-entrant
	 * anyway.
	 *
	 * To handle this case we do the following:
	 *  Check the a special location on the stack that contains
	 *  a variable that is set when NMIs are executing.
	 *  The interrupted task's stack is also checked to see if it
	 *  is an NMI stack.
	 *  If the variable is not set and the stack is not the NMI
	 *  stack then:
	 *    o Set the special variable on the stack
	 *    o Copy the interrupt frame into an "outermost" location on the
	 *      stack
	 *    o Copy the interrupt frame into an "iret" location on the stack
	 *    o Continue processing the NMI
	 *  If the variable is set or the previous stack is the NMI stack:
	 *    o Modify the "iret" location to jump to the repeat_nmi
	 *    o return back to the first NMI
	 *
	 * Now on exit of the first NMI, we first clear the stack variable
	 * The NMI stack will tell any nested NMIs at that point that it is
	 * nested. Then we pop the stack normally with iret, and if there was
	 * a nested NMI that updated the copy interrupt stack frame, a
	 * jump will be made to the repeat_nmi code that will handle the second
	 * NMI.
	 *
	 * However, espfix prevents us from directly returning to userspace
	 * with a single IRET instruction.  Similarly, IRET to user mode
	 * can fault.  We therefore handle NMIs from user space like
	 * other IST entries.
	 */

	ASM_CLAC

	/* Use %rdx as our temp variable throughout */
	pushq	%rdx

	testb	$3, CS-RIP+8(%rsp)
	jz	.Lnmi_from_kernel

	/*
	 * NMI from user mode.  We need to run on the thread stack, but we
	 * can't go through the normal entry paths: NMIs are masked, and
	 * we don't want to enable interrupts, because then we'll end
	 * up in an awkward situation in which IRQs are on but NMIs
	 * are off.
	 *
	 * We also must not push anything to the stack before switching
	 * stacks lest we corrupt the "NMI executing" variable.
	 */

	swapgs
	cld
	SWITCH_TO_KERNEL_CR3 scratch_reg=%rdx
	movq	%rsp, %rdx
	movq	PER_CPU_VAR(cpu_current_top_of_stack), %rsp
	UNWIND_HINT_IRET_REGS base=%rdx offset=8
	pushq	5*8(%rdx)	/* pt_regs->ss */
	pushq	4*8(%rdx)	/* pt_regs->rsp */
	pushq	3*8(%rdx)	/* pt_regs->flags */
	pushq	2*8(%rdx)	/* pt_regs->cs */
	pushq	1*8(%rdx)	/* pt_regs->rip */
	UNWIND_HINT_IRET_REGS
	pushq   $-1		/* pt_regs->orig_ax */
	pushq   %rdi		/* pt_regs->di */
	pushq   %rsi		/* pt_regs->si */
	pushq   (%rdx)		/* pt_regs->dx */
	pushq   %rcx		/* pt_regs->cx */
	pushq   %rax		/* pt_regs->ax */
	pushq   %r8		/* pt_regs->r8 */
	pushq   %r9		/* pt_regs->r9 */
	pushq   %r10		/* pt_regs->r10 */
	pushq   %r11		/* pt_regs->r11 */
	pushq	%rbx		/* pt_regs->rbx */
	pushq	%rbp		/* pt_regs->rbp */
	pushq	%r12		/* pt_regs->r12 */
	pushq	%r13		/* pt_regs->r13 */
	pushq	%r14		/* pt_regs->r14 */
	pushq	%r15		/* pt_regs->r15 */
	UNWIND_HINT_REGS
	ENCODE_FRAME_POINTER

	/*
	 * At this point we no longer need to worry about stack damage
	 * due to nesting -- we're on the normal thread stack and we're
	 * done with the NMI stack.
	 */

	movq	%rsp, %rdi
	movq	$-1, %rsi
	call	do_nmi

	/*
	 * Return back to user mode.  We must *not* do the normal exit
	 * work, because we don't want to enable interrupts.
	 */
	jmp	swapgs_restore_regs_and_return_to_usermode

.Lnmi_from_kernel:
	/*
	 * Here's what our stack frame will look like:
	 * +---------------------------------------------------------+
	 * | original SS                                             |
	 * | original Return RSP                                     |
	 * | original RFLAGS                                         |
	 * | original CS                                             |
	 * | original RIP                                            |
	 * +---------------------------------------------------------+
	 * | temp storage for rdx                                    |
	 * +---------------------------------------------------------+
	 * | "NMI executing" variable                                |
	 * +---------------------------------------------------------+
	 * | iret SS          } Copied from "outermost" frame        |
	 * | iret Return RSP  } on each loop iteration; overwritten  |
	 * | iret RFLAGS      } by a nested NMI to force another     |
	 * | iret CS          } iteration if needed.                 |
	 * | iret RIP         }                                      |
	 * +---------------------------------------------------------+
	 * | outermost SS          } initialized in first_nmi;       |
	 * | outermost Return RSP  } will not be changed before      |
	 * | outermost RFLAGS      } NMI processing is done.         |
	 * | outermost CS          } Copied to "iret" frame on each  |
	 * | outermost RIP         } iteration.                      |
	 * +---------------------------------------------------------+
	 * | pt_regs                                                 |
	 * +---------------------------------------------------------+
	 *
	 * The "original" frame is used by hardware.  Before re-enabling
	 * NMIs, we need to be done with it, and we need to leave enough
	 * space for the asm code here.
	 *
	 * We return by executing IRET while RSP points to the "iret" frame.
	 * That will either return for real or it will loop back into NMI
	 * processing.
	 *
	 * The "outermost" frame is copied to the "iret" frame on each
	 * iteration of the loop, so each iteration starts with the "iret"
	 * frame pointing to the final return target.
	 */

	/*
	 * Determine whether we're a nested NMI.
	 *
	 * If we interrupted kernel code between repeat_nmi and
	 * end_repeat_nmi, then we are a nested NMI.  We must not
	 * modify the "iret" frame because it's being written by
	 * the outer NMI.  That's okay; the outer NMI handler is
	 * about to about to call do_nmi anyway, so we can just
	 * resume the outer NMI.
	 */

	movq	$repeat_nmi, %rdx
	cmpq	8(%rsp), %rdx
	ja	1f
	movq	$end_repeat_nmi, %rdx
	cmpq	8(%rsp), %rdx
	ja	nested_nmi_out
1:

	/*
	 * Now check "NMI executing".  If it's set, then we're nested.
	 * This will not detect if we interrupted an outer NMI just
	 * before IRET.
	 */
	cmpl	$1, -8(%rsp)
	je	nested_nmi

	/*
	 * Now test if the previous stack was an NMI stack.  This covers
	 * the case where we interrupt an outer NMI after it clears
	 * "NMI executing" but before IRET.  We need to be careful, though:
	 * there is one case in which RSP could point to the NMI stack
	 * despite there being no NMI active: naughty userspace controls
	 * RSP at the very beginning of the SYSCALL targets.  We can
	 * pull a fast one on naughty userspace, though: we program
	 * SYSCALL to mask DF, so userspace cannot cause DF to be set
	 * if it controls the kernel's RSP.  We set DF before we clear
	 * "NMI executing".
	 */
	lea	6*8(%rsp), %rdx
	/* Compare the NMI stack (rdx) with the stack we came from (4*8(%rsp)) */
	cmpq	%rdx, 4*8(%rsp)
	/* If the stack pointer is above the NMI stack, this is a normal NMI */
	ja	first_nmi

	subq	$EXCEPTION_STKSZ, %rdx
	cmpq	%rdx, 4*8(%rsp)
	/* If it is below the NMI stack, it is a normal NMI */
	jb	first_nmi

	/* Ah, it is within the NMI stack. */

	testb	$(X86_EFLAGS_DF >> 8), (3*8 + 1)(%rsp)
	jz	first_nmi	/* RSP was user controlled. */

	/* This is a nested NMI. */

nested_nmi:
	/*
	 * Modify the "iret" frame to point to repeat_nmi, forcing another
	 * iteration of NMI handling.
	 */
	subq	$8, %rsp
	leaq	-10*8(%rsp), %rdx
	pushq	$__KERNEL_DS
	pushq	%rdx
	pushfq
	pushq	$__KERNEL_CS
	pushq	$repeat_nmi

	/* Put stack back */
	addq	$(6*8), %rsp

nested_nmi_out:
	popq	%rdx

	/* We are returning to kernel mode, so this cannot result in a fault. */
	iretq

first_nmi:
	/* Restore rdx. */
	movq	(%rsp), %rdx

	/* Make room for "NMI executing". */
	pushq	$0

	/* Leave room for the "iret" frame */
	subq	$(5*8), %rsp

	/* Copy the "original" frame to the "outermost" frame */
	.rept 5
	pushq	11*8(%rsp)
	.endr
	UNWIND_HINT_IRET_REGS

	/* Everything up to here is safe from nested NMIs */

#ifdef CONFIG_DEBUG_ENTRY
	/*
	 * For ease of testing, unmask NMIs right away.  Disabled by
	 * default because IRET is very expensive.
	 */
	pushq	$0		/* SS */
	pushq	%rsp		/* RSP (minus 8 because of the previous push) */
	addq	$8, (%rsp)	/* Fix up RSP */
	pushfq			/* RFLAGS */
	pushq	$__KERNEL_CS	/* CS */
	pushq	$1f		/* RIP */
	iretq			/* continues at repeat_nmi below */
	UNWIND_HINT_IRET_REGS
1:
#endif

repeat_nmi:
	/*
	 * If there was a nested NMI, the first NMI's iret will return
	 * here. But NMIs are still enabled and we can take another
	 * nested NMI. The nested NMI checks the interrupted RIP to see
	 * if it is between repeat_nmi and end_repeat_nmi, and if so
	 * it will just return, as we are about to repeat an NMI anyway.
	 * This makes it safe to copy to the stack frame that a nested
	 * NMI will update.
	 *
	 * RSP is pointing to "outermost RIP".  gsbase is unknown, but, if
	 * we're repeating an NMI, gsbase has the same value that it had on
	 * the first iteration.  paranoid_entry will load the kernel
	 * gsbase if needed before we call do_nmi.  "NMI executing"
	 * is zero.
	 */
	movq	$1, 10*8(%rsp)		/* Set "NMI executing". */

	/*
	 * Copy the "outermost" frame to the "iret" frame.  NMIs that nest
	 * here must not modify the "iret" frame while we're writing to
	 * it or it will end up containing garbage.
	 */
	addq	$(10*8), %rsp
	.rept 5
	pushq	-6*8(%rsp)
	.endr
	subq	$(5*8), %rsp
end_repeat_nmi:

	/*
	 * Everything below this point can be preempted by a nested NMI.
	 * If this happens, then the inner NMI will change the "iret"
	 * frame to point back to repeat_nmi.
	 */
	pushq	$-1				/* ORIG_RAX: no syscall to restart */
	ALLOC_PT_GPREGS_ON_STACK

	/*
	 * Use paranoid_entry to handle SWAPGS, but no need to use paranoid_exit
	 * as we should not be calling schedule in NMI context.
	 * Even with normal interrupts enabled. An NMI should not be
	 * setting NEED_RESCHED or anything that normal interrupts and
	 * exceptions might do.
	 */
	call	paranoid_entry
	UNWIND_HINT_REGS

	/* paranoidentry do_nmi, 0; without TRACE_IRQS_OFF */
	movq	%rsp, %rdi
	movq	$-1, %rsi
	call	do_nmi

	RESTORE_CR3 scratch_reg=%r15 save_reg=%r14

	testl	%ebx, %ebx			/* swapgs needed? */
	jnz	nmi_restore
nmi_swapgs:
	SWAPGS_UNSAFE_STACK
nmi_restore:
	POP_EXTRA_REGS
	POP_C_REGS

	/*
	 * Skip orig_ax and the "outermost" frame to point RSP at the "iret"
	 * at the "iret" frame.
	 */
	addq	$6*8, %rsp

	/*
	 * Clear "NMI executing".  Set DF first so that we can easily
	 * distinguish the remaining code between here and IRET from
	 * the SYSCALL entry and exit paths.
	 *
	 * We arguably should just inspect RIP instead, but I (Andy) wrote
	 * this code when I had the misapprehension that Xen PV supported
	 * NMIs, and Xen PV would break that approach.
	 */
	std
	movq	$0, 5*8(%rsp)		/* clear "NMI executing" */

	/*
	 * iretq reads the "iret" frame and exits the NMI stack in a
	 * single instruction.  We are returning to kernel mode, so this
	 * cannot result in a fault.  Similarly, we don't need to worry
	 * about espfix64 on the way back to kernel mode.
	 */
	iretq
END(nmi)

ENTRY(ignore_sysret)
	UNWIND_HINT_EMPTY
	mov	$-ENOSYS, %eax
	sysret
END(ignore_sysret)

ENTRY(rewind_stack_do_exit)
	UNWIND_HINT_FUNC
	/* Prevent any naive code from trying to unwind to our caller. */
	xorl	%ebp, %ebp

	movq	PER_CPU_VAR(cpu_current_top_of_stack), %rax
	leaq	-PTREGS_SIZE(%rax), %rsp
	UNWIND_HINT_FUNC sp_offset=PTREGS_SIZE

	call	do_exit
END(rewind_stack_do_exit)<|MERGE_RESOLUTION|>--- conflicted
+++ resolved
@@ -159,13 +159,8 @@
 	_entry_trampoline - CPU_ENTRY_AREA_entry_trampoline(%rip)
 
 /* The top word of the SYSENTER stack is hot and is usable as scratch space. */
-<<<<<<< HEAD
-#define RSP_SCRATCH	CPU_ENTRY_AREA_SYSENTER_stack + \
-			SIZEOF_SYSENTER_stack - 8 + CPU_ENTRY_AREA
-=======
 #define RSP_SCRATCH	CPU_ENTRY_AREA_entry_stack + \
 			SIZEOF_entry_stack - 8 + CPU_ENTRY_AREA
->>>>>>> 30a7acd5
 
 ENTRY(entry_SYSCALL_64_trampoline)
 	UNWIND_HINT_EMPTY
@@ -174,12 +169,9 @@
 	/* Stash the user RSP. */
 	movq	%rsp, RSP_SCRATCH
 
-<<<<<<< HEAD
-=======
 	/* Note: using %rsp as a scratch reg. */
 	SWITCH_TO_KERNEL_CR3 scratch_reg=%rsp
 
->>>>>>> 30a7acd5
 	/* Load the top of the task stack into RSP */
 	movq	CPU_ENTRY_AREA_tss + TSS_sp1 + CPU_ENTRY_AREA, %rsp
 
@@ -419,10 +411,7 @@
 	 * We are on the trampoline stack.  All regs except RDI are live.
 	 * We can do future final exit work right here.
 	 */
-<<<<<<< HEAD
-=======
 	SWITCH_TO_USER_CR3_STACK scratch_reg=%rdi
->>>>>>> 30a7acd5
 
 	popq	%rdi
 	popq	%rsp
@@ -760,11 +749,8 @@
 	 * We can do future final exit work right here.
 	 */
 
-<<<<<<< HEAD
-=======
 	SWITCH_TO_USER_CR3_STACK scratch_reg=%rdi
 
->>>>>>> 30a7acd5
 	/* Restore RDI. */
 	popq	%rdi
 	SWAPGS
@@ -979,11 +965,8 @@
 	UNWIND_HINT_FUNC
 
 	pushq	%rdi
-<<<<<<< HEAD
-=======
 	/* Need to switch before accessing the thread stack. */
 	SWITCH_TO_KERNEL_CR3 scratch_reg=%rdi
->>>>>>> 30a7acd5
 	movq	%rsp, %rdi
 	movq	PER_CPU_VAR(cpu_current_top_of_stack), %rsp
 	UNWIND_HINT sp_offset=16 sp_reg=ORC_REG_DI
