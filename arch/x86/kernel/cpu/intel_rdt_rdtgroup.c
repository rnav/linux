--- conflicted
+++ resolved
@@ -685,15 +685,9 @@
 		rdt_last_cmd_puts("pseudo-locking in progress\n");
 		goto unlock;
 	}
-<<<<<<< HEAD
 
 	ret = rdtgroup_move_task(pid, rdtgrp, of);
 
-=======
-
-	ret = rdtgroup_move_task(pid, rdtgrp, of);
-
->>>>>>> f9885ef8
 unlock:
 	rdtgroup_kn_unlock(of->kn);
 
@@ -815,11 +809,7 @@
 		sw_shareable = 0;
 		exclusive = 0;
 		seq_printf(seq, "%d=", dom->id);
-<<<<<<< HEAD
-		for (i = 0; i < r->num_closid; i++, ctrl++) {
-=======
 		for (i = 0; i < closids_supported(); i++, ctrl++) {
->>>>>>> f9885ef8
 			if (!closid_allocated(i))
 				continue;
 			mode = rdtgroup_mode_by_closid(i);
@@ -1006,11 +996,7 @@
 
 	/* Check for overlap with other resource groups */
 	ctrl = d->ctrl_val;
-<<<<<<< HEAD
-	for (i = 0; i < r->num_closid; i++, ctrl++) {
-=======
 	for (i = 0; i < closids_supported(); i++, ctrl++) {
->>>>>>> f9885ef8
 		ctrl_b = (unsigned long *)ctrl;
 		mode = rdtgroup_mode_by_closid(i);
 		if (closid_allocated(i) && i != closid &&
@@ -1045,18 +1031,6 @@
 {
 	int closid = rdtgrp->closid;
 	struct rdt_resource *r;
-<<<<<<< HEAD
-	struct rdt_domain *d;
-
-	for_each_alloc_enabled_rdt_resource(r) {
-		list_for_each_entry(d, &r->domains, list) {
-			if (rdtgroup_cbm_overlaps(r, d, d->ctrl_val[closid],
-						  rdtgrp->closid, false))
-				return false;
-		}
-	}
-
-=======
 	bool has_cache = false;
 	struct rdt_domain *d;
 
@@ -1078,7 +1052,6 @@
 		return false;
 	}
 
->>>>>>> f9885ef8
 	return true;
 }
 
@@ -1130,10 +1103,6 @@
 		rdtgrp->mode = RDT_MODE_SHAREABLE;
 	} else if (!strcmp(buf, "exclusive")) {
 		if (!rdtgroup_mode_test_exclusive(rdtgrp)) {
-<<<<<<< HEAD
-			rdt_last_cmd_printf("schemata overlaps\n");
-=======
->>>>>>> f9885ef8
 			ret = -EINVAL;
 			goto out;
 		}
@@ -1203,13 +1172,8 @@
 	struct rdt_resource *r;
 	struct rdt_domain *d;
 	unsigned int size;
-<<<<<<< HEAD
-	bool sep = false;
-	u32 cbm;
-=======
 	bool sep;
 	u32 ctrl;
->>>>>>> f9885ef8
 
 	rdtgrp = rdtgroup_kn_lock_live(of->kn);
 	if (!rdtgrp) {
@@ -1227,10 +1191,7 @@
 	}
 
 	for_each_alloc_enabled_rdt_resource(r) {
-<<<<<<< HEAD
-=======
 		sep = false;
->>>>>>> f9885ef8
 		seq_printf(s, "%*s:", max_name_width, r->name);
 		list_for_each_entry(d, &r->domains, list) {
 			if (sep)
@@ -1238,10 +1199,6 @@
 			if (rdtgrp->mode == RDT_MODE_PSEUDO_LOCKSETUP) {
 				size = 0;
 			} else {
-<<<<<<< HEAD
-				cbm = d->ctrl_val[rdtgrp->closid];
-				size = rdtgroup_cbm_to_size(r, d, cbm);
-=======
 				ctrl = (!is_mba_sc(r) ?
 						d->ctrl_val[rdtgrp->closid] :
 						d->mbps_val[rdtgrp->closid]);
@@ -1249,7 +1206,6 @@
 					size = ctrl;
 				else
 					size = rdtgroup_cbm_to_size(r, d, ctrl);
->>>>>>> f9885ef8
 			}
 			seq_printf(s, "%d=%u", d->id, size);
 			sep = true;
@@ -2403,25 +2359,18 @@
 	u32 *ctrl;
 
 	for_each_alloc_enabled_rdt_resource(r) {
-<<<<<<< HEAD
-=======
 		/*
 		 * Only initialize default allocations for CBM cache
 		 * resources
 		 */
 		if (r->rid == RDT_RESOURCE_MBA)
 			continue;
->>>>>>> f9885ef8
 		list_for_each_entry(d, &r->domains, list) {
 			d->have_new_ctrl = false;
 			d->new_ctrl = r->cache.shareable_bits;
 			used_b = r->cache.shareable_bits;
 			ctrl = d->ctrl_val;
-<<<<<<< HEAD
-			for (i = 0; i < r->num_closid; i++, ctrl++) {
-=======
 			for (i = 0; i < closids_supported(); i++, ctrl++) {
->>>>>>> f9885ef8
 				if (closid_allocated(i) && i != closid) {
 					mode = rdtgroup_mode_by_closid(i);
 					if (mode == RDT_MODE_PSEUDO_LOCKSETUP)
@@ -2453,15 +2402,12 @@
 	}
 
 	for_each_alloc_enabled_rdt_resource(r) {
-<<<<<<< HEAD
-=======
 		/*
 		 * Only initialize default allocations for CBM cache
 		 * resources
 		 */
 		if (r->rid == RDT_RESOURCE_MBA)
 			continue;
->>>>>>> f9885ef8
 		ret = update_domains(r, rdtgrp->closid);
 		if (ret < 0) {
 			rdt_last_cmd_puts("failed to initialize allocations\n");
