--- conflicted
+++ resolved
@@ -325,12 +325,7 @@
 		return 0;
 
 	memcpy(insn_buff, skl_call_thunk_template, tmpl_size);
-<<<<<<< HEAD
-	apply_relocation(insn_buff, tmpl_size, ip,
-			 skl_call_thunk_template, tmpl_size);
-=======
 	apply_relocation(insn_buff, ip, tmpl_size, skl_call_thunk_template, tmpl_size);
->>>>>>> ff2632d7
 
 	memcpy(*pprog, insn_buff, tmpl_size);
 	*pprog += tmpl_size;
