/* SPDX-License-Identifier: GPL-2.0 */
#ifndef _ASM_X86_PROCESSOR_H
#define _ASM_X86_PROCESSOR_H

#include <asm/processor-flags.h>

/* Forward declaration, a strange C thing */
struct task_struct;
struct mm_struct;
struct vm86;

#include <asm/math_emu.h>
#include <asm/segment.h>
#include <asm/types.h>
#include <uapi/asm/sigcontext.h>
#include <asm/current.h>
#include <asm/cpufeatures.h>
#include <asm/page.h>
#include <asm/pgtable_types.h>
#include <asm/percpu.h>
#include <asm/msr.h>
#include <asm/desc_defs.h>
#include <asm/nops.h>
#include <asm/special_insns.h>
#include <asm/fpu/types.h>
#include <asm/unwind_hints.h>

#include <linux/personality.h>
#include <linux/cache.h>
#include <linux/threads.h>
#include <linux/math64.h>
#include <linux/err.h>
#include <linux/irqflags.h>
#include <linux/mem_encrypt.h>

/*
 * We handle most unaligned accesses in hardware.  On the other hand
 * unaligned DMA can be quite expensive on some Nehalem processors.
 *
 * Based on this we disable the IP header alignment in network drivers.
 */
#define NET_IP_ALIGN	0

#define HBP_NUM 4
/*
 * Default implementation of macro that returns current
 * instruction pointer ("program counter").
 */
static inline void *current_text_addr(void)
{
	void *pc;

	asm volatile("mov $1f, %0; 1:":"=r" (pc));

	return pc;
}

/*
 * These alignment constraints are for performance in the vSMP case,
 * but in the task_struct case we must also meet hardware imposed
 * alignment requirements of the FPU state:
 */
#ifdef CONFIG_X86_VSMP
# define ARCH_MIN_TASKALIGN		(1 << INTERNODE_CACHE_SHIFT)
# define ARCH_MIN_MMSTRUCT_ALIGN	(1 << INTERNODE_CACHE_SHIFT)
#else
# define ARCH_MIN_TASKALIGN		__alignof__(union fpregs_state)
# define ARCH_MIN_MMSTRUCT_ALIGN	0
#endif

enum tlb_infos {
	ENTRIES,
	NR_INFO
};

extern u16 __read_mostly tlb_lli_4k[NR_INFO];
extern u16 __read_mostly tlb_lli_2m[NR_INFO];
extern u16 __read_mostly tlb_lli_4m[NR_INFO];
extern u16 __read_mostly tlb_lld_4k[NR_INFO];
extern u16 __read_mostly tlb_lld_2m[NR_INFO];
extern u16 __read_mostly tlb_lld_4m[NR_INFO];
extern u16 __read_mostly tlb_lld_1g[NR_INFO];

/*
 *  CPU type and hardware bug flags. Kept separately for each CPU.
 *  Members of this structure are referenced in head_32.S, so think twice
 *  before touching them. [mj]
 */

struct cpuinfo_x86 {
	__u8			x86;		/* CPU family */
	__u8			x86_vendor;	/* CPU vendor */
	__u8			x86_model;
	__u8			x86_mask;
#ifdef CONFIG_X86_64
	/* Number of 4K pages in DTLB/ITLB combined(in pages): */
	int			x86_tlbsize;
#endif
	__u8			x86_virt_bits;
	__u8			x86_phys_bits;
	/* CPUID returned core id bits: */
	__u8			x86_coreid_bits;
	__u8			cu_id;
	/* Max extended CPUID function supported: */
	__u32			extended_cpuid_level;
	/* Maximum supported CPUID level, -1=no CPUID: */
	int			cpuid_level;
	__u32			x86_capability[NCAPINTS + NBUGINTS];
	char			x86_vendor_id[16];
	char			x86_model_id[64];
	/* in KB - valid for CPUS which support this call: */
	int			x86_cache_size;
	int			x86_cache_alignment;	/* In bytes */
	/* Cache QoS architectural values: */
	int			x86_cache_max_rmid;	/* max index */
	int			x86_cache_occ_scale;	/* scale to bytes */
	int			x86_power;
	unsigned long		loops_per_jiffy;
	/* cpuid returned max cores value: */
	u16			 x86_max_cores;
	u16			apicid;
	u16			initial_apicid;
	u16			x86_clflush_size;
	/* number of cores as seen by the OS: */
	u16			booted_cores;
	/* Physical processor id: */
	u16			phys_proc_id;
	/* Logical processor id: */
	u16			logical_proc_id;
	/* Core id: */
	u16			cpu_core_id;
	/* Index into per_cpu list: */
	u16			cpu_index;
	u32			microcode;
	unsigned		initialized : 1;
} __randomize_layout;

struct cpuid_regs {
	u32 eax, ebx, ecx, edx;
};

enum cpuid_regs_idx {
	CPUID_EAX = 0,
	CPUID_EBX,
	CPUID_ECX,
	CPUID_EDX,
};

#define X86_VENDOR_INTEL	0
#define X86_VENDOR_CYRIX	1
#define X86_VENDOR_AMD		2
#define X86_VENDOR_UMC		3
#define X86_VENDOR_CENTAUR	5
#define X86_VENDOR_TRANSMETA	7
#define X86_VENDOR_NSC		8
#define X86_VENDOR_NUM		9

#define X86_VENDOR_UNKNOWN	0xff

/*
 * capabilities of CPUs
 */
extern struct cpuinfo_x86	boot_cpu_data;
extern struct cpuinfo_x86	new_cpu_data;

extern struct x86_hw_tss	doublefault_tss;
extern __u32			cpu_caps_cleared[NCAPINTS + NBUGINTS];
extern __u32			cpu_caps_set[NCAPINTS + NBUGINTS];

#ifdef CONFIG_SMP
DECLARE_PER_CPU_READ_MOSTLY(struct cpuinfo_x86, cpu_info);
#define cpu_data(cpu)		per_cpu(cpu_info, cpu)
#else
#define cpu_info		boot_cpu_data
#define cpu_data(cpu)		boot_cpu_data
#endif

extern const struct seq_operations cpuinfo_op;

#define cache_line_size()	(boot_cpu_data.x86_cache_alignment)

extern void cpu_detect(struct cpuinfo_x86 *c);

extern void early_cpu_init(void);
extern void identify_boot_cpu(void);
extern void identify_secondary_cpu(struct cpuinfo_x86 *);
extern void print_cpu_info(struct cpuinfo_x86 *);
void print_cpu_msr(struct cpuinfo_x86 *);
extern void init_scattered_cpuid_features(struct cpuinfo_x86 *c);
extern u32 get_scattered_cpuid_leaf(unsigned int level,
				    unsigned int sub_leaf,
				    enum cpuid_regs_idx reg);
extern unsigned int init_intel_cacheinfo(struct cpuinfo_x86 *c);
extern void init_amd_cacheinfo(struct cpuinfo_x86 *c);

extern void detect_extended_topology(struct cpuinfo_x86 *c);
extern void detect_ht(struct cpuinfo_x86 *c);

#ifdef CONFIG_X86_32
extern int have_cpuid_p(void);
#else
static inline int have_cpuid_p(void)
{
	return 1;
}
#endif
static inline void native_cpuid(unsigned int *eax, unsigned int *ebx,
				unsigned int *ecx, unsigned int *edx)
{
	/* ecx is often an input as well as an output. */
	asm volatile("cpuid"
	    : "=a" (*eax),
	      "=b" (*ebx),
	      "=c" (*ecx),
	      "=d" (*edx)
	    : "0" (*eax), "2" (*ecx)
	    : "memory");
}

#define native_cpuid_reg(reg)					\
static inline unsigned int native_cpuid_##reg(unsigned int op)	\
{								\
	unsigned int eax = op, ebx, ecx = 0, edx;		\
								\
	native_cpuid(&eax, &ebx, &ecx, &edx);			\
								\
	return reg;						\
}

/*
 * Native CPUID functions returning a single datum.
 */
native_cpuid_reg(eax)
native_cpuid_reg(ebx)
native_cpuid_reg(ecx)
native_cpuid_reg(edx)

/*
 * Friendlier CR3 helpers.
 */
static inline unsigned long read_cr3_pa(void)
{
	return __read_cr3() & CR3_ADDR_MASK;
}

static inline unsigned long native_read_cr3_pa(void)
{
	return __native_read_cr3() & CR3_ADDR_MASK;
}

static inline void load_cr3(pgd_t *pgdir)
{
	write_cr3(__sme_pa(pgdir));
}

/*
 * Note that while the legacy 'TSS' name comes from 'Task State Segment',
 * on modern x86 CPUs the TSS also holds information important to 64-bit mode,
 * unrelated to the task-switch mechanism:
 */
#ifdef CONFIG_X86_32
/* This is the TSS defined by the hardware. */
struct x86_hw_tss {
	unsigned short		back_link, __blh;
	unsigned long		sp0;
	unsigned short		ss0, __ss0h;
	unsigned long		sp1;

	/*
	 * We don't use ring 1, so ss1 is a convenient scratch space in
	 * the same cacheline as sp0.  We use ss1 to cache the value in
	 * MSR_IA32_SYSENTER_CS.  When we context switch
	 * MSR_IA32_SYSENTER_CS, we first check if the new value being
	 * written matches ss1, and, if it's not, then we wrmsr the new
	 * value and update ss1.
	 *
	 * The only reason we context switch MSR_IA32_SYSENTER_CS is
	 * that we set it to zero in vm86 tasks to avoid corrupting the
	 * stack if we were to go through the sysenter path from vm86
	 * mode.
	 */
	unsigned short		ss1;	/* MSR_IA32_SYSENTER_CS */

	unsigned short		__ss1h;
	unsigned long		sp2;
	unsigned short		ss2, __ss2h;
	unsigned long		__cr3;
	unsigned long		ip;
	unsigned long		flags;
	unsigned long		ax;
	unsigned long		cx;
	unsigned long		dx;
	unsigned long		bx;
	unsigned long		sp;
	unsigned long		bp;
	unsigned long		si;
	unsigned long		di;
	unsigned short		es, __esh;
	unsigned short		cs, __csh;
	unsigned short		ss, __ssh;
	unsigned short		ds, __dsh;
	unsigned short		fs, __fsh;
	unsigned short		gs, __gsh;
	unsigned short		ldt, __ldth;
	unsigned short		trace;
	unsigned short		io_bitmap_base;

} __attribute__((packed));
#else
struct x86_hw_tss {
	u32			reserved1;
	u64			sp0;

	/*
	 * We store cpu_current_top_of_stack in sp1 so it's always accessible.
	 * Linux does not use ring 1, so sp1 is not otherwise needed.
	 */
	u64			sp1;

	u64			sp2;
	u64			reserved2;
	u64			ist[7];
	u32			reserved3;
	u32			reserved4;
	u16			reserved5;
	u16			io_bitmap_base;

} __attribute__((packed));
#endif

/*
 * IO-bitmap sizes:
 */
#define IO_BITMAP_BITS			65536
#define IO_BITMAP_BYTES			(IO_BITMAP_BITS/8)
#define IO_BITMAP_LONGS			(IO_BITMAP_BYTES/sizeof(long))
#define IO_BITMAP_OFFSET		(offsetof(struct tss_struct, io_bitmap) - offsetof(struct tss_struct, x86_tss))
#define INVALID_IO_BITMAP_OFFSET	0x8000

<<<<<<< HEAD
struct SYSENTER_stack {
	unsigned long		words[64];
};

struct SYSENTER_stack_page {
	struct SYSENTER_stack stack;
=======
struct entry_stack {
	unsigned long		words[64];
};

struct entry_stack_page {
	struct entry_stack stack;
>>>>>>> 30a7acd5
} __aligned(PAGE_SIZE);

struct tss_struct {
	/*
	 * The fixed hardware portion.  This must not cross a page boundary
	 * at risk of violating the SDM's advice and potentially triggering
	 * errata.
	 */
	struct x86_hw_tss	x86_tss;

	/*
	 * The extra 1 is there because the CPU will access an
	 * additional byte beyond the end of the IO permission
	 * bitmap. The extra byte must be all 1 bits, and must
	 * be within the limit.
	 */
	unsigned long		io_bitmap[IO_BITMAP_LONGS + 1];
} __aligned(PAGE_SIZE);

DECLARE_PER_CPU_PAGE_ALIGNED(struct tss_struct, cpu_tss_rw);

/*
 * sizeof(unsigned long) coming from an extra "long" at the end
 * of the iobitmap.
 *
 * -1? seg base+limit should be pointing to the address of the
 * last valid byte
 */
#define __KERNEL_TSS_LIMIT	\
	(IO_BITMAP_OFFSET + IO_BITMAP_BYTES + sizeof(unsigned long) - 1)

#ifdef CONFIG_X86_32
DECLARE_PER_CPU(unsigned long, cpu_current_top_of_stack);
#else
/* The RO copy can't be accessed with this_cpu_xyz(), so use the RW copy. */
#define cpu_current_top_of_stack cpu_tss_rw.x86_tss.sp1
#endif

/*
 * Save the original ist values for checking stack pointers during debugging
 */
struct orig_ist {
	unsigned long		ist[7];
};

#ifdef CONFIG_X86_64
DECLARE_PER_CPU(struct orig_ist, orig_ist);

union irq_stack_union {
	char irq_stack[IRQ_STACK_SIZE];
	/*
	 * GCC hardcodes the stack canary as %gs:40.  Since the
	 * irq_stack is the object at %gs:0, we reserve the bottom
	 * 48 bytes of the irq stack for the canary.
	 */
	struct {
		char gs_base[40];
		unsigned long stack_canary;
	};
};

DECLARE_PER_CPU_FIRST(union irq_stack_union, irq_stack_union) __visible;
DECLARE_INIT_PER_CPU(irq_stack_union);

DECLARE_PER_CPU(char *, irq_stack_ptr);
DECLARE_PER_CPU(unsigned int, irq_count);
extern asmlinkage void ignore_sysret(void);
#else	/* X86_64 */
#ifdef CONFIG_CC_STACKPROTECTOR
/*
 * Make sure stack canary segment base is cached-aligned:
 *   "For Intel Atom processors, avoid non zero segment base address
 *    that is not aligned to cache line boundary at all cost."
 * (Optim Ref Manual Assembly/Compiler Coding Rule 15.)
 */
struct stack_canary {
	char __pad[20];		/* canary at %gs:20 */
	unsigned long canary;
};
DECLARE_PER_CPU_ALIGNED(struct stack_canary, stack_canary);
#endif
/*
 * per-CPU IRQ handling stacks
 */
struct irq_stack {
	u32                     stack[THREAD_SIZE/sizeof(u32)];
} __aligned(THREAD_SIZE);

DECLARE_PER_CPU(struct irq_stack *, hardirq_stack);
DECLARE_PER_CPU(struct irq_stack *, softirq_stack);
#endif	/* X86_64 */

extern unsigned int fpu_kernel_xstate_size;
extern unsigned int fpu_user_xstate_size;

struct perf_event;

typedef struct {
	unsigned long		seg;
} mm_segment_t;

struct thread_struct {
	/* Cached TLS descriptors: */
	struct desc_struct	tls_array[GDT_ENTRY_TLS_ENTRIES];
#ifdef CONFIG_X86_32
	unsigned long		sp0;
#endif
	unsigned long		sp;
#ifdef CONFIG_X86_32
	unsigned long		sysenter_cs;
#else
	unsigned short		es;
	unsigned short		ds;
	unsigned short		fsindex;
	unsigned short		gsindex;
#endif

	u32			status;		/* thread synchronous flags */

#ifdef CONFIG_X86_64
	unsigned long		fsbase;
	unsigned long		gsbase;
#else
	/*
	 * XXX: this could presumably be unsigned short.  Alternatively,
	 * 32-bit kernels could be taught to use fsindex instead.
	 */
	unsigned long fs;
	unsigned long gs;
#endif

	/* Save middle states of ptrace breakpoints */
	struct perf_event	*ptrace_bps[HBP_NUM];
	/* Debug status used for traps, single steps, etc... */
	unsigned long           debugreg6;
	/* Keep track of the exact dr7 value set by the user */
	unsigned long           ptrace_dr7;
	/* Fault info: */
	unsigned long		cr2;
	unsigned long		trap_nr;
	unsigned long		error_code;
#ifdef CONFIG_VM86
	/* Virtual 86 mode info */
	struct vm86		*vm86;
#endif
	/* IO permissions: */
	unsigned long		*io_bitmap_ptr;
	unsigned long		iopl;
	/* Max allowed port in the bitmap, in bytes: */
	unsigned		io_bitmap_max;

	mm_segment_t		addr_limit;

	unsigned int		sig_on_uaccess_err:1;
	unsigned int		uaccess_err:1;	/* uaccess failed */

	/* Floating point and extended processor state */
	struct fpu		fpu;
	/*
	 * WARNING: 'fpu' is dynamically-sized.  It *MUST* be at
	 * the end.
	 */
};

/*
 * Thread-synchronous status.
 *
 * This is different from the flags in that nobody else
 * ever touches our thread-synchronous status, so we don't
 * have to worry about atomic accesses.
 */
#define TS_COMPAT		0x0002	/* 32bit syscall active (64BIT)*/

/*
 * Set IOPL bits in EFLAGS from given mask
 */
static inline void native_set_iopl_mask(unsigned mask)
{
#ifdef CONFIG_X86_32
	unsigned int reg;

	asm volatile ("pushfl;"
		      "popl %0;"
		      "andl %1, %0;"
		      "orl %2, %0;"
		      "pushl %0;"
		      "popfl"
		      : "=&r" (reg)
		      : "i" (~X86_EFLAGS_IOPL), "r" (mask));
#endif
}

static inline void
native_load_sp0(unsigned long sp0)
{
	this_cpu_write(cpu_tss_rw.x86_tss.sp0, sp0);
}

static inline void native_swapgs(void)
{
#ifdef CONFIG_X86_64
	asm volatile("swapgs" ::: "memory");
#endif
}

static inline unsigned long current_top_of_stack(void)
{
	/*
	 *  We can't read directly from tss.sp0: sp0 on x86_32 is special in
	 *  and around vm86 mode and sp0 on x86_64 is special because of the
	 *  entry trampoline.
	 */
	return this_cpu_read_stable(cpu_current_top_of_stack);
}

static inline bool on_thread_stack(void)
{
	return (unsigned long)(current_top_of_stack() -
			       current_stack_pointer) < THREAD_SIZE;
}

#ifdef CONFIG_PARAVIRT
#include <asm/paravirt.h>
#else
#define __cpuid			native_cpuid

static inline void load_sp0(unsigned long sp0)
{
	native_load_sp0(sp0);
}

#define set_iopl_mask native_set_iopl_mask
#endif /* CONFIG_PARAVIRT */

/* Free all resources held by a thread. */
extern void release_thread(struct task_struct *);

unsigned long get_wchan(struct task_struct *p);

/*
 * Generic CPUID function
 * clear %ecx since some cpus (Cyrix MII) do not set or clear %ecx
 * resulting in stale register contents being returned.
 */
static inline void cpuid(unsigned int op,
			 unsigned int *eax, unsigned int *ebx,
			 unsigned int *ecx, unsigned int *edx)
{
	*eax = op;
	*ecx = 0;
	__cpuid(eax, ebx, ecx, edx);
}

/* Some CPUID calls want 'count' to be placed in ecx */
static inline void cpuid_count(unsigned int op, int count,
			       unsigned int *eax, unsigned int *ebx,
			       unsigned int *ecx, unsigned int *edx)
{
	*eax = op;
	*ecx = count;
	__cpuid(eax, ebx, ecx, edx);
}

/*
 * CPUID functions returning a single datum
 */
static inline unsigned int cpuid_eax(unsigned int op)
{
	unsigned int eax, ebx, ecx, edx;

	cpuid(op, &eax, &ebx, &ecx, &edx);

	return eax;
}

static inline unsigned int cpuid_ebx(unsigned int op)
{
	unsigned int eax, ebx, ecx, edx;

	cpuid(op, &eax, &ebx, &ecx, &edx);

	return ebx;
}

static inline unsigned int cpuid_ecx(unsigned int op)
{
	unsigned int eax, ebx, ecx, edx;

	cpuid(op, &eax, &ebx, &ecx, &edx);

	return ecx;
}

static inline unsigned int cpuid_edx(unsigned int op)
{
	unsigned int eax, ebx, ecx, edx;

	cpuid(op, &eax, &ebx, &ecx, &edx);

	return edx;
}

/* REP NOP (PAUSE) is a good thing to insert into busy-wait loops. */
static __always_inline void rep_nop(void)
{
	asm volatile("rep; nop" ::: "memory");
}

static __always_inline void cpu_relax(void)
{
	rep_nop();
}

/*
 * This function forces the icache and prefetched instruction stream to
 * catch up with reality in two very specific cases:
 *
 *  a) Text was modified using one virtual address and is about to be executed
 *     from the same physical page at a different virtual address.
 *
 *  b) Text was modified on a different CPU, may subsequently be
 *     executed on this CPU, and you want to make sure the new version
 *     gets executed.  This generally means you're calling this in a IPI.
 *
 * If you're calling this for a different reason, you're probably doing
 * it wrong.
 */
static inline void sync_core(void)
{
	/*
	 * There are quite a few ways to do this.  IRET-to-self is nice
	 * because it works on every CPU, at any CPL (so it's compatible
	 * with paravirtualization), and it never exits to a hypervisor.
	 * The only down sides are that it's a bit slow (it seems to be
	 * a bit more than 2x slower than the fastest options) and that
	 * it unmasks NMIs.  The "push %cs" is needed because, in
	 * paravirtual environments, __KERNEL_CS may not be a valid CS
	 * value when we do IRET directly.
	 *
	 * In case NMI unmasking or performance ever becomes a problem,
	 * the next best option appears to be MOV-to-CR2 and an
	 * unconditional jump.  That sequence also works on all CPUs,
	 * but it will fault at CPL3 (i.e. Xen PV).
	 *
	 * CPUID is the conventional way, but it's nasty: it doesn't
	 * exist on some 486-like CPUs, and it usually exits to a
	 * hypervisor.
	 *
	 * Like all of Linux's memory ordering operations, this is a
	 * compiler barrier as well.
	 */
#ifdef CONFIG_X86_32
	asm volatile (
		"pushfl\n\t"
		"pushl %%cs\n\t"
		"pushl $1f\n\t"
		"iret\n\t"
		"1:"
		: ASM_CALL_CONSTRAINT : : "memory");
#else
	unsigned int tmp;

	asm volatile (
		UNWIND_HINT_SAVE
		"mov %%ss, %0\n\t"
		"pushq %q0\n\t"
		"pushq %%rsp\n\t"
		"addq $8, (%%rsp)\n\t"
		"pushfq\n\t"
		"mov %%cs, %0\n\t"
		"pushq %q0\n\t"
		"pushq $1f\n\t"
		"iretq\n\t"
		UNWIND_HINT_RESTORE
		"1:"
		: "=&r" (tmp), ASM_CALL_CONSTRAINT : : "cc", "memory");
#endif
}

extern void select_idle_routine(const struct cpuinfo_x86 *c);
extern void amd_e400_c1e_apic_setup(void);

extern unsigned long		boot_option_idle_override;

enum idle_boot_override {IDLE_NO_OVERRIDE=0, IDLE_HALT, IDLE_NOMWAIT,
			 IDLE_POLL};

extern void enable_sep_cpu(void);
extern int sysenter_setup(void);

extern void early_trap_init(void);
void early_trap_pf_init(void);

/* Defined in head.S */
extern struct desc_ptr		early_gdt_descr;

extern void cpu_set_gdt(int);
extern void switch_to_new_gdt(int);
extern void load_direct_gdt(int);
extern void load_fixmap_gdt(int);
extern void load_percpu_segment(int);
extern void cpu_init(void);

static inline unsigned long get_debugctlmsr(void)
{
	unsigned long debugctlmsr = 0;

#ifndef CONFIG_X86_DEBUGCTLMSR
	if (boot_cpu_data.x86 < 6)
		return 0;
#endif
	rdmsrl(MSR_IA32_DEBUGCTLMSR, debugctlmsr);

	return debugctlmsr;
}

static inline void update_debugctlmsr(unsigned long debugctlmsr)
{
#ifndef CONFIG_X86_DEBUGCTLMSR
	if (boot_cpu_data.x86 < 6)
		return;
#endif
	wrmsrl(MSR_IA32_DEBUGCTLMSR, debugctlmsr);
}

extern void set_task_blockstep(struct task_struct *task, bool on);

/* Boot loader type from the setup header: */
extern int			bootloader_type;
extern int			bootloader_version;

extern char			ignore_fpu_irq;

#define HAVE_ARCH_PICK_MMAP_LAYOUT 1
#define ARCH_HAS_PREFETCHW
#define ARCH_HAS_SPINLOCK_PREFETCH

#ifdef CONFIG_X86_32
# define BASE_PREFETCH		""
# define ARCH_HAS_PREFETCH
#else
# define BASE_PREFETCH		"prefetcht0 %P1"
#endif

/*
 * Prefetch instructions for Pentium III (+) and AMD Athlon (+)
 *
 * It's not worth to care about 3dnow prefetches for the K6
 * because they are microcoded there and very slow.
 */
static inline void prefetch(const void *x)
{
	alternative_input(BASE_PREFETCH, "prefetchnta %P1",
			  X86_FEATURE_XMM,
			  "m" (*(const char *)x));
}

/*
 * 3dnow prefetch to get an exclusive cache line.
 * Useful for spinlocks to avoid one state transition in the
 * cache coherency protocol:
 */
static inline void prefetchw(const void *x)
{
	alternative_input(BASE_PREFETCH, "prefetchw %P1",
			  X86_FEATURE_3DNOWPREFETCH,
			  "m" (*(const char *)x));
}

static inline void spin_lock_prefetch(const void *x)
{
	prefetchw(x);
}

#define TOP_OF_INIT_STACK ((unsigned long)&init_stack + sizeof(init_stack) - \
			   TOP_OF_KERNEL_STACK_PADDING)

#define task_top_of_stack(task) ((unsigned long)(task_pt_regs(task) + 1))

#define task_pt_regs(task) \
({									\
	unsigned long __ptr = (unsigned long)task_stack_page(task);	\
	__ptr += THREAD_SIZE - TOP_OF_KERNEL_STACK_PADDING;		\
	((struct pt_regs *)__ptr) - 1;					\
})

#ifdef CONFIG_X86_32
/*
 * User space process size: 3GB (default).
 */
#define IA32_PAGE_OFFSET	PAGE_OFFSET
#define TASK_SIZE		PAGE_OFFSET
#define TASK_SIZE_LOW		TASK_SIZE
#define TASK_SIZE_MAX		TASK_SIZE
#define DEFAULT_MAP_WINDOW	TASK_SIZE
#define STACK_TOP		TASK_SIZE
#define STACK_TOP_MAX		STACK_TOP

#define INIT_THREAD  {							  \
	.sp0			= TOP_OF_INIT_STACK,			  \
	.sysenter_cs		= __KERNEL_CS,				  \
	.io_bitmap_ptr		= NULL,					  \
	.addr_limit		= KERNEL_DS,				  \
}

#define KSTK_ESP(task)		(task_pt_regs(task)->sp)

#else
/*
 * User space process size.  This is the first address outside the user range.
 * There are a few constraints that determine this:
 *
 * On Intel CPUs, if a SYSCALL instruction is at the highest canonical
 * address, then that syscall will enter the kernel with a
 * non-canonical return address, and SYSRET will explode dangerously.
 * We avoid this particular problem by preventing anything executable
 * from being mapped at the maximum canonical address.
 *
 * On AMD CPUs in the Ryzen family, there's a nasty bug in which the
 * CPUs malfunction if they execute code from the highest canonical page.
 * They'll speculate right off the end of the canonical space, and
 * bad things happen.  This is worked around in the same way as the
 * Intel problem.
 *
 * With page table isolation enabled, we map the LDT in ... [stay tuned]
 */
#define TASK_SIZE_MAX	((1UL << __VIRTUAL_MASK_SHIFT) - PAGE_SIZE)

#define DEFAULT_MAP_WINDOW	((1UL << 47) - PAGE_SIZE)

/* This decides where the kernel will search for a free chunk of vm
 * space during mmap's.
 */
#define IA32_PAGE_OFFSET	((current->personality & ADDR_LIMIT_3GB) ? \
					0xc0000000 : 0xFFFFe000)

#define TASK_SIZE_LOW		(test_thread_flag(TIF_ADDR32) ? \
					IA32_PAGE_OFFSET : DEFAULT_MAP_WINDOW)
#define TASK_SIZE		(test_thread_flag(TIF_ADDR32) ? \
					IA32_PAGE_OFFSET : TASK_SIZE_MAX)
#define TASK_SIZE_OF(child)	((test_tsk_thread_flag(child, TIF_ADDR32)) ? \
					IA32_PAGE_OFFSET : TASK_SIZE_MAX)

#define STACK_TOP		TASK_SIZE_LOW
#define STACK_TOP_MAX		TASK_SIZE_MAX

#define INIT_THREAD  {						\
	.addr_limit		= KERNEL_DS,			\
}

extern unsigned long KSTK_ESP(struct task_struct *task);

#endif /* CONFIG_X86_64 */

extern void start_thread(struct pt_regs *regs, unsigned long new_ip,
					       unsigned long new_sp);

/*
 * This decides where the kernel will search for a free chunk of vm
 * space during mmap's.
 */
#define __TASK_UNMAPPED_BASE(task_size)	(PAGE_ALIGN(task_size / 3))
#define TASK_UNMAPPED_BASE		__TASK_UNMAPPED_BASE(TASK_SIZE_LOW)

#define KSTK_EIP(task)		(task_pt_regs(task)->ip)

/* Get/set a process' ability to use the timestamp counter instruction */
#define GET_TSC_CTL(adr)	get_tsc_mode((adr))
#define SET_TSC_CTL(val)	set_tsc_mode((val))

extern int get_tsc_mode(unsigned long adr);
extern int set_tsc_mode(unsigned int val);

DECLARE_PER_CPU(u64, msr_misc_features_shadow);

/* Register/unregister a process' MPX related resource */
#define MPX_ENABLE_MANAGEMENT()	mpx_enable_management()
#define MPX_DISABLE_MANAGEMENT()	mpx_disable_management()

#ifdef CONFIG_X86_INTEL_MPX
extern int mpx_enable_management(void);
extern int mpx_disable_management(void);
#else
static inline int mpx_enable_management(void)
{
	return -EINVAL;
}
static inline int mpx_disable_management(void)
{
	return -EINVAL;
}
#endif /* CONFIG_X86_INTEL_MPX */

#ifdef CONFIG_CPU_SUP_AMD
extern u16 amd_get_nb_id(int cpu);
extern u32 amd_get_nodes_per_socket(void);
#else
static inline u16 amd_get_nb_id(int cpu)		{ return 0; }
static inline u32 amd_get_nodes_per_socket(void)	{ return 0; }
#endif

static inline uint32_t hypervisor_cpuid_base(const char *sig, uint32_t leaves)
{
	uint32_t base, eax, signature[3];

	for (base = 0x40000000; base < 0x40010000; base += 0x100) {
		cpuid(base, &eax, &signature[0], &signature[1], &signature[2]);

		if (!memcmp(sig, signature, 12) &&
		    (leaves == 0 || ((eax - base) >= leaves)))
			return base;
	}

	return 0;
}

extern unsigned long arch_align_stack(unsigned long sp);
extern void free_init_pages(char *what, unsigned long begin, unsigned long end);

void default_idle(void);
#ifdef	CONFIG_XEN
bool xen_set_default_idle(void);
#else
#define xen_set_default_idle 0
#endif

void stop_this_cpu(void *dummy);
void df_debug(struct pt_regs *regs, long error_code);
#endif /* _ASM_X86_PROCESSOR_H */<|MERGE_RESOLUTION|>--- conflicted
+++ resolved
@@ -337,21 +337,12 @@
 #define IO_BITMAP_OFFSET		(offsetof(struct tss_struct, io_bitmap) - offsetof(struct tss_struct, x86_tss))
 #define INVALID_IO_BITMAP_OFFSET	0x8000
 
-<<<<<<< HEAD
-struct SYSENTER_stack {
-	unsigned long		words[64];
-};
-
-struct SYSENTER_stack_page {
-	struct SYSENTER_stack stack;
-=======
 struct entry_stack {
 	unsigned long		words[64];
 };
 
 struct entry_stack_page {
 	struct entry_stack stack;
->>>>>>> 30a7acd5
 } __aligned(PAGE_SIZE);
 
 struct tss_struct {
