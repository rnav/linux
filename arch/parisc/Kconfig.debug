# SPDX-License-Identifier: GPL-2.0
#
config LIGHTWEIGHT_SPINLOCK_CHECK
	bool "Enable lightweight spinlock checks"
	depends on SMP && !DEBUG_SPINLOCK
	default y
	help
	  Add checks with low performance impact to the spinlock functions
	  to catch memory overwrites at runtime. For more advanced
	  spinlock debugging you should choose the DEBUG_SPINLOCK option
	  which will detect unitialized spinlocks too.
<<<<<<< HEAD
	  If unsure say Y here.
=======
	  If unsure say Y here.

config TLB_PTLOCK
	bool "Use page table locks in TLB fault handler"
	depends on SMP
	default n
	help
	  Select this option to enable page table locking in the TLB
	  fault handler. This ensures that page table entries are
	  updated consistently on SMP machines at the expense of some
	  loss in performance.
>>>>>>> a901a356
<|MERGE_RESOLUTION|>--- conflicted
+++ resolved
@@ -9,9 +9,6 @@
 	  to catch memory overwrites at runtime. For more advanced
 	  spinlock debugging you should choose the DEBUG_SPINLOCK option
 	  which will detect unitialized spinlocks too.
-<<<<<<< HEAD
-	  If unsure say Y here.
-=======
 	  If unsure say Y here.
 
 config TLB_PTLOCK
@@ -23,4 +20,3 @@
 	  fault handler. This ensures that page table entries are
 	  updated consistently on SMP machines at the expense of some
 	  loss in performance.
->>>>>>> a901a356
