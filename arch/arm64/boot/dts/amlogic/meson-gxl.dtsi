--- conflicted
+++ resolved
@@ -294,8 +294,6 @@
 			};
 		};
 
-<<<<<<< HEAD
-=======
 		emmc_ds_pins: emmc-ds {
 			mux {
 				groups = "emmc_ds";
@@ -303,7 +301,6 @@
 			};
 		};
 
->>>>>>> 0c86a6bd
 		emmc_clk_gate_pins: emmc_clk_gate {
 			mux {
 				groups = "BOOT_8";
