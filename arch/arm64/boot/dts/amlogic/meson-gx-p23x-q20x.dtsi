/*
 * Copyright (c) 2016 Endless Computers, Inc.
 * Author: Carlo Caione <carlo@endlessm.com>
 *
 * This file is dual-licensed: you can use it either under the terms
 * of the GPL or the X11 license, at your option. Note that this dual
 * licensing only applies to this file, and not this project as a
 * whole.
 *
 *  a) This library is free software; you can redistribute it and/or
 *     modify it under the terms of the GNU General Public License as
 *     published by the Free Software Foundation; either version 2 of the
 *     License, or (at your option) any later version.
 *
 *     This library is distributed in the hope that it will be useful,
 *     but WITHOUT ANY WARRANTY; without even the implied warranty of
 *     MERCHANTABILITY or FITNESS FOR A PARTICULAR PURPOSE.  See the
 *     GNU General Public License for more details.
 *
 * Or, alternatively,
 *
 *  b) Permission is hereby granted, free of charge, to any person
 *     obtaining a copy of this software and associated documentation
 *     files (the "Software"), to deal in the Software without
 *     restriction, including without limitation the rights to use,
 *     copy, modify, merge, publish, distribute, sublicense, and/or
 *     sell copies of the Software, and to permit persons to whom the
 *     Software is furnished to do so, subject to the following
 *     conditions:
 *
 *     The above copyright notice and this permission notice shall be
 *     included in all copies or substantial portions of the Software.
 *
 *     THE SOFTWARE IS PROVIDED "AS IS", WITHOUT WARRANTY OF ANY KIND,
 *     EXPRESS OR IMPLIED, INCLUDING BUT NOT LIMITED TO THE WARRANTIES
 *     OF MERCHANTABILITY, FITNESS FOR A PARTICULAR PURPOSE AND
 *     NONINFRINGEMENT. IN NO EVENT SHALL THE AUTHORS OR COPYRIGHT
 *     HOLDERS BE LIABLE FOR ANY CLAIM, DAMAGES OR OTHER LIABILITY,
 *     WHETHER IN AN ACTION OF CONTRACT, TORT OR OTHERWISE, ARISING
 *     FROM, OUT OF OR IN CONNECTION WITH THE SOFTWARE OR THE USE OR
 *     OTHER DEALINGS IN THE SOFTWARE.
 */

/* Common DTSI for same Amlogic Q200/Q201 and P230/P231 boards using either
 * the pin-compatible S912 (GXM) or S905D (GXL) SoCs.
 */

/ {
	aliases {
		serial0 = &uart_AO;
	};

	chosen {
		stdout-path = "serial0:115200n8";
	};

	memory@0 {
		device_type = "memory";
		reg = <0x0 0x0 0x0 0x80000000>;
	};

	vddio_boot: regulator-vddio_boot {
		compatible = "regulator-fixed";
		regulator-name = "VDDIO_BOOT";
		regulator-min-microvolt = <1800000>;
		regulator-max-microvolt = <1800000>;
	};

	vddao_3v3: regulator-vddao_3v3 {
		compatible = "regulator-fixed";
		regulator-name = "VDDAO_3V3";
		regulator-min-microvolt = <3300000>;
		regulator-max-microvolt = <3300000>;
	};

	vcc_3v3: regulator-vcc_3v3 {
		compatible = "regulator-fixed";
		regulator-name = "VCC_3V3";
		regulator-min-microvolt = <3300000>;
		regulator-max-microvolt = <3300000>;
	};

	emmc_pwrseq: emmc-pwrseq {
		compatible = "mmc-pwrseq-emmc";
		reset-gpios = <&gpio BOOT_9 GPIO_ACTIVE_LOW>;
	};

	wifi32k: wifi32k {
		compatible = "pwm-clock";
		#clock-cells = <0>;
		clock-frequency = <32768>;
		pwms = <&pwm_ef 0 30518 0>; /* PWM_E at 32.768KHz */
	};

	sdio_pwrseq: sdio-pwrseq {
		compatible = "mmc-pwrseq-simple";
		reset-gpios = <&gpio GPIOX_6 GPIO_ACTIVE_LOW>;
		clocks = <&wifi32k>;
		clock-names = "ext_clock";
	};

	cvbs-connector {
		compatible = "composite-video-connector";

		port {
			cvbs_connector_in: endpoint {
				remote-endpoint = <&cvbs_vdac_out>;
			};
		};
	};

	hdmi-connector {
		compatible = "hdmi-connector";
		type = "a";

		port {
			hdmi_connector_in: endpoint {
				remote-endpoint = <&hdmi_tx_tmds_out>;
			};
		};
	};
};

<<<<<<< HEAD
&cvbs_vdac_port {
	cvbs_vdac_out: endpoint {
		remote-endpoint = <&cvbs_connector_in>;
	};
};

&ethmac {
	status = "okay";
};

&hdmi_tx {
	status = "okay";
	pinctrl-0 = <&hdmi_hpd_pins>, <&hdmi_i2c_pins>;
=======
&cec_AO {
	status = "okay";
	pinctrl-0 = <&ao_cec_pins>;
>>>>>>> bb176f67
	pinctrl-names = "default";
	hdmi-phandle = <&hdmi_tx>;
};

&cvbs_vdac_port {
	cvbs_vdac_out: endpoint {
		remote-endpoint = <&cvbs_connector_in>;
	};
};

&ethmac {
	status = "okay";
};

&hdmi_tx {
	status = "okay";
	pinctrl-0 = <&hdmi_hpd_pins>, <&hdmi_i2c_pins>;
	pinctrl-names = "default";
};

&hdmi_tx_tmds_port {
	hdmi_tx_tmds_out: endpoint {
		remote-endpoint = <&hdmi_connector_in>;
	};
};

&hdmi_tx_tmds_port {
	hdmi_tx_tmds_out: endpoint {
		remote-endpoint = <&hdmi_connector_in>;
	};
};

&ir {
	status = "okay";
	pinctrl-0 = <&remote_input_ao_pins>;
	pinctrl-names = "default";
};

&pwm_ef {
	status = "okay";
	pinctrl-0 = <&pwm_e_pins>;
	pinctrl-names = "default";
	clocks = <&clkc CLKID_FCLK_DIV4>;
	clock-names = "clkin0";
};

/* Wireless SDIO Module */
&sd_emmc_a {
	status = "okay";
	pinctrl-0 = <&sdio_pins>;
	pinctrl-1 = <&sdio_clk_gate_pins>;
	pinctrl-names = "default", "clk-gate";
	#address-cells = <1>;
	#size-cells = <0>;

	bus-width = <4>;
	cap-sd-highspeed;
	max-frequency = <100000000>;

	non-removable;
	disable-wp;

	mmc-pwrseq = <&sdio_pwrseq>;

	vmmc-supply = <&vddao_3v3>;
	vqmmc-supply = <&vddio_boot>;

	brcmf: wifi@1 {
		reg = <1>;
		compatible = "brcm,bcm4329-fmac";
	};
};

/* SD card */
&sd_emmc_b {
	status = "okay";
	pinctrl-0 = <&sdcard_pins>;
	pinctrl-1 = <&sdcard_clk_gate_pins>;
	pinctrl-names = "default", "clk-gate";

	bus-width = <4>;
	cap-sd-highspeed;
	max-frequency = <100000000>;
	disable-wp;

	cd-gpios = <&gpio CARD_6 GPIO_ACTIVE_HIGH>;
	cd-inverted;

	vmmc-supply = <&vddao_3v3>;
	vqmmc-supply = <&vddio_boot>;
};

/* eMMC */
&sd_emmc_c {
	status = "okay";
	pinctrl-0 = <&emmc_pins>;
	pinctrl-1 = <&emmc_clk_gate_pins>;
	pinctrl-names = "default", "clk-gate";

	bus-width = <8>;
	cap-mmc-highspeed;
	max-frequency = <200000000>;
	non-removable;
	disable-wp;
	mmc-ddr-1_8v;
	mmc-hs200-1_8v;

	mmc-pwrseq = <&emmc_pwrseq>;
	vmmc-supply = <&vcc_3v3>;
	vqmmc-supply = <&vddio_boot>;
};

/* This UART is brought out to the DB9 connector */
&uart_AO {
	status = "okay";
	pinctrl-0 = <&uart_ao_a_pins>;
	pinctrl-names = "default";
};<|MERGE_RESOLUTION|>--- conflicted
+++ resolved
@@ -121,7 +121,13 @@
 	};
 };
 
-<<<<<<< HEAD
+&cec_AO {
+	status = "okay";
+	pinctrl-0 = <&ao_cec_pins>;
+	pinctrl-names = "default";
+	hdmi-phandle = <&hdmi_tx>;
+};
+
 &cvbs_vdac_port {
 	cvbs_vdac_out: endpoint {
 		remote-endpoint = <&cvbs_connector_in>;
@@ -135,35 +141,7 @@
 &hdmi_tx {
 	status = "okay";
 	pinctrl-0 = <&hdmi_hpd_pins>, <&hdmi_i2c_pins>;
-=======
-&cec_AO {
-	status = "okay";
-	pinctrl-0 = <&ao_cec_pins>;
->>>>>>> bb176f67
-	pinctrl-names = "default";
-	hdmi-phandle = <&hdmi_tx>;
-};
-
-&cvbs_vdac_port {
-	cvbs_vdac_out: endpoint {
-		remote-endpoint = <&cvbs_connector_in>;
-	};
-};
-
-&ethmac {
-	status = "okay";
-};
-
-&hdmi_tx {
-	status = "okay";
-	pinctrl-0 = <&hdmi_hpd_pins>, <&hdmi_i2c_pins>;
-	pinctrl-names = "default";
-};
-
-&hdmi_tx_tmds_port {
-	hdmi_tx_tmds_out: endpoint {
-		remote-endpoint = <&hdmi_connector_in>;
-	};
+	pinctrl-names = "default";
 };
 
 &hdmi_tx_tmds_port {
