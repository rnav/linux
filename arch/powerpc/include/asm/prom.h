--- conflicted
+++ resolved
@@ -12,23 +12,10 @@
  * Updates for PPC64 by Peter Bergner & David Engebretsen, IBM Corp.
  */
 #include <linux/types.h>
-<<<<<<< HEAD
-#include <asm/irq.h>
-#include <linux/atomic.h>
-#include <asm/firmware.h>
-
-/* These includes should be removed once implicit includes are cleaned up. */
-#include <linux/of.h>
-#include <linux/of_fdt.h>
-#include <linux/of_address.h>
-#include <linux/of_irq.h>
-#include <linux/platform_device.h>
-=======
 #include <asm/firmware.h>
 
 struct device_node;
 struct property;
->>>>>>> f4a0318f
 
 #define OF_DT_BEGIN_NODE	0x1		/* Start of node, full name */
 #define OF_DT_END_NODE		0x2		/* End node */
