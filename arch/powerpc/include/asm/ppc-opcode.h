--- conflicted
+++ resolved
@@ -571,11 +571,7 @@
 
 #define PPC_RAW_BRANCH(offset)		(0x48000000 | PPC_LI(offset))
 #define PPC_RAW_BL(offset)		(0x48000001 | PPC_LI(offset))
-<<<<<<< HEAD
-#define PPC_RAW_TW(t0, a, b)		(0x7f000008 | ___PPC_RS(t0) | ___PPC_RA(a) | ___PPC_RB(b))
-=======
 #define PPC_RAW_TW(t0, a, b)		(0x7c000008 | ___PPC_RS(t0) | ___PPC_RA(a) | ___PPC_RB(b))
->>>>>>> 568035b0
 #define PPC_RAW_TRAP()			PPC_RAW_TW(31, 0, 0)
 #define PPC_RAW_SETB(t, bfa)		(0x7c000100 | ___PPC_RT(t) | ___PPC_RA((bfa) << 2))
 
