// SPDX-License-Identifier: GPL-2.0

#define pr_fmt(fmt)	"papr-scm: " fmt

#include <linux/of.h>
#include <linux/kernel.h>
#include <linux/module.h>
#include <linux/ioport.h>
#include <linux/slab.h>
#include <linux/ndctl.h>
#include <linux/sched.h>
#include <linux/libnvdimm.h>
#include <linux/platform_device.h>
#include <linux/delay.h>
#include <linux/seq_buf.h>
#include <linux/nd.h>

#include <asm/plpar_wrappers.h>
#include <asm/papr_pdsm.h>
#include <asm/mce.h>
#include <asm/unaligned.h>
#include <linux/perf_event.h>

#define BIND_ANY_ADDR (~0ul)

#define PAPR_SCM_DIMM_CMD_MASK \
	((1ul << ND_CMD_GET_CONFIG_SIZE) | \
	 (1ul << ND_CMD_GET_CONFIG_DATA) | \
	 (1ul << ND_CMD_SET_CONFIG_DATA) | \
	 (1ul << ND_CMD_CALL))

/* DIMM health bitmap bitmap indicators */
/* SCM device is unable to persist memory contents */
#define PAPR_PMEM_UNARMED                   (1ULL << (63 - 0))
/* SCM device failed to persist memory contents */
#define PAPR_PMEM_SHUTDOWN_DIRTY            (1ULL << (63 - 1))
/* SCM device contents are persisted from previous IPL */
#define PAPR_PMEM_SHUTDOWN_CLEAN            (1ULL << (63 - 2))
/* SCM device contents are not persisted from previous IPL */
#define PAPR_PMEM_EMPTY                     (1ULL << (63 - 3))
/* SCM device memory life remaining is critically low */
#define PAPR_PMEM_HEALTH_CRITICAL           (1ULL << (63 - 4))
/* SCM device will be garded off next IPL due to failure */
#define PAPR_PMEM_HEALTH_FATAL              (1ULL << (63 - 5))
/* SCM contents cannot persist due to current platform health status */
#define PAPR_PMEM_HEALTH_UNHEALTHY          (1ULL << (63 - 6))
/* SCM device is unable to persist memory contents in certain conditions */
#define PAPR_PMEM_HEALTH_NON_CRITICAL       (1ULL << (63 - 7))
/* SCM device is encrypted */
#define PAPR_PMEM_ENCRYPTED                 (1ULL << (63 - 8))
/* SCM device has been scrubbed and locked */
#define PAPR_PMEM_SCRUBBED_AND_LOCKED       (1ULL << (63 - 9))

/* Bits status indicators for health bitmap indicating unarmed dimm */
#define PAPR_PMEM_UNARMED_MASK (PAPR_PMEM_UNARMED |		\
				PAPR_PMEM_HEALTH_UNHEALTHY)

/* Bits status indicators for health bitmap indicating unflushed dimm */
#define PAPR_PMEM_BAD_SHUTDOWN_MASK (PAPR_PMEM_SHUTDOWN_DIRTY)

/* Bits status indicators for health bitmap indicating unrestored dimm */
#define PAPR_PMEM_BAD_RESTORE_MASK  (PAPR_PMEM_EMPTY)

/* Bit status indicators for smart event notification */
#define PAPR_PMEM_SMART_EVENT_MASK (PAPR_PMEM_HEALTH_CRITICAL | \
				    PAPR_PMEM_HEALTH_FATAL |	\
				    PAPR_PMEM_HEALTH_UNHEALTHY)

#define PAPR_SCM_PERF_STATS_EYECATCHER __stringify(SCMSTATS)
#define PAPR_SCM_PERF_STATS_VERSION 0x1

/* Struct holding a single performance metric */
struct papr_scm_perf_stat {
	u8 stat_id[8];
	__be64 stat_val;
} __packed;

/* Struct exchanged between kernel and PHYP for fetching drc perf stats */
struct papr_scm_perf_stats {
	u8 eye_catcher[8];
	/* Should be PAPR_SCM_PERF_STATS_VERSION */
	__be32 stats_version;
	/* Number of stats following */
	__be32 num_statistics;
	/* zero or more performance matrics */
	struct papr_scm_perf_stat scm_statistic[];
} __packed;

/* private struct associated with each region */
struct papr_scm_priv {
	struct platform_device *pdev;
	struct device_node *dn;
	uint32_t drc_index;
	uint64_t blocks;
	uint64_t block_size;
	int metadata_size;
	bool is_volatile;
	bool hcall_flush_required;

	uint64_t bound_addr;

	struct nvdimm_bus_descriptor bus_desc;
	struct nvdimm_bus *bus;
	struct nvdimm *nvdimm;
	struct resource res;
	struct nd_region *region;
	struct nd_interleave_set nd_set;
	struct list_head region_list;

	/* Protect dimm health data from concurrent read/writes */
	struct mutex health_mutex;

	/* Last time the health information of the dimm was updated */
	unsigned long lasthealth_jiffies;

	/* Health information for the dimm */
	u64 health_bitmap;

	/* Holds the last known dirty shutdown counter value */
	u64 dirty_shutdown_counter;

	/* length of the stat buffer as expected by phyp */
	size_t stat_buffer_len;

	/* The bits which needs to be overridden */
	u64 health_bitmap_inject_mask;

<<<<<<< HEAD
=======
	 /* array to have event_code and stat_id mappings */
	char **nvdimm_events_map;
>>>>>>> 1862a69c
};

static int papr_scm_pmem_flush(struct nd_region *nd_region,
			       struct bio *bio __maybe_unused)
{
	struct papr_scm_priv *p = nd_region_provider_data(nd_region);
	unsigned long ret_buf[PLPAR_HCALL_BUFSIZE], token = 0;
	long rc;

	dev_dbg(&p->pdev->dev, "flush drc 0x%x", p->drc_index);

	do {
		rc = plpar_hcall(H_SCM_FLUSH, ret_buf, p->drc_index, token);
		token = ret_buf[0];

		/* Check if we are stalled for some time */
		if (H_IS_LONG_BUSY(rc)) {
			msleep(get_longbusy_msecs(rc));
			rc = H_BUSY;
		} else if (rc == H_BUSY) {
			cond_resched();
		}
	} while (rc == H_BUSY);

	if (rc) {
		dev_err(&p->pdev->dev, "flush error: %ld", rc);
		rc = -EIO;
	} else {
		dev_dbg(&p->pdev->dev, "flush drc 0x%x complete", p->drc_index);
	}

	return rc;
}

static LIST_HEAD(papr_nd_regions);
static DEFINE_MUTEX(papr_ndr_lock);

static int drc_pmem_bind(struct papr_scm_priv *p)
{
	unsigned long ret[PLPAR_HCALL_BUFSIZE];
	uint64_t saved = 0;
	uint64_t token;
	int64_t rc;

	/*
	 * When the hypervisor cannot map all the requested memory in a single
	 * hcall it returns H_BUSY and we call again with the token until
	 * we get H_SUCCESS. Aborting the retry loop before getting H_SUCCESS
	 * leave the system in an undefined state, so we wait.
	 */
	token = 0;

	do {
		rc = plpar_hcall(H_SCM_BIND_MEM, ret, p->drc_index, 0,
				p->blocks, BIND_ANY_ADDR, token);
		token = ret[0];
		if (!saved)
			saved = ret[1];
		cond_resched();
	} while (rc == H_BUSY);

	if (rc)
		return rc;

	p->bound_addr = saved;
	dev_dbg(&p->pdev->dev, "bound drc 0x%x to 0x%lx\n",
		p->drc_index, (unsigned long)saved);
	return rc;
}

static void drc_pmem_unbind(struct papr_scm_priv *p)
{
	unsigned long ret[PLPAR_HCALL_BUFSIZE];
	uint64_t token = 0;
	int64_t rc;

	dev_dbg(&p->pdev->dev, "unbind drc 0x%x\n", p->drc_index);

	/* NB: unbind has the same retry requirements as drc_pmem_bind() */
	do {

		/* Unbind of all SCM resources associated with drcIndex */
		rc = plpar_hcall(H_SCM_UNBIND_ALL, ret, H_UNBIND_SCOPE_DRC,
				 p->drc_index, token);
		token = ret[0];

		/* Check if we are stalled for some time */
		if (H_IS_LONG_BUSY(rc)) {
			msleep(get_longbusy_msecs(rc));
			rc = H_BUSY;
		} else if (rc == H_BUSY) {
			cond_resched();
		}

	} while (rc == H_BUSY);

	if (rc)
		dev_err(&p->pdev->dev, "unbind error: %lld\n", rc);
	else
		dev_dbg(&p->pdev->dev, "unbind drc 0x%x complete\n",
			p->drc_index);

	return;
}

static int drc_pmem_query_n_bind(struct papr_scm_priv *p)
{
	unsigned long start_addr;
	unsigned long end_addr;
	unsigned long ret[PLPAR_HCALL_BUFSIZE];
	int64_t rc;


	rc = plpar_hcall(H_SCM_QUERY_BLOCK_MEM_BINDING, ret,
			 p->drc_index, 0);
	if (rc)
		goto err_out;
	start_addr = ret[0];

	/* Make sure the full region is bound. */
	rc = plpar_hcall(H_SCM_QUERY_BLOCK_MEM_BINDING, ret,
			 p->drc_index, p->blocks - 1);
	if (rc)
		goto err_out;
	end_addr = ret[0];

	if ((end_addr - start_addr) != ((p->blocks - 1) * p->block_size))
		goto err_out;

	p->bound_addr = start_addr;
	dev_dbg(&p->pdev->dev, "bound drc 0x%x to 0x%lx\n", p->drc_index, start_addr);
	return rc;

err_out:
	dev_info(&p->pdev->dev,
		 "Failed to query, trying an unbind followed by bind");
	drc_pmem_unbind(p);
	return drc_pmem_bind(p);
}

/*
 * Query the Dimm performance stats from PHYP and copy them (if returned) to
 * provided struct papr_scm_perf_stats instance 'stats' that can hold atleast
 * (num_stats + header) bytes.
 * - If buff_stats == NULL the return value is the size in bytes of the buffer
 * needed to hold all supported performance-statistics.
 * - If buff_stats != NULL and num_stats == 0 then we copy all known
 * performance-statistics to 'buff_stat' and expect to be large enough to
 * hold them.
 * - if buff_stats != NULL and num_stats > 0 then copy the requested
 * performance-statistics to buff_stats.
 */
static ssize_t drc_pmem_query_stats(struct papr_scm_priv *p,
				    struct papr_scm_perf_stats *buff_stats,
				    unsigned int num_stats)
{
	unsigned long ret[PLPAR_HCALL_BUFSIZE];
	size_t size;
	s64 rc;

	/* Setup the out buffer */
	if (buff_stats) {
		memcpy(buff_stats->eye_catcher,
		       PAPR_SCM_PERF_STATS_EYECATCHER, 8);
		buff_stats->stats_version =
			cpu_to_be32(PAPR_SCM_PERF_STATS_VERSION);
		buff_stats->num_statistics =
			cpu_to_be32(num_stats);

		/*
		 * Calculate the buffer size based on num-stats provided
		 * or use the prefetched max buffer length
		 */
		if (num_stats)
			/* Calculate size from the num_stats */
			size = sizeof(struct papr_scm_perf_stats) +
				num_stats * sizeof(struct papr_scm_perf_stat);
		else
			size = p->stat_buffer_len;
	} else {
		/* In case of no out buffer ignore the size */
		size = 0;
	}

	/* Do the HCALL asking PHYP for info */
	rc = plpar_hcall(H_SCM_PERFORMANCE_STATS, ret, p->drc_index,
			 buff_stats ? virt_to_phys(buff_stats) : 0,
			 size);

	/* Check if the error was due to an unknown stat-id */
	if (rc == H_PARTIAL) {
		dev_err(&p->pdev->dev,
			"Unknown performance stats, Err:0x%016lX\n", ret[0]);
		return -ENOENT;
	} else if (rc == H_AUTHORITY) {
		dev_info(&p->pdev->dev,
			 "Permission denied while accessing performance stats");
		return -EPERM;
	} else if (rc == H_UNSUPPORTED) {
		dev_dbg(&p->pdev->dev, "Performance stats unsupported\n");
		return -EOPNOTSUPP;
	} else if (rc != H_SUCCESS) {
		dev_err(&p->pdev->dev,
			"Failed to query performance stats, Err:%lld\n", rc);
		return -EIO;

	} else if (!size) {
		/* Handle case where stat buffer size was requested */
		dev_dbg(&p->pdev->dev,
			"Performance stats size %ld\n", ret[0]);
		return ret[0];
	}

	/* Successfully fetched the requested stats from phyp */
	dev_dbg(&p->pdev->dev,
		"Performance stats returned %d stats\n",
		be32_to_cpu(buff_stats->num_statistics));
	return 0;
}

#ifdef CONFIG_PERF_EVENTS
#define to_nvdimm_pmu(_pmu)	container_of(_pmu, struct nvdimm_pmu, pmu)

static int papr_scm_pmu_get_value(struct perf_event *event, struct device *dev, u64 *count)
{
	struct papr_scm_perf_stat *stat;
	struct papr_scm_perf_stats *stats;
	struct papr_scm_priv *p = (struct papr_scm_priv *)dev->driver_data;
	int rc, size;

	/* Allocate request buffer enough to hold single performance stat */
	size = sizeof(struct papr_scm_perf_stats) +
		sizeof(struct papr_scm_perf_stat);

	if (!p || !p->nvdimm_events_map)
		return -EINVAL;

	stats = kzalloc(size, GFP_KERNEL);
	if (!stats)
		return -ENOMEM;

	stat = &stats->scm_statistic[0];
	memcpy(&stat->stat_id,
	       p->nvdimm_events_map[event->attr.config],
		sizeof(stat->stat_id));
	stat->stat_val = 0;

	rc = drc_pmem_query_stats(p, stats, 1);
	if (rc < 0) {
		kfree(stats);
		return rc;
	}

	*count = be64_to_cpu(stat->stat_val);
	kfree(stats);
	return 0;
}

static int papr_scm_pmu_event_init(struct perf_event *event)
{
	struct nvdimm_pmu *nd_pmu = to_nvdimm_pmu(event->pmu);
	struct papr_scm_priv *p;

	if (!nd_pmu)
		return -EINVAL;

	/* test the event attr type for PMU enumeration */
	if (event->attr.type != event->pmu->type)
		return -ENOENT;

	/* it does not support event sampling mode */
	if (is_sampling_event(event))
		return -EOPNOTSUPP;

	/* no branch sampling */
	if (has_branch_stack(event))
		return -EOPNOTSUPP;

	p = (struct papr_scm_priv *)nd_pmu->dev->driver_data;
	if (!p)
		return -EINVAL;

	/* Invalid eventcode */
	if (event->attr.config == 0 || event->attr.config > 16)
		return -EINVAL;

	return 0;
}

static int papr_scm_pmu_add(struct perf_event *event, int flags)
{
	u64 count;
	int rc;
	struct nvdimm_pmu *nd_pmu = to_nvdimm_pmu(event->pmu);

	if (!nd_pmu)
		return -EINVAL;

	if (flags & PERF_EF_START) {
		rc = papr_scm_pmu_get_value(event, nd_pmu->dev, &count);
		if (rc)
			return rc;

		local64_set(&event->hw.prev_count, count);
	}

	return 0;
}

static void papr_scm_pmu_read(struct perf_event *event)
{
	u64 prev, now;
	int rc;
	struct nvdimm_pmu *nd_pmu = to_nvdimm_pmu(event->pmu);

	if (!nd_pmu)
		return;

	rc = papr_scm_pmu_get_value(event, nd_pmu->dev, &now);
	if (rc)
		return;

	prev = local64_xchg(&event->hw.prev_count, now);
	local64_add(now - prev, &event->count);
}

static void papr_scm_pmu_del(struct perf_event *event, int flags)
{
	papr_scm_pmu_read(event);
}

static int papr_scm_pmu_check_events(struct papr_scm_priv *p, struct nvdimm_pmu *nd_pmu)
{
	struct papr_scm_perf_stat *stat;
	struct papr_scm_perf_stats *stats;
	char *statid;
	int index, rc, count;
	u32 available_events;

	if (!p->stat_buffer_len)
		return -ENOENT;

	available_events = (p->stat_buffer_len  - sizeof(struct papr_scm_perf_stats))
			/ sizeof(struct papr_scm_perf_stat);

	/* Allocate the buffer for phyp where stats are written */
	stats = kzalloc(p->stat_buffer_len, GFP_KERNEL);
	if (!stats) {
		rc = -ENOMEM;
		return rc;
	}

	/* Allocate memory to nvdimm_event_map */
	p->nvdimm_events_map = kcalloc(available_events, sizeof(char *), GFP_KERNEL);
	if (!p->nvdimm_events_map) {
		rc = -ENOMEM;
		goto out_stats;
	}

	/* Called to get list of events supported */
	rc = drc_pmem_query_stats(p, stats, 0);
	if (rc)
		goto out_nvdimm_events_map;

	for (index = 0, stat = stats->scm_statistic, count = 0;
		     index < available_events; index++, ++stat) {
		statid = kzalloc(strlen(stat->stat_id) + 1, GFP_KERNEL);
		if (!statid) {
			rc = -ENOMEM;
			goto out_nvdimm_events_map;
		}

		strcpy(statid, stat->stat_id);
		p->nvdimm_events_map[count] = statid;
		count++;
	}
	p->nvdimm_events_map[count] = NULL;
	kfree(stats);
	return 0;

out_nvdimm_events_map:
	kfree(p->nvdimm_events_map);
out_stats:
	kfree(stats);
	return rc;
}

static void papr_scm_pmu_register(struct papr_scm_priv *p)
{
	struct nvdimm_pmu *nd_pmu;
	int rc, nodeid;

	nd_pmu = kzalloc(sizeof(*nd_pmu), GFP_KERNEL);
	if (!nd_pmu) {
		rc = -ENOMEM;
		goto pmu_err_print;
	}

	rc = papr_scm_pmu_check_events(p, nd_pmu);
	if (rc)
		goto pmu_check_events_err;

	nd_pmu->pmu.task_ctx_nr = perf_invalid_context;
	nd_pmu->pmu.name = nvdimm_name(p->nvdimm);
	nd_pmu->pmu.event_init = papr_scm_pmu_event_init;
	nd_pmu->pmu.read = papr_scm_pmu_read;
	nd_pmu->pmu.add = papr_scm_pmu_add;
	nd_pmu->pmu.del = papr_scm_pmu_del;

	nd_pmu->pmu.capabilities = PERF_PMU_CAP_NO_INTERRUPT |
				PERF_PMU_CAP_NO_EXCLUDE;

	/*updating the cpumask variable */
	nodeid = numa_map_to_online_node(dev_to_node(&p->pdev->dev));
	nd_pmu->arch_cpumask = *cpumask_of_node(nodeid);

	rc = register_nvdimm_pmu(nd_pmu, p->pdev);
	if (rc)
		goto pmu_register_err;

	/*
	 * Set archdata.priv value to nvdimm_pmu structure, to handle the
	 * unregistering of pmu device.
	 */
	p->pdev->archdata.priv = nd_pmu;
	return;

pmu_register_err:
	kfree(p->nvdimm_events_map);
pmu_check_events_err:
	kfree(nd_pmu);
pmu_err_print:
	dev_info(&p->pdev->dev, "nvdimm pmu didn't register rc=%d\n", rc);
}

#else
static void papr_scm_pmu_register(struct papr_scm_priv *p) { }
#endif

/*
 * Issue hcall to retrieve dimm health info and populate papr_scm_priv with the
 * health information.
 */
static int __drc_pmem_query_health(struct papr_scm_priv *p)
{
	unsigned long ret[PLPAR_HCALL_BUFSIZE];
	u64 bitmap = 0;
	long rc;

	/* issue the hcall */
	rc = plpar_hcall(H_SCM_HEALTH, ret, p->drc_index);
	if (rc == H_SUCCESS)
		bitmap = ret[0] & ret[1];
	else if (rc == H_FUNCTION)
		dev_info_once(&p->pdev->dev,
			      "Hcall H_SCM_HEALTH not implemented, assuming empty health bitmap");
	else {

		dev_err(&p->pdev->dev,
			"Failed to query health information, Err:%ld\n", rc);
		return -ENXIO;
	}

	p->lasthealth_jiffies = jiffies;
	/* Allow injecting specific health bits via inject mask. */
	if (p->health_bitmap_inject_mask)
		bitmap = (bitmap & ~p->health_bitmap_inject_mask) |
			p->health_bitmap_inject_mask;
	WRITE_ONCE(p->health_bitmap, bitmap);
	dev_dbg(&p->pdev->dev,
		"Queried dimm health info. Bitmap:0x%016lx Mask:0x%016lx\n",
		ret[0], ret[1]);

	return 0;
}

/* Min interval in seconds for assuming stable dimm health */
#define MIN_HEALTH_QUERY_INTERVAL 60

/* Query cached health info and if needed call drc_pmem_query_health */
static int drc_pmem_query_health(struct papr_scm_priv *p)
{
	unsigned long cache_timeout;
	int rc;

	/* Protect concurrent modifications to papr_scm_priv */
	rc = mutex_lock_interruptible(&p->health_mutex);
	if (rc)
		return rc;

	/* Jiffies offset for which the health data is assumed to be same */
	cache_timeout = p->lasthealth_jiffies +
		msecs_to_jiffies(MIN_HEALTH_QUERY_INTERVAL * 1000);

	/* Fetch new health info is its older than MIN_HEALTH_QUERY_INTERVAL */
	if (time_after(jiffies, cache_timeout))
		rc = __drc_pmem_query_health(p);
	else
		/* Assume cached health data is valid */
		rc = 0;

	mutex_unlock(&p->health_mutex);
	return rc;
}

static int papr_scm_meta_get(struct papr_scm_priv *p,
			     struct nd_cmd_get_config_data_hdr *hdr)
{
	unsigned long data[PLPAR_HCALL_BUFSIZE];
	unsigned long offset, data_offset;
	int len, read;
	int64_t ret;

	if ((hdr->in_offset + hdr->in_length) > p->metadata_size)
		return -EINVAL;

	for (len = hdr->in_length; len; len -= read) {

		data_offset = hdr->in_length - len;
		offset = hdr->in_offset + data_offset;

		if (len >= 8)
			read = 8;
		else if (len >= 4)
			read = 4;
		else if (len >= 2)
			read = 2;
		else
			read = 1;

		ret = plpar_hcall(H_SCM_READ_METADATA, data, p->drc_index,
				  offset, read);

		if (ret == H_PARAMETER) /* bad DRC index */
			return -ENODEV;
		if (ret)
			return -EINVAL; /* other invalid parameter */

		switch (read) {
		case 8:
			*(uint64_t *)(hdr->out_buf + data_offset) = be64_to_cpu(data[0]);
			break;
		case 4:
			*(uint32_t *)(hdr->out_buf + data_offset) = be32_to_cpu(data[0] & 0xffffffff);
			break;

		case 2:
			*(uint16_t *)(hdr->out_buf + data_offset) = be16_to_cpu(data[0] & 0xffff);
			break;

		case 1:
			*(uint8_t *)(hdr->out_buf + data_offset) = (data[0] & 0xff);
			break;
		}
	}
	return 0;
}

static int papr_scm_meta_set(struct papr_scm_priv *p,
			     struct nd_cmd_set_config_hdr *hdr)
{
	unsigned long offset, data_offset;
	int len, wrote;
	unsigned long data;
	__be64 data_be;
	int64_t ret;

	if ((hdr->in_offset + hdr->in_length) > p->metadata_size)
		return -EINVAL;

	for (len = hdr->in_length; len; len -= wrote) {

		data_offset = hdr->in_length - len;
		offset = hdr->in_offset + data_offset;

		if (len >= 8) {
			data = *(uint64_t *)(hdr->in_buf + data_offset);
			data_be = cpu_to_be64(data);
			wrote = 8;
		} else if (len >= 4) {
			data = *(uint32_t *)(hdr->in_buf + data_offset);
			data &= 0xffffffff;
			data_be = cpu_to_be32(data);
			wrote = 4;
		} else if (len >= 2) {
			data = *(uint16_t *)(hdr->in_buf + data_offset);
			data &= 0xffff;
			data_be = cpu_to_be16(data);
			wrote = 2;
		} else {
			data_be = *(uint8_t *)(hdr->in_buf + data_offset);
			data_be &= 0xff;
			wrote = 1;
		}

		ret = plpar_hcall_norets(H_SCM_WRITE_METADATA, p->drc_index,
					 offset, data_be, wrote);
		if (ret == H_PARAMETER) /* bad DRC index */
			return -ENODEV;
		if (ret)
			return -EINVAL; /* other invalid parameter */
	}

	return 0;
}

/*
 * Do a sanity checks on the inputs args to dimm-control function and return
 * '0' if valid. Validation of PDSM payloads happens later in
 * papr_scm_service_pdsm.
 */
static int is_cmd_valid(struct nvdimm *nvdimm, unsigned int cmd, void *buf,
			unsigned int buf_len)
{
	unsigned long cmd_mask = PAPR_SCM_DIMM_CMD_MASK;
	struct nd_cmd_pkg *nd_cmd;
	struct papr_scm_priv *p;
	enum papr_pdsm pdsm;

	/* Only dimm-specific calls are supported atm */
	if (!nvdimm)
		return -EINVAL;

	/* get the provider data from struct nvdimm */
	p = nvdimm_provider_data(nvdimm);

	if (!test_bit(cmd, &cmd_mask)) {
		dev_dbg(&p->pdev->dev, "Unsupported cmd=%u\n", cmd);
		return -EINVAL;
	}

	/* For CMD_CALL verify pdsm request */
	if (cmd == ND_CMD_CALL) {
		/* Verify the envelope and envelop size */
		if (!buf ||
		    buf_len < (sizeof(struct nd_cmd_pkg) + ND_PDSM_HDR_SIZE)) {
			dev_dbg(&p->pdev->dev, "Invalid pkg size=%u\n",
				buf_len);
			return -EINVAL;
		}

		/* Verify that the nd_cmd_pkg.nd_family is correct */
		nd_cmd = (struct nd_cmd_pkg *)buf;

		if (nd_cmd->nd_family != NVDIMM_FAMILY_PAPR) {
			dev_dbg(&p->pdev->dev, "Invalid pkg family=0x%llx\n",
				nd_cmd->nd_family);
			return -EINVAL;
		}

		pdsm = (enum papr_pdsm)nd_cmd->nd_command;

		/* Verify if the pdsm command is valid */
		if (pdsm <= PAPR_PDSM_MIN || pdsm >= PAPR_PDSM_MAX) {
			dev_dbg(&p->pdev->dev, "PDSM[0x%x]: Invalid PDSM\n",
				pdsm);
			return -EINVAL;
		}

		/* Have enough space to hold returned 'nd_pkg_pdsm' header */
		if (nd_cmd->nd_size_out < ND_PDSM_HDR_SIZE) {
			dev_dbg(&p->pdev->dev, "PDSM[0x%x]: Invalid payload\n",
				pdsm);
			return -EINVAL;
		}
	}

	/* Let the command be further processed */
	return 0;
}

static int papr_pdsm_fuel_gauge(struct papr_scm_priv *p,
				union nd_pdsm_payload *payload)
{
	int rc, size;
	u64 statval;
	struct papr_scm_perf_stat *stat;
	struct papr_scm_perf_stats *stats;

	/* Silently fail if fetching performance metrics isn't  supported */
	if (!p->stat_buffer_len)
		return 0;

	/* Allocate request buffer enough to hold single performance stat */
	size = sizeof(struct papr_scm_perf_stats) +
		sizeof(struct papr_scm_perf_stat);

	stats = kzalloc(size, GFP_KERNEL);
	if (!stats)
		return -ENOMEM;

	stat = &stats->scm_statistic[0];
	memcpy(&stat->stat_id, "MemLife ", sizeof(stat->stat_id));
	stat->stat_val = 0;

	/* Fetch the fuel gauge and populate it in payload */
	rc = drc_pmem_query_stats(p, stats, 1);
	if (rc < 0) {
		dev_dbg(&p->pdev->dev, "Err(%d) fetching fuel gauge\n", rc);
		goto free_stats;
	}

	statval = be64_to_cpu(stat->stat_val);
	dev_dbg(&p->pdev->dev,
		"Fetched fuel-gauge %llu", statval);
	payload->health.extension_flags |=
		PDSM_DIMM_HEALTH_RUN_GAUGE_VALID;
	payload->health.dimm_fuel_gauge = statval;

	rc = sizeof(struct nd_papr_pdsm_health);

free_stats:
	kfree(stats);
	return rc;
}

/* Add the dirty-shutdown-counter value to the pdsm */
static int papr_pdsm_dsc(struct papr_scm_priv *p,
			 union nd_pdsm_payload *payload)
{
	payload->health.extension_flags |= PDSM_DIMM_DSC_VALID;
	payload->health.dimm_dsc = p->dirty_shutdown_counter;

	return sizeof(struct nd_papr_pdsm_health);
}

/* Fetch the DIMM health info and populate it in provided package. */
static int papr_pdsm_health(struct papr_scm_priv *p,
			    union nd_pdsm_payload *payload)
{
	int rc;

	/* Ensure dimm health mutex is taken preventing concurrent access */
	rc = mutex_lock_interruptible(&p->health_mutex);
	if (rc)
		goto out;

	/* Always fetch upto date dimm health data ignoring cached values */
	rc = __drc_pmem_query_health(p);
	if (rc) {
		mutex_unlock(&p->health_mutex);
		goto out;
	}

	/* update health struct with various flags derived from health bitmap */
	payload->health = (struct nd_papr_pdsm_health) {
		.extension_flags = 0,
		.dimm_unarmed = !!(p->health_bitmap & PAPR_PMEM_UNARMED_MASK),
		.dimm_bad_shutdown = !!(p->health_bitmap & PAPR_PMEM_BAD_SHUTDOWN_MASK),
		.dimm_bad_restore = !!(p->health_bitmap & PAPR_PMEM_BAD_RESTORE_MASK),
		.dimm_scrubbed = !!(p->health_bitmap & PAPR_PMEM_SCRUBBED_AND_LOCKED),
		.dimm_locked = !!(p->health_bitmap & PAPR_PMEM_SCRUBBED_AND_LOCKED),
		.dimm_encrypted = !!(p->health_bitmap & PAPR_PMEM_ENCRYPTED),
		.dimm_health = PAPR_PDSM_DIMM_HEALTHY,
	};

	/* Update field dimm_health based on health_bitmap flags */
	if (p->health_bitmap & PAPR_PMEM_HEALTH_FATAL)
		payload->health.dimm_health = PAPR_PDSM_DIMM_FATAL;
	else if (p->health_bitmap & PAPR_PMEM_HEALTH_CRITICAL)
		payload->health.dimm_health = PAPR_PDSM_DIMM_CRITICAL;
	else if (p->health_bitmap & PAPR_PMEM_HEALTH_UNHEALTHY)
		payload->health.dimm_health = PAPR_PDSM_DIMM_UNHEALTHY;

	/* struct populated hence can release the mutex now */
	mutex_unlock(&p->health_mutex);

	/* Populate the fuel gauge meter in the payload */
	papr_pdsm_fuel_gauge(p, payload);
	/* Populate the dirty-shutdown-counter field */
	papr_pdsm_dsc(p, payload);

	rc = sizeof(struct nd_papr_pdsm_health);

out:
	return rc;
}

/* Inject a smart error Add the dirty-shutdown-counter value to the pdsm */
static int papr_pdsm_smart_inject(struct papr_scm_priv *p,
				  union nd_pdsm_payload *payload)
{
	int rc;
	u32 supported_flags = 0;
	u64 inject_mask = 0, clear_mask = 0;
	u64 mask;

	/* Check for individual smart error flags and update inject/clear masks */
	if (payload->smart_inject.flags & PDSM_SMART_INJECT_HEALTH_FATAL) {
		supported_flags |= PDSM_SMART_INJECT_HEALTH_FATAL;
		if (payload->smart_inject.fatal_enable)
			inject_mask |= PAPR_PMEM_HEALTH_FATAL;
		else
			clear_mask |= PAPR_PMEM_HEALTH_FATAL;
	}

	if (payload->smart_inject.flags & PDSM_SMART_INJECT_BAD_SHUTDOWN) {
		supported_flags |= PDSM_SMART_INJECT_BAD_SHUTDOWN;
		if (payload->smart_inject.unsafe_shutdown_enable)
			inject_mask |= PAPR_PMEM_SHUTDOWN_DIRTY;
		else
			clear_mask |= PAPR_PMEM_SHUTDOWN_DIRTY;
	}

	dev_dbg(&p->pdev->dev, "[Smart-inject] inject_mask=%#llx clear_mask=%#llx\n",
		inject_mask, clear_mask);

	/* Prevent concurrent access to dimm health bitmap related members */
	rc = mutex_lock_interruptible(&p->health_mutex);
	if (rc)
		return rc;

	/* Use inject/clear masks to set health_bitmap_inject_mask */
	mask = READ_ONCE(p->health_bitmap_inject_mask);
	mask = (mask & ~clear_mask) | inject_mask;
	WRITE_ONCE(p->health_bitmap_inject_mask, mask);

	/* Invalidate cached health bitmap */
	p->lasthealth_jiffies = 0;

	mutex_unlock(&p->health_mutex);

	/* Return the supported flags back to userspace */
	payload->smart_inject.flags = supported_flags;

	return sizeof(struct nd_papr_pdsm_health);
}

/*
 * 'struct pdsm_cmd_desc'
 * Identifies supported PDSMs' expected length of in/out payloads
 * and pdsm service function.
 *
 * size_in	: Size of input payload if any in the PDSM request.
 * size_out	: Size of output payload if any in the PDSM request.
 * service	: Service function for the PDSM request. Return semantics:
 *		  rc < 0 : Error servicing PDSM and rc indicates the error.
 *		  rc >=0 : Serviced successfully and 'rc' indicate number of
 *			bytes written to payload.
 */
struct pdsm_cmd_desc {
	u32 size_in;
	u32 size_out;
	int (*service)(struct papr_scm_priv *dimm,
		       union nd_pdsm_payload *payload);
};

/* Holds all supported PDSMs' command descriptors */
static const struct pdsm_cmd_desc __pdsm_cmd_descriptors[] = {
	[PAPR_PDSM_MIN] = {
		.size_in = 0,
		.size_out = 0,
		.service = NULL,
	},
	/* New PDSM command descriptors to be added below */

	[PAPR_PDSM_HEALTH] = {
		.size_in = 0,
		.size_out = sizeof(struct nd_papr_pdsm_health),
		.service = papr_pdsm_health,
	},

	[PAPR_PDSM_SMART_INJECT] = {
		.size_in = sizeof(struct nd_papr_pdsm_smart_inject),
		.size_out = sizeof(struct nd_papr_pdsm_smart_inject),
		.service = papr_pdsm_smart_inject,
	},
	/* Empty */
	[PAPR_PDSM_MAX] = {
		.size_in = 0,
		.size_out = 0,
		.service = NULL,
	},
};

/* Given a valid pdsm cmd return its command descriptor else return NULL */
static inline const struct pdsm_cmd_desc *pdsm_cmd_desc(enum papr_pdsm cmd)
{
	if (cmd >= 0 || cmd < ARRAY_SIZE(__pdsm_cmd_descriptors))
		return &__pdsm_cmd_descriptors[cmd];

	return NULL;
}

/*
 * For a given pdsm request call an appropriate service function.
 * Returns errors if any while handling the pdsm command package.
 */
static int papr_scm_service_pdsm(struct papr_scm_priv *p,
				 struct nd_cmd_pkg *pkg)
{
	/* Get the PDSM header and PDSM command */
	struct nd_pkg_pdsm *pdsm_pkg = (struct nd_pkg_pdsm *)pkg->nd_payload;
	enum papr_pdsm pdsm = (enum papr_pdsm)pkg->nd_command;
	const struct pdsm_cmd_desc *pdsc;
	int rc;

	/* Fetch corresponding pdsm descriptor for validation and servicing */
	pdsc = pdsm_cmd_desc(pdsm);

	/* Validate pdsm descriptor */
	/* Ensure that reserved fields are 0 */
	if (pdsm_pkg->reserved[0] || pdsm_pkg->reserved[1]) {
		dev_dbg(&p->pdev->dev, "PDSM[0x%x]: Invalid reserved field\n",
			pdsm);
		return -EINVAL;
	}

	/* If pdsm expects some input, then ensure that the size_in matches */
	if (pdsc->size_in &&
	    pkg->nd_size_in != (pdsc->size_in + ND_PDSM_HDR_SIZE)) {
		dev_dbg(&p->pdev->dev, "PDSM[0x%x]: Mismatched size_in=%d\n",
			pdsm, pkg->nd_size_in);
		return -EINVAL;
	}

	/* If pdsm wants to return data, then ensure that  size_out matches */
	if (pdsc->size_out &&
	    pkg->nd_size_out != (pdsc->size_out + ND_PDSM_HDR_SIZE)) {
		dev_dbg(&p->pdev->dev, "PDSM[0x%x]: Mismatched size_out=%d\n",
			pdsm, pkg->nd_size_out);
		return -EINVAL;
	}

	/* Service the pdsm */
	if (pdsc->service) {
		dev_dbg(&p->pdev->dev, "PDSM[0x%x]: Servicing..\n", pdsm);

		rc = pdsc->service(p, &pdsm_pkg->payload);

		if (rc < 0) {
			/* error encountered while servicing pdsm */
			pdsm_pkg->cmd_status = rc;
			pkg->nd_fw_size = ND_PDSM_HDR_SIZE;
		} else {
			/* pdsm serviced and 'rc' bytes written to payload */
			pdsm_pkg->cmd_status = 0;
			pkg->nd_fw_size = ND_PDSM_HDR_SIZE + rc;
		}
	} else {
		dev_dbg(&p->pdev->dev, "PDSM[0x%x]: Unsupported PDSM request\n",
			pdsm);
		pdsm_pkg->cmd_status = -ENOENT;
		pkg->nd_fw_size = ND_PDSM_HDR_SIZE;
	}

	return pdsm_pkg->cmd_status;
}

static int papr_scm_ndctl(struct nvdimm_bus_descriptor *nd_desc,
			  struct nvdimm *nvdimm, unsigned int cmd, void *buf,
			  unsigned int buf_len, int *cmd_rc)
{
	struct nd_cmd_get_config_size *get_size_hdr;
	struct nd_cmd_pkg *call_pkg = NULL;
	struct papr_scm_priv *p;
	int rc;

	rc = is_cmd_valid(nvdimm, cmd, buf, buf_len);
	if (rc) {
		pr_debug("Invalid cmd=0x%x. Err=%d\n", cmd, rc);
		return rc;
	}

	/* Use a local variable in case cmd_rc pointer is NULL */
	if (!cmd_rc)
		cmd_rc = &rc;

	p = nvdimm_provider_data(nvdimm);

	switch (cmd) {
	case ND_CMD_GET_CONFIG_SIZE:
		get_size_hdr = buf;

		get_size_hdr->status = 0;
		get_size_hdr->max_xfer = 8;
		get_size_hdr->config_size = p->metadata_size;
		*cmd_rc = 0;
		break;

	case ND_CMD_GET_CONFIG_DATA:
		*cmd_rc = papr_scm_meta_get(p, buf);
		break;

	case ND_CMD_SET_CONFIG_DATA:
		*cmd_rc = papr_scm_meta_set(p, buf);
		break;

	case ND_CMD_CALL:
		call_pkg = (struct nd_cmd_pkg *)buf;
		*cmd_rc = papr_scm_service_pdsm(p, call_pkg);
		break;

	default:
		dev_dbg(&p->pdev->dev, "Unknown command = %d\n", cmd);
		return -EINVAL;
	}

	dev_dbg(&p->pdev->dev, "returned with cmd_rc = %d\n", *cmd_rc);

	return 0;
}

static ssize_t health_bitmap_inject_show(struct device *dev,
					 struct device_attribute *attr,
					 char *buf)
{
	struct nvdimm *dimm = to_nvdimm(dev);
	struct papr_scm_priv *p = nvdimm_provider_data(dimm);

	return sprintf(buf, "%#llx\n",
		       READ_ONCE(p->health_bitmap_inject_mask));
}

static DEVICE_ATTR_ADMIN_RO(health_bitmap_inject);

static ssize_t perf_stats_show(struct device *dev,
			       struct device_attribute *attr, char *buf)
{
	int index;
	ssize_t rc;
	struct seq_buf s;
	struct papr_scm_perf_stat *stat;
	struct papr_scm_perf_stats *stats;
	struct nvdimm *dimm = to_nvdimm(dev);
	struct papr_scm_priv *p = nvdimm_provider_data(dimm);

	if (!p->stat_buffer_len)
		return -ENOENT;

	/* Allocate the buffer for phyp where stats are written */
	stats = kzalloc(p->stat_buffer_len, GFP_KERNEL);
	if (!stats)
		return -ENOMEM;

	/* Ask phyp to return all dimm perf stats */
	rc = drc_pmem_query_stats(p, stats, 0);
	if (rc)
		goto free_stats;
	/*
	 * Go through the returned output buffer and print stats and
	 * values. Since stat_id is essentially a char string of
	 * 8 bytes, simply use the string format specifier to print it.
	 */
	seq_buf_init(&s, buf, PAGE_SIZE);
	for (index = 0, stat = stats->scm_statistic;
	     index < be32_to_cpu(stats->num_statistics);
	     ++index, ++stat) {
		seq_buf_printf(&s, "%.8s = 0x%016llX\n",
			       stat->stat_id,
			       be64_to_cpu(stat->stat_val));
	}

free_stats:
	kfree(stats);
	return rc ? rc : (ssize_t)seq_buf_used(&s);
}
static DEVICE_ATTR_ADMIN_RO(perf_stats);

static ssize_t flags_show(struct device *dev,
			  struct device_attribute *attr, char *buf)
{
	struct nvdimm *dimm = to_nvdimm(dev);
	struct papr_scm_priv *p = nvdimm_provider_data(dimm);
	struct seq_buf s;
	u64 health;
	int rc;

	rc = drc_pmem_query_health(p);
	if (rc)
		return rc;

	/* Copy health_bitmap locally, check masks & update out buffer */
	health = READ_ONCE(p->health_bitmap);

	seq_buf_init(&s, buf, PAGE_SIZE);
	if (health & PAPR_PMEM_UNARMED_MASK)
		seq_buf_printf(&s, "not_armed ");

	if (health & PAPR_PMEM_BAD_SHUTDOWN_MASK)
		seq_buf_printf(&s, "flush_fail ");

	if (health & PAPR_PMEM_BAD_RESTORE_MASK)
		seq_buf_printf(&s, "restore_fail ");

	if (health & PAPR_PMEM_ENCRYPTED)
		seq_buf_printf(&s, "encrypted ");

	if (health & PAPR_PMEM_SMART_EVENT_MASK)
		seq_buf_printf(&s, "smart_notify ");

	if (health & PAPR_PMEM_SCRUBBED_AND_LOCKED)
		seq_buf_printf(&s, "scrubbed locked ");

	if (seq_buf_used(&s))
		seq_buf_printf(&s, "\n");

	return seq_buf_used(&s);
}
DEVICE_ATTR_RO(flags);

static ssize_t dirty_shutdown_show(struct device *dev,
			  struct device_attribute *attr, char *buf)
{
	struct nvdimm *dimm = to_nvdimm(dev);
	struct papr_scm_priv *p = nvdimm_provider_data(dimm);

	return sysfs_emit(buf, "%llu\n", p->dirty_shutdown_counter);
}
DEVICE_ATTR_RO(dirty_shutdown);

static umode_t papr_nd_attribute_visible(struct kobject *kobj,
					 struct attribute *attr, int n)
{
	struct device *dev = kobj_to_dev(kobj);
	struct nvdimm *nvdimm = to_nvdimm(dev);
	struct papr_scm_priv *p = nvdimm_provider_data(nvdimm);

	/* For if perf-stats not available remove perf_stats sysfs */
	if (attr == &dev_attr_perf_stats.attr && p->stat_buffer_len == 0)
		return 0;

	return attr->mode;
}

/* papr_scm specific dimm attributes */
static struct attribute *papr_nd_attributes[] = {
	&dev_attr_flags.attr,
	&dev_attr_perf_stats.attr,
	&dev_attr_dirty_shutdown.attr,
	&dev_attr_health_bitmap_inject.attr,
	NULL,
};

static const struct attribute_group papr_nd_attribute_group = {
	.name = "papr",
	.is_visible = papr_nd_attribute_visible,
	.attrs = papr_nd_attributes,
};

static const struct attribute_group *papr_nd_attr_groups[] = {
	&papr_nd_attribute_group,
	NULL,
};

static int papr_scm_nvdimm_init(struct papr_scm_priv *p)
{
	struct device *dev = &p->pdev->dev;
	struct nd_mapping_desc mapping;
	struct nd_region_desc ndr_desc;
	unsigned long dimm_flags;
	int target_nid, online_nid;

	p->bus_desc.ndctl = papr_scm_ndctl;
	p->bus_desc.module = THIS_MODULE;
	p->bus_desc.of_node = p->pdev->dev.of_node;
	p->bus_desc.provider_name = kstrdup(p->pdev->name, GFP_KERNEL);

	/* Set the dimm command family mask to accept PDSMs */
	set_bit(NVDIMM_FAMILY_PAPR, &p->bus_desc.dimm_family_mask);

	if (!p->bus_desc.provider_name)
		return -ENOMEM;

	p->bus = nvdimm_bus_register(NULL, &p->bus_desc);
	if (!p->bus) {
		dev_err(dev, "Error creating nvdimm bus %pOF\n", p->dn);
		kfree(p->bus_desc.provider_name);
		return -ENXIO;
	}

	dimm_flags = 0;
	set_bit(NDD_LABELING, &dimm_flags);

	/*
	 * Check if the nvdimm is unarmed. No locking needed as we are still
	 * initializing. Ignore error encountered if any.
	 */
	__drc_pmem_query_health(p);

	if (p->health_bitmap & PAPR_PMEM_UNARMED_MASK)
		set_bit(NDD_UNARMED, &dimm_flags);

	p->nvdimm = nvdimm_create(p->bus, p, papr_nd_attr_groups,
				  dimm_flags, PAPR_SCM_DIMM_CMD_MASK, 0, NULL);
	if (!p->nvdimm) {
		dev_err(dev, "Error creating DIMM object for %pOF\n", p->dn);
		goto err;
	}

	if (nvdimm_bus_check_dimm_count(p->bus, 1))
		goto err;

	/* now add the region */

	memset(&mapping, 0, sizeof(mapping));
	mapping.nvdimm = p->nvdimm;
	mapping.start = 0;
	mapping.size = p->blocks * p->block_size; // XXX: potential overflow?

	memset(&ndr_desc, 0, sizeof(ndr_desc));
	target_nid = dev_to_node(&p->pdev->dev);
	online_nid = numa_map_to_online_node(target_nid);
	ndr_desc.numa_node = online_nid;
	ndr_desc.target_node = target_nid;
	ndr_desc.res = &p->res;
	ndr_desc.of_node = p->dn;
	ndr_desc.provider_data = p;
	ndr_desc.mapping = &mapping;
	ndr_desc.num_mappings = 1;
	ndr_desc.nd_set = &p->nd_set;

	if (p->hcall_flush_required) {
		set_bit(ND_REGION_ASYNC, &ndr_desc.flags);
		ndr_desc.flush = papr_scm_pmem_flush;
	}

	if (p->is_volatile)
		p->region = nvdimm_volatile_region_create(p->bus, &ndr_desc);
	else {
		set_bit(ND_REGION_PERSIST_MEMCTRL, &ndr_desc.flags);
		p->region = nvdimm_pmem_region_create(p->bus, &ndr_desc);
	}
	if (!p->region) {
		dev_err(dev, "Error registering region %pR from %pOF\n",
				ndr_desc.res, p->dn);
		goto err;
	}
	if (target_nid != online_nid)
		dev_info(dev, "Region registered with target node %d and online node %d",
			 target_nid, online_nid);

	mutex_lock(&papr_ndr_lock);
	list_add_tail(&p->region_list, &papr_nd_regions);
	mutex_unlock(&papr_ndr_lock);

	return 0;

err:	nvdimm_bus_unregister(p->bus);
	kfree(p->bus_desc.provider_name);
	return -ENXIO;
}

static void papr_scm_add_badblock(struct nd_region *region,
				  struct nvdimm_bus *bus, u64 phys_addr)
{
	u64 aligned_addr = ALIGN_DOWN(phys_addr, L1_CACHE_BYTES);

	if (nvdimm_bus_add_badrange(bus, aligned_addr, L1_CACHE_BYTES)) {
		pr_err("Bad block registration for 0x%llx failed\n", phys_addr);
		return;
	}

	pr_debug("Add memory range (0x%llx - 0x%llx) as bad range\n",
		 aligned_addr, aligned_addr + L1_CACHE_BYTES);

	nvdimm_region_notify(region, NVDIMM_REVALIDATE_POISON);
}

static int handle_mce_ue(struct notifier_block *nb, unsigned long val,
			 void *data)
{
	struct machine_check_event *evt = data;
	struct papr_scm_priv *p;
	u64 phys_addr;
	bool found = false;

	if (evt->error_type != MCE_ERROR_TYPE_UE)
		return NOTIFY_DONE;

	if (list_empty(&papr_nd_regions))
		return NOTIFY_DONE;

	/*
	 * The physical address obtained here is PAGE_SIZE aligned, so get the
	 * exact address from the effective address
	 */
	phys_addr = evt->u.ue_error.physical_address +
			(evt->u.ue_error.effective_address & ~PAGE_MASK);

	if (!evt->u.ue_error.physical_address_provided ||
	    !is_zone_device_page(pfn_to_page(phys_addr >> PAGE_SHIFT)))
		return NOTIFY_DONE;

	/* mce notifier is called from a process context, so mutex is safe */
	mutex_lock(&papr_ndr_lock);
	list_for_each_entry(p, &papr_nd_regions, region_list) {
		if (phys_addr >= p->res.start && phys_addr <= p->res.end) {
			found = true;
			break;
		}
	}

	if (found)
		papr_scm_add_badblock(p->region, p->bus, phys_addr);

	mutex_unlock(&papr_ndr_lock);

	return found ? NOTIFY_OK : NOTIFY_DONE;
}

static struct notifier_block mce_ue_nb = {
	.notifier_call = handle_mce_ue
};

static int papr_scm_probe(struct platform_device *pdev)
{
	struct device_node *dn = pdev->dev.of_node;
	u32 drc_index, metadata_size;
	u64 blocks, block_size;
	struct papr_scm_priv *p;
	u8 uuid_raw[UUID_SIZE];
	const char *uuid_str;
	ssize_t stat_size;
	uuid_t uuid;
	int rc;

	/* check we have all the required DT properties */
	if (of_property_read_u32(dn, "ibm,my-drc-index", &drc_index)) {
		dev_err(&pdev->dev, "%pOF: missing drc-index!\n", dn);
		return -ENODEV;
	}

	if (of_property_read_u64(dn, "ibm,block-size", &block_size)) {
		dev_err(&pdev->dev, "%pOF: missing block-size!\n", dn);
		return -ENODEV;
	}

	if (of_property_read_u64(dn, "ibm,number-of-blocks", &blocks)) {
		dev_err(&pdev->dev, "%pOF: missing number-of-blocks!\n", dn);
		return -ENODEV;
	}

	if (of_property_read_string(dn, "ibm,unit-guid", &uuid_str)) {
		dev_err(&pdev->dev, "%pOF: missing unit-guid!\n", dn);
		return -ENODEV;
	}


	p = kzalloc(sizeof(*p), GFP_KERNEL);
	if (!p)
		return -ENOMEM;

	/* Initialize the dimm mutex */
	mutex_init(&p->health_mutex);

	/* optional DT properties */
	of_property_read_u32(dn, "ibm,metadata-size", &metadata_size);

	p->dn = dn;
	p->drc_index = drc_index;
	p->block_size = block_size;
	p->blocks = blocks;
	p->is_volatile = !of_property_read_bool(dn, "ibm,cache-flush-required");
	p->hcall_flush_required = of_property_read_bool(dn, "ibm,hcall-flush-required");

	if (of_property_read_u64(dn, "ibm,persistence-failed-count",
				 &p->dirty_shutdown_counter))
		p->dirty_shutdown_counter = 0;

	/* We just need to ensure that set cookies are unique across */
	uuid_parse(uuid_str, &uuid);

	/*
	 * The cookie1 and cookie2 are not really little endian.
	 * We store a raw buffer representation of the
	 * uuid string so that we can compare this with the label
	 * area cookie irrespective of the endian configuration
	 * with which the kernel is built.
	 *
	 * Historically we stored the cookie in the below format.
	 * for a uuid string 72511b67-0b3b-42fd-8d1d-5be3cae8bcaa
	 *	cookie1 was 0xfd423b0b671b5172
	 *	cookie2 was 0xaabce8cae35b1d8d
	 */
	export_uuid(uuid_raw, &uuid);
	p->nd_set.cookie1 = get_unaligned_le64(&uuid_raw[0]);
	p->nd_set.cookie2 = get_unaligned_le64(&uuid_raw[8]);

	/* might be zero */
	p->metadata_size = metadata_size;
	p->pdev = pdev;

	/* request the hypervisor to bind this region to somewhere in memory */
	rc = drc_pmem_bind(p);

	/* If phyp says drc memory still bound then force unbound and retry */
	if (rc == H_OVERLAP)
		rc = drc_pmem_query_n_bind(p);

	if (rc != H_SUCCESS) {
		dev_err(&p->pdev->dev, "bind err: %d\n", rc);
		rc = -ENXIO;
		goto err;
	}

	/* setup the resource for the newly bound range */
	p->res.start = p->bound_addr;
	p->res.end   = p->bound_addr + p->blocks * p->block_size - 1;
	p->res.name  = pdev->name;
	p->res.flags = IORESOURCE_MEM;

	/* Try retrieving the stat buffer and see if its supported */
	stat_size = drc_pmem_query_stats(p, NULL, 0);
	if (stat_size > 0) {
		p->stat_buffer_len = stat_size;
		dev_dbg(&p->pdev->dev, "Max perf-stat size %lu-bytes\n",
			p->stat_buffer_len);
	}

	rc = papr_scm_nvdimm_init(p);
	if (rc)
		goto err2;

	platform_set_drvdata(pdev, p);
	papr_scm_pmu_register(p);

	return 0;

err2:	drc_pmem_unbind(p);
err:	kfree(p);
	return rc;
}

static int papr_scm_remove(struct platform_device *pdev)
{
	struct papr_scm_priv *p = platform_get_drvdata(pdev);

	mutex_lock(&papr_ndr_lock);
	list_del(&p->region_list);
	mutex_unlock(&papr_ndr_lock);

	nvdimm_bus_unregister(p->bus);
	drc_pmem_unbind(p);

	if (pdev->archdata.priv)
		unregister_nvdimm_pmu(pdev->archdata.priv);

	pdev->archdata.priv = NULL;
	kfree(p->nvdimm_events_map);
	kfree(p->bus_desc.provider_name);
	kfree(p);

	return 0;
}

static const struct of_device_id papr_scm_match[] = {
	{ .compatible = "ibm,pmemory" },
	{ .compatible = "ibm,pmemory-v2" },
	{ },
};

static struct platform_driver papr_scm_driver = {
	.probe = papr_scm_probe,
	.remove = papr_scm_remove,
	.driver = {
		.name = "papr_scm",
		.of_match_table = papr_scm_match,
	},
};

static int __init papr_scm_init(void)
{
	int ret;

	ret = platform_driver_register(&papr_scm_driver);
	if (!ret)
		mce_register_notifier(&mce_ue_nb);

	return ret;
}
module_init(papr_scm_init);

static void __exit papr_scm_exit(void)
{
	mce_unregister_notifier(&mce_ue_nb);
	platform_driver_unregister(&papr_scm_driver);
}
module_exit(papr_scm_exit);

MODULE_DEVICE_TABLE(of, papr_scm_match);
MODULE_LICENSE("GPL");
MODULE_AUTHOR("IBM Corporation");<|MERGE_RESOLUTION|>--- conflicted
+++ resolved
@@ -125,11 +125,8 @@
 	/* The bits which needs to be overridden */
 	u64 health_bitmap_inject_mask;
 
-<<<<<<< HEAD
-=======
 	 /* array to have event_code and stat_id mappings */
 	char **nvdimm_events_map;
->>>>>>> 1862a69c
 };
 
 static int papr_scm_pmem_flush(struct nd_region *nd_region,
