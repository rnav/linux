// SPDX-License-Identifier: GPL-2.0-only
/*
 *  PowerPC version derived from arch/arm/mm/consistent.c
 *    Copyright (C) 2001 Dan Malek (dmalek@jlc.net)
 *
 *  Copyright (C) 2000 Russell King
 */

#include <linux/kernel.h>
#include <linux/errno.h>
#include <linux/types.h>
#include <linux/highmem.h>
#include <linux/dma-direct.h>
#include <linux/dma-noncoherent.h>

#include <asm/tlbflush.h>
#include <asm/dma.h>

/*
 * make an area consistent.
 */
static void __dma_sync(void *vaddr, size_t size, int direction)
{
	unsigned long start = (unsigned long)vaddr;
	unsigned long end   = start + size;

	switch (direction) {
	case DMA_NONE:
		BUG();
	case DMA_FROM_DEVICE:
		/*
		 * invalidate only when cache-line aligned otherwise there is
		 * the potential for discarding uncommitted data from the cache
		 */
		if ((start | end) & (L1_CACHE_BYTES - 1))
			flush_dcache_range(start, end);
		else
			invalidate_dcache_range(start, end);
		break;
	case DMA_TO_DEVICE:		/* writeback only */
		clean_dcache_range(start, end);
		break;
	case DMA_BIDIRECTIONAL:	/* writeback and invalidate */
		flush_dcache_range(start, end);
		break;
	}
}

#ifdef CONFIG_HIGHMEM
/*
 * __dma_sync_page() implementation for systems using highmem.
 * In this case, each page of a buffer must be kmapped/kunmapped
 * in order to have a virtual address for __dma_sync(). This must
 * not sleep so kmap_atomic()/kunmap_atomic() are used.
 *
 * Note: yes, it is possible and correct to have a buffer extend
 * beyond the first page.
 */
static inline void __dma_sync_page_highmem(struct page *page,
		unsigned long offset, size_t size, int direction)
{
	size_t seg_size = min((size_t)(PAGE_SIZE - offset), size);
	size_t cur_size = seg_size;
	unsigned long flags, start, seg_offset = offset;
	int nr_segs = 1 + ((size - seg_size) + PAGE_SIZE - 1)/PAGE_SIZE;
	int seg_nr = 0;

	local_irq_save(flags);

	do {
		start = (unsigned long)kmap_atomic(page + seg_nr) + seg_offset;

		/* Sync this buffer segment */
		__dma_sync((void *)start, seg_size, direction);
		kunmap_atomic((void *)start);
		seg_nr++;

		/* Calculate next buffer segment size */
		seg_size = min((size_t)PAGE_SIZE, size - cur_size);

		/* Add the segment size to our running total */
		cur_size += seg_size;
		seg_offset = 0;
	} while (seg_nr < nr_segs);

	local_irq_restore(flags);
}
#endif /* CONFIG_HIGHMEM */

/*
 * __dma_sync_page makes memory consistent. identical to __dma_sync, but
 * takes a struct page instead of a virtual address
 */
static void __dma_sync_page(phys_addr_t paddr, size_t size, int dir)
{
	struct page *page = pfn_to_page(paddr >> PAGE_SHIFT);
	unsigned offset = paddr & ~PAGE_MASK;

#ifdef CONFIG_HIGHMEM
	__dma_sync_page_highmem(page, offset, size, dir);
#else
	unsigned long start = (unsigned long)page_address(page) + offset;
	__dma_sync((void *)start, size, dir);
#endif
}

void arch_sync_dma_for_device(struct device *dev, phys_addr_t paddr,
		size_t size, enum dma_data_direction dir)
{
	__dma_sync_page(paddr, size, dir);
}

void arch_sync_dma_for_cpu(struct device *dev, phys_addr_t paddr,
		size_t size, enum dma_data_direction dir)
{
	__dma_sync_page(paddr, size, dir);
}

void arch_dma_prep_coherent(struct page *page, size_t size)
{
	unsigned long kaddr = (unsigned long)page_address(page);
<<<<<<< HEAD

	flush_dcache_range(kaddr, kaddr + size);
}

static int __init atomic_pool_init(void)
{
	return dma_atomic_pool_init(GFP_KERNEL, pgprot_noncached(PAGE_KERNEL));
}
postcore_initcall(atomic_pool_init);
=======

	flush_dcache_range(kaddr, kaddr + size);
}
>>>>>>> 45824fc0
<|MERGE_RESOLUTION|>--- conflicted
+++ resolved
@@ -119,18 +119,6 @@
 void arch_dma_prep_coherent(struct page *page, size_t size)
 {
 	unsigned long kaddr = (unsigned long)page_address(page);
-<<<<<<< HEAD
 
 	flush_dcache_range(kaddr, kaddr + size);
-}
-
-static int __init atomic_pool_init(void)
-{
-	return dma_atomic_pool_init(GFP_KERNEL, pgprot_noncached(PAGE_KERNEL));
-}
-postcore_initcall(atomic_pool_init);
-=======
-
-	flush_dcache_range(kaddr, kaddr + size);
-}
->>>>>>> 45824fc0
+}