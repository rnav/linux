// SPDX-License-Identifier: GPL-2.0-only
/*
 *
 * Copyright 2016 Paul Mackerras, IBM Corp. <paulus@au1.ibm.com>
 */

#include <linux/types.h>
#include <linux/string.h>
#include <linux/kvm.h>
#include <linux/kvm_host.h>
#include <linux/anon_inodes.h>
#include <linux/file.h>
#include <linux/debugfs.h>

#include <asm/kvm_ppc.h>
#include <asm/kvm_book3s.h>
#include <asm/page.h>
#include <asm/mmu.h>
#include <asm/pgtable.h>
#include <asm/pgalloc.h>
#include <asm/pte-walk.h>
#include <asm/ultravisor.h>
#include <asm/kvm_book3s_uvmem.h>

/*
 * Supported radix tree geometry.
 * Like p9, we support either 5 or 9 bits at the first (lowest) level,
 * for a page size of 64k or 4k.
 */
static int p9_supported_radix_bits[4] = { 5, 9, 9, 13 };

unsigned long __kvmhv_copy_tofrom_guest_radix(int lpid, int pid,
					      gva_t eaddr, void *to, void *from,
					      unsigned long n)
{
	int uninitialized_var(old_pid), old_lpid;
	unsigned long quadrant, ret = n;
	bool is_load = !!to;

	/* Can't access quadrants 1 or 2 in non-HV mode, call the HV to do it */
	if (kvmhv_on_pseries())
		return plpar_hcall_norets(H_COPY_TOFROM_GUEST, lpid, pid, eaddr,
					  __pa(to), __pa(from), n);

	quadrant = 1;
	if (!pid)
		quadrant = 2;
	if (is_load)
		from = (void *) (eaddr | (quadrant << 62));
	else
		to = (void *) (eaddr | (quadrant << 62));

	preempt_disable();

	/* switch the lpid first to avoid running host with unallocated pid */
	old_lpid = mfspr(SPRN_LPID);
	if (old_lpid != lpid)
		mtspr(SPRN_LPID, lpid);
	if (quadrant == 1) {
		old_pid = mfspr(SPRN_PID);
		if (old_pid != pid)
			mtspr(SPRN_PID, pid);
	}
	isync();

	if (is_load)
		ret = probe_user_read(to, (const void __user *)from, n);
	else
		ret = probe_user_write((void __user *)to, from, n);

	/* switch the pid first to avoid running host with unallocated pid */
	if (quadrant == 1 && pid != old_pid)
		mtspr(SPRN_PID, old_pid);
	if (lpid != old_lpid)
		mtspr(SPRN_LPID, old_lpid);
	isync();

	preempt_enable();

	return ret;
}
EXPORT_SYMBOL_GPL(__kvmhv_copy_tofrom_guest_radix);

static long kvmhv_copy_tofrom_guest_radix(struct kvm_vcpu *vcpu, gva_t eaddr,
					  void *to, void *from, unsigned long n)
{
	int lpid = vcpu->kvm->arch.lpid;
	int pid = vcpu->arch.pid;

	/* This would cause a data segment intr so don't allow the access */
	if (eaddr & (0x3FFUL << 52))
		return -EINVAL;

	/* Should we be using the nested lpid */
	if (vcpu->arch.nested)
		lpid = vcpu->arch.nested->shadow_lpid;

	/* If accessing quadrant 3 then pid is expected to be 0 */
	if (((eaddr >> 62) & 0x3) == 0x3)
		pid = 0;

	eaddr &= ~(0xFFFUL << 52);

	return __kvmhv_copy_tofrom_guest_radix(lpid, pid, eaddr, to, from, n);
}

long kvmhv_copy_from_guest_radix(struct kvm_vcpu *vcpu, gva_t eaddr, void *to,
				 unsigned long n)
{
	long ret;

	ret = kvmhv_copy_tofrom_guest_radix(vcpu, eaddr, to, NULL, n);
	if (ret > 0)
		memset(to + (n - ret), 0, ret);

	return ret;
}
EXPORT_SYMBOL_GPL(kvmhv_copy_from_guest_radix);

long kvmhv_copy_to_guest_radix(struct kvm_vcpu *vcpu, gva_t eaddr, void *from,
			       unsigned long n)
{
	return kvmhv_copy_tofrom_guest_radix(vcpu, eaddr, NULL, from, n);
}
EXPORT_SYMBOL_GPL(kvmhv_copy_to_guest_radix);

int kvmppc_mmu_walk_radix_tree(struct kvm_vcpu *vcpu, gva_t eaddr,
			       struct kvmppc_pte *gpte, u64 root,
			       u64 *pte_ret_p)
{
	struct kvm *kvm = vcpu->kvm;
	int ret, level, ps;
	unsigned long rts, bits, offset, index;
	u64 pte, base, gpa;
	__be64 rpte;

	rts = ((root & RTS1_MASK) >> (RTS1_SHIFT - 3)) |
		((root & RTS2_MASK) >> RTS2_SHIFT);
	bits = root & RPDS_MASK;
	base = root & RPDB_MASK;

	offset = rts + 31;

	/* Current implementations only support 52-bit space */
	if (offset != 52)
		return -EINVAL;

	/* Walk each level of the radix tree */
	for (level = 3; level >= 0; --level) {
		u64 addr;
		/* Check a valid size */
		if (level && bits != p9_supported_radix_bits[level])
			return -EINVAL;
		if (level == 0 && !(bits == 5 || bits == 9))
			return -EINVAL;
		offset -= bits;
		index = (eaddr >> offset) & ((1UL << bits) - 1);
		/* Check that low bits of page table base are zero */
		if (base & ((1UL << (bits + 3)) - 1))
			return -EINVAL;
		/* Read the entry from guest memory */
		addr = base + (index * sizeof(rpte));
		ret = kvm_read_guest(kvm, addr, &rpte, sizeof(rpte));
		if (ret) {
			if (pte_ret_p)
				*pte_ret_p = addr;
			return ret;
		}
		pte = __be64_to_cpu(rpte);
		if (!(pte & _PAGE_PRESENT))
			return -ENOENT;
		/* Check if a leaf entry */
		if (pte & _PAGE_PTE)
			break;
		/* Get ready to walk the next level */
		base = pte & RPDB_MASK;
		bits = pte & RPDS_MASK;
	}

	/* Need a leaf at lowest level; 512GB pages not supported */
	if (level < 0 || level == 3)
		return -EINVAL;

	/* We found a valid leaf PTE */
	/* Offset is now log base 2 of the page size */
	gpa = pte & 0x01fffffffffff000ul;
	if (gpa & ((1ul << offset) - 1))
		return -EINVAL;
	gpa |= eaddr & ((1ul << offset) - 1);
	for (ps = MMU_PAGE_4K; ps < MMU_PAGE_COUNT; ++ps)
		if (offset == mmu_psize_defs[ps].shift)
			break;
	gpte->page_size = ps;
	gpte->page_shift = offset;

	gpte->eaddr = eaddr;
	gpte->raddr = gpa;

	/* Work out permissions */
	gpte->may_read = !!(pte & _PAGE_READ);
	gpte->may_write = !!(pte & _PAGE_WRITE);
	gpte->may_execute = !!(pte & _PAGE_EXEC);

	gpte->rc = pte & (_PAGE_ACCESSED | _PAGE_DIRTY);

	if (pte_ret_p)
		*pte_ret_p = pte;

	return 0;
}

/*
 * Used to walk a partition or process table radix tree in guest memory
 * Note: We exploit the fact that a partition table and a process
 * table have the same layout, a partition-scoped page table and a
 * process-scoped page table have the same layout, and the 2nd
 * doubleword of a partition table entry has the same layout as
 * the PTCR register.
 */
int kvmppc_mmu_radix_translate_table(struct kvm_vcpu *vcpu, gva_t eaddr,
				     struct kvmppc_pte *gpte, u64 table,
				     int table_index, u64 *pte_ret_p)
{
	struct kvm *kvm = vcpu->kvm;
	int ret;
	unsigned long size, ptbl, root;
	struct prtb_entry entry;

	if ((table & PRTS_MASK) > 24)
		return -EINVAL;
	size = 1ul << ((table & PRTS_MASK) + 12);

	/* Is the table big enough to contain this entry? */
	if ((table_index * sizeof(entry)) >= size)
		return -EINVAL;

	/* Read the table to find the root of the radix tree */
	ptbl = (table & PRTB_MASK) + (table_index * sizeof(entry));
	ret = kvm_read_guest(kvm, ptbl, &entry, sizeof(entry));
	if (ret)
		return ret;

	/* Root is stored in the first double word */
	root = be64_to_cpu(entry.prtb0);

	return kvmppc_mmu_walk_radix_tree(vcpu, eaddr, gpte, root, pte_ret_p);
}

int kvmppc_mmu_radix_xlate(struct kvm_vcpu *vcpu, gva_t eaddr,
			   struct kvmppc_pte *gpte, bool data, bool iswrite)
{
	u32 pid;
	u64 pte;
	int ret;

	/* Work out effective PID */
	switch (eaddr >> 62) {
	case 0:
		pid = vcpu->arch.pid;
		break;
	case 3:
		pid = 0;
		break;
	default:
		return -EINVAL;
	}

	ret = kvmppc_mmu_radix_translate_table(vcpu, eaddr, gpte,
				vcpu->kvm->arch.process_table, pid, &pte);
	if (ret)
		return ret;

	/* Check privilege (applies only to process scoped translations) */
	if (kvmppc_get_msr(vcpu) & MSR_PR) {
		if (pte & _PAGE_PRIVILEGED) {
			gpte->may_read = 0;
			gpte->may_write = 0;
			gpte->may_execute = 0;
		}
	} else {
		if (!(pte & _PAGE_PRIVILEGED)) {
			/* Check AMR/IAMR to see if strict mode is in force */
			if (vcpu->arch.amr & (1ul << 62))
				gpte->may_read = 0;
			if (vcpu->arch.amr & (1ul << 63))
				gpte->may_write = 0;
			if (vcpu->arch.iamr & (1ul << 62))
				gpte->may_execute = 0;
		}
	}

	return 0;
}

void kvmppc_radix_tlbie_page(struct kvm *kvm, unsigned long addr,
			     unsigned int pshift, unsigned int lpid)
{
	unsigned long psize = PAGE_SIZE;
	int psi;
	long rc;
	unsigned long rb;

	if (pshift)
		psize = 1UL << pshift;
	else
		pshift = PAGE_SHIFT;

	addr &= ~(psize - 1);

	if (!kvmhv_on_pseries()) {
		radix__flush_tlb_lpid_page(lpid, addr, psize);
		return;
	}

	psi = shift_to_mmu_psize(pshift);
	rb = addr | (mmu_get_ap(psi) << PPC_BITLSHIFT(58));
	rc = plpar_hcall_norets(H_TLB_INVALIDATE, H_TLBIE_P1_ENC(0, 0, 1),
				lpid, rb);
	if (rc)
		pr_err("KVM: TLB page invalidation hcall failed, rc=%ld\n", rc);
}

static void kvmppc_radix_flush_pwc(struct kvm *kvm, unsigned int lpid)
{
	long rc;

	if (!kvmhv_on_pseries()) {
		radix__flush_pwc_lpid(lpid);
		return;
	}

	rc = plpar_hcall_norets(H_TLB_INVALIDATE, H_TLBIE_P1_ENC(1, 0, 1),
				lpid, TLBIEL_INVAL_SET_LPID);
	if (rc)
		pr_err("KVM: TLB PWC invalidation hcall failed, rc=%ld\n", rc);
}

static unsigned long kvmppc_radix_update_pte(struct kvm *kvm, pte_t *ptep,
				      unsigned long clr, unsigned long set,
				      unsigned long addr, unsigned int shift)
{
	return __radix_pte_update(ptep, clr, set);
}

void kvmppc_radix_set_pte_at(struct kvm *kvm, unsigned long addr,
			     pte_t *ptep, pte_t pte)
{
	radix__set_pte_at(kvm->mm, addr, ptep, pte, 0);
}

static struct kmem_cache *kvm_pte_cache;
static struct kmem_cache *kvm_pmd_cache;

static pte_t *kvmppc_pte_alloc(void)
{
	return kmem_cache_alloc(kvm_pte_cache, GFP_KERNEL);
}

static void kvmppc_pte_free(pte_t *ptep)
{
	kmem_cache_free(kvm_pte_cache, ptep);
}

static pmd_t *kvmppc_pmd_alloc(void)
{
	return kmem_cache_alloc(kvm_pmd_cache, GFP_KERNEL);
}

static void kvmppc_pmd_free(pmd_t *pmdp)
{
	kmem_cache_free(kvm_pmd_cache, pmdp);
}

/* Called with kvm->mmu_lock held */
void kvmppc_unmap_pte(struct kvm *kvm, pte_t *pte, unsigned long gpa,
		      unsigned int shift,
		      const struct kvm_memory_slot *memslot,
		      unsigned int lpid)

{
	unsigned long old;
	unsigned long gfn = gpa >> PAGE_SHIFT;
	unsigned long page_size = PAGE_SIZE;
	unsigned long hpa;

	old = kvmppc_radix_update_pte(kvm, pte, ~0UL, 0, gpa, shift);
	kvmppc_radix_tlbie_page(kvm, gpa, shift, lpid);

	/* The following only applies to L1 entries */
	if (lpid != kvm->arch.lpid)
		return;

	if (!memslot) {
		memslot = gfn_to_memslot(kvm, gfn);
		if (!memslot)
			return;
	}
	if (shift) { /* 1GB or 2MB page */
		page_size = 1ul << shift;
		if (shift == PMD_SHIFT)
			kvm->stat.num_2M_pages--;
		else if (shift == PUD_SHIFT)
			kvm->stat.num_1G_pages--;
	}

	gpa &= ~(page_size - 1);
	hpa = old & PTE_RPN_MASK;
	kvmhv_remove_nest_rmap_range(kvm, memslot, gpa, hpa, page_size);

	if ((old & _PAGE_DIRTY) && memslot->dirty_bitmap)
		kvmppc_update_dirty_map(memslot, gfn, page_size);
}

/*
 * kvmppc_free_p?d are used to free existing page tables, and recursively
 * descend and clear and free children.
 * Callers are responsible for flushing the PWC.
 *
 * When page tables are being unmapped/freed as part of page fault path
 * (full == false), ptes are not expected. There is code to unmap them
 * and emit a warning if encountered, but there may already be data
 * corruption due to the unexpected mappings.
 */
static void kvmppc_unmap_free_pte(struct kvm *kvm, pte_t *pte, bool full,
				  unsigned int lpid)
{
	if (full) {
		memset(pte, 0, sizeof(long) << RADIX_PTE_INDEX_SIZE);
	} else {
		pte_t *p = pte;
		unsigned long it;

		for (it = 0; it < PTRS_PER_PTE; ++it, ++p) {
			if (pte_val(*p) == 0)
				continue;
			WARN_ON_ONCE(1);
			kvmppc_unmap_pte(kvm, p,
					 pte_pfn(*p) << PAGE_SHIFT,
					 PAGE_SHIFT, NULL, lpid);
		}
	}

	kvmppc_pte_free(pte);
}

static void kvmppc_unmap_free_pmd(struct kvm *kvm, pmd_t *pmd, bool full,
				  unsigned int lpid)
{
	unsigned long im;
	pmd_t *p = pmd;

	for (im = 0; im < PTRS_PER_PMD; ++im, ++p) {
		if (!pmd_present(*p))
			continue;
		if (pmd_is_leaf(*p)) {
			if (full) {
				pmd_clear(p);
			} else {
				WARN_ON_ONCE(1);
				kvmppc_unmap_pte(kvm, (pte_t *)p,
					 pte_pfn(*(pte_t *)p) << PAGE_SHIFT,
					 PMD_SHIFT, NULL, lpid);
			}
		} else {
			pte_t *pte;

			pte = pte_offset_map(p, 0);
			kvmppc_unmap_free_pte(kvm, pte, full, lpid);
			pmd_clear(p);
		}
	}
	kvmppc_pmd_free(pmd);
}

static void kvmppc_unmap_free_pud(struct kvm *kvm, pud_t *pud,
				  unsigned int lpid)
{
	unsigned long iu;
	pud_t *p = pud;

	for (iu = 0; iu < PTRS_PER_PUD; ++iu, ++p) {
		if (!pud_present(*p))
			continue;
		if (pud_is_leaf(*p)) {
			pud_clear(p);
		} else {
			pmd_t *pmd;

			pmd = pmd_offset(p, 0);
			kvmppc_unmap_free_pmd(kvm, pmd, true, lpid);
			pud_clear(p);
		}
	}
	pud_free(kvm->mm, pud);
}

void kvmppc_free_pgtable_radix(struct kvm *kvm, pgd_t *pgd, unsigned int lpid)
{
	unsigned long ig;

	for (ig = 0; ig < PTRS_PER_PGD; ++ig, ++pgd) {
		pud_t *pud;

		if (!pgd_present(*pgd))
			continue;
		pud = pud_offset(pgd, 0);
		kvmppc_unmap_free_pud(kvm, pud, lpid);
		pgd_clear(pgd);
	}
}

void kvmppc_free_radix(struct kvm *kvm)
{
	if (kvm->arch.pgtable) {
		kvmppc_free_pgtable_radix(kvm, kvm->arch.pgtable,
					  kvm->arch.lpid);
		pgd_free(kvm->mm, kvm->arch.pgtable);
		kvm->arch.pgtable = NULL;
	}
}

static void kvmppc_unmap_free_pmd_entry_table(struct kvm *kvm, pmd_t *pmd,
					unsigned long gpa, unsigned int lpid)
{
	pte_t *pte = pte_offset_kernel(pmd, 0);

	/*
	 * Clearing the pmd entry then flushing the PWC ensures that the pte
	 * page no longer be cached by the MMU, so can be freed without
	 * flushing the PWC again.
	 */
	pmd_clear(pmd);
	kvmppc_radix_flush_pwc(kvm, lpid);

	kvmppc_unmap_free_pte(kvm, pte, false, lpid);
}

static void kvmppc_unmap_free_pud_entry_table(struct kvm *kvm, pud_t *pud,
					unsigned long gpa, unsigned int lpid)
{
	pmd_t *pmd = pmd_offset(pud, 0);

	/*
	 * Clearing the pud entry then flushing the PWC ensures that the pmd
	 * page and any children pte pages will no longer be cached by the MMU,
	 * so can be freed without flushing the PWC again.
	 */
	pud_clear(pud);
	kvmppc_radix_flush_pwc(kvm, lpid);

	kvmppc_unmap_free_pmd(kvm, pmd, false, lpid);
}

/*
 * There are a number of bits which may differ between different faults to
 * the same partition scope entry. RC bits, in the course of cleaning and
 * aging. And the write bit can change, either the access could have been
 * upgraded, or a read fault could happen concurrently with a write fault
 * that sets those bits first.
 */
#define PTE_BITS_MUST_MATCH (~(_PAGE_WRITE | _PAGE_DIRTY | _PAGE_ACCESSED))

int kvmppc_create_pte(struct kvm *kvm, pgd_t *pgtable, pte_t pte,
		      unsigned long gpa, unsigned int level,
		      unsigned long mmu_seq, unsigned int lpid,
		      unsigned long *rmapp, struct rmap_nested **n_rmap)
{
	pgd_t *pgd;
	pud_t *pud, *new_pud = NULL;
	pmd_t *pmd, *new_pmd = NULL;
	pte_t *ptep, *new_ptep = NULL;
	int ret;

	/* Traverse the guest's 2nd-level tree, allocate new levels needed */
	pgd = pgtable + pgd_index(gpa);
	pud = NULL;
	if (pgd_present(*pgd))
		pud = pud_offset(pgd, gpa);
	else
		new_pud = pud_alloc_one(kvm->mm, gpa);

	pmd = NULL;
	if (pud && pud_present(*pud) && !pud_is_leaf(*pud))
		pmd = pmd_offset(pud, gpa);
	else if (level <= 1)
		new_pmd = kvmppc_pmd_alloc();

	if (level == 0 && !(pmd && pmd_present(*pmd) && !pmd_is_leaf(*pmd)))
		new_ptep = kvmppc_pte_alloc();

	/* Check if we might have been invalidated; let the guest retry if so */
	spin_lock(&kvm->mmu_lock);
	ret = -EAGAIN;
	if (mmu_notifier_retry(kvm, mmu_seq))
		goto out_unlock;

	/* Now traverse again under the lock and change the tree */
	ret = -ENOMEM;
	if (pgd_none(*pgd)) {
		if (!new_pud)
			goto out_unlock;
		pgd_populate(kvm->mm, pgd, new_pud);
		new_pud = NULL;
	}
	pud = pud_offset(pgd, gpa);
	if (pud_is_leaf(*pud)) {
		unsigned long hgpa = gpa & PUD_MASK;

		/* Check if we raced and someone else has set the same thing */
		if (level == 2) {
			if (pud_raw(*pud) == pte_raw(pte)) {
				ret = 0;
				goto out_unlock;
			}
			/* Valid 1GB page here already, add our extra bits */
			WARN_ON_ONCE((pud_val(*pud) ^ pte_val(pte)) &
							PTE_BITS_MUST_MATCH);
			kvmppc_radix_update_pte(kvm, (pte_t *)pud,
					      0, pte_val(pte), hgpa, PUD_SHIFT);
			ret = 0;
			goto out_unlock;
		}
		/*
		 * If we raced with another CPU which has just put
		 * a 1GB pte in after we saw a pmd page, try again.
		 */
		if (!new_pmd) {
			ret = -EAGAIN;
			goto out_unlock;
		}
		/* Valid 1GB page here already, remove it */
		kvmppc_unmap_pte(kvm, (pte_t *)pud, hgpa, PUD_SHIFT, NULL,
				 lpid);
	}
	if (level == 2) {
		if (!pud_none(*pud)) {
			/*
			 * There's a page table page here, but we wanted to
			 * install a large page, so remove and free the page
			 * table page.
			 */
			kvmppc_unmap_free_pud_entry_table(kvm, pud, gpa, lpid);
		}
		kvmppc_radix_set_pte_at(kvm, gpa, (pte_t *)pud, pte);
		if (rmapp && n_rmap)
			kvmhv_insert_nest_rmap(kvm, rmapp, n_rmap);
		ret = 0;
		goto out_unlock;
	}
	if (pud_none(*pud)) {
		if (!new_pmd)
			goto out_unlock;
		pud_populate(kvm->mm, pud, new_pmd);
		new_pmd = NULL;
	}
	pmd = pmd_offset(pud, gpa);
	if (pmd_is_leaf(*pmd)) {
		unsigned long lgpa = gpa & PMD_MASK;

		/* Check if we raced and someone else has set the same thing */
		if (level == 1) {
			if (pmd_raw(*pmd) == pte_raw(pte)) {
				ret = 0;
				goto out_unlock;
			}
			/* Valid 2MB page here already, add our extra bits */
			WARN_ON_ONCE((pmd_val(*pmd) ^ pte_val(pte)) &
							PTE_BITS_MUST_MATCH);
			kvmppc_radix_update_pte(kvm, pmdp_ptep(pmd),
					0, pte_val(pte), lgpa, PMD_SHIFT);
			ret = 0;
			goto out_unlock;
		}

		/*
		 * If we raced with another CPU which has just put
		 * a 2MB pte in after we saw a pte page, try again.
		 */
		if (!new_ptep) {
			ret = -EAGAIN;
			goto out_unlock;
		}
		/* Valid 2MB page here already, remove it */
		kvmppc_unmap_pte(kvm, pmdp_ptep(pmd), lgpa, PMD_SHIFT, NULL,
				 lpid);
	}
	if (level == 1) {
		if (!pmd_none(*pmd)) {
			/*
			 * There's a page table page here, but we wanted to
			 * install a large page, so remove and free the page
			 * table page.
			 */
			kvmppc_unmap_free_pmd_entry_table(kvm, pmd, gpa, lpid);
		}
		kvmppc_radix_set_pte_at(kvm, gpa, pmdp_ptep(pmd), pte);
		if (rmapp && n_rmap)
			kvmhv_insert_nest_rmap(kvm, rmapp, n_rmap);
		ret = 0;
		goto out_unlock;
	}
	if (pmd_none(*pmd)) {
		if (!new_ptep)
			goto out_unlock;
		pmd_populate(kvm->mm, pmd, new_ptep);
		new_ptep = NULL;
	}
	ptep = pte_offset_kernel(pmd, gpa);
	if (pte_present(*ptep)) {
		/* Check if someone else set the same thing */
		if (pte_raw(*ptep) == pte_raw(pte)) {
			ret = 0;
			goto out_unlock;
		}
		/* Valid page here already, add our extra bits */
		WARN_ON_ONCE((pte_val(*ptep) ^ pte_val(pte)) &
							PTE_BITS_MUST_MATCH);
		kvmppc_radix_update_pte(kvm, ptep, 0, pte_val(pte), gpa, 0);
		ret = 0;
		goto out_unlock;
	}
	kvmppc_radix_set_pte_at(kvm, gpa, ptep, pte);
	if (rmapp && n_rmap)
		kvmhv_insert_nest_rmap(kvm, rmapp, n_rmap);
	ret = 0;

 out_unlock:
	spin_unlock(&kvm->mmu_lock);
	if (new_pud)
		pud_free(kvm->mm, new_pud);
	if (new_pmd)
		kvmppc_pmd_free(new_pmd);
	if (new_ptep)
		kvmppc_pte_free(new_ptep);
	return ret;
}

bool kvmppc_hv_handle_set_rc(struct kvm *kvm, bool nested, bool writing,
			     unsigned long gpa, unsigned int lpid)
{
	unsigned long pgflags;
	unsigned int shift;
	pte_t *ptep;

	/*
	 * Need to set an R or C bit in the 2nd-level tables;
	 * since we are just helping out the hardware here,
	 * it is sufficient to do what the hardware does.
	 */
	pgflags = _PAGE_ACCESSED;
	if (writing)
		pgflags |= _PAGE_DIRTY;

	if (nested)
		ptep = find_kvm_nested_guest_pte(kvm, lpid, gpa, &shift);
	else
		ptep = find_kvm_secondary_pte(kvm, gpa, &shift);

	if (ptep && pte_present(*ptep) && (!writing || pte_write(*ptep))) {
		kvmppc_radix_update_pte(kvm, ptep, 0, pgflags, gpa, shift);
		return true;
	}
	return false;
}

int kvmppc_book3s_instantiate_page(struct kvm_vcpu *vcpu,
				   unsigned long gpa,
				   struct kvm_memory_slot *memslot,
				   bool writing, bool kvm_ro,
				   pte_t *inserted_pte, unsigned int *levelp)
{
	struct kvm *kvm = vcpu->kvm;
	struct page *page = NULL;
	unsigned long mmu_seq;
	unsigned long hva, gfn = gpa >> PAGE_SHIFT;
	bool upgrade_write = false;
	bool *upgrade_p = &upgrade_write;
	pte_t pte, *ptep;
	unsigned int shift, level;
	int ret;
	bool large_enable;

	/* used to check for invalidations in progress */
	mmu_seq = kvm->mmu_notifier_seq;
	smp_rmb();

	/*
	 * Do a fast check first, since __gfn_to_pfn_memslot doesn't
	 * do it with !atomic && !async, which is how we call it.
	 * We always ask for write permission since the common case
	 * is that the page is writable.
	 */
	hva = gfn_to_hva_memslot(memslot, gfn);
	if (!kvm_ro && __get_user_pages_fast(hva, 1, 1, &page) == 1) {
		upgrade_write = true;
	} else {
		unsigned long pfn;

		/* Call KVM generic code to do the slow-path check */
		pfn = __gfn_to_pfn_memslot(memslot, gfn, false, NULL,
					   writing, upgrade_p);
		if (is_error_noslot_pfn(pfn))
			return -EFAULT;
		page = NULL;
		if (pfn_valid(pfn)) {
			page = pfn_to_page(pfn);
			if (PageReserved(page))
				page = NULL;
		}
	}

	/*
	 * Read the PTE from the process' radix tree and use that
	 * so we get the shift and attribute bits.
	 */
	spin_lock(&kvm->mmu_lock);
	ptep = find_kvm_host_pte(kvm, mmu_seq, hva, &shift);
	pte = __pte(0);
	if (ptep)
		pte = READ_ONCE(*ptep);
	spin_unlock(&kvm->mmu_lock);
	/*
	 * If the PTE disappeared temporarily due to a THP
	 * collapse, just return and let the guest try again.
	 */
	if (!pte_present(pte)) {
		if (page)
			put_page(page);
		return RESUME_GUEST;
	}

	/* If we're logging dirty pages, always map single pages */
	large_enable = !(memslot->flags & KVM_MEM_LOG_DIRTY_PAGES);

	/* Get pte level from shift/size */
	if (large_enable && shift == PUD_SHIFT &&
	    (gpa & (PUD_SIZE - PAGE_SIZE)) ==
	    (hva & (PUD_SIZE - PAGE_SIZE))) {
		level = 2;
	} else if (large_enable && shift == PMD_SHIFT &&
		   (gpa & (PMD_SIZE - PAGE_SIZE)) ==
		   (hva & (PMD_SIZE - PAGE_SIZE))) {
		level = 1;
	} else {
		level = 0;
		if (shift > PAGE_SHIFT) {
			/*
			 * If the pte maps more than one page, bring over
			 * bits from the virtual address to get the real
			 * address of the specific single page we want.
			 */
			unsigned long rpnmask = (1ul << shift) - PAGE_SIZE;
			pte = __pte(pte_val(pte) | (hva & rpnmask));
		}
	}

	pte = __pte(pte_val(pte) | _PAGE_EXEC | _PAGE_ACCESSED);
	if (writing || upgrade_write) {
		if (pte_val(pte) & _PAGE_WRITE)
			pte = __pte(pte_val(pte) | _PAGE_DIRTY);
	} else {
		pte = __pte(pte_val(pte) & ~(_PAGE_WRITE | _PAGE_DIRTY));
	}

	/* Allocate space in the tree and write the PTE */
	ret = kvmppc_create_pte(kvm, kvm->arch.pgtable, pte, gpa, level,
				mmu_seq, kvm->arch.lpid, NULL, NULL);
	if (inserted_pte)
		*inserted_pte = pte;
	if (levelp)
		*levelp = level;

	if (page) {
		if (!ret && (pte_val(pte) & _PAGE_WRITE))
			set_page_dirty_lock(page);
		put_page(page);
	}

	/* Increment number of large pages if we (successfully) inserted one */
	if (!ret) {
		if (level == 1)
			kvm->stat.num_2M_pages++;
		else if (level == 2)
			kvm->stat.num_1G_pages++;
	}

	return ret;
}

int kvmppc_book3s_radix_page_fault(struct kvm_run *run, struct kvm_vcpu *vcpu,
				   unsigned long ea, unsigned long dsisr)
{
	struct kvm *kvm = vcpu->kvm;
	unsigned long gpa, gfn;
	struct kvm_memory_slot *memslot;
	long ret;
	bool writing = !!(dsisr & DSISR_ISSTORE);
	bool kvm_ro = false;

	/* Check for unusual errors */
	if (dsisr & DSISR_UNSUPP_MMU) {
		pr_err("KVM: Got unsupported MMU fault\n");
		return -EFAULT;
	}
	if (dsisr & DSISR_BADACCESS) {
		/* Reflect to the guest as DSI */
		pr_err("KVM: Got radix HV page fault with DSISR=%lx\n", dsisr);
		kvmppc_core_queue_data_storage(vcpu, ea, dsisr);
		return RESUME_GUEST;
	}

	/* Translate the logical address */
	gpa = vcpu->arch.fault_gpa & ~0xfffUL;
	gpa &= ~0xF000000000000000ul;
	gfn = gpa >> PAGE_SHIFT;
	if (!(dsisr & DSISR_PRTABLE_FAULT))
		gpa |= ea & 0xfff;

	if (kvm->arch.secure_guest & KVMPPC_SECURE_INIT_DONE)
		return kvmppc_send_page_to_uv(kvm, gfn);

	/* Get the corresponding memslot */
	memslot = gfn_to_memslot(kvm, gfn);

	/* No memslot means it's an emulated MMIO region */
	if (!memslot || (memslot->flags & KVM_MEMSLOT_INVALID)) {
		if (dsisr & (DSISR_PRTABLE_FAULT | DSISR_BADACCESS |
			     DSISR_SET_RC)) {
			/*
			 * Bad address in guest page table tree, or other
			 * unusual error - reflect it to the guest as DSI.
			 */
			kvmppc_core_queue_data_storage(vcpu, ea, dsisr);
			return RESUME_GUEST;
		}
		return kvmppc_hv_emulate_mmio(run, vcpu, gpa, ea, writing);
	}

	if (memslot->flags & KVM_MEM_READONLY) {
		if (writing) {
			/* give the guest a DSI */
			kvmppc_core_queue_data_storage(vcpu, ea, DSISR_ISSTORE |
						       DSISR_PROTFAULT);
			return RESUME_GUEST;
		}
		kvm_ro = true;
	}

	/* Failed to set the reference/change bits */
	if (dsisr & DSISR_SET_RC) {
		spin_lock(&kvm->mmu_lock);
		if (kvmppc_hv_handle_set_rc(kvm, false, writing,
					    gpa, kvm->arch.lpid))
			dsisr &= ~DSISR_SET_RC;
		spin_unlock(&kvm->mmu_lock);

		if (!(dsisr & (DSISR_BAD_FAULT_64S | DSISR_NOHPTE |
			       DSISR_PROTFAULT | DSISR_SET_RC)))
			return RESUME_GUEST;
	}

	/* Try to insert a pte */
	ret = kvmppc_book3s_instantiate_page(vcpu, gpa, memslot, writing,
					     kvm_ro, NULL, NULL);

	if (ret == 0 || ret == -EAGAIN)
		ret = RESUME_GUEST;
	return ret;
}

/* Called with kvm->mmu_lock held */
int kvm_unmap_radix(struct kvm *kvm, struct kvm_memory_slot *memslot,
		    unsigned long gfn)
{
	pte_t *ptep;
	unsigned long gpa = gfn << PAGE_SHIFT;
	unsigned int shift;

	if (kvm->arch.secure_guest & KVMPPC_SECURE_INIT_DONE) {
		uv_page_inval(kvm->arch.lpid, gpa, PAGE_SHIFT);
		return 0;
	}

	ptep = find_kvm_secondary_pte(kvm, gpa, &shift);
	if (ptep && pte_present(*ptep))
		kvmppc_unmap_pte(kvm, ptep, gpa, shift, memslot,
				 kvm->arch.lpid);
	return 0;
}

/* Called with kvm->mmu_lock held */
int kvm_age_radix(struct kvm *kvm, struct kvm_memory_slot *memslot,
		  unsigned long gfn)
{
	pte_t *ptep;
	unsigned long gpa = gfn << PAGE_SHIFT;
	unsigned int shift;
	int ref = 0;
	unsigned long old, *rmapp;

	if (kvm->arch.secure_guest & KVMPPC_SECURE_INIT_DONE)
		return ref;

	ptep = find_kvm_secondary_pte(kvm, gpa, &shift);
	if (ptep && pte_present(*ptep) && pte_young(*ptep)) {
		old = kvmppc_radix_update_pte(kvm, ptep, _PAGE_ACCESSED, 0,
					      gpa, shift);
		/* XXX need to flush tlb here? */
		/* Also clear bit in ptes in shadow pgtable for nested guests */
		rmapp = &memslot->arch.rmap[gfn - memslot->base_gfn];
		kvmhv_update_nest_rmap_rc_list(kvm, rmapp, _PAGE_ACCESSED, 0,
					       old & PTE_RPN_MASK,
					       1UL << shift);
		ref = 1;
	}
	return ref;
}

/* Called with kvm->mmu_lock held */
int kvm_test_age_radix(struct kvm *kvm, struct kvm_memory_slot *memslot,
		       unsigned long gfn)
{
	pte_t *ptep;
	unsigned long gpa = gfn << PAGE_SHIFT;
	unsigned int shift;
	int ref = 0;

	if (kvm->arch.secure_guest & KVMPPC_SECURE_INIT_DONE)
		return ref;

	ptep = find_kvm_secondary_pte(kvm, gpa, &shift);
	if (ptep && pte_present(*ptep) && pte_young(*ptep))
		ref = 1;
	return ref;
}

/* Returns the number of PAGE_SIZE pages that are dirty */
static int kvm_radix_test_clear_dirty(struct kvm *kvm,
				struct kvm_memory_slot *memslot, int pagenum)
{
	unsigned long gfn = memslot->base_gfn + pagenum;
	unsigned long gpa = gfn << PAGE_SHIFT;
	pte_t *ptep, pte;
	unsigned int shift;
	int ret = 0;
	unsigned long old, *rmapp;

	if (kvm->arch.secure_guest & KVMPPC_SECURE_INIT_DONE)
		return ret;

<<<<<<< HEAD
	ptep = find_kvm_secondary_pte(kvm, gpa, &shift);
	if (ptep && pte_present(*ptep) && pte_dirty(*ptep)) {
		ret = 1;
		if (shift)
			ret = 1 << (shift - PAGE_SHIFT);
=======
	/*
	 * For performance reasons we don't hold kvm->mmu_lock while walking the
	 * partition scoped table.
	 */
	ptep = find_kvm_secondary_pte_unlocked(kvm, gpa, &shift);
	if (!ptep)
		return 0;

	pte = READ_ONCE(*ptep);
	if (pte_present(pte) && pte_dirty(pte)) {
>>>>>>> 1395375c
		spin_lock(&kvm->mmu_lock);
		/*
		 * Recheck the pte again
		 */
		if (pte_val(pte) != pte_val(*ptep)) {
			/*
			 * We have KVM_MEM_LOG_DIRTY_PAGES enabled. Hence we can
			 * only find PAGE_SIZE pte entries here. We can continue
			 * to use the pte addr returned by above page table
			 * walk.
			 */
			if (!pte_present(*ptep) || !pte_dirty(*ptep)) {
				spin_unlock(&kvm->mmu_lock);
				return 0;
			}
		}

		ret = 1;
		VM_BUG_ON(shift);
		old = kvmppc_radix_update_pte(kvm, ptep, _PAGE_DIRTY, 0,
					      gpa, shift);
		kvmppc_radix_tlbie_page(kvm, gpa, shift, kvm->arch.lpid);
		/* Also clear bit in ptes in shadow pgtable for nested guests */
		rmapp = &memslot->arch.rmap[gfn - memslot->base_gfn];
		kvmhv_update_nest_rmap_rc_list(kvm, rmapp, _PAGE_DIRTY, 0,
					       old & PTE_RPN_MASK,
					       1UL << shift);
		spin_unlock(&kvm->mmu_lock);
	}
	return ret;
}

long kvmppc_hv_get_dirty_log_radix(struct kvm *kvm,
			struct kvm_memory_slot *memslot, unsigned long *map)
{
	unsigned long i, j;
	int npages;

	for (i = 0; i < memslot->npages; i = j) {
		npages = kvm_radix_test_clear_dirty(kvm, memslot, i);

		/*
		 * Note that if npages > 0 then i must be a multiple of npages,
		 * since huge pages are only used to back the guest at guest
		 * real addresses that are a multiple of their size.
		 * Since we have at most one PTE covering any given guest
		 * real address, if npages > 1 we can skip to i + npages.
		 */
		j = i + 1;
		if (npages) {
			set_dirty_bits(map, i, npages);
			j = i + npages;
		}
	}
	return 0;
}

void kvmppc_radix_flush_memslot(struct kvm *kvm,
				const struct kvm_memory_slot *memslot)
{
	unsigned long n;
	pte_t *ptep;
	unsigned long gpa;
	unsigned int shift;

	if (kvm->arch.secure_guest & KVMPPC_SECURE_INIT_START)
		kvmppc_uvmem_drop_pages(memslot, kvm, true);

	if (kvm->arch.secure_guest & KVMPPC_SECURE_INIT_DONE)
		return;

	gpa = memslot->base_gfn << PAGE_SHIFT;
	spin_lock(&kvm->mmu_lock);
	for (n = memslot->npages; n; --n) {
		ptep = find_kvm_secondary_pte(kvm, gpa, &shift);
		if (ptep && pte_present(*ptep))
			kvmppc_unmap_pte(kvm, ptep, gpa, shift, memslot,
					 kvm->arch.lpid);
		gpa += PAGE_SIZE;
	}
	spin_unlock(&kvm->mmu_lock);
}

static void add_rmmu_ap_encoding(struct kvm_ppc_rmmu_info *info,
				 int psize, int *indexp)
{
	if (!mmu_psize_defs[psize].shift)
		return;
	info->ap_encodings[*indexp] = mmu_psize_defs[psize].shift |
		(mmu_psize_defs[psize].ap << 29);
	++(*indexp);
}

int kvmhv_get_rmmu_info(struct kvm *kvm, struct kvm_ppc_rmmu_info *info)
{
	int i;

	if (!radix_enabled())
		return -EINVAL;
	memset(info, 0, sizeof(*info));

	/* 4k page size */
	info->geometries[0].page_shift = 12;
	info->geometries[0].level_bits[0] = 9;
	for (i = 1; i < 4; ++i)
		info->geometries[0].level_bits[i] = p9_supported_radix_bits[i];
	/* 64k page size */
	info->geometries[1].page_shift = 16;
	for (i = 0; i < 4; ++i)
		info->geometries[1].level_bits[i] = p9_supported_radix_bits[i];

	i = 0;
	add_rmmu_ap_encoding(info, MMU_PAGE_4K, &i);
	add_rmmu_ap_encoding(info, MMU_PAGE_64K, &i);
	add_rmmu_ap_encoding(info, MMU_PAGE_2M, &i);
	add_rmmu_ap_encoding(info, MMU_PAGE_1G, &i);

	return 0;
}

int kvmppc_init_vm_radix(struct kvm *kvm)
{
	kvm->arch.pgtable = pgd_alloc(kvm->mm);
	if (!kvm->arch.pgtable)
		return -ENOMEM;
	return 0;
}

static void pte_ctor(void *addr)
{
	memset(addr, 0, RADIX_PTE_TABLE_SIZE);
}

static void pmd_ctor(void *addr)
{
	memset(addr, 0, RADIX_PMD_TABLE_SIZE);
}

struct debugfs_radix_state {
	struct kvm	*kvm;
	struct mutex	mutex;
	unsigned long	gpa;
	int		lpid;
	int		chars_left;
	int		buf_index;
	char		buf[128];
	u8		hdr;
};

static int debugfs_radix_open(struct inode *inode, struct file *file)
{
	struct kvm *kvm = inode->i_private;
	struct debugfs_radix_state *p;

	p = kzalloc(sizeof(*p), GFP_KERNEL);
	if (!p)
		return -ENOMEM;

	kvm_get_kvm(kvm);
	p->kvm = kvm;
	mutex_init(&p->mutex);
	file->private_data = p;

	return nonseekable_open(inode, file);
}

static int debugfs_radix_release(struct inode *inode, struct file *file)
{
	struct debugfs_radix_state *p = file->private_data;

	kvm_put_kvm(p->kvm);
	kfree(p);
	return 0;
}

static ssize_t debugfs_radix_read(struct file *file, char __user *buf,
				 size_t len, loff_t *ppos)
{
	struct debugfs_radix_state *p = file->private_data;
	ssize_t ret, r;
	unsigned long n;
	struct kvm *kvm;
	unsigned long gpa;
	pgd_t *pgt;
	struct kvm_nested_guest *nested;
	pgd_t pgd, *pgdp;
	pud_t pud, *pudp;
	pmd_t pmd, *pmdp;
	pte_t *ptep;
	int shift;
	unsigned long pte;

	kvm = p->kvm;
	if (!kvm_is_radix(kvm))
		return 0;

	ret = mutex_lock_interruptible(&p->mutex);
	if (ret)
		return ret;

	if (p->chars_left) {
		n = p->chars_left;
		if (n > len)
			n = len;
		r = copy_to_user(buf, p->buf + p->buf_index, n);
		n -= r;
		p->chars_left -= n;
		p->buf_index += n;
		buf += n;
		len -= n;
		ret = n;
		if (r) {
			if (!n)
				ret = -EFAULT;
			goto out;
		}
	}

	gpa = p->gpa;
	nested = NULL;
	pgt = NULL;
	while (len != 0 && p->lpid >= 0) {
		if (gpa >= RADIX_PGTABLE_RANGE) {
			gpa = 0;
			pgt = NULL;
			if (nested) {
				kvmhv_put_nested(nested);
				nested = NULL;
			}
			p->lpid = kvmhv_nested_next_lpid(kvm, p->lpid);
			p->hdr = 0;
			if (p->lpid < 0)
				break;
		}
		if (!pgt) {
			if (p->lpid == 0) {
				pgt = kvm->arch.pgtable;
			} else {
				nested = kvmhv_get_nested(kvm, p->lpid, false);
				if (!nested) {
					gpa = RADIX_PGTABLE_RANGE;
					continue;
				}
				pgt = nested->shadow_pgtable;
			}
		}
		n = 0;
		if (!p->hdr) {
			if (p->lpid > 0)
				n = scnprintf(p->buf, sizeof(p->buf),
					      "\nNested LPID %d: ", p->lpid);
			n += scnprintf(p->buf + n, sizeof(p->buf) - n,
				      "pgdir: %lx\n", (unsigned long)pgt);
			p->hdr = 1;
			goto copy;
		}

		pgdp = pgt + pgd_index(gpa);
		pgd = READ_ONCE(*pgdp);
		if (!(pgd_val(pgd) & _PAGE_PRESENT)) {
			gpa = (gpa & PGDIR_MASK) + PGDIR_SIZE;
			continue;
		}

		pudp = pud_offset(&pgd, gpa);
		pud = READ_ONCE(*pudp);
		if (!(pud_val(pud) & _PAGE_PRESENT)) {
			gpa = (gpa & PUD_MASK) + PUD_SIZE;
			continue;
		}
		if (pud_val(pud) & _PAGE_PTE) {
			pte = pud_val(pud);
			shift = PUD_SHIFT;
			goto leaf;
		}

		pmdp = pmd_offset(&pud, gpa);
		pmd = READ_ONCE(*pmdp);
		if (!(pmd_val(pmd) & _PAGE_PRESENT)) {
			gpa = (gpa & PMD_MASK) + PMD_SIZE;
			continue;
		}
		if (pmd_val(pmd) & _PAGE_PTE) {
			pte = pmd_val(pmd);
			shift = PMD_SHIFT;
			goto leaf;
		}

		ptep = pte_offset_kernel(&pmd, gpa);
		pte = pte_val(READ_ONCE(*ptep));
		if (!(pte & _PAGE_PRESENT)) {
			gpa += PAGE_SIZE;
			continue;
		}
		shift = PAGE_SHIFT;
	leaf:
		n = scnprintf(p->buf, sizeof(p->buf),
			      " %lx: %lx %d\n", gpa, pte, shift);
		gpa += 1ul << shift;
	copy:
		p->chars_left = n;
		if (n > len)
			n = len;
		r = copy_to_user(buf, p->buf, n);
		n -= r;
		p->chars_left -= n;
		p->buf_index = n;
		buf += n;
		len -= n;
		ret += n;
		if (r) {
			if (!ret)
				ret = -EFAULT;
			break;
		}
	}
	p->gpa = gpa;
	if (nested)
		kvmhv_put_nested(nested);

 out:
	mutex_unlock(&p->mutex);
	return ret;
}

static ssize_t debugfs_radix_write(struct file *file, const char __user *buf,
			   size_t len, loff_t *ppos)
{
	return -EACCES;
}

static const struct file_operations debugfs_radix_fops = {
	.owner	 = THIS_MODULE,
	.open	 = debugfs_radix_open,
	.release = debugfs_radix_release,
	.read	 = debugfs_radix_read,
	.write	 = debugfs_radix_write,
	.llseek	 = generic_file_llseek,
};

void kvmhv_radix_debugfs_init(struct kvm *kvm)
{
	debugfs_create_file("radix", 0400, kvm->arch.debugfs_dir, kvm,
			    &debugfs_radix_fops);
}

int kvmppc_radix_init(void)
{
	unsigned long size = sizeof(void *) << RADIX_PTE_INDEX_SIZE;

	kvm_pte_cache = kmem_cache_create("kvm-pte", size, size, 0, pte_ctor);
	if (!kvm_pte_cache)
		return -ENOMEM;

	size = sizeof(void *) << RADIX_PMD_INDEX_SIZE;

	kvm_pmd_cache = kmem_cache_create("kvm-pmd", size, size, 0, pmd_ctor);
	if (!kvm_pmd_cache) {
		kmem_cache_destroy(kvm_pte_cache);
		return -ENOMEM;
	}

	return 0;
}

void kvmppc_radix_exit(void)
{
	kmem_cache_destroy(kvm_pte_cache);
	kmem_cache_destroy(kvm_pmd_cache);
}<|MERGE_RESOLUTION|>--- conflicted
+++ resolved
@@ -1048,13 +1048,6 @@
 	if (kvm->arch.secure_guest & KVMPPC_SECURE_INIT_DONE)
 		return ret;
 
-<<<<<<< HEAD
-	ptep = find_kvm_secondary_pte(kvm, gpa, &shift);
-	if (ptep && pte_present(*ptep) && pte_dirty(*ptep)) {
-		ret = 1;
-		if (shift)
-			ret = 1 << (shift - PAGE_SHIFT);
-=======
 	/*
 	 * For performance reasons we don't hold kvm->mmu_lock while walking the
 	 * partition scoped table.
@@ -1065,7 +1058,6 @@
 
 	pte = READ_ONCE(*ptep);
 	if (pte_present(pte) && pte_dirty(pte)) {
->>>>>>> 1395375c
 		spin_lock(&kvm->mmu_lock);
 		/*
 		 * Recheck the pte again
