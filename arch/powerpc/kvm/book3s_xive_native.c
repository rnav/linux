--- conflicted
+++ resolved
@@ -80,7 +80,6 @@
 			xc->esc_virq[i] = 0;
 		}
 	}
-<<<<<<< HEAD
 
 	/* Disable the VP */
 	xive_native_disable_vp(xc->vp_id);
@@ -88,15 +87,6 @@
 	/* Clear the cam word so guest entry won't try to push context */
 	vcpu->arch.xive_cam_word = 0;
 
-=======
-
-	/* Disable the VP */
-	xive_native_disable_vp(xc->vp_id);
-
-	/* Clear the cam word so guest entry won't try to push context */
-	vcpu->arch.xive_cam_word = 0;
-
->>>>>>> d013cc80
 	/* Free the queues */
 	for (i = 0; i < KVMPPC_XIVE_Q_COUNT; i++) {
 		kvmppc_xive_native_cleanup_queue(vcpu, i);
