--- conflicted
+++ resolved
@@ -939,11 +939,7 @@
 		}
 
 		patch_instruction(bp->instr, instr);
-<<<<<<< HEAD
-		patch_instruction((void *)bp->instr + ppc_inst_len(instr),
-=======
 		patch_instruction(ppc_inst_next(bp->instr, &instr),
->>>>>>> 1395375c
 				  ppc_inst(bpinstr));
 		if (bp->enabled & BP_CIABR)
 			continue;
