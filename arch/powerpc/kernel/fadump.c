--- conflicted
+++ resolved
@@ -603,11 +603,7 @@
 		 */
 		base = fadump_locate_reserve_mem(base, size);
 
-<<<<<<< HEAD
-		if (!base) {
-=======
 		if (!base || (base + size > mem_boundary)) {
->>>>>>> 1395375c
 			pr_err("Failed to find memory chunk for reservation!\n");
 			goto error_out;
 		}
