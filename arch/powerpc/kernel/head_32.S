--- conflicted
+++ resolved
@@ -243,106 +243,6 @@
 __secondary_hold_acknowledge:
 	.long	-1
 
-<<<<<<< HEAD
-/*
- * Exception entry code.  This code runs with address translation
- * turned off, i.e. using physical addresses.
- * We assume sprg3 has the physical address of the current
- * task's thread_struct.
- */
-#define EXCEPTION_PROLOG	\
-	mtspr	SPRN_SPRG_SCRATCH0,r10;	\
-	mtspr	SPRN_SPRG_SCRATCH1,r11;	\
-	mfcr	r10;		\
-	EXCEPTION_PROLOG_1;	\
-	EXCEPTION_PROLOG_2
-
-#define EXCEPTION_PROLOG_1	\
-	mfspr	r11,SPRN_SRR1;		/* check whether user or kernel */ \
-	andi.	r11,r11,MSR_PR;	\
-	tophys(r11,r1);			/* use tophys(r1) if kernel */ \
-	beq	1f;		\
-	mfspr	r11,SPRN_SPRG_THREAD;	\
-	lwz	r11,TASK_STACK-THREAD(r11);	\
-	addi	r11,r11,THREAD_SIZE;	\
-	tophys(r11,r11);	\
-1:	subi	r11,r11,INT_FRAME_SIZE	/* alloc exc. frame */
-
-
-#define EXCEPTION_PROLOG_2	\
-	stw	r10,_CCR(r11);		/* save registers */ \
-	stw	r12,GPR12(r11);	\
-	stw	r9,GPR9(r11);	\
-	mfspr	r10,SPRN_SPRG_SCRATCH0;	\
-	stw	r10,GPR10(r11);	\
-	mfspr	r12,SPRN_SPRG_SCRATCH1;	\
-	stw	r12,GPR11(r11);	\
-	mflr	r10;		\
-	stw	r10,_LINK(r11);	\
-	mfspr	r12,SPRN_SRR0;	\
-	mfspr	r9,SPRN_SRR1;	\
-	stw	r1,GPR1(r11);	\
-	stw	r1,0(r11);	\
-	tovirt(r1,r11);			/* set new kernel sp */	\
-	li	r10,MSR_KERNEL & ~(MSR_IR|MSR_DR); /* can take exceptions */ \
-	MTMSRD(r10);			/* (except for mach check in rtas) */ \
-	stw	r0,GPR0(r11);	\
-	lis	r10,STACK_FRAME_REGS_MARKER@ha; /* exception frame marker */ \
-	addi	r10,r10,STACK_FRAME_REGS_MARKER@l; \
-	stw	r10,8(r11);	\
-	SAVE_4GPRS(3, r11);	\
-	SAVE_2GPRS(7, r11)
-
-/*
- * Note: code which follows this uses cr0.eq (set if from kernel),
- * r11, r12 (SRR0), and r9 (SRR1).
- *
- * Note2: once we have set r1 we are in a position to take exceptions
- * again, and we could thus set MSR:RI at that point.
- */
-
-/*
- * Exception vectors.
- */
-#define EXCEPTION(n, label, hdlr, xfer)		\
-	. = n;					\
-	DO_KVM n;				\
-label:						\
-	EXCEPTION_PROLOG;			\
-	addi	r3,r1,STACK_FRAME_OVERHEAD;	\
-	xfer(n, hdlr)
-
-#define EXC_XFER_TEMPLATE(n, hdlr, trap, copyee, tfer, ret)	\
-	li	r10,trap;					\
-	stw	r10,_TRAP(r11);					\
-	li	r10,MSR_KERNEL;					\
-	copyee(r10, r9);					\
-	bl	tfer;						\
-i##n:								\
-	.long	hdlr;						\
-	.long	ret
-
-#define COPY_EE(d, s)		rlwimi d,s,0,16,16
-#define NOCOPY(d, s)
-
-#define EXC_XFER_STD(n, hdlr)		\
-	EXC_XFER_TEMPLATE(n, hdlr, n, NOCOPY, transfer_to_handler_full,	\
-			  ret_from_except_full)
-
-#define EXC_XFER_LITE(n, hdlr)		\
-	EXC_XFER_TEMPLATE(n, hdlr, n+1, NOCOPY, transfer_to_handler, \
-			  ret_from_except)
-
-#define EXC_XFER_EE(n, hdlr)		\
-	EXC_XFER_TEMPLATE(n, hdlr, n, COPY_EE, transfer_to_handler_full, \
-			  ret_from_except_full)
-
-#define EXC_XFER_EE_LITE(n, hdlr)	\
-	EXC_XFER_TEMPLATE(n, hdlr, n+1, COPY_EE, transfer_to_handler, \
-			  ret_from_except)
-
-=======
->>>>>>> 0ecfebd2
 /* System reset */
 /* core99 pmac starts the seconary here by changing the vector, and
    putting it back to what it was (unknown_exception) when done.  */
@@ -529,15 +429,9 @@
 	andc.	r1,r1,r0		/* check access & ~permission */
 	bne-	InstructionAddressInvalid /* return if access not permitted */
 	/* Convert linux-style PTE to low word of PPC-style PTE */
-<<<<<<< HEAD
-	rlwimi	r0,r0,32-1,30,30	/* _PAGE_USER -> PP msb */
-	ori	r1, r1, 0xe05		/* clear out reserved bits */
-	andc	r1, r0, r1		/* PP = user? 2 : 0 */
-=======
 	rlwimi	r0,r0,32-2,31,31	/* _PAGE_USER -> PP lsb */
 	ori	r1, r1, 0xe06		/* clear out reserved bits */
 	andc	r1, r0, r1		/* PP = user? 1 : 0 */
->>>>>>> 0ecfebd2
 BEGIN_FTR_SECTION
 	rlwinm	r1,r1,0,~_PAGE_COHERENT	/* clear M (coherence not required) */
 END_FTR_SECTION_IFCLR(CPU_FTR_NEED_COHERENT)
@@ -603,19 +497,11 @@
 	 * we would need to update the pte atomically with lwarx/stwcx.
 	 */
 	/* Convert linux-style PTE to low word of PPC-style PTE */
-<<<<<<< HEAD
-	rlwinm	r1,r0,32-10,31,31	/* _PAGE_RW -> PP lsb */
-	rlwimi	r0,r0,32-1,30,30	/* _PAGE_USER -> PP msb */
-	rlwimi	r0,r0,32-1,31,31	/* _PAGE_USER -> PP lsb */
-	ori	r1,r1,0xe04		/* clear out reserved bits */
-	andc	r1,r0,r1		/* PP = user? rw? 2: 3: 0 */
-=======
 	rlwinm	r1,r0,32-9,30,30	/* _PAGE_RW -> PP msb */
 	rlwimi	r0,r0,32-1,30,30	/* _PAGE_USER -> PP msb */
 	rlwimi	r0,r0,32-1,31,31	/* _PAGE_USER -> PP lsb */
 	ori	r1,r1,0xe04		/* clear out reserved bits */
 	andc	r1,r0,r1		/* PP = user? rw? 1: 3: 0 */
->>>>>>> 0ecfebd2
 BEGIN_FTR_SECTION
 	rlwinm	r1,r1,0,~_PAGE_COHERENT	/* clear M (coherence not required) */
 END_FTR_SECTION_IFCLR(CPU_FTR_NEED_COHERENT)
@@ -901,10 +787,6 @@
 _ENTRY(__restore_cpu_setup)
 	blr
 #endif /* !defined(CONFIG_PPC_BOOK3S_32) */
-<<<<<<< HEAD
-
-=======
->>>>>>> 0ecfebd2
 
 /*
  * Load stuff into the MMU.  Intended to be called with
