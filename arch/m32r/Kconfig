# SPDX-License-Identifier: GPL-2.0
config M32R
	bool
	default y
	select HAVE_IDE
	select HAVE_OPROFILE
	select INIT_ALL_POSSIBLE
	select HAVE_KERNEL_GZIP
	select HAVE_KERNEL_BZIP2
	select HAVE_KERNEL_LZMA
	select ARCH_WANT_IPC_PARSE_VERSION
	select HAVE_DEBUG_BUGVERBOSE
	select VIRT_TO_BUS
	select GENERIC_IRQ_PROBE
	select GENERIC_IRQ_SHOW
	select GENERIC_ATOMIC64
	select ARCH_HAS_DEVMEM_IS_ALLOWED
	select ARCH_USES_GETTIMEOFFSET
	select MODULES_USE_ELF_RELA
	select HAVE_DEBUG_STACKOVERFLOW
	select CPU_NO_EFFICIENT_FFS
	select DMA_NOOP_OPS
	select ARCH_NO_COHERENT_DMA_MMAP if !MMU

config SBUS
	bool

config GENERIC_ISA_DMA
	bool
	default y

config ZONE_DMA
	bool
	default y

config NO_IOPORT_MAP
	def_bool y

config NO_DMA
	def_bool n

config HZ
	int
	default 100

source "init/Kconfig"

source "kernel/Kconfig.freezer"


menu "Processor type and features"

choice
	prompt "Platform Type"
	default PLAT_MAPPI

config PLAT_MAPPI
	bool "Mappi-I"
	help
	  The Mappi-I is an FPGA board for SOC (System-On-a-Chip) prototyping.
	  You can operate a Linux system on this board by using an M32R
	  softmacro core, which is a fully-synthesizable functional model
	  described in Verilog-HDL.

	  The Mappi-I board was the first platform, which had been used
	  to port and develop a Linux system for the M32R processor.
	  Currently, the Mappi-II, an heir to the Mappi-I, is available.

config PLAT_USRV
	bool "uServer"
	select PLAT_HAS_INT1ICU

config PLAT_M32700UT
	bool "M32700UT"
	select PLAT_HAS_INT0ICU
	select PLAT_HAS_INT1ICU
	select PLAT_HAS_INT2ICU
	help
	  The M3T-M32700UT is an evaluation board based on uT-Engine
	  specification.  This board has an M32700 (Chaos) evaluation chip.
	  You can say Y for SMP, because the M32700 is a single chip
	  multiprocessor.

config PLAT_OPSPUT
	bool "OPSPUT"
	select PLAT_HAS_INT0ICU
	select PLAT_HAS_INT1ICU
	select PLAT_HAS_INT2ICU
	help
	  The OPSPUT is an evaluation board based on uT-Engine
	  specification.  This board has a OPSP-REP chip.

config PLAT_OAKS32R
	bool "OAKS32R"
	help
	  The OAKS32R is a tiny, inexpensive evaluation board.
	  Please note that if you say Y here and choose chip "M32102",
	  say N for MMU and select a no-MMU version kernel, otherwise
	  a kernel with MMU support will not work, because the M32102
	  is a microcontroller for embedded systems and it has no MMU.

config PLAT_MAPPI2
       bool "Mappi-II(M3A-ZA36/M3A-ZA52)"

config PLAT_MAPPI3
       bool "Mappi-III(M3A-2170)"

config PLAT_M32104UT
	bool "M32104UT"
	select PLAT_HAS_INT1ICU
	help
	  The M3T-M32104UT is an reference board based on uT-Engine
	  specification.  This board has a M32104 chip.

endchoice

choice
	prompt "Processor family"
	default CHIP_M32700

config CHIP_M32700
	bool "M32700 (Chaos)"

config CHIP_M32102
	bool "M32102"

config CHIP_M32104
	bool "M32104"
	depends on PLAT_M32104UT

config CHIP_VDEC2
       bool "VDEC2"

config CHIP_OPSP
       bool "OPSP"

endchoice

config MMU
	bool "Support for memory management hardware"
	depends on CHIP_M32700 || CHIP_VDEC2 || CHIP_OPSP
	default y

config TLB_ENTRIES
       int "TLB Entries"
       depends on CHIP_M32700 || CHIP_VDEC2 || CHIP_OPSP
       default 32 if CHIP_M32700 || CHIP_OPSP
       default 16 if CHIP_VDEC2


config ISA_M32R
        bool
	depends on CHIP_M32102 || CHIP_M32104
	default y

config ISA_M32R2
	bool
	depends on CHIP_M32700 || CHIP_VDEC2 || CHIP_OPSP
	default y

config ISA_DSP_LEVEL2
	bool
	depends on CHIP_M32700 || CHIP_OPSP
	default y

config ISA_DUAL_ISSUE
	bool
	depends on CHIP_M32700 || CHIP_OPSP
	default y

config PLAT_HAS_INT0ICU
	bool
	default n

config PLAT_HAS_INT1ICU
	bool
	default n

config PLAT_HAS_INT2ICU
	bool
	default n

config BUS_CLOCK
	int "Bus Clock [Hz] (integer)"
	default "70000000" if PLAT_MAPPI
	default "25000000" if PLAT_USRV
	default "50000000" if PLAT_MAPPI3
	default "50000000" if PLAT_M32700UT
	default "50000000" if PLAT_OPSPUT
	default "54000000" if PLAT_M32104UT
	default "33333333" if PLAT_OAKS32R
	default "20000000" if PLAT_MAPPI2

config TIMER_DIVIDE
	int "Timer divider (integer)"
	default "128"

config CPU_BIG_ENDIAN
<<<<<<< HEAD
        bool "Generate big endian code"
	default n
=======
	bool
	default !CPU_LITTLE_ENDIAN
>>>>>>> 0c86a6bd

config CPU_LITTLE_ENDIAN
        bool "Generate little endian code"
	default n

config MEMORY_START
	hex "Physical memory start address (hex)"
	default "08000000" if PLAT_MAPPI || PLAT_MAPPI2 || PLAT_MAPPI3
	default "08000000" if PLAT_USRV
	default "08000000" if PLAT_M32700UT
	default "08000000" if PLAT_OPSPUT
	default "04000000" if PLAT_M32104UT
	default "01000000" if PLAT_OAKS32R

config MEMORY_SIZE
	hex "Physical memory size (hex)"
	default "08000000" if PLAT_MAPPI3
	default "04000000" if PLAT_MAPPI || PLAT_MAPPI2
	default "02000000" if PLAT_USRV
	default "01000000" if PLAT_M32700UT
	default "01000000" if PLAT_OPSPUT
	default "01000000" if PLAT_M32104UT
	default "00800000" if PLAT_OAKS32R

config ARCH_DISCONTIGMEM_ENABLE
	bool "Internal RAM Support"
	depends on CHIP_M32700 || CHIP_M32102 || CHIP_VDEC2 || CHIP_OPSP || CHIP_M32104
	default y

source "mm/Kconfig"

config IRAM_START
	hex "Internal memory start address (hex)"
	default "00f00000" if !CHIP_M32104
	default "00700000" if CHIP_M32104
	depends on (CHIP_M32700 || CHIP_M32102 || CHIP_VDEC2 || CHIP_OPSP || CHIP_M32104) && DISCONTIGMEM

config IRAM_SIZE
	hex "Internal memory size (hex)"
	depends on (CHIP_M32700 || CHIP_M32102 || CHIP_VDEC2 || CHIP_OPSP || CHIP_M32104) && DISCONTIGMEM
	default "00080000" if CHIP_M32700
	default "00010000" if CHIP_M32102 || CHIP_OPSP || CHIP_M32104
	default "00008000" if CHIP_VDEC2

#
# Define implied options from the CPU selection here
#

config GENERIC_LOCKBREAK
	bool
	default y
	depends on SMP && PREEMPT

config RWSEM_GENERIC_SPINLOCK
	bool
	depends on M32R
	default y

config RWSEM_XCHGADD_ALGORITHM
	bool
	default n

config ARCH_HAS_ILOG2_U32
	bool
	default n

config ARCH_HAS_ILOG2_U64
	bool
	default n

config GENERIC_HWEIGHT
	bool
	default y

config GENERIC_CALIBRATE_DELAY
	bool
	default y

config SCHED_OMIT_FRAME_POINTER
        bool
        default y

source "kernel/Kconfig.preempt"

config SMP
	bool "Symmetric multi-processing support"
	depends on MMU
	---help---
	  This enables support for systems with more than one CPU. If you have
	  a system with only one CPU, say N. If you have a system with more
	  than one CPU, say Y.

	  If you say N here, the kernel will run on uni- and multiprocessor
	  machines, but will use only one CPU of a multiprocessor machine. If
	  you say Y here, the kernel will run on many, but not all,
	  uniprocessor machines. On a uniprocessor machine, the kernel
	  will run faster if you say N here.

	  People using multiprocessor machines who say Y here should also say
	  Y to "Enhanced Real Time Clock Support", below. The "Advanced Power
	  Management" code will be disabled if you say Y here.

	  See also the SMP-HOWTO available at
	  <http://tldp.org/HOWTO/SMP-HOWTO.html>.

	  If you don't know what to do here, say N.

config CHIP_M32700_TS1
	bool "Workaround code for the M32700 TS1 chip's bug"
	depends on (CHIP_M32700 && SMP)
	default n

config NR_CPUS
	int "Maximum number of CPUs (2-32)"
	range 2 32
	depends on SMP
	default "2"
	help
	  This allows you to specify the maximum number of CPUs which this
	  kernel will support.  The maximum supported value is 32 and the
	  minimum value which makes sense is 2.

	  This is purely to save memory - each supported CPU adds
	  approximately eight kilobytes to the kernel image.

# Common NUMA Features
config NUMA
	bool "Numa Memory Allocation Support"
	depends on SMP && BROKEN
	default n

config NODES_SHIFT
	int
	default "1"
	depends on NEED_MULTIPLE_NODES

endmenu


menu "Bus options (PCI, PCMCIA, EISA, MCA, ISA)"

config PCI
	bool "PCI support"
	depends on BROKEN
	default n
	help
	  Find out whether you have a PCI motherboard. PCI is the name of a
	  bus system, i.e. the way the CPU talks to the other stuff inside
	  your box. Other bus systems are ISA, EISA, MicroChannel (MCA) or
	  VESA. If you have PCI, say Y, otherwise N.

choice
	prompt "PCI access mode"
	depends on PCI
	default PCI_GOANY

config PCI_GOBIOS
	bool "BIOS"
	---help---
	  On PCI systems, the BIOS can be used to detect the PCI devices and
	  determine their configuration. However, some old PCI motherboards
	  have BIOS bugs and may crash if this is done. Also, some embedded
	  PCI-based systems don't have any BIOS at all. Linux can also try to
	  detect the PCI hardware directly without using the BIOS.

	  With this option, you can specify how Linux should detect the PCI
	  devices. If you choose "BIOS", the BIOS will be used, if you choose
	  "Direct", the BIOS won't be used, and if you choose "Any", the
	  kernel will try the direct access method and falls back to the BIOS
	  if that doesn't work. If unsure, go with the default, which is
	  "Any".

config PCI_GODIRECT
	bool "Direct"

config PCI_GOANY
	bool "Any"

endchoice

config PCI_BIOS
	bool
	depends on PCI && (PCI_GOBIOS || PCI_GOANY)
	default y

config PCI_DIRECT
	bool
 	depends on PCI && (PCI_GODIRECT || PCI_GOANY)
	default y

source "drivers/pci/Kconfig"

config ISA
	bool

source "drivers/pcmcia/Kconfig"

endmenu


menu "Executable file formats"

source "fs/Kconfig.binfmt"

endmenu

source "net/Kconfig"

source "drivers/Kconfig"

source "fs/Kconfig"

source "arch/m32r/Kconfig.debug"

source "security/Kconfig"

source "crypto/Kconfig"

source "lib/Kconfig"<|MERGE_RESOLUTION|>--- conflicted
+++ resolved
@@ -196,13 +196,8 @@
 	default "128"
 
 config CPU_BIG_ENDIAN
-<<<<<<< HEAD
-        bool "Generate big endian code"
-	default n
-=======
 	bool
 	default !CPU_LITTLE_ENDIAN
->>>>>>> 0c86a6bd
 
 config CPU_LITTLE_ENDIAN
         bool "Generate little endian code"
