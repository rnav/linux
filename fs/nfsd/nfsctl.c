// SPDX-License-Identifier: GPL-2.0-only
/*
 * Syscall interface to knfsd.
 *
 * Copyright (C) 1995, 1996 Olaf Kirch <okir@monad.swb.de>
 */

#include <linux/slab.h>
#include <linux/namei.h>
#include <linux/ctype.h>
#include <linux/fs_context.h>

#include <linux/sunrpc/svcsock.h>
#include <linux/lockd/lockd.h>
#include <linux/sunrpc/addr.h>
#include <linux/sunrpc/gss_api.h>
#include <linux/sunrpc/rpc_pipe_fs.h>
#include <linux/module.h>
#include <linux/fsnotify.h>

#include "idmap.h"
#include "nfsd.h"
#include "cache.h"
#include "state.h"
#include "netns.h"
#include "pnfs.h"
#include "filecache.h"
#include "trace.h"

/*
 *	We have a single directory with several nodes in it.
 */
enum {
	NFSD_Root = 1,
	NFSD_List,
	NFSD_Export_Stats,
	NFSD_Export_features,
	NFSD_Fh,
	NFSD_FO_UnlockIP,
	NFSD_FO_UnlockFS,
	NFSD_Threads,
	NFSD_Pool_Threads,
	NFSD_Pool_Stats,
	NFSD_Reply_Cache_Stats,
	NFSD_Versions,
	NFSD_Ports,
	NFSD_MaxBlkSize,
	NFSD_MaxConnections,
	NFSD_Filecache,
	/*
	 * The below MUST come last.  Otherwise we leave a hole in nfsd_files[]
	 * with !CONFIG_NFSD_V4 and simple_fill_super() goes oops
	 */
#ifdef CONFIG_NFSD_V4
	NFSD_Leasetime,
	NFSD_Gracetime,
	NFSD_RecoveryDir,
	NFSD_V4EndGrace,
#endif
	NFSD_MaxReserved
};

/*
 * write() for these nodes.
 */
static ssize_t write_filehandle(struct file *file, char *buf, size_t size);
static ssize_t write_unlock_ip(struct file *file, char *buf, size_t size);
static ssize_t write_unlock_fs(struct file *file, char *buf, size_t size);
static ssize_t write_threads(struct file *file, char *buf, size_t size);
static ssize_t write_pool_threads(struct file *file, char *buf, size_t size);
static ssize_t write_versions(struct file *file, char *buf, size_t size);
static ssize_t write_ports(struct file *file, char *buf, size_t size);
static ssize_t write_maxblksize(struct file *file, char *buf, size_t size);
static ssize_t write_maxconn(struct file *file, char *buf, size_t size);
#ifdef CONFIG_NFSD_V4
static ssize_t write_leasetime(struct file *file, char *buf, size_t size);
static ssize_t write_gracetime(struct file *file, char *buf, size_t size);
static ssize_t write_recoverydir(struct file *file, char *buf, size_t size);
static ssize_t write_v4_end_grace(struct file *file, char *buf, size_t size);
#endif

static ssize_t (*const write_op[])(struct file *, char *, size_t) = {
	[NFSD_Fh] = write_filehandle,
	[NFSD_FO_UnlockIP] = write_unlock_ip,
	[NFSD_FO_UnlockFS] = write_unlock_fs,
	[NFSD_Threads] = write_threads,
	[NFSD_Pool_Threads] = write_pool_threads,
	[NFSD_Versions] = write_versions,
	[NFSD_Ports] = write_ports,
	[NFSD_MaxBlkSize] = write_maxblksize,
	[NFSD_MaxConnections] = write_maxconn,
#ifdef CONFIG_NFSD_V4
	[NFSD_Leasetime] = write_leasetime,
	[NFSD_Gracetime] = write_gracetime,
	[NFSD_RecoveryDir] = write_recoverydir,
	[NFSD_V4EndGrace] = write_v4_end_grace,
#endif
};

static ssize_t nfsctl_transaction_write(struct file *file, const char __user *buf, size_t size, loff_t *pos)
{
	ino_t ino =  file_inode(file)->i_ino;
	char *data;
	ssize_t rv;

	if (ino >= ARRAY_SIZE(write_op) || !write_op[ino])
		return -EINVAL;

	data = simple_transaction_get(file, buf, size);
	if (IS_ERR(data))
		return PTR_ERR(data);

	rv = write_op[ino](file, data, size);
	if (rv < 0)
		return rv;

	simple_transaction_set(file, rv);
	return size;
}

static ssize_t nfsctl_transaction_read(struct file *file, char __user *buf, size_t size, loff_t *pos)
{
	if (! file->private_data) {
		/* An attempt to read a transaction file without writing
		 * causes a 0-byte write so that the file can return
		 * state information
		 */
		ssize_t rv = nfsctl_transaction_write(file, buf, 0, pos);
		if (rv < 0)
			return rv;
	}
	return simple_transaction_read(file, buf, size, pos);
}

static const struct file_operations transaction_ops = {
	.write		= nfsctl_transaction_write,
	.read		= nfsctl_transaction_read,
	.release	= simple_transaction_release,
	.llseek		= default_llseek,
};

static int exports_net_open(struct net *net, struct file *file)
{
	int err;
	struct seq_file *seq;
	struct nfsd_net *nn = net_generic(net, nfsd_net_id);

	err = seq_open(file, &nfs_exports_op);
	if (err)
		return err;

	seq = file->private_data;
	seq->private = nn->svc_export_cache;
	return 0;
}

static int exports_nfsd_open(struct inode *inode, struct file *file)
{
	return exports_net_open(inode->i_sb->s_fs_info, file);
}

static const struct file_operations exports_nfsd_operations = {
	.open		= exports_nfsd_open,
	.read		= seq_read,
	.llseek		= seq_lseek,
	.release	= seq_release,
};

static int export_features_show(struct seq_file *m, void *v)
{
	seq_printf(m, "0x%x 0x%x\n", NFSEXP_ALLFLAGS, NFSEXP_SECINFO_FLAGS);
	return 0;
}

DEFINE_SHOW_ATTRIBUTE(export_features);

static const struct file_operations pool_stats_operations = {
	.open		= nfsd_pool_stats_open,
	.read		= seq_read,
	.llseek		= seq_lseek,
	.release	= nfsd_pool_stats_release,
};

DEFINE_SHOW_ATTRIBUTE(nfsd_reply_cache_stats);

DEFINE_SHOW_ATTRIBUTE(nfsd_file_cache_stats);

/*----------------------------------------------------------------------------*/
/*
 * payload - write methods
 */

static inline struct net *netns(struct file *file)
{
	return file_inode(file)->i_sb->s_fs_info;
}

/*
 * write_unlock_ip - Release all locks used by a client
 *
 * Experimental.
 *
 * Input:
 *			buf:	'\n'-terminated C string containing a
 *				presentation format IP address
 *			size:	length of C string in @buf
 * Output:
 *	On success:	returns zero if all specified locks were released;
 *			returns one if one or more locks were not released
 *	On error:	return code is negative errno value
 */
static ssize_t write_unlock_ip(struct file *file, char *buf, size_t size)
{
	struct sockaddr_storage address;
	struct sockaddr *sap = (struct sockaddr *)&address;
	size_t salen = sizeof(address);
	char *fo_path;
	struct net *net = netns(file);

	/* sanity check */
	if (size == 0)
		return -EINVAL;

	if (buf[size-1] != '\n')
		return -EINVAL;

	fo_path = buf;
	if (qword_get(&buf, fo_path, size) < 0)
		return -EINVAL;

	if (rpc_pton(net, fo_path, size, sap, salen) == 0)
		return -EINVAL;

	trace_nfsd_ctl_unlock_ip(net, buf);
	return nlmsvc_unlock_all_by_ip(sap);
}

/*
 * write_unlock_fs - Release all locks on a local file system
 *
 * Experimental.
 *
 * Input:
 *			buf:	'\n'-terminated C string containing the
 *				absolute pathname of a local file system
 *			size:	length of C string in @buf
 * Output:
 *	On success:	returns zero if all specified locks were released;
 *			returns one if one or more locks were not released
 *	On error:	return code is negative errno value
 */
static ssize_t write_unlock_fs(struct file *file, char *buf, size_t size)
{
	struct path path;
	char *fo_path;
	int error;

	/* sanity check */
	if (size == 0)
		return -EINVAL;

	if (buf[size-1] != '\n')
		return -EINVAL;

	fo_path = buf;
	if (qword_get(&buf, fo_path, size) < 0)
		return -EINVAL;
	trace_nfsd_ctl_unlock_fs(netns(file), fo_path);
	error = kern_path(fo_path, 0, &path);
	if (error)
		return error;

	/*
	 * XXX: Needs better sanity checking.  Otherwise we could end up
	 * releasing locks on the wrong file system.
	 *
	 * For example:
	 * 1.  Does the path refer to a directory?
	 * 2.  Is that directory a mount point, or
	 * 3.  Is that directory the root of an exported file system?
	 */
	error = nlmsvc_unlock_all_by_sb(path.dentry->d_sb);

	path_put(&path);
	return error;
}

/*
 * write_filehandle - Get a variable-length NFS file handle by path
 *
 * On input, the buffer contains a '\n'-terminated C string comprised of
 * three alphanumeric words separated by whitespace.  The string may
 * contain escape sequences.
 *
 * Input:
 *			buf:
 *				domain:		client domain name
 *				path:		export pathname
 *				maxsize:	numeric maximum size of
 *						@buf
 *			size:	length of C string in @buf
 * Output:
 *	On success:	passed-in buffer filled with '\n'-terminated C
 *			string containing a ASCII hex text version
 *			of the NFS file handle;
 *			return code is the size in bytes of the string
 *	On error:	return code is negative errno value
 */
static ssize_t write_filehandle(struct file *file, char *buf, size_t size)
{
	char *dname, *path;
	int maxsize;
	char *mesg = buf;
	int len;
	struct auth_domain *dom;
	struct knfsd_fh fh;

	if (size == 0)
		return -EINVAL;

	if (buf[size-1] != '\n')
		return -EINVAL;
	buf[size-1] = 0;

	dname = mesg;
	len = qword_get(&mesg, dname, size);
	if (len <= 0)
		return -EINVAL;

	path = dname+len+1;
	len = qword_get(&mesg, path, size);
	if (len <= 0)
		return -EINVAL;

	len = get_int(&mesg, &maxsize);
	if (len)
		return len;

	if (maxsize < NFS_FHSIZE)
		return -EINVAL;
	maxsize = min(maxsize, NFS3_FHSIZE);

	if (qword_get(&mesg, mesg, size) > 0)
		return -EINVAL;

	trace_nfsd_ctl_filehandle(netns(file), dname, path, maxsize);

	/* we have all the words, they are in buf.. */
	dom = unix_domain_find(dname);
	if (!dom)
		return -ENOMEM;

	len = exp_rootfh(netns(file), dom, path, &fh, maxsize);
	auth_domain_put(dom);
	if (len)
		return len;

	mesg = buf;
	len = SIMPLE_TRANSACTION_LIMIT;
	qword_addhex(&mesg, &len, fh.fh_raw, fh.fh_size);
	mesg[-1] = '\n';
	return mesg - buf;
}

/*
 * write_threads - Start NFSD, or report the current number of running threads
 *
 * Input:
 *			buf:		ignored
 *			size:		zero
 * Output:
 *	On success:	passed-in buffer filled with '\n'-terminated C
 *			string numeric value representing the number of
 *			running NFSD threads;
 *			return code is the size in bytes of the string
 *	On error:	return code is zero
 *
 * OR
 *
 * Input:
 *			buf:		C string containing an unsigned
 *					integer value representing the
 *					number of NFSD threads to start
 *			size:		non-zero length of C string in @buf
 * Output:
 *	On success:	NFS service is started;
 *			passed-in buffer filled with '\n'-terminated C
 *			string numeric value representing the number of
 *			running NFSD threads;
 *			return code is the size in bytes of the string
 *	On error:	return code is zero or a negative errno value
 */
static ssize_t write_threads(struct file *file, char *buf, size_t size)
{
	char *mesg = buf;
	int rv;
	struct net *net = netns(file);

	if (size > 0) {
		int newthreads;
		rv = get_int(&mesg, &newthreads);
		if (rv)
			return rv;
		if (newthreads < 0)
			return -EINVAL;
		trace_nfsd_ctl_threads(net, newthreads);
		rv = nfsd_svc(newthreads, net, file->f_cred);
		if (rv < 0)
			return rv;
	} else
		rv = nfsd_nrthreads(net);

	return scnprintf(buf, SIMPLE_TRANSACTION_LIMIT, "%d\n", rv);
}

/*
 * write_pool_threads - Set or report the current number of threads per pool
 *
 * Input:
 *			buf:		ignored
 *			size:		zero
 *
 * OR
 *
 * Input:
 *			buf:		C string containing whitespace-
 *					separated unsigned integer values
 *					representing the number of NFSD
 *					threads to start in each pool
 *			size:		non-zero length of C string in @buf
 * Output:
 *	On success:	passed-in buffer filled with '\n'-terminated C
 *			string containing integer values representing the
 *			number of NFSD threads in each pool;
 *			return code is the size in bytes of the string
 *	On error:	return code is zero or a negative errno value
 */
static ssize_t write_pool_threads(struct file *file, char *buf, size_t size)
{
	/* if size > 0, look for an array of number of threads per node
	 * and apply them  then write out number of threads per node as reply
	 */
	char *mesg = buf;
	int i;
	int rv;
	int len;
	int npools;
	int *nthreads;
	struct net *net = netns(file);

	mutex_lock(&nfsd_mutex);
	npools = nfsd_nrpools(net);
	if (npools == 0) {
		/*
		 * NFS is shut down.  The admin can start it by
		 * writing to the threads file but NOT the pool_threads
		 * file, sorry.  Report zero threads.
		 */
		mutex_unlock(&nfsd_mutex);
		strcpy(buf, "0\n");
		return strlen(buf);
	}

	nthreads = kcalloc(npools, sizeof(int), GFP_KERNEL);
	rv = -ENOMEM;
	if (nthreads == NULL)
		goto out_free;

	if (size > 0) {
		for (i = 0; i < npools; i++) {
			rv = get_int(&mesg, &nthreads[i]);
			if (rv == -ENOENT)
				break;		/* fewer numbers than pools */
			if (rv)
				goto out_free;	/* syntax error */
			rv = -EINVAL;
			if (nthreads[i] < 0)
				goto out_free;
			trace_nfsd_ctl_pool_threads(net, i, nthreads[i]);
		}
		rv = nfsd_set_nrthreads(i, nthreads, net);
		if (rv)
			goto out_free;
	}

	rv = nfsd_get_nrthreads(npools, nthreads, net);
	if (rv)
		goto out_free;

	mesg = buf;
	size = SIMPLE_TRANSACTION_LIMIT;
	for (i = 0; i < npools && size > 0; i++) {
		snprintf(mesg, size, "%d%c", nthreads[i], (i == npools-1 ? '\n' : ' '));
		len = strlen(mesg);
		size -= len;
		mesg += len;
	}
	rv = mesg - buf;
out_free:
	kfree(nthreads);
	mutex_unlock(&nfsd_mutex);
	return rv;
}

static ssize_t
nfsd_print_version_support(struct nfsd_net *nn, char *buf, int remaining,
		const char *sep, unsigned vers, int minor)
{
	const char *format = minor < 0 ? "%s%c%u" : "%s%c%u.%u";
	bool supported = !!nfsd_vers(nn, vers, NFSD_TEST);

	if (vers == 4 && minor >= 0 &&
	    !nfsd_minorversion(nn, minor, NFSD_TEST))
		supported = false;
	if (minor == 0 && supported)
		/*
		 * special case for backward compatability.
		 * +4.0 is never reported, it is implied by
		 * +4, unless -4.0 is present.
		 */
		return 0;
	return snprintf(buf, remaining, format, sep,
			supported ? '+' : '-', vers, minor);
}

static ssize_t __write_versions(struct file *file, char *buf, size_t size)
{
	char *mesg = buf;
	char *vers, *minorp, sign;
	int len, num, remaining;
	ssize_t tlen = 0;
	char *sep;
	struct nfsd_net *nn = net_generic(netns(file), nfsd_net_id);

	if (size > 0) {
		if (nn->nfsd_serv)
			/* Cannot change versions without updating
			 * nn->nfsd_serv->sv_xdrsize, and reallocing
			 * rq_argp and rq_resp
			 */
			return -EBUSY;
		if (buf[size-1] != '\n')
			return -EINVAL;
		buf[size-1] = 0;
		trace_nfsd_ctl_version(netns(file), buf);

		vers = mesg;
		len = qword_get(&mesg, vers, size);
		if (len <= 0) return -EINVAL;
		do {
			enum vers_op cmd;
			unsigned minor;
			sign = *vers;
			if (sign == '+' || sign == '-')
				num = simple_strtol((vers+1), &minorp, 0);
			else
				num = simple_strtol(vers, &minorp, 0);
			if (*minorp == '.') {
				if (num != 4)
					return -EINVAL;
				if (kstrtouint(minorp+1, 0, &minor) < 0)
					return -EINVAL;
			}

			cmd = sign == '-' ? NFSD_CLEAR : NFSD_SET;
			switch(num) {
#ifdef CONFIG_NFSD_V2
			case 2:
#endif
			case 3:
				nfsd_vers(nn, num, cmd);
				break;
			case 4:
				if (*minorp == '.') {
					if (nfsd_minorversion(nn, minor, cmd) < 0)
						return -EINVAL;
				} else if ((cmd == NFSD_SET) != nfsd_vers(nn, num, NFSD_TEST)) {
					/*
					 * Either we have +4 and no minors are enabled,
					 * or we have -4 and at least one minor is enabled.
					 * In either case, propagate 'cmd' to all minors.
					 */
					minor = 0;
					while (nfsd_minorversion(nn, minor, cmd) >= 0)
						minor++;
				}
				break;
			default:
				/* Ignore requests to disable non-existent versions */
				if (cmd == NFSD_SET)
					return -EINVAL;
			}
			vers += len + 1;
		} while ((len = qword_get(&mesg, vers, size)) > 0);
		/* If all get turned off, turn them back on, as
		 * having no versions is BAD
		 */
		nfsd_reset_versions(nn);
	}

	/* Now write current state into reply buffer */
	sep = "";
	remaining = SIMPLE_TRANSACTION_LIMIT;
	for (num=2 ; num <= 4 ; num++) {
		int minor;
		if (!nfsd_vers(nn, num, NFSD_AVAIL))
			continue;

		minor = -1;
		do {
			len = nfsd_print_version_support(nn, buf, remaining,
					sep, num, minor);
			if (len >= remaining)
				goto out;
			remaining -= len;
			buf += len;
			tlen += len;
			minor++;
			if (len)
				sep = " ";
		} while (num == 4 && minor <= NFSD_SUPPORTED_MINOR_VERSION);
	}
out:
	len = snprintf(buf, remaining, "\n");
	if (len >= remaining)
		return -EINVAL;
	return tlen + len;
}

/*
 * write_versions - Set or report the available NFS protocol versions
 *
 * Input:
 *			buf:		ignored
 *			size:		zero
 * Output:
 *	On success:	passed-in buffer filled with '\n'-terminated C
 *			string containing positive or negative integer
 *			values representing the current status of each
 *			protocol version;
 *			return code is the size in bytes of the string
 *	On error:	return code is zero or a negative errno value
 *
 * OR
 *
 * Input:
 *			buf:		C string containing whitespace-
 *					separated positive or negative
 *					integer values representing NFS
 *					protocol versions to enable ("+n")
 *					or disable ("-n")
 *			size:		non-zero length of C string in @buf
 * Output:
 *	On success:	status of zero or more protocol versions has
 *			been updated; passed-in buffer filled with
 *			'\n'-terminated C string containing positive
 *			or negative integer values representing the
 *			current status of each protocol version;
 *			return code is the size in bytes of the string
 *	On error:	return code is zero or a negative errno value
 */
static ssize_t write_versions(struct file *file, char *buf, size_t size)
{
	ssize_t rv;

	mutex_lock(&nfsd_mutex);
	rv = __write_versions(file, buf, size);
	mutex_unlock(&nfsd_mutex);
	return rv;
}

/*
 * Zero-length write.  Return a list of NFSD's current listener
 * transports.
 */
static ssize_t __write_ports_names(char *buf, struct net *net)
{
	struct nfsd_net *nn = net_generic(net, nfsd_net_id);

	if (nn->nfsd_serv == NULL)
		return 0;
	return svc_xprt_names(nn->nfsd_serv, buf, SIMPLE_TRANSACTION_LIMIT);
}

/*
 * A single 'fd' number was written, in which case it must be for
 * a socket of a supported family/protocol, and we use it as an
 * nfsd listener.
 */
static ssize_t __write_ports_addfd(char *buf, struct net *net, const struct cred *cred)
{
	char *mesg = buf;
	int fd, err;
	struct nfsd_net *nn = net_generic(net, nfsd_net_id);

	err = get_int(&mesg, &fd);
	if (err != 0 || fd < 0)
		return -EINVAL;
<<<<<<< HEAD
=======
	trace_nfsd_ctl_ports_addfd(net, fd);
>>>>>>> a901a356

	err = nfsd_create_serv(net);
	if (err != 0)
		return err;

	err = svc_addsock(nn->nfsd_serv, net, fd, buf, SIMPLE_TRANSACTION_LIMIT, cred);

	if (err >= 0 &&
	    !nn->nfsd_serv->sv_nrthreads && !xchg(&nn->keep_active, 1))
		svc_get(nn->nfsd_serv);

	nfsd_put(net);
	return err;
}

/*
 * A transport listener is added by writing its transport name and
 * a port number.
 */
static ssize_t __write_ports_addxprt(char *buf, struct net *net, const struct cred *cred)
{
	char transport[16];
	struct svc_xprt *xprt;
	int port, err;
	struct nfsd_net *nn = net_generic(net, nfsd_net_id);

	if (sscanf(buf, "%15s %5u", transport, &port) != 2)
		return -EINVAL;

	if (port < 1 || port > USHRT_MAX)
		return -EINVAL;
	trace_nfsd_ctl_ports_addxprt(net, transport, port);

	err = nfsd_create_serv(net);
	if (err != 0)
		return err;

	err = svc_xprt_create(nn->nfsd_serv, transport, net,
			      PF_INET, port, SVC_SOCK_ANONYMOUS, cred);
	if (err < 0)
		goto out_err;

	err = svc_xprt_create(nn->nfsd_serv, transport, net,
			      PF_INET6, port, SVC_SOCK_ANONYMOUS, cred);
	if (err < 0 && err != -EAFNOSUPPORT)
		goto out_close;

	if (!nn->nfsd_serv->sv_nrthreads && !xchg(&nn->keep_active, 1))
		svc_get(nn->nfsd_serv);

	nfsd_put(net);
	return 0;
out_close:
	xprt = svc_find_xprt(nn->nfsd_serv, transport, net, PF_INET, port);
	if (xprt != NULL) {
		svc_xprt_close(xprt);
		svc_xprt_put(xprt);
	}
out_err:
	nfsd_put(net);
	return err;
}

static ssize_t __write_ports(struct file *file, char *buf, size_t size,
			     struct net *net)
{
	if (size == 0)
		return __write_ports_names(buf, net);

	if (isdigit(buf[0]))
		return __write_ports_addfd(buf, net, file->f_cred);

	if (isalpha(buf[0]))
		return __write_ports_addxprt(buf, net, file->f_cred);

	return -EINVAL;
}

/*
 * write_ports - Pass a socket file descriptor or transport name to listen on
 *
 * Input:
 *			buf:		ignored
 *			size:		zero
 * Output:
 *	On success:	passed-in buffer filled with a '\n'-terminated C
 *			string containing a whitespace-separated list of
 *			named NFSD listeners;
 *			return code is the size in bytes of the string
 *	On error:	return code is zero or a negative errno value
 *
 * OR
 *
 * Input:
 *			buf:		C string containing an unsigned
 *					integer value representing a bound
 *					but unconnected socket that is to be
 *					used as an NFSD listener; listen(3)
 *					must be called for a SOCK_STREAM
 *					socket, otherwise it is ignored
 *			size:		non-zero length of C string in @buf
 * Output:
 *	On success:	NFS service is started;
 *			passed-in buffer filled with a '\n'-terminated C
 *			string containing a unique alphanumeric name of
 *			the listener;
 *			return code is the size in bytes of the string
 *	On error:	return code is a negative errno value
 *
 * OR
 *
 * Input:
 *			buf:		C string containing a transport
 *					name and an unsigned integer value
 *					representing the port to listen on,
 *					separated by whitespace
 *			size:		non-zero length of C string in @buf
 * Output:
 *	On success:	returns zero; NFS service is started
 *	On error:	return code is a negative errno value
 */
static ssize_t write_ports(struct file *file, char *buf, size_t size)
{
	ssize_t rv;

	mutex_lock(&nfsd_mutex);
	rv = __write_ports(file, buf, size, netns(file));
	mutex_unlock(&nfsd_mutex);
	return rv;
}


int nfsd_max_blksize;

/*
 * write_maxblksize - Set or report the current NFS blksize
 *
 * Input:
 *			buf:		ignored
 *			size:		zero
 *
 * OR
 *
 * Input:
 *			buf:		C string containing an unsigned
 *					integer value representing the new
 *					NFS blksize
 *			size:		non-zero length of C string in @buf
 * Output:
 *	On success:	passed-in buffer filled with '\n'-terminated C string
 *			containing numeric value of the current NFS blksize
 *			setting;
 *			return code is the size in bytes of the string
 *	On error:	return code is zero or a negative errno value
 */
static ssize_t write_maxblksize(struct file *file, char *buf, size_t size)
{
	char *mesg = buf;
	struct nfsd_net *nn = net_generic(netns(file), nfsd_net_id);

	if (size > 0) {
		int bsize;
		int rv = get_int(&mesg, &bsize);
		if (rv)
			return rv;
		trace_nfsd_ctl_maxblksize(netns(file), bsize);

		/* force bsize into allowed range and
		 * required alignment.
		 */
		bsize = max_t(int, bsize, 1024);
		bsize = min_t(int, bsize, NFSSVC_MAXBLKSIZE);
		bsize &= ~(1024-1);
		mutex_lock(&nfsd_mutex);
		if (nn->nfsd_serv) {
			mutex_unlock(&nfsd_mutex);
			return -EBUSY;
		}
		nfsd_max_blksize = bsize;
		mutex_unlock(&nfsd_mutex);
	}

	return scnprintf(buf, SIMPLE_TRANSACTION_LIMIT, "%d\n",
							nfsd_max_blksize);
}

/*
 * write_maxconn - Set or report the current max number of connections
 *
 * Input:
 *			buf:		ignored
 *			size:		zero
 * OR
 *
 * Input:
 *			buf:		C string containing an unsigned
 *					integer value representing the new
 *					number of max connections
 *			size:		non-zero length of C string in @buf
 * Output:
 *	On success:	passed-in buffer filled with '\n'-terminated C string
 *			containing numeric value of max_connections setting
 *			for this net namespace;
 *			return code is the size in bytes of the string
 *	On error:	return code is zero or a negative errno value
 */
static ssize_t write_maxconn(struct file *file, char *buf, size_t size)
{
	char *mesg = buf;
	struct nfsd_net *nn = net_generic(netns(file), nfsd_net_id);
	unsigned int maxconn = nn->max_connections;

	if (size > 0) {
		int rv = get_uint(&mesg, &maxconn);

		if (rv)
			return rv;
		trace_nfsd_ctl_maxconn(netns(file), maxconn);
		nn->max_connections = maxconn;
	}

	return scnprintf(buf, SIMPLE_TRANSACTION_LIMIT, "%u\n", maxconn);
}

#ifdef CONFIG_NFSD_V4
static ssize_t __nfsd4_write_time(struct file *file, char *buf, size_t size,
				  time64_t *time, struct nfsd_net *nn)
{
	struct dentry *dentry = file_dentry(file);
	char *mesg = buf;
	int rv, i;

	if (size > 0) {
		if (nn->nfsd_serv)
			return -EBUSY;
		rv = get_int(&mesg, &i);
		if (rv)
			return rv;
		trace_nfsd_ctl_time(netns(file), dentry->d_name.name,
				    dentry->d_name.len, i);

		/*
		 * Some sanity checking.  We don't have a reason for
		 * these particular numbers, but problems with the
		 * extremes are:
		 *	- Too short: the briefest network outage may
		 *	  cause clients to lose all their locks.  Also,
		 *	  the frequent polling may be wasteful.
		 *	- Too long: do you really want reboot recovery
		 *	  to take more than an hour?  Or to make other
		 *	  clients wait an hour before being able to
		 *	  revoke a dead client's locks?
		 */
		if (i < 10 || i > 3600)
			return -EINVAL;
		*time = i;
	}

	return scnprintf(buf, SIMPLE_TRANSACTION_LIMIT, "%lld\n", *time);
}

static ssize_t nfsd4_write_time(struct file *file, char *buf, size_t size,
				time64_t *time, struct nfsd_net *nn)
{
	ssize_t rv;

	mutex_lock(&nfsd_mutex);
	rv = __nfsd4_write_time(file, buf, size, time, nn);
	mutex_unlock(&nfsd_mutex);
	return rv;
}

/*
 * write_leasetime - Set or report the current NFSv4 lease time
 *
 * Input:
 *			buf:		ignored
 *			size:		zero
 *
 * OR
 *
 * Input:
 *			buf:		C string containing an unsigned
 *					integer value representing the new
 *					NFSv4 lease expiry time
 *			size:		non-zero length of C string in @buf
 * Output:
 *	On success:	passed-in buffer filled with '\n'-terminated C
 *			string containing unsigned integer value of the
 *			current lease expiry time;
 *			return code is the size in bytes of the string
 *	On error:	return code is zero or a negative errno value
 */
static ssize_t write_leasetime(struct file *file, char *buf, size_t size)
{
	struct nfsd_net *nn = net_generic(netns(file), nfsd_net_id);
	return nfsd4_write_time(file, buf, size, &nn->nfsd4_lease, nn);
}

/*
 * write_gracetime - Set or report current NFSv4 grace period time
 *
 * As above, but sets the time of the NFSv4 grace period.
 *
 * Note this should never be set to less than the *previous*
 * lease-period time, but we don't try to enforce this.  (In the common
 * case (a new boot), we don't know what the previous lease time was
 * anyway.)
 */
static ssize_t write_gracetime(struct file *file, char *buf, size_t size)
{
	struct nfsd_net *nn = net_generic(netns(file), nfsd_net_id);
	return nfsd4_write_time(file, buf, size, &nn->nfsd4_grace, nn);
}

static ssize_t __write_recoverydir(struct file *file, char *buf, size_t size,
				   struct nfsd_net *nn)
{
	char *mesg = buf;
	char *recdir;
	int len, status;

	if (size > 0) {
		if (nn->nfsd_serv)
			return -EBUSY;
		if (size > PATH_MAX || buf[size-1] != '\n')
			return -EINVAL;
		buf[size-1] = 0;

		recdir = mesg;
		len = qword_get(&mesg, recdir, size);
		if (len <= 0)
			return -EINVAL;
		trace_nfsd_ctl_recoverydir(netns(file), recdir);

		status = nfs4_reset_recoverydir(recdir);
		if (status)
			return status;
	}

	return scnprintf(buf, SIMPLE_TRANSACTION_LIMIT, "%s\n",
							nfs4_recoverydir());
}

/*
 * write_recoverydir - Set or report the pathname of the recovery directory
 *
 * Input:
 *			buf:		ignored
 *			size:		zero
 *
 * OR
 *
 * Input:
 *			buf:		C string containing the pathname
 *					of the directory on a local file
 *					system containing permanent NFSv4
 *					recovery data
 *			size:		non-zero length of C string in @buf
 * Output:
 *	On success:	passed-in buffer filled with '\n'-terminated C string
 *			containing the current recovery pathname setting;
 *			return code is the size in bytes of the string
 *	On error:	return code is zero or a negative errno value
 */
static ssize_t write_recoverydir(struct file *file, char *buf, size_t size)
{
	ssize_t rv;
	struct nfsd_net *nn = net_generic(netns(file), nfsd_net_id);

	mutex_lock(&nfsd_mutex);
	rv = __write_recoverydir(file, buf, size, nn);
	mutex_unlock(&nfsd_mutex);
	return rv;
}

/*
 * write_v4_end_grace - release grace period for nfsd's v4.x lock manager
 *
 * Input:
 *			buf:		ignored
 *			size:		zero
 * OR
 *
 * Input:
 *			buf:		any value
 *			size:		non-zero length of C string in @buf
 * Output:
 *			passed-in buffer filled with "Y" or "N" with a newline
 *			and NULL-terminated C string. This indicates whether
 *			the grace period has ended in the current net
 *			namespace. Return code is the size in bytes of the
 *			string. Writing a string that starts with 'Y', 'y', or
 *			'1' to the file will end the grace period for nfsd's v4
 *			lock manager.
 */
static ssize_t write_v4_end_grace(struct file *file, char *buf, size_t size)
{
	struct nfsd_net *nn = net_generic(netns(file), nfsd_net_id);

	if (size > 0) {
		switch(buf[0]) {
		case 'Y':
		case 'y':
		case '1':
			if (!nn->nfsd_serv)
				return -EBUSY;
			trace_nfsd_end_grace(netns(file));
			break;
		default:
			return -EINVAL;
		}
	}

	return scnprintf(buf, SIMPLE_TRANSACTION_LIMIT, "%c\n",
			 nn->grace_ended ? 'Y' : 'N');
}

#endif

/*----------------------------------------------------------------------------*/
/*
 *	populating the filesystem.
 */

/* Basically copying rpc_get_inode. */
static struct inode *nfsd_get_inode(struct super_block *sb, umode_t mode)
{
	struct inode *inode = new_inode(sb);
	if (!inode)
		return NULL;
	/* Following advice from simple_fill_super documentation: */
	inode->i_ino = iunique(sb, NFSD_MaxReserved);
	inode->i_mode = mode;
	inode->i_atime = inode->i_mtime = inode->i_ctime = current_time(inode);
	switch (mode & S_IFMT) {
	case S_IFDIR:
		inode->i_fop = &simple_dir_operations;
		inode->i_op = &simple_dir_inode_operations;
		inc_nlink(inode);
		break;
	case S_IFLNK:
		inode->i_op = &simple_symlink_inode_operations;
		break;
	default:
		break;
	}
	return inode;
}

static int __nfsd_mkdir(struct inode *dir, struct dentry *dentry, umode_t mode, struct nfsdfs_client *ncl)
{
	struct inode *inode;

	inode = nfsd_get_inode(dir->i_sb, mode);
	if (!inode)
		return -ENOMEM;
	if (ncl) {
		inode->i_private = ncl;
		kref_get(&ncl->cl_ref);
	}
	d_add(dentry, inode);
	inc_nlink(dir);
	fsnotify_mkdir(dir, dentry);
	return 0;
}

static struct dentry *nfsd_mkdir(struct dentry *parent, struct nfsdfs_client *ncl, char *name)
{
	struct inode *dir = parent->d_inode;
	struct dentry *dentry;
	int ret = -ENOMEM;

	inode_lock(dir);
	dentry = d_alloc_name(parent, name);
	if (!dentry)
		goto out_err;
	ret = __nfsd_mkdir(d_inode(parent), dentry, S_IFDIR | 0600, ncl);
	if (ret)
		goto out_err;
out:
	inode_unlock(dir);
	return dentry;
out_err:
	dput(dentry);
	dentry = ERR_PTR(ret);
	goto out;
}

#if IS_ENABLED(CONFIG_SUNRPC_GSS)
static int __nfsd_symlink(struct inode *dir, struct dentry *dentry,
			  umode_t mode, const char *content)
{
	struct inode *inode;

	inode = nfsd_get_inode(dir->i_sb, mode);
	if (!inode)
		return -ENOMEM;

	inode->i_link = (char *)content;
	inode->i_size = strlen(content);

	d_add(dentry, inode);
	inc_nlink(dir);
	fsnotify_create(dir, dentry);
	return 0;
}

/*
 * @content is assumed to be a NUL-terminated string that lives
 * longer than the symlink itself.
 */
static void _nfsd_symlink(struct dentry *parent, const char *name,
			  const char *content)
{
	struct inode *dir = parent->d_inode;
	struct dentry *dentry;
	int ret;

	inode_lock(dir);
	dentry = d_alloc_name(parent, name);
	if (!dentry)
		goto out;
	ret = __nfsd_symlink(d_inode(parent), dentry, S_IFLNK | 0777, content);
	if (ret)
		dput(dentry);
out:
	inode_unlock(dir);
}
#else
static inline void _nfsd_symlink(struct dentry *parent, const char *name,
				 const char *content)
{
}

#endif

static void clear_ncl(struct inode *inode)
{
	struct nfsdfs_client *ncl = inode->i_private;

	inode->i_private = NULL;
	kref_put(&ncl->cl_ref, ncl->cl_release);
}

static struct nfsdfs_client *__get_nfsdfs_client(struct inode *inode)
{
	struct nfsdfs_client *nc = inode->i_private;

	if (nc)
		kref_get(&nc->cl_ref);
	return nc;
}

struct nfsdfs_client *get_nfsdfs_client(struct inode *inode)
{
	struct nfsdfs_client *nc;

	inode_lock_shared(inode);
	nc = __get_nfsdfs_client(inode);
	inode_unlock_shared(inode);
	return nc;
}
/* from __rpc_unlink */
static void nfsdfs_remove_file(struct inode *dir, struct dentry *dentry)
{
	int ret;

	clear_ncl(d_inode(dentry));
	dget(dentry);
	ret = simple_unlink(dir, dentry);
	d_drop(dentry);
	fsnotify_unlink(dir, dentry);
	dput(dentry);
	WARN_ON_ONCE(ret);
}

static void nfsdfs_remove_files(struct dentry *root)
{
	struct dentry *dentry, *tmp;

	list_for_each_entry_safe(dentry, tmp, &root->d_subdirs, d_child) {
		if (!simple_positive(dentry)) {
			WARN_ON_ONCE(1); /* I think this can't happen? */
			continue;
		}
		nfsdfs_remove_file(d_inode(root), dentry);
	}
}

/* XXX: cut'n'paste from simple_fill_super; figure out if we could share
 * code instead. */
static  int nfsdfs_create_files(struct dentry *root,
				const struct tree_descr *files,
				struct dentry **fdentries)
{
	struct inode *dir = d_inode(root);
	struct inode *inode;
	struct dentry *dentry;
	int i;

	inode_lock(dir);
	for (i = 0; files->name && files->name[0]; i++, files++) {
		dentry = d_alloc_name(root, files->name);
		if (!dentry)
			goto out;
		inode = nfsd_get_inode(d_inode(root)->i_sb,
					S_IFREG | files->mode);
		if (!inode) {
			dput(dentry);
			goto out;
		}
		inode->i_fop = files->ops;
		inode->i_private = __get_nfsdfs_client(dir);
		d_add(dentry, inode);
		fsnotify_create(dir, dentry);
		if (fdentries)
			fdentries[i] = dentry;
	}
	inode_unlock(dir);
	return 0;
out:
	nfsdfs_remove_files(root);
	inode_unlock(dir);
	return -ENOMEM;
}

/* on success, returns positive number unique to that client. */
struct dentry *nfsd_client_mkdir(struct nfsd_net *nn,
				 struct nfsdfs_client *ncl, u32 id,
				 const struct tree_descr *files,
				 struct dentry **fdentries)
{
	struct dentry *dentry;
	char name[11];
	int ret;

	sprintf(name, "%u", id);

	dentry = nfsd_mkdir(nn->nfsd_client_dir, ncl, name);
	if (IS_ERR(dentry)) /* XXX: tossing errors? */
		return NULL;
	ret = nfsdfs_create_files(dentry, files, fdentries);
	if (ret) {
		nfsd_client_rmdir(dentry);
		return NULL;
	}
	return dentry;
}

/* Taken from __rpc_rmdir: */
void nfsd_client_rmdir(struct dentry *dentry)
{
	struct inode *dir = d_inode(dentry->d_parent);
	struct inode *inode = d_inode(dentry);
	int ret;

	inode_lock(dir);
	nfsdfs_remove_files(dentry);
	clear_ncl(inode);
	dget(dentry);
	ret = simple_rmdir(dir, dentry);
	WARN_ON_ONCE(ret);
	d_drop(dentry);
	fsnotify_rmdir(dir, dentry);
	dput(dentry);
	inode_unlock(dir);
}

static int nfsd_fill_super(struct super_block *sb, struct fs_context *fc)
{
	struct nfsd_net *nn = net_generic(current->nsproxy->net_ns,
							nfsd_net_id);
	struct dentry *dentry;
	int ret;

	static const struct tree_descr nfsd_files[] = {
		[NFSD_List] = {"exports", &exports_nfsd_operations, S_IRUGO},
		/* Per-export io stats use same ops as exports file */
		[NFSD_Export_Stats] = {"export_stats", &exports_nfsd_operations, S_IRUGO},
		[NFSD_Export_features] = {"export_features",
					&export_features_fops, S_IRUGO},
		[NFSD_FO_UnlockIP] = {"unlock_ip",
					&transaction_ops, S_IWUSR|S_IRUSR},
		[NFSD_FO_UnlockFS] = {"unlock_filesystem",
					&transaction_ops, S_IWUSR|S_IRUSR},
		[NFSD_Fh] = {"filehandle", &transaction_ops, S_IWUSR|S_IRUSR},
		[NFSD_Threads] = {"threads", &transaction_ops, S_IWUSR|S_IRUSR},
		[NFSD_Pool_Threads] = {"pool_threads", &transaction_ops, S_IWUSR|S_IRUSR},
		[NFSD_Pool_Stats] = {"pool_stats", &pool_stats_operations, S_IRUGO},
		[NFSD_Reply_Cache_Stats] = {"reply_cache_stats",
					&nfsd_reply_cache_stats_fops, S_IRUGO},
		[NFSD_Versions] = {"versions", &transaction_ops, S_IWUSR|S_IRUSR},
		[NFSD_Ports] = {"portlist", &transaction_ops, S_IWUSR|S_IRUGO},
		[NFSD_MaxBlkSize] = {"max_block_size", &transaction_ops, S_IWUSR|S_IRUGO},
		[NFSD_MaxConnections] = {"max_connections", &transaction_ops, S_IWUSR|S_IRUGO},
		[NFSD_Filecache] = {"filecache", &nfsd_file_cache_stats_fops, S_IRUGO},
#ifdef CONFIG_NFSD_V4
		[NFSD_Leasetime] = {"nfsv4leasetime", &transaction_ops, S_IWUSR|S_IRUSR},
		[NFSD_Gracetime] = {"nfsv4gracetime", &transaction_ops, S_IWUSR|S_IRUSR},
		[NFSD_RecoveryDir] = {"nfsv4recoverydir", &transaction_ops, S_IWUSR|S_IRUSR},
		[NFSD_V4EndGrace] = {"v4_end_grace", &transaction_ops, S_IWUSR|S_IRUGO},
#endif
		/* last one */ {""}
	};

	ret = simple_fill_super(sb, 0x6e667364, nfsd_files);
	if (ret)
		return ret;
	_nfsd_symlink(sb->s_root, "supported_krb5_enctypes",
		      "/proc/net/rpc/gss_krb5_enctypes");
	dentry = nfsd_mkdir(sb->s_root, NULL, "clients");
	if (IS_ERR(dentry))
		return PTR_ERR(dentry);
	nn->nfsd_client_dir = dentry;
	return 0;
}

static int nfsd_fs_get_tree(struct fs_context *fc)
{
	return get_tree_keyed(fc, nfsd_fill_super, get_net(fc->net_ns));
}

static void nfsd_fs_free_fc(struct fs_context *fc)
{
	if (fc->s_fs_info)
		put_net(fc->s_fs_info);
}

static const struct fs_context_operations nfsd_fs_context_ops = {
	.free		= nfsd_fs_free_fc,
	.get_tree	= nfsd_fs_get_tree,
};

static int nfsd_init_fs_context(struct fs_context *fc)
{
	put_user_ns(fc->user_ns);
	fc->user_ns = get_user_ns(fc->net_ns->user_ns);
	fc->ops = &nfsd_fs_context_ops;
	return 0;
}

static void nfsd_umount(struct super_block *sb)
{
	struct net *net = sb->s_fs_info;

	nfsd_shutdown_threads(net);

	kill_litter_super(sb);
	put_net(net);
}

static struct file_system_type nfsd_fs_type = {
	.owner		= THIS_MODULE,
	.name		= "nfsd",
	.init_fs_context = nfsd_init_fs_context,
	.kill_sb	= nfsd_umount,
};
MODULE_ALIAS_FS("nfsd");

#ifdef CONFIG_PROC_FS

static int exports_proc_open(struct inode *inode, struct file *file)
{
	return exports_net_open(current->nsproxy->net_ns, file);
}

static const struct proc_ops exports_proc_ops = {
	.proc_open	= exports_proc_open,
	.proc_read	= seq_read,
	.proc_lseek	= seq_lseek,
	.proc_release	= seq_release,
};

static int create_proc_exports_entry(void)
{
	struct proc_dir_entry *entry;

	entry = proc_mkdir("fs/nfs", NULL);
	if (!entry)
		return -ENOMEM;
	entry = proc_create("exports", 0, entry, &exports_proc_ops);
	if (!entry) {
		remove_proc_entry("fs/nfs", NULL);
		return -ENOMEM;
	}
	return 0;
}
#else /* CONFIG_PROC_FS */
static int create_proc_exports_entry(void)
{
	return 0;
}
#endif

unsigned int nfsd_net_id;

/**
 * nfsd_net_init - Prepare the nfsd_net portion of a new net namespace
 * @net: a freshly-created network namespace
 *
 * This information stays around as long as the network namespace is
 * alive whether or not there is an NFSD instance running in the
 * namespace.
 *
 * Returns zero on success, or a negative errno otherwise.
 */
static __net_init int nfsd_net_init(struct net *net)
{
	int retval;
	struct nfsd_net *nn = net_generic(net, nfsd_net_id);

	retval = nfsd_export_init(net);
	if (retval)
		goto out_export_error;
	retval = nfsd_idmap_init(net);
	if (retval)
		goto out_idmap_error;
	retval = nfsd_net_reply_cache_init(nn);
	if (retval)
		goto out_repcache_error;
	nn->nfsd_versions = NULL;
	nn->nfsd4_minorversions = NULL;
	nfsd4_init_leases_net(nn);
	get_random_bytes(&nn->siphash_key, sizeof(nn->siphash_key));
	seqlock_init(&nn->writeverf_lock);

	return 0;

out_repcache_error:
	nfsd_idmap_shutdown(net);
out_idmap_error:
	nfsd_export_shutdown(net);
out_export_error:
	return retval;
}

/**
 * nfsd_net_exit - Release the nfsd_net portion of a net namespace
 * @net: a network namespace that is about to be destroyed
 *
 */
static __net_exit void nfsd_net_exit(struct net *net)
{
	struct nfsd_net *nn = net_generic(net, nfsd_net_id);

	nfsd_net_reply_cache_destroy(nn);
	nfsd_idmap_shutdown(net);
	nfsd_export_shutdown(net);
	nfsd_netns_free_versions(nn);
}

static struct pernet_operations nfsd_net_ops = {
	.init = nfsd_net_init,
	.exit = nfsd_net_exit,
	.id   = &nfsd_net_id,
	.size = sizeof(struct nfsd_net),
};

static int __init init_nfsd(void)
{
	int retval;

	retval = nfsd4_init_slabs();
	if (retval)
		return retval;
	retval = nfsd4_init_pnfs();
	if (retval)
		goto out_free_slabs;
	retval = nfsd_stat_init();	/* Statistics */
	if (retval)
		goto out_free_pnfs;
	retval = nfsd_drc_slab_create();
	if (retval)
		goto out_free_stat;
	nfsd_lockd_init();	/* lockd->nfsd callbacks */
	retval = create_proc_exports_entry();
	if (retval)
		goto out_free_lockd;
	retval = register_pernet_subsys(&nfsd_net_ops);
	if (retval < 0)
		goto out_free_exports;
	retval = register_cld_notifier();
	if (retval)
		goto out_free_subsys;
	retval = nfsd4_create_laundry_wq();
	if (retval)
		goto out_free_cld;
	retval = register_filesystem(&nfsd_fs_type);
	if (retval)
		goto out_free_all;
	return 0;
out_free_all:
	nfsd4_destroy_laundry_wq();
out_free_cld:
	unregister_cld_notifier();
out_free_subsys:
	unregister_pernet_subsys(&nfsd_net_ops);
out_free_exports:
	remove_proc_entry("fs/nfs/exports", NULL);
	remove_proc_entry("fs/nfs", NULL);
out_free_lockd:
	nfsd_lockd_shutdown();
	nfsd_drc_slab_free();
out_free_stat:
	nfsd_stat_shutdown();
out_free_pnfs:
	nfsd4_exit_pnfs();
out_free_slabs:
	nfsd4_free_slabs();
	return retval;
}

static void __exit exit_nfsd(void)
{
	unregister_filesystem(&nfsd_fs_type);
	nfsd4_destroy_laundry_wq();
	unregister_cld_notifier();
	unregister_pernet_subsys(&nfsd_net_ops);
	nfsd_drc_slab_free();
	remove_proc_entry("fs/nfs/exports", NULL);
	remove_proc_entry("fs/nfs", NULL);
	nfsd_stat_shutdown();
	nfsd_lockd_shutdown();
	nfsd4_free_slabs();
	nfsd4_exit_pnfs();
}

MODULE_AUTHOR("Olaf Kirch <okir@monad.swb.de>");
MODULE_LICENSE("GPL");
module_init(init_nfsd)
module_exit(exit_nfsd)<|MERGE_RESOLUTION|>--- conflicted
+++ resolved
@@ -696,10 +696,7 @@
 	err = get_int(&mesg, &fd);
 	if (err != 0 || fd < 0)
 		return -EINVAL;
-<<<<<<< HEAD
-=======
 	trace_nfsd_ctl_ports_addfd(net, fd);
->>>>>>> a901a356
 
 	err = nfsd_create_serv(net);
 	if (err != 0)
