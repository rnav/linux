// SPDX-License-Identifier: GPL-2.0
/*
 * Shared application/kernel submission and completion ring pairs, for
 * supporting fast/efficient IO.
 *
 * A note on the read/write ordering memory barriers that are matched between
 * the application and kernel side.
 *
 * After the application reads the CQ ring tail, it must use an
 * appropriate smp_rmb() to pair with the smp_wmb() the kernel uses
 * before writing the tail (using smp_load_acquire to read the tail will
 * do). It also needs a smp_mb() before updating CQ head (ordering the
 * entry load(s) with the head store), pairing with an implicit barrier
 * through a control-dependency in io_get_cqe (smp_store_release to
 * store head will do). Failure to do so could lead to reading invalid
 * CQ entries.
 *
 * Likewise, the application must use an appropriate smp_wmb() before
 * writing the SQ tail (ordering SQ entry stores with the tail store),
 * which pairs with smp_load_acquire in io_get_sqring (smp_store_release
 * to store the tail will do). And it needs a barrier ordering the SQ
 * head load before writing new SQ entries (smp_load_acquire to read
 * head will do).
 *
 * When using the SQ poll thread (IORING_SETUP_SQPOLL), the application
 * needs to check the SQ flags for IORING_SQ_NEED_WAKEUP *after*
 * updating the SQ tail; a full memory barrier smp_mb() is needed
 * between.
 *
 * Also see the examples in the liburing library:
 *
 *	git://git.kernel.dk/liburing
 *
 * io_uring also uses READ/WRITE_ONCE() for _any_ store or load that happens
 * from data shared between the kernel and application. This is done both
 * for ordering purposes, but also to ensure that once a value is loaded from
 * data that the application could potentially modify, it remains stable.
 *
 * Copyright (C) 2018-2019 Jens Axboe
 * Copyright (c) 2018-2019 Christoph Hellwig
 */
#include <linux/kernel.h>
#include <linux/init.h>
#include <linux/errno.h>
#include <linux/syscalls.h>
#include <linux/compat.h>
#include <net/compat.h>
#include <linux/refcount.h>
#include <linux/uio.h>
#include <linux/bits.h>

#include <linux/sched/signal.h>
#include <linux/fs.h>
#include <linux/file.h>
#include <linux/fdtable.h>
#include <linux/mm.h>
#include <linux/mman.h>
#include <linux/percpu.h>
#include <linux/slab.h>
#include <linux/blk-mq.h>
#include <linux/bvec.h>
#include <linux/net.h>
#include <net/sock.h>
#include <net/af_unix.h>
#include <net/scm.h>
#include <linux/anon_inodes.h>
#include <linux/sched/mm.h>
#include <linux/uaccess.h>
#include <linux/nospec.h>
#include <linux/sizes.h>
#include <linux/hugetlb.h>
#include <linux/highmem.h>
#include <linux/namei.h>
#include <linux/fsnotify.h>
#include <linux/fadvise.h>
#include <linux/eventpoll.h>
#include <linux/splice.h>
#include <linux/task_work.h>
#include <linux/pagemap.h>
#include <linux/io_uring.h>
#include <linux/audit.h>
#include <linux/security.h>
#include <linux/xattr.h>

#define CREATE_TRACE_POINTS
#include <trace/events/io_uring.h>

#include <uapi/linux/io_uring.h>

#include "internal.h"
#include "io-wq.h"

#define IORING_MAX_ENTRIES	32768
#define IORING_MAX_CQ_ENTRIES	(2 * IORING_MAX_ENTRIES)
#define IORING_SQPOLL_CAP_ENTRIES_VALUE 8

/* only define max */
#define IORING_MAX_FIXED_FILES	(1U << 20)
#define IORING_MAX_RESTRICTIONS	(IORING_RESTRICTION_LAST + \
				 IORING_REGISTER_LAST + IORING_OP_LAST)

#define IO_RSRC_TAG_TABLE_SHIFT	(PAGE_SHIFT - 3)
#define IO_RSRC_TAG_TABLE_MAX	(1U << IO_RSRC_TAG_TABLE_SHIFT)
#define IO_RSRC_TAG_TABLE_MASK	(IO_RSRC_TAG_TABLE_MAX - 1)

#define IORING_MAX_REG_BUFFERS	(1U << 14)

#define SQE_COMMON_FLAGS (IOSQE_FIXED_FILE | IOSQE_IO_LINK | \
			  IOSQE_IO_HARDLINK | IOSQE_ASYNC)

#define SQE_VALID_FLAGS	(SQE_COMMON_FLAGS | IOSQE_BUFFER_SELECT | \
			IOSQE_IO_DRAIN | IOSQE_CQE_SKIP_SUCCESS)

#define IO_REQ_CLEAN_FLAGS (REQ_F_BUFFER_SELECTED | REQ_F_NEED_CLEANUP | \
				REQ_F_POLLED | REQ_F_INFLIGHT | REQ_F_CREDS | \
				REQ_F_ASYNC_DATA)

#define IO_REQ_CLEAN_SLOW_FLAGS (REQ_F_REFCOUNT | REQ_F_LINK | REQ_F_HARDLINK |\
				 IO_REQ_CLEAN_FLAGS)

#define IO_APOLL_MULTI_POLLED (REQ_F_APOLL_MULTISHOT | REQ_F_POLLED)

#define IO_TCTX_REFS_CACHE_NR	(1U << 10)

struct io_uring {
	u32 head ____cacheline_aligned_in_smp;
	u32 tail ____cacheline_aligned_in_smp;
};

/*
 * This data is shared with the application through the mmap at offsets
 * IORING_OFF_SQ_RING and IORING_OFF_CQ_RING.
 *
 * The offsets to the member fields are published through struct
 * io_sqring_offsets when calling io_uring_setup.
 */
struct io_rings {
	/*
	 * Head and tail offsets into the ring; the offsets need to be
	 * masked to get valid indices.
	 *
	 * The kernel controls head of the sq ring and the tail of the cq ring,
	 * and the application controls tail of the sq ring and the head of the
	 * cq ring.
	 */
	struct io_uring		sq, cq;
	/*
	 * Bitmasks to apply to head and tail offsets (constant, equals
	 * ring_entries - 1)
	 */
	u32			sq_ring_mask, cq_ring_mask;
	/* Ring sizes (constant, power of 2) */
	u32			sq_ring_entries, cq_ring_entries;
	/*
	 * Number of invalid entries dropped by the kernel due to
	 * invalid index stored in array
	 *
	 * Written by the kernel, shouldn't be modified by the
	 * application (i.e. get number of "new events" by comparing to
	 * cached value).
	 *
	 * After a new SQ head value was read by the application this
	 * counter includes all submissions that were dropped reaching
	 * the new SQ head (and possibly more).
	 */
	u32			sq_dropped;
	/*
	 * Runtime SQ flags
	 *
	 * Written by the kernel, shouldn't be modified by the
	 * application.
	 *
	 * The application needs a full memory barrier before checking
	 * for IORING_SQ_NEED_WAKEUP after updating the sq tail.
	 */
	atomic_t		sq_flags;
	/*
	 * Runtime CQ flags
	 *
	 * Written by the application, shouldn't be modified by the
	 * kernel.
	 */
	u32			cq_flags;
	/*
	 * Number of completion events lost because the queue was full;
	 * this should be avoided by the application by making sure
	 * there are not more requests pending than there is space in
	 * the completion queue.
	 *
	 * Written by the kernel, shouldn't be modified by the
	 * application (i.e. get number of "new events" by comparing to
	 * cached value).
	 *
	 * As completion events come in out of order this counter is not
	 * ordered with any other data.
	 */
	u32			cq_overflow;
	/*
	 * Ring buffer of completion events.
	 *
	 * The kernel writes completion events fresh every time they are
	 * produced, so the application is allowed to modify pending
	 * entries.
	 */
	struct io_uring_cqe	cqes[] ____cacheline_aligned_in_smp;
};

struct io_mapped_ubuf {
	u64		ubuf;
	u64		ubuf_end;
	unsigned int	nr_bvecs;
	unsigned long	acct_pages;
	struct bio_vec	bvec[];
};

struct io_ring_ctx;

struct io_overflow_cqe {
	struct list_head list;
	struct io_uring_cqe cqe;
};

/*
 * FFS_SCM is only available on 64-bit archs, for 32-bit we just define it as 0
 * and define IO_URING_SCM_ALL. For this case, we use SCM for all files as we
 * can't safely always dereference the file when the task has exited and ring
 * cleanup is done. If a file is tracked and part of SCM, then unix gc on
 * process exit may reap it before __io_sqe_files_unregister() is run.
 */
#define FFS_NOWAIT		0x1UL
#define FFS_ISREG		0x2UL
#if defined(CONFIG_64BIT)
#define FFS_SCM			0x4UL
#else
#define IO_URING_SCM_ALL
#define FFS_SCM			0x0UL
#endif
#define FFS_MASK		~(FFS_NOWAIT|FFS_ISREG|FFS_SCM)

struct io_fixed_file {
	/* file * with additional FFS_* flags */
	unsigned long file_ptr;
};

struct io_rsrc_put {
	struct list_head list;
	u64 tag;
	union {
		void *rsrc;
		struct file *file;
		struct io_mapped_ubuf *buf;
	};
};

struct io_file_table {
	struct io_fixed_file *files;
	unsigned long *bitmap;
	unsigned int alloc_hint;
};

struct io_rsrc_node {
	struct percpu_ref		refs;
	struct list_head		node;
	struct list_head		rsrc_list;
	struct io_rsrc_data		*rsrc_data;
	struct llist_node		llist;
	bool				done;
};

typedef void (rsrc_put_fn)(struct io_ring_ctx *ctx, struct io_rsrc_put *prsrc);

struct io_rsrc_data {
	struct io_ring_ctx		*ctx;

	u64				**tags;
	unsigned int			nr;
	rsrc_put_fn			*do_put;
	atomic_t			refs;
	struct completion		done;
	bool				quiesce;
};

#define IO_BUFFER_LIST_BUF_PER_PAGE (PAGE_SIZE / sizeof(struct io_uring_buf))
struct io_buffer_list {
	/*
	 * If ->buf_nr_pages is set, then buf_pages/buf_ring are used. If not,
	 * then these are classic provided buffers and ->buf_list is used.
	 */
	union {
		struct list_head buf_list;
		struct {
			struct page **buf_pages;
			struct io_uring_buf_ring *buf_ring;
		};
	};
	__u16 bgid;

	/* below is for ring provided buffers */
	__u16 buf_nr_pages;
	__u16 nr_entries;
	__u16 head;
	__u16 mask;
};

struct io_buffer {
	struct list_head list;
	__u64 addr;
	__u32 len;
	__u16 bid;
	__u16 bgid;
};

struct io_restriction {
	DECLARE_BITMAP(register_op, IORING_REGISTER_LAST);
	DECLARE_BITMAP(sqe_op, IORING_OP_LAST);
	u8 sqe_flags_allowed;
	u8 sqe_flags_required;
	bool registered;
};

enum {
	IO_SQ_THREAD_SHOULD_STOP = 0,
	IO_SQ_THREAD_SHOULD_PARK,
};

struct io_sq_data {
	refcount_t		refs;
	atomic_t		park_pending;
	struct mutex		lock;

	/* ctx's that are using this sqd */
	struct list_head	ctx_list;

	struct task_struct	*thread;
	struct wait_queue_head	wait;

	unsigned		sq_thread_idle;
	int			sq_cpu;
	pid_t			task_pid;
	pid_t			task_tgid;

	unsigned long		state;
	struct completion	exited;
};

#define IO_COMPL_BATCH			32
#define IO_REQ_CACHE_SIZE		32
#define IO_REQ_ALLOC_BATCH		8

struct io_submit_link {
	struct io_kiocb		*head;
	struct io_kiocb		*last;
};

struct io_submit_state {
	/* inline/task_work completion list, under ->uring_lock */
	struct io_wq_work_node	free_list;
	/* batch completion logic */
	struct io_wq_work_list	compl_reqs;
	struct io_submit_link	link;

	bool			plug_started;
	bool			need_plug;
	bool			flush_cqes;
	unsigned short		submit_nr;
	struct blk_plug		plug;
};

struct io_ev_fd {
	struct eventfd_ctx	*cq_ev_fd;
	unsigned int		eventfd_async: 1;
	struct rcu_head		rcu;
};

#define BGID_ARRAY	64

struct io_ring_ctx {
	/* const or read-mostly hot data */
	struct {
		struct percpu_ref	refs;

		struct io_rings		*rings;
		unsigned int		flags;
		enum task_work_notify_mode	notify_method;
		unsigned int		compat: 1;
		unsigned int		drain_next: 1;
		unsigned int		restricted: 1;
		unsigned int		off_timeout_used: 1;
		unsigned int		drain_active: 1;
		unsigned int		drain_disabled: 1;
		unsigned int		has_evfd: 1;
		unsigned int		syscall_iopoll: 1;
	} ____cacheline_aligned_in_smp;

	/* submission data */
	struct {
		struct mutex		uring_lock;

		/*
		 * Ring buffer of indices into array of io_uring_sqe, which is
		 * mmapped by the application using the IORING_OFF_SQES offset.
		 *
		 * This indirection could e.g. be used to assign fixed
		 * io_uring_sqe entries to operations and only submit them to
		 * the queue when needed.
		 *
		 * The kernel modifies neither the indices array nor the entries
		 * array.
		 */
		u32			*sq_array;
		struct io_uring_sqe	*sq_sqes;
		unsigned		cached_sq_head;
		unsigned		sq_entries;
		struct list_head	defer_list;

		/*
		 * Fixed resources fast path, should be accessed only under
		 * uring_lock, and updated through io_uring_register(2)
		 */
		struct io_rsrc_node	*rsrc_node;
		int			rsrc_cached_refs;
		atomic_t		cancel_seq;
		struct io_file_table	file_table;
		unsigned		nr_user_files;
		unsigned		nr_user_bufs;
		struct io_mapped_ubuf	**user_bufs;

		struct io_submit_state	submit_state;

		struct io_buffer_list	*io_bl;
		struct xarray		io_bl_xa;
		struct list_head	io_buffers_cache;

		struct list_head	timeout_list;
		struct list_head	ltimeout_list;
		struct list_head	cq_overflow_list;
		struct list_head	apoll_cache;
		struct xarray		personalities;
		u32			pers_next;
		unsigned		sq_thread_idle;
	} ____cacheline_aligned_in_smp;

	/* IRQ completion list, under ->completion_lock */
	struct io_wq_work_list	locked_free_list;
	unsigned int		locked_free_nr;

	const struct cred	*sq_creds;	/* cred used for __io_sq_thread() */
	struct io_sq_data	*sq_data;	/* if using sq thread polling */

	struct wait_queue_head	sqo_sq_wait;
	struct list_head	sqd_list;

	unsigned long		check_cq;

	struct {
		/*
		 * We cache a range of free CQEs we can use, once exhausted it
		 * should go through a slower range setup, see __io_get_cqe()
		 */
		struct io_uring_cqe	*cqe_cached;
		struct io_uring_cqe	*cqe_sentinel;

		unsigned		cached_cq_tail;
		unsigned		cq_entries;
		struct io_ev_fd	__rcu	*io_ev_fd;
		struct wait_queue_head	cq_wait;
		unsigned		cq_extra;
		atomic_t		cq_timeouts;
		unsigned		cq_last_tm_flush;
	} ____cacheline_aligned_in_smp;

	struct {
		spinlock_t		completion_lock;

		spinlock_t		timeout_lock;

		/*
		 * ->iopoll_list is protected by the ctx->uring_lock for
		 * io_uring instances that don't use IORING_SETUP_SQPOLL.
		 * For SQPOLL, only the single threaded io_sq_thread() will
		 * manipulate the list, hence no extra locking is needed there.
		 */
		struct io_wq_work_list	iopoll_list;
		struct hlist_head	*cancel_hash;
		unsigned		cancel_hash_bits;
		bool			poll_multi_queue;

		struct list_head	io_buffers_comp;
	} ____cacheline_aligned_in_smp;

	struct io_restriction		restrictions;

	/* slow path rsrc auxilary data, used by update/register */
	struct {
		struct io_rsrc_node		*rsrc_backup_node;
		struct io_mapped_ubuf		*dummy_ubuf;
		struct io_rsrc_data		*file_data;
		struct io_rsrc_data		*buf_data;

		struct delayed_work		rsrc_put_work;
		struct llist_head		rsrc_put_llist;
		struct list_head		rsrc_ref_list;
		spinlock_t			rsrc_ref_lock;

		struct list_head	io_buffers_pages;
	};

	/* Keep this last, we don't need it for the fast path */
	struct {
		#if defined(CONFIG_UNIX)
			struct socket		*ring_sock;
		#endif
		/* hashed buffered write serialization */
		struct io_wq_hash		*hash_map;

		/* Only used for accounting purposes */
		struct user_struct		*user;
		struct mm_struct		*mm_account;

		/* ctx exit and cancelation */
		struct llist_head		fallback_llist;
		struct delayed_work		fallback_work;
		struct work_struct		exit_work;
		struct list_head		tctx_list;
		struct completion		ref_comp;
		u32				iowq_limits[2];
		bool				iowq_limits_set;
	};
};

/*
 * Arbitrary limit, can be raised if need be
 */
#define IO_RINGFD_REG_MAX 16

struct io_uring_task {
	/* submission side */
	int			cached_refs;
	struct xarray		xa;
	struct wait_queue_head	wait;
	const struct io_ring_ctx *last;
	struct io_wq		*io_wq;
	struct percpu_counter	inflight;
	atomic_t		inflight_tracked;
	atomic_t		in_idle;

	spinlock_t		task_lock;
	struct io_wq_work_list	task_list;
	struct io_wq_work_list	prio_task_list;
	struct callback_head	task_work;
	struct file		**registered_rings;
	bool			task_running;
};

/*
 * First field must be the file pointer in all the
 * iocb unions! See also 'struct kiocb' in <linux/fs.h>
 */
struct io_poll_iocb {
	struct file			*file;
	struct wait_queue_head		*head;
	__poll_t			events;
	struct wait_queue_entry		wait;
};

struct io_poll_update {
	struct file			*file;
	u64				old_user_data;
	u64				new_user_data;
	__poll_t			events;
	bool				update_events;
	bool				update_user_data;
};

struct io_close {
	struct file			*file;
	int				fd;
	u32				file_slot;
};

struct io_timeout_data {
	struct io_kiocb			*req;
	struct hrtimer			timer;
	struct timespec64		ts;
	enum hrtimer_mode		mode;
	u32				flags;
};

struct io_accept {
	struct file			*file;
	struct sockaddr __user		*addr;
	int __user			*addr_len;
	int				flags;
	u32				file_slot;
	unsigned long			nofile;
};

struct io_socket {
	struct file			*file;
	int				domain;
	int				type;
	int				protocol;
	int				flags;
	u32				file_slot;
	unsigned long			nofile;
};

struct io_sync {
	struct file			*file;
	loff_t				len;
	loff_t				off;
	int				flags;
	int				mode;
};

struct io_cancel {
	struct file			*file;
	u64				addr;
	u32				flags;
	s32				fd;
};

struct io_timeout {
	struct file			*file;
	u32				off;
	u32				target_seq;
	struct list_head		list;
	/* head of the link, used by linked timeouts only */
	struct io_kiocb			*head;
	/* for linked completions */
	struct io_kiocb			*prev;
};

struct io_timeout_rem {
	struct file			*file;
	u64				addr;

	/* timeout update */
	struct timespec64		ts;
	u32				flags;
	bool				ltimeout;
};

struct io_rw {
	/* NOTE: kiocb has the file as the first member, so don't do it here */
	struct kiocb			kiocb;
	u64				addr;
	u32				len;
	rwf_t				flags;
};

struct io_connect {
	struct file			*file;
	struct sockaddr __user		*addr;
	int				addr_len;
};

struct io_sr_msg {
	struct file			*file;
	union {
		struct compat_msghdr __user	*umsg_compat;
		struct user_msghdr __user	*umsg;
		void __user			*buf;
	};
	int				msg_flags;
	size_t				len;
	size_t				done_io;
	unsigned int			flags;
};

struct io_open {
	struct file			*file;
	int				dfd;
	u32				file_slot;
	struct filename			*filename;
	struct open_how			how;
	unsigned long			nofile;
};

struct io_rsrc_update {
	struct file			*file;
	u64				arg;
	u32				nr_args;
	u32				offset;
};

struct io_fadvise {
	struct file			*file;
	u64				offset;
	u32				len;
	u32				advice;
};

struct io_madvise {
	struct file			*file;
	u64				addr;
	u32				len;
	u32				advice;
};

struct io_epoll {
	struct file			*file;
	int				epfd;
	int				op;
	int				fd;
	struct epoll_event		event;
};

struct io_splice {
	struct file			*file_out;
	loff_t				off_out;
	loff_t				off_in;
	u64				len;
	int				splice_fd_in;
	unsigned int			flags;
};

struct io_provide_buf {
	struct file			*file;
	__u64				addr;
	__u32				len;
	__u32				bgid;
	__u16				nbufs;
	__u16				bid;
};

struct io_statx {
	struct file			*file;
	int				dfd;
	unsigned int			mask;
	unsigned int			flags;
	struct filename			*filename;
	struct statx __user		*buffer;
};

struct io_shutdown {
	struct file			*file;
	int				how;
};

struct io_rename {
	struct file			*file;
	int				old_dfd;
	int				new_dfd;
	struct filename			*oldpath;
	struct filename			*newpath;
	int				flags;
};

struct io_unlink {
	struct file			*file;
	int				dfd;
	int				flags;
	struct filename			*filename;
};

struct io_mkdir {
	struct file			*file;
	int				dfd;
	umode_t				mode;
	struct filename			*filename;
};

struct io_symlink {
	struct file			*file;
	int				new_dfd;
	struct filename			*oldpath;
	struct filename			*newpath;
};

struct io_hardlink {
	struct file			*file;
	int				old_dfd;
	int				new_dfd;
	struct filename			*oldpath;
	struct filename			*newpath;
	int				flags;
};

struct io_msg {
	struct file			*file;
	u64 user_data;
	u32 len;
};

struct io_async_connect {
	struct sockaddr_storage		address;
};

struct io_async_msghdr {
	struct iovec			fast_iov[UIO_FASTIOV];
	/* points to an allocated iov, if NULL we use fast_iov instead */
	struct iovec			*free_iov;
	struct sockaddr __user		*uaddr;
	struct msghdr			msg;
	struct sockaddr_storage		addr;
};

struct io_rw_state {
	struct iov_iter			iter;
	struct iov_iter_state		iter_state;
	struct iovec			fast_iov[UIO_FASTIOV];
};

struct io_async_rw {
	struct io_rw_state		s;
	const struct iovec		*free_iovec;
	size_t				bytes_done;
	struct wait_page_queue		wpq;
};

struct io_xattr {
	struct file			*file;
	struct xattr_ctx		ctx;
	struct filename			*filename;
};

enum {
	REQ_F_FIXED_FILE_BIT	= IOSQE_FIXED_FILE_BIT,
	REQ_F_IO_DRAIN_BIT	= IOSQE_IO_DRAIN_BIT,
	REQ_F_LINK_BIT		= IOSQE_IO_LINK_BIT,
	REQ_F_HARDLINK_BIT	= IOSQE_IO_HARDLINK_BIT,
	REQ_F_FORCE_ASYNC_BIT	= IOSQE_ASYNC_BIT,
	REQ_F_BUFFER_SELECT_BIT	= IOSQE_BUFFER_SELECT_BIT,
	REQ_F_CQE_SKIP_BIT	= IOSQE_CQE_SKIP_SUCCESS_BIT,

	/* first byte is taken by user flags, shift it to not overlap */
	REQ_F_FAIL_BIT		= 8,
	REQ_F_INFLIGHT_BIT,
	REQ_F_CUR_POS_BIT,
	REQ_F_NOWAIT_BIT,
	REQ_F_LINK_TIMEOUT_BIT,
	REQ_F_NEED_CLEANUP_BIT,
	REQ_F_POLLED_BIT,
	REQ_F_BUFFER_SELECTED_BIT,
	REQ_F_BUFFER_RING_BIT,
	REQ_F_COMPLETE_INLINE_BIT,
	REQ_F_REISSUE_BIT,
	REQ_F_CREDS_BIT,
	REQ_F_REFCOUNT_BIT,
	REQ_F_ARM_LTIMEOUT_BIT,
	REQ_F_ASYNC_DATA_BIT,
	REQ_F_SKIP_LINK_CQES_BIT,
	REQ_F_SINGLE_POLL_BIT,
	REQ_F_DOUBLE_POLL_BIT,
	REQ_F_PARTIAL_IO_BIT,
	REQ_F_CQE32_INIT_BIT,
	REQ_F_APOLL_MULTISHOT_BIT,
	/* keep async read/write and isreg together and in order */
	REQ_F_SUPPORT_NOWAIT_BIT,
	REQ_F_ISREG_BIT,

	/* not a real bit, just to check we're not overflowing the space */
	__REQ_F_LAST_BIT,
};

enum {
	/* ctx owns file */
	REQ_F_FIXED_FILE	= BIT(REQ_F_FIXED_FILE_BIT),
	/* drain existing IO first */
	REQ_F_IO_DRAIN		= BIT(REQ_F_IO_DRAIN_BIT),
	/* linked sqes */
	REQ_F_LINK		= BIT(REQ_F_LINK_BIT),
	/* doesn't sever on completion < 0 */
	REQ_F_HARDLINK		= BIT(REQ_F_HARDLINK_BIT),
	/* IOSQE_ASYNC */
	REQ_F_FORCE_ASYNC	= BIT(REQ_F_FORCE_ASYNC_BIT),
	/* IOSQE_BUFFER_SELECT */
	REQ_F_BUFFER_SELECT	= BIT(REQ_F_BUFFER_SELECT_BIT),
	/* IOSQE_CQE_SKIP_SUCCESS */
	REQ_F_CQE_SKIP		= BIT(REQ_F_CQE_SKIP_BIT),

	/* fail rest of links */
	REQ_F_FAIL		= BIT(REQ_F_FAIL_BIT),
	/* on inflight list, should be cancelled and waited on exit reliably */
	REQ_F_INFLIGHT		= BIT(REQ_F_INFLIGHT_BIT),
	/* read/write uses file position */
	REQ_F_CUR_POS		= BIT(REQ_F_CUR_POS_BIT),
	/* must not punt to workers */
	REQ_F_NOWAIT		= BIT(REQ_F_NOWAIT_BIT),
	/* has or had linked timeout */
	REQ_F_LINK_TIMEOUT	= BIT(REQ_F_LINK_TIMEOUT_BIT),
	/* needs cleanup */
	REQ_F_NEED_CLEANUP	= BIT(REQ_F_NEED_CLEANUP_BIT),
	/* already went through poll handler */
	REQ_F_POLLED		= BIT(REQ_F_POLLED_BIT),
	/* buffer already selected */
	REQ_F_BUFFER_SELECTED	= BIT(REQ_F_BUFFER_SELECTED_BIT),
	/* buffer selected from ring, needs commit */
	REQ_F_BUFFER_RING	= BIT(REQ_F_BUFFER_RING_BIT),
	/* completion is deferred through io_comp_state */
	REQ_F_COMPLETE_INLINE	= BIT(REQ_F_COMPLETE_INLINE_BIT),
	/* caller should reissue async */
	REQ_F_REISSUE		= BIT(REQ_F_REISSUE_BIT),
	/* supports async reads/writes */
	REQ_F_SUPPORT_NOWAIT	= BIT(REQ_F_SUPPORT_NOWAIT_BIT),
	/* regular file */
	REQ_F_ISREG		= BIT(REQ_F_ISREG_BIT),
	/* has creds assigned */
	REQ_F_CREDS		= BIT(REQ_F_CREDS_BIT),
	/* skip refcounting if not set */
	REQ_F_REFCOUNT		= BIT(REQ_F_REFCOUNT_BIT),
	/* there is a linked timeout that has to be armed */
	REQ_F_ARM_LTIMEOUT	= BIT(REQ_F_ARM_LTIMEOUT_BIT),
	/* ->async_data allocated */
	REQ_F_ASYNC_DATA	= BIT(REQ_F_ASYNC_DATA_BIT),
	/* don't post CQEs while failing linked requests */
	REQ_F_SKIP_LINK_CQES	= BIT(REQ_F_SKIP_LINK_CQES_BIT),
	/* single poll may be active */
	REQ_F_SINGLE_POLL	= BIT(REQ_F_SINGLE_POLL_BIT),
	/* double poll may active */
	REQ_F_DOUBLE_POLL	= BIT(REQ_F_DOUBLE_POLL_BIT),
	/* request has already done partial IO */
	REQ_F_PARTIAL_IO	= BIT(REQ_F_PARTIAL_IO_BIT),
	/* fast poll multishot mode */
	REQ_F_APOLL_MULTISHOT	= BIT(REQ_F_APOLL_MULTISHOT_BIT),
	/* ->extra1 and ->extra2 are initialised */
	REQ_F_CQE32_INIT	= BIT(REQ_F_CQE32_INIT_BIT),
};

struct async_poll {
	struct io_poll_iocb	poll;
	struct io_poll_iocb	*double_poll;
};

typedef void (*io_req_tw_func_t)(struct io_kiocb *req, bool *locked);

struct io_task_work {
	union {
		struct io_wq_work_node	node;
		struct llist_node	fallback_node;
	};
	io_req_tw_func_t		func;
};

enum {
	IORING_RSRC_FILE		= 0,
	IORING_RSRC_BUFFER		= 1,
};

struct io_cqe {
	__u64	user_data;
	__s32	res;
	/* fd initially, then cflags for completion */
	union {
		__u32	flags;
		int	fd;
	};
};

enum {
	IO_CHECK_CQ_OVERFLOW_BIT,
	IO_CHECK_CQ_DROPPED_BIT,
};

/*
 * NOTE! Each of the iocb union members has the file pointer
 * as the first entry in their struct definition. So you can
 * access the file pointer through any of the sub-structs,
 * or directly as just 'file' in this struct.
 */
struct io_kiocb {
	union {
		struct file		*file;
		struct io_rw		rw;
		struct io_poll_iocb	poll;
		struct io_poll_update	poll_update;
		struct io_accept	accept;
		struct io_sync		sync;
		struct io_cancel	cancel;
		struct io_timeout	timeout;
		struct io_timeout_rem	timeout_rem;
		struct io_connect	connect;
		struct io_sr_msg	sr_msg;
		struct io_open		open;
		struct io_close		close;
		struct io_rsrc_update	rsrc_update;
		struct io_fadvise	fadvise;
		struct io_madvise	madvise;
		struct io_epoll		epoll;
		struct io_splice	splice;
		struct io_provide_buf	pbuf;
		struct io_statx		statx;
		struct io_shutdown	shutdown;
		struct io_rename	rename;
		struct io_unlink	unlink;
		struct io_mkdir		mkdir;
		struct io_symlink	symlink;
		struct io_hardlink	hardlink;
		struct io_msg		msg;
		struct io_xattr		xattr;
		struct io_socket	sock;
		struct io_uring_cmd	uring_cmd;
	};

	u8				opcode;
	/* polled IO has completed */
	u8				iopoll_completed;
	/*
	 * Can be either a fixed buffer index, or used with provided buffers.
	 * For the latter, before issue it points to the buffer group ID,
	 * and after selection it points to the buffer ID itself.
	 */
	u16				buf_index;
	unsigned int			flags;

	struct io_cqe			cqe;

	struct io_ring_ctx		*ctx;
	struct task_struct		*task;

	struct io_rsrc_node		*rsrc_node;

	union {
		/* store used ubuf, so we can prevent reloading */
		struct io_mapped_ubuf	*imu;

		/* stores selected buf, valid IFF REQ_F_BUFFER_SELECTED is set */
		struct io_buffer	*kbuf;

		/*
		 * stores buffer ID for ring provided buffers, valid IFF
		 * REQ_F_BUFFER_RING is set.
		 */
		struct io_buffer_list	*buf_list;
	};

	union {
		/* used by request caches, completion batching and iopoll */
		struct io_wq_work_node	comp_list;
		/* cache ->apoll->events */
		__poll_t apoll_events;
	};
	atomic_t			refs;
	atomic_t			poll_refs;
	struct io_task_work		io_task_work;
	/* for polled requests, i.e. IORING_OP_POLL_ADD and async armed poll */
	union {
		struct hlist_node	hash_node;
		struct {
			u64		extra1;
			u64		extra2;
		};
	};
	/* internal polling, see IORING_FEAT_FAST_POLL */
	struct async_poll		*apoll;
	/* opcode allocated if it needs to store data for async defer */
	void				*async_data;
	/* linked requests, IFF REQ_F_HARDLINK or REQ_F_LINK are set */
	struct io_kiocb			*link;
	/* custom credentials, valid IFF REQ_F_CREDS is set */
	const struct cred		*creds;
	struct io_wq_work		work;
};

struct io_tctx_node {
	struct list_head	ctx_node;
	struct task_struct	*task;
	struct io_ring_ctx	*ctx;
};

struct io_defer_entry {
	struct list_head	list;
	struct io_kiocb		*req;
	u32			seq;
};

struct io_cancel_data {
	struct io_ring_ctx *ctx;
	union {
		u64 data;
		struct file *file;
	};
	u32 flags;
	int seq;
};

/*
 * The URING_CMD payload starts at 'cmd' in the first sqe, and continues into
 * the following sqe if SQE128 is used.
 */
#define uring_cmd_pdu_size(is_sqe128)				\
	((1 + !!(is_sqe128)) * sizeof(struct io_uring_sqe) -	\
		offsetof(struct io_uring_sqe, cmd))

struct io_op_def {
	/* needs req->file assigned */
	unsigned		needs_file : 1;
	/* should block plug */
	unsigned		plug : 1;
	/* hash wq insertion if file is a regular file */
	unsigned		hash_reg_file : 1;
	/* unbound wq insertion if file is a non-regular file */
	unsigned		unbound_nonreg_file : 1;
	/* set if opcode supports polled "wait" */
	unsigned		pollin : 1;
	unsigned		pollout : 1;
	unsigned		poll_exclusive : 1;
	/* op supports buffer selection */
	unsigned		buffer_select : 1;
	/* do prep async if is going to be punted */
	unsigned		needs_async_setup : 1;
	/* opcode is not supported by this kernel */
	unsigned		not_supported : 1;
	/* skip auditing */
	unsigned		audit_skip : 1;
	/* supports ioprio */
	unsigned		ioprio : 1;
	/* supports iopoll */
	unsigned		iopoll : 1;
	/* size of async data needed, if any */
	unsigned short		async_size;
};

static const struct io_op_def io_op_defs[] = {
	[IORING_OP_NOP] = {
		.audit_skip		= 1,
		.iopoll			= 1,
	},
	[IORING_OP_READV] = {
		.needs_file		= 1,
		.unbound_nonreg_file	= 1,
		.pollin			= 1,
		.buffer_select		= 1,
		.needs_async_setup	= 1,
		.plug			= 1,
		.audit_skip		= 1,
		.ioprio			= 1,
		.iopoll			= 1,
		.async_size		= sizeof(struct io_async_rw),
	},
	[IORING_OP_WRITEV] = {
		.needs_file		= 1,
		.hash_reg_file		= 1,
		.unbound_nonreg_file	= 1,
		.pollout		= 1,
		.needs_async_setup	= 1,
		.plug			= 1,
		.audit_skip		= 1,
		.ioprio			= 1,
		.iopoll			= 1,
		.async_size		= sizeof(struct io_async_rw),
	},
	[IORING_OP_FSYNC] = {
		.needs_file		= 1,
		.audit_skip		= 1,
	},
	[IORING_OP_READ_FIXED] = {
		.needs_file		= 1,
		.unbound_nonreg_file	= 1,
		.pollin			= 1,
		.plug			= 1,
		.audit_skip		= 1,
		.ioprio			= 1,
		.iopoll			= 1,
		.async_size		= sizeof(struct io_async_rw),
	},
	[IORING_OP_WRITE_FIXED] = {
		.needs_file		= 1,
		.hash_reg_file		= 1,
		.unbound_nonreg_file	= 1,
		.pollout		= 1,
		.plug			= 1,
		.audit_skip		= 1,
		.ioprio			= 1,
		.iopoll			= 1,
		.async_size		= sizeof(struct io_async_rw),
	},
	[IORING_OP_POLL_ADD] = {
		.needs_file		= 1,
		.unbound_nonreg_file	= 1,
		.audit_skip		= 1,
	},
	[IORING_OP_POLL_REMOVE] = {
		.audit_skip		= 1,
	},
	[IORING_OP_SYNC_FILE_RANGE] = {
		.needs_file		= 1,
		.audit_skip		= 1,
	},
	[IORING_OP_SENDMSG] = {
		.needs_file		= 1,
		.unbound_nonreg_file	= 1,
		.pollout		= 1,
		.needs_async_setup	= 1,
		.ioprio			= 1,
		.async_size		= sizeof(struct io_async_msghdr),
	},
	[IORING_OP_RECVMSG] = {
		.needs_file		= 1,
		.unbound_nonreg_file	= 1,
		.pollin			= 1,
		.buffer_select		= 1,
		.needs_async_setup	= 1,
		.ioprio			= 1,
		.async_size		= sizeof(struct io_async_msghdr),
	},
	[IORING_OP_TIMEOUT] = {
		.audit_skip		= 1,
		.async_size		= sizeof(struct io_timeout_data),
	},
	[IORING_OP_TIMEOUT_REMOVE] = {
		/* used by timeout updates' prep() */
		.audit_skip		= 1,
	},
	[IORING_OP_ACCEPT] = {
		.needs_file		= 1,
		.unbound_nonreg_file	= 1,
		.pollin			= 1,
		.poll_exclusive		= 1,
		.ioprio			= 1,	/* used for flags */
	},
	[IORING_OP_ASYNC_CANCEL] = {
		.audit_skip		= 1,
	},
	[IORING_OP_LINK_TIMEOUT] = {
		.audit_skip		= 1,
		.async_size		= sizeof(struct io_timeout_data),
	},
	[IORING_OP_CONNECT] = {
		.needs_file		= 1,
		.unbound_nonreg_file	= 1,
		.pollout		= 1,
		.needs_async_setup	= 1,
		.async_size		= sizeof(struct io_async_connect),
	},
	[IORING_OP_FALLOCATE] = {
		.needs_file		= 1,
	},
	[IORING_OP_OPENAT] = {},
	[IORING_OP_CLOSE] = {},
	[IORING_OP_FILES_UPDATE] = {
		.audit_skip		= 1,
		.iopoll			= 1,
	},
	[IORING_OP_STATX] = {
		.audit_skip		= 1,
	},
	[IORING_OP_READ] = {
		.needs_file		= 1,
		.unbound_nonreg_file	= 1,
		.pollin			= 1,
		.buffer_select		= 1,
		.plug			= 1,
		.audit_skip		= 1,
		.ioprio			= 1,
		.iopoll			= 1,
		.async_size		= sizeof(struct io_async_rw),
	},
	[IORING_OP_WRITE] = {
		.needs_file		= 1,
		.hash_reg_file		= 1,
		.unbound_nonreg_file	= 1,
		.pollout		= 1,
		.plug			= 1,
		.audit_skip		= 1,
		.ioprio			= 1,
		.iopoll			= 1,
		.async_size		= sizeof(struct io_async_rw),
	},
	[IORING_OP_FADVISE] = {
		.needs_file		= 1,
		.audit_skip		= 1,
	},
	[IORING_OP_MADVISE] = {},
	[IORING_OP_SEND] = {
		.needs_file		= 1,
		.unbound_nonreg_file	= 1,
		.pollout		= 1,
		.audit_skip		= 1,
		.ioprio			= 1,
	},
	[IORING_OP_RECV] = {
		.needs_file		= 1,
		.unbound_nonreg_file	= 1,
		.pollin			= 1,
		.buffer_select		= 1,
		.audit_skip		= 1,
		.ioprio			= 1,
	},
	[IORING_OP_OPENAT2] = {
	},
	[IORING_OP_EPOLL_CTL] = {
		.unbound_nonreg_file	= 1,
		.audit_skip		= 1,
	},
	[IORING_OP_SPLICE] = {
		.needs_file		= 1,
		.hash_reg_file		= 1,
		.unbound_nonreg_file	= 1,
		.audit_skip		= 1,
	},
	[IORING_OP_PROVIDE_BUFFERS] = {
		.audit_skip		= 1,
		.iopoll			= 1,
	},
	[IORING_OP_REMOVE_BUFFERS] = {
		.audit_skip		= 1,
		.iopoll			= 1,
	},
	[IORING_OP_TEE] = {
		.needs_file		= 1,
		.hash_reg_file		= 1,
		.unbound_nonreg_file	= 1,
		.audit_skip		= 1,
	},
	[IORING_OP_SHUTDOWN] = {
		.needs_file		= 1,
	},
	[IORING_OP_RENAMEAT] = {},
	[IORING_OP_UNLINKAT] = {},
	[IORING_OP_MKDIRAT] = {},
	[IORING_OP_SYMLINKAT] = {},
	[IORING_OP_LINKAT] = {},
	[IORING_OP_MSG_RING] = {
		.needs_file		= 1,
		.iopoll			= 1,
	},
	[IORING_OP_FSETXATTR] = {
		.needs_file = 1
	},
	[IORING_OP_SETXATTR] = {},
	[IORING_OP_FGETXATTR] = {
		.needs_file = 1
	},
	[IORING_OP_GETXATTR] = {},
	[IORING_OP_SOCKET] = {
		.audit_skip		= 1,
	},
	[IORING_OP_URING_CMD] = {
		.needs_file		= 1,
		.plug			= 1,
		.needs_async_setup	= 1,
		.async_size		= uring_cmd_pdu_size(1),
	},
};

/* requests with any of those set should undergo io_disarm_next() */
#define IO_DISARM_MASK (REQ_F_ARM_LTIMEOUT | REQ_F_LINK_TIMEOUT | REQ_F_FAIL)
#define IO_REQ_LINK_FLAGS (REQ_F_LINK | REQ_F_HARDLINK)

static bool io_disarm_next(struct io_kiocb *req);
static void io_uring_del_tctx_node(unsigned long index);
static void io_uring_try_cancel_requests(struct io_ring_ctx *ctx,
					 struct task_struct *task,
					 bool cancel_all);
static void io_uring_cancel_generic(bool cancel_all, struct io_sq_data *sqd);

static void __io_req_complete_post(struct io_kiocb *req, s32 res, u32 cflags);
static void io_dismantle_req(struct io_kiocb *req);
static void io_queue_linked_timeout(struct io_kiocb *req);
static int __io_register_rsrc_update(struct io_ring_ctx *ctx, unsigned type,
				     struct io_uring_rsrc_update2 *up,
				     unsigned nr_args);
static void io_clean_op(struct io_kiocb *req);
static inline struct file *io_file_get_fixed(struct io_kiocb *req, int fd,
					     unsigned issue_flags);
static struct file *io_file_get_normal(struct io_kiocb *req, int fd);
static void io_queue_sqe(struct io_kiocb *req);
static void io_rsrc_put_work(struct work_struct *work);

static void io_req_task_queue(struct io_kiocb *req);
static void __io_submit_flush_completions(struct io_ring_ctx *ctx);
static int io_req_prep_async(struct io_kiocb *req);

static int io_install_fixed_file(struct io_kiocb *req, struct file *file,
				 unsigned int issue_flags, u32 slot_index);
static int __io_close_fixed(struct io_kiocb *req, unsigned int issue_flags,
			    unsigned int offset);
static inline int io_close_fixed(struct io_kiocb *req, unsigned int issue_flags);

static enum hrtimer_restart io_link_timeout_fn(struct hrtimer *timer);
static void io_eventfd_signal(struct io_ring_ctx *ctx);
static void io_req_tw_post_queue(struct io_kiocb *req, s32 res, u32 cflags);

static struct kmem_cache *req_cachep;

static const struct file_operations io_uring_fops;

const char *io_uring_get_opcode(u8 opcode)
{
	switch ((enum io_uring_op)opcode) {
	case IORING_OP_NOP:
		return "NOP";
	case IORING_OP_READV:
		return "READV";
	case IORING_OP_WRITEV:
		return "WRITEV";
	case IORING_OP_FSYNC:
		return "FSYNC";
	case IORING_OP_READ_FIXED:
		return "READ_FIXED";
	case IORING_OP_WRITE_FIXED:
		return "WRITE_FIXED";
	case IORING_OP_POLL_ADD:
		return "POLL_ADD";
	case IORING_OP_POLL_REMOVE:
		return "POLL_REMOVE";
	case IORING_OP_SYNC_FILE_RANGE:
		return "SYNC_FILE_RANGE";
	case IORING_OP_SENDMSG:
		return "SENDMSG";
	case IORING_OP_RECVMSG:
		return "RECVMSG";
	case IORING_OP_TIMEOUT:
		return "TIMEOUT";
	case IORING_OP_TIMEOUT_REMOVE:
		return "TIMEOUT_REMOVE";
	case IORING_OP_ACCEPT:
		return "ACCEPT";
	case IORING_OP_ASYNC_CANCEL:
		return "ASYNC_CANCEL";
	case IORING_OP_LINK_TIMEOUT:
		return "LINK_TIMEOUT";
	case IORING_OP_CONNECT:
		return "CONNECT";
	case IORING_OP_FALLOCATE:
		return "FALLOCATE";
	case IORING_OP_OPENAT:
		return "OPENAT";
	case IORING_OP_CLOSE:
		return "CLOSE";
	case IORING_OP_FILES_UPDATE:
		return "FILES_UPDATE";
	case IORING_OP_STATX:
		return "STATX";
	case IORING_OP_READ:
		return "READ";
	case IORING_OP_WRITE:
		return "WRITE";
	case IORING_OP_FADVISE:
		return "FADVISE";
	case IORING_OP_MADVISE:
		return "MADVISE";
	case IORING_OP_SEND:
		return "SEND";
	case IORING_OP_RECV:
		return "RECV";
	case IORING_OP_OPENAT2:
		return "OPENAT2";
	case IORING_OP_EPOLL_CTL:
		return "EPOLL_CTL";
	case IORING_OP_SPLICE:
		return "SPLICE";
	case IORING_OP_PROVIDE_BUFFERS:
		return "PROVIDE_BUFFERS";
	case IORING_OP_REMOVE_BUFFERS:
		return "REMOVE_BUFFERS";
	case IORING_OP_TEE:
		return "TEE";
	case IORING_OP_SHUTDOWN:
		return "SHUTDOWN";
	case IORING_OP_RENAMEAT:
		return "RENAMEAT";
	case IORING_OP_UNLINKAT:
		return "UNLINKAT";
	case IORING_OP_MKDIRAT:
		return "MKDIRAT";
	case IORING_OP_SYMLINKAT:
		return "SYMLINKAT";
	case IORING_OP_LINKAT:
		return "LINKAT";
	case IORING_OP_MSG_RING:
		return "MSG_RING";
	case IORING_OP_FSETXATTR:
		return "FSETXATTR";
	case IORING_OP_SETXATTR:
		return "SETXATTR";
	case IORING_OP_FGETXATTR:
		return "FGETXATTR";
	case IORING_OP_GETXATTR:
		return "GETXATTR";
	case IORING_OP_SOCKET:
		return "SOCKET";
	case IORING_OP_URING_CMD:
		return "URING_CMD";
	case IORING_OP_LAST:
		return "INVALID";
	}
	return "INVALID";
}

struct sock *io_uring_get_socket(struct file *file)
{
#if defined(CONFIG_UNIX)
	if (file->f_op == &io_uring_fops) {
		struct io_ring_ctx *ctx = file->private_data;

		return ctx->ring_sock->sk;
	}
#endif
	return NULL;
}
EXPORT_SYMBOL(io_uring_get_socket);

#if defined(CONFIG_UNIX)
static inline bool io_file_need_scm(struct file *filp)
{
#if defined(IO_URING_SCM_ALL)
	return true;
#else
	return !!unix_get_socket(filp);
#endif
}
#else
static inline bool io_file_need_scm(struct file *filp)
{
	return false;
}
#endif

static void io_ring_submit_unlock(struct io_ring_ctx *ctx, unsigned issue_flags)
{
	lockdep_assert_held(&ctx->uring_lock);
	if (issue_flags & IO_URING_F_UNLOCKED)
		mutex_unlock(&ctx->uring_lock);
}

static void io_ring_submit_lock(struct io_ring_ctx *ctx, unsigned issue_flags)
{
	/*
	 * "Normal" inline submissions always hold the uring_lock, since we
	 * grab it from the system call. Same is true for the SQPOLL offload.
	 * The only exception is when we've detached the request and issue it
	 * from an async worker thread, grab the lock for that case.
	 */
	if (issue_flags & IO_URING_F_UNLOCKED)
		mutex_lock(&ctx->uring_lock);
	lockdep_assert_held(&ctx->uring_lock);
}

static inline void io_tw_lock(struct io_ring_ctx *ctx, bool *locked)
{
	if (!*locked) {
		mutex_lock(&ctx->uring_lock);
		*locked = true;
	}
}

#define io_for_each_link(pos, head) \
	for (pos = (head); pos; pos = pos->link)

/*
 * Shamelessly stolen from the mm implementation of page reference checking,
 * see commit f958d7b528b1 for details.
 */
#define req_ref_zero_or_close_to_overflow(req)	\
	((unsigned int) atomic_read(&(req->refs)) + 127u <= 127u)

static inline bool req_ref_inc_not_zero(struct io_kiocb *req)
{
	WARN_ON_ONCE(!(req->flags & REQ_F_REFCOUNT));
	return atomic_inc_not_zero(&req->refs);
}

static inline bool req_ref_put_and_test(struct io_kiocb *req)
{
	if (likely(!(req->flags & REQ_F_REFCOUNT)))
		return true;

	WARN_ON_ONCE(req_ref_zero_or_close_to_overflow(req));
	return atomic_dec_and_test(&req->refs);
}

static inline void req_ref_get(struct io_kiocb *req)
{
	WARN_ON_ONCE(!(req->flags & REQ_F_REFCOUNT));
	WARN_ON_ONCE(req_ref_zero_or_close_to_overflow(req));
	atomic_inc(&req->refs);
}

static inline void io_submit_flush_completions(struct io_ring_ctx *ctx)
{
	if (!wq_list_empty(&ctx->submit_state.compl_reqs))
		__io_submit_flush_completions(ctx);
}

static inline void __io_req_set_refcount(struct io_kiocb *req, int nr)
{
	if (!(req->flags & REQ_F_REFCOUNT)) {
		req->flags |= REQ_F_REFCOUNT;
		atomic_set(&req->refs, nr);
	}
}

static inline void io_req_set_refcount(struct io_kiocb *req)
{
	__io_req_set_refcount(req, 1);
}

#define IO_RSRC_REF_BATCH	100

static void io_rsrc_put_node(struct io_rsrc_node *node, int nr)
{
	percpu_ref_put_many(&node->refs, nr);
}

static inline void io_req_put_rsrc_locked(struct io_kiocb *req,
					  struct io_ring_ctx *ctx)
	__must_hold(&ctx->uring_lock)
{
	struct io_rsrc_node *node = req->rsrc_node;

	if (node) {
		if (node == ctx->rsrc_node)
			ctx->rsrc_cached_refs++;
		else
			io_rsrc_put_node(node, 1);
	}
}

static inline void io_req_put_rsrc(struct io_kiocb *req)
{
	if (req->rsrc_node)
		io_rsrc_put_node(req->rsrc_node, 1);
}

static __cold void io_rsrc_refs_drop(struct io_ring_ctx *ctx)
	__must_hold(&ctx->uring_lock)
{
	if (ctx->rsrc_cached_refs) {
		io_rsrc_put_node(ctx->rsrc_node, ctx->rsrc_cached_refs);
		ctx->rsrc_cached_refs = 0;
	}
}

static void io_rsrc_refs_refill(struct io_ring_ctx *ctx)
	__must_hold(&ctx->uring_lock)
{
	ctx->rsrc_cached_refs += IO_RSRC_REF_BATCH;
	percpu_ref_get_many(&ctx->rsrc_node->refs, IO_RSRC_REF_BATCH);
}

static inline void io_req_set_rsrc_node(struct io_kiocb *req,
					struct io_ring_ctx *ctx,
					unsigned int issue_flags)
{
	if (!req->rsrc_node) {
		req->rsrc_node = ctx->rsrc_node;

		if (!(issue_flags & IO_URING_F_UNLOCKED)) {
			lockdep_assert_held(&ctx->uring_lock);
			ctx->rsrc_cached_refs--;
			if (unlikely(ctx->rsrc_cached_refs < 0))
				io_rsrc_refs_refill(ctx);
		} else {
			percpu_ref_get(&req->rsrc_node->refs);
		}
	}
}

static unsigned int __io_put_kbuf(struct io_kiocb *req, struct list_head *list)
{
	if (req->flags & REQ_F_BUFFER_RING) {
		if (req->buf_list)
			req->buf_list->head++;
		req->flags &= ~REQ_F_BUFFER_RING;
	} else {
		list_add(&req->kbuf->list, list);
		req->flags &= ~REQ_F_BUFFER_SELECTED;
	}

	return IORING_CQE_F_BUFFER | (req->buf_index << IORING_CQE_BUFFER_SHIFT);
}

static inline unsigned int io_put_kbuf_comp(struct io_kiocb *req)
{
	lockdep_assert_held(&req->ctx->completion_lock);

	if (!(req->flags & (REQ_F_BUFFER_SELECTED|REQ_F_BUFFER_RING)))
		return 0;
	return __io_put_kbuf(req, &req->ctx->io_buffers_comp);
}

static inline unsigned int io_put_kbuf(struct io_kiocb *req,
				       unsigned issue_flags)
{
	unsigned int cflags;

	if (!(req->flags & (REQ_F_BUFFER_SELECTED|REQ_F_BUFFER_RING)))
		return 0;

	/*
	 * We can add this buffer back to two lists:
	 *
	 * 1) The io_buffers_cache list. This one is protected by the
	 *    ctx->uring_lock. If we already hold this lock, add back to this
	 *    list as we can grab it from issue as well.
	 * 2) The io_buffers_comp list. This one is protected by the
	 *    ctx->completion_lock.
	 *
	 * We migrate buffers from the comp_list to the issue cache list
	 * when we need one.
	 */
	if (req->flags & REQ_F_BUFFER_RING) {
		/* no buffers to recycle for this case */
		cflags = __io_put_kbuf(req, NULL);
	} else if (issue_flags & IO_URING_F_UNLOCKED) {
		struct io_ring_ctx *ctx = req->ctx;

		spin_lock(&ctx->completion_lock);
		cflags = __io_put_kbuf(req, &ctx->io_buffers_comp);
		spin_unlock(&ctx->completion_lock);
	} else {
		lockdep_assert_held(&req->ctx->uring_lock);

		cflags = __io_put_kbuf(req, &req->ctx->io_buffers_cache);
	}

	return cflags;
}

static struct io_buffer_list *io_buffer_get_list(struct io_ring_ctx *ctx,
						 unsigned int bgid)
{
	if (ctx->io_bl && bgid < BGID_ARRAY)
		return &ctx->io_bl[bgid];

	return xa_load(&ctx->io_bl_xa, bgid);
}

static void io_kbuf_recycle(struct io_kiocb *req, unsigned issue_flags)
{
	struct io_ring_ctx *ctx = req->ctx;
	struct io_buffer_list *bl;
	struct io_buffer *buf;

	if (!(req->flags & (REQ_F_BUFFER_SELECTED|REQ_F_BUFFER_RING)))
		return;
	/*
	 * For legacy provided buffer mode, don't recycle if we already did
	 * IO to this buffer. For ring-mapped provided buffer mode, we should
	 * increment ring->head to explicitly monopolize the buffer to avoid
	 * multiple use.
	 */
	if ((req->flags & REQ_F_BUFFER_SELECTED) &&
	    (req->flags & REQ_F_PARTIAL_IO))
<<<<<<< HEAD
=======
		return;

	/*
	 * READV uses fields in `struct io_rw` (len/addr) to stash the selected
	 * buffer data. However if that buffer is recycled the original request
	 * data stored in addr is lost. Therefore forbid recycling for now.
	 */
	if (req->opcode == IORING_OP_READV)
>>>>>>> e0dccc3b
		return;

	/*
	 * We don't need to recycle for REQ_F_BUFFER_RING, we can just clear
	 * the flag and hence ensure that bl->head doesn't get incremented.
	 * If the tail has already been incremented, hang on to it.
	 */
	if (req->flags & REQ_F_BUFFER_RING) {
		if (req->buf_list) {
			if (req->flags & REQ_F_PARTIAL_IO) {
				req->buf_list->head++;
				req->buf_list = NULL;
			} else {
				req->buf_index = req->buf_list->bgid;
				req->flags &= ~REQ_F_BUFFER_RING;
			}
		}
		return;
	}

	io_ring_submit_lock(ctx, issue_flags);

	buf = req->kbuf;
	bl = io_buffer_get_list(ctx, buf->bgid);
	list_add(&buf->list, &bl->buf_list);
	req->flags &= ~REQ_F_BUFFER_SELECTED;
	req->buf_index = buf->bgid;

	io_ring_submit_unlock(ctx, issue_flags);
}

static bool io_match_task(struct io_kiocb *head, struct task_struct *task,
			  bool cancel_all)
	__must_hold(&req->ctx->timeout_lock)
{
	struct io_kiocb *req;

	if (task && head->task != task)
		return false;
	if (cancel_all)
		return true;

	io_for_each_link(req, head) {
		if (req->flags & REQ_F_INFLIGHT)
			return true;
	}
	return false;
}

static bool io_match_linked(struct io_kiocb *head)
{
	struct io_kiocb *req;

	io_for_each_link(req, head) {
		if (req->flags & REQ_F_INFLIGHT)
			return true;
	}
	return false;
}

/*
 * As io_match_task() but protected against racing with linked timeouts.
 * User must not hold timeout_lock.
 */
static bool io_match_task_safe(struct io_kiocb *head, struct task_struct *task,
			       bool cancel_all)
{
	bool matched;

	if (task && head->task != task)
		return false;
	if (cancel_all)
		return true;

	if (head->flags & REQ_F_LINK_TIMEOUT) {
		struct io_ring_ctx *ctx = head->ctx;

		/* protect against races with linked timeouts */
		spin_lock_irq(&ctx->timeout_lock);
		matched = io_match_linked(head);
		spin_unlock_irq(&ctx->timeout_lock);
	} else {
		matched = io_match_linked(head);
	}
	return matched;
}

static inline bool req_has_async_data(struct io_kiocb *req)
{
	return req->flags & REQ_F_ASYNC_DATA;
}

static inline void req_set_fail(struct io_kiocb *req)
{
	req->flags |= REQ_F_FAIL;
	if (req->flags & REQ_F_CQE_SKIP) {
		req->flags &= ~REQ_F_CQE_SKIP;
		req->flags |= REQ_F_SKIP_LINK_CQES;
	}
}

static inline void req_fail_link_node(struct io_kiocb *req, int res)
{
	req_set_fail(req);
	req->cqe.res = res;
}

static inline void io_req_add_to_cache(struct io_kiocb *req, struct io_ring_ctx *ctx)
{
	wq_stack_add_head(&req->comp_list, &ctx->submit_state.free_list);
}

static __cold void io_ring_ctx_ref_free(struct percpu_ref *ref)
{
	struct io_ring_ctx *ctx = container_of(ref, struct io_ring_ctx, refs);

	complete(&ctx->ref_comp);
}

static inline bool io_is_timeout_noseq(struct io_kiocb *req)
{
	return !req->timeout.off;
}

static __cold void io_fallback_req_func(struct work_struct *work)
{
	struct io_ring_ctx *ctx = container_of(work, struct io_ring_ctx,
						fallback_work.work);
	struct llist_node *node = llist_del_all(&ctx->fallback_llist);
	struct io_kiocb *req, *tmp;
	bool locked = false;

	percpu_ref_get(&ctx->refs);
	llist_for_each_entry_safe(req, tmp, node, io_task_work.fallback_node)
		req->io_task_work.func(req, &locked);

	if (locked) {
		io_submit_flush_completions(ctx);
		mutex_unlock(&ctx->uring_lock);
	}
	percpu_ref_put(&ctx->refs);
}

static __cold struct io_ring_ctx *io_ring_ctx_alloc(struct io_uring_params *p)
{
	struct io_ring_ctx *ctx;
	int hash_bits;

	ctx = kzalloc(sizeof(*ctx), GFP_KERNEL);
	if (!ctx)
		return NULL;

	xa_init(&ctx->io_bl_xa);

	/*
	 * Use 5 bits less than the max cq entries, that should give us around
	 * 32 entries per hash list if totally full and uniformly spread.
	 */
	hash_bits = ilog2(p->cq_entries);
	hash_bits -= 5;
	if (hash_bits <= 0)
		hash_bits = 1;
	ctx->cancel_hash_bits = hash_bits;
	ctx->cancel_hash = kmalloc((1U << hash_bits) * sizeof(struct hlist_head),
					GFP_KERNEL);
	if (!ctx->cancel_hash)
		goto err;
	__hash_init(ctx->cancel_hash, 1U << hash_bits);

	ctx->dummy_ubuf = kzalloc(sizeof(*ctx->dummy_ubuf), GFP_KERNEL);
	if (!ctx->dummy_ubuf)
		goto err;
	/* set invalid range, so io_import_fixed() fails meeting it */
	ctx->dummy_ubuf->ubuf = -1UL;

	if (percpu_ref_init(&ctx->refs, io_ring_ctx_ref_free,
			    PERCPU_REF_ALLOW_REINIT, GFP_KERNEL))
		goto err;

	ctx->flags = p->flags;
	init_waitqueue_head(&ctx->sqo_sq_wait);
	INIT_LIST_HEAD(&ctx->sqd_list);
	INIT_LIST_HEAD(&ctx->cq_overflow_list);
	INIT_LIST_HEAD(&ctx->io_buffers_cache);
	INIT_LIST_HEAD(&ctx->apoll_cache);
	init_completion(&ctx->ref_comp);
	xa_init_flags(&ctx->personalities, XA_FLAGS_ALLOC1);
	mutex_init(&ctx->uring_lock);
	init_waitqueue_head(&ctx->cq_wait);
	spin_lock_init(&ctx->completion_lock);
	spin_lock_init(&ctx->timeout_lock);
	INIT_WQ_LIST(&ctx->iopoll_list);
	INIT_LIST_HEAD(&ctx->io_buffers_pages);
	INIT_LIST_HEAD(&ctx->io_buffers_comp);
	INIT_LIST_HEAD(&ctx->defer_list);
	INIT_LIST_HEAD(&ctx->timeout_list);
	INIT_LIST_HEAD(&ctx->ltimeout_list);
	spin_lock_init(&ctx->rsrc_ref_lock);
	INIT_LIST_HEAD(&ctx->rsrc_ref_list);
	INIT_DELAYED_WORK(&ctx->rsrc_put_work, io_rsrc_put_work);
	init_llist_head(&ctx->rsrc_put_llist);
	INIT_LIST_HEAD(&ctx->tctx_list);
	ctx->submit_state.free_list.next = NULL;
	INIT_WQ_LIST(&ctx->locked_free_list);
	INIT_DELAYED_WORK(&ctx->fallback_work, io_fallback_req_func);
	INIT_WQ_LIST(&ctx->submit_state.compl_reqs);
	return ctx;
err:
	kfree(ctx->dummy_ubuf);
	kfree(ctx->cancel_hash);
	kfree(ctx->io_bl);
	xa_destroy(&ctx->io_bl_xa);
	kfree(ctx);
	return NULL;
}

static void io_account_cq_overflow(struct io_ring_ctx *ctx)
{
	struct io_rings *r = ctx->rings;

	WRITE_ONCE(r->cq_overflow, READ_ONCE(r->cq_overflow) + 1);
	ctx->cq_extra--;
}

static bool req_need_defer(struct io_kiocb *req, u32 seq)
{
	if (unlikely(req->flags & REQ_F_IO_DRAIN)) {
		struct io_ring_ctx *ctx = req->ctx;

		return seq + READ_ONCE(ctx->cq_extra) != ctx->cached_cq_tail;
	}

	return false;
}

static inline bool io_req_ffs_set(struct io_kiocb *req)
{
	return req->flags & REQ_F_FIXED_FILE;
}

static inline void io_req_track_inflight(struct io_kiocb *req)
{
	if (!(req->flags & REQ_F_INFLIGHT)) {
		req->flags |= REQ_F_INFLIGHT;
		atomic_inc(&req->task->io_uring->inflight_tracked);
	}
}

static struct io_kiocb *__io_prep_linked_timeout(struct io_kiocb *req)
{
	if (WARN_ON_ONCE(!req->link))
		return NULL;

	req->flags &= ~REQ_F_ARM_LTIMEOUT;
	req->flags |= REQ_F_LINK_TIMEOUT;

	/* linked timeouts should have two refs once prep'ed */
	io_req_set_refcount(req);
	__io_req_set_refcount(req->link, 2);
	return req->link;
}

static inline struct io_kiocb *io_prep_linked_timeout(struct io_kiocb *req)
{
	if (likely(!(req->flags & REQ_F_ARM_LTIMEOUT)))
		return NULL;
	return __io_prep_linked_timeout(req);
}

static noinline void __io_arm_ltimeout(struct io_kiocb *req)
{
	io_queue_linked_timeout(__io_prep_linked_timeout(req));
}

static inline void io_arm_ltimeout(struct io_kiocb *req)
{
	if (unlikely(req->flags & REQ_F_ARM_LTIMEOUT))
		__io_arm_ltimeout(req);
}

static void io_prep_async_work(struct io_kiocb *req)
{
	const struct io_op_def *def = &io_op_defs[req->opcode];
	struct io_ring_ctx *ctx = req->ctx;

	if (!(req->flags & REQ_F_CREDS)) {
		req->flags |= REQ_F_CREDS;
		req->creds = get_current_cred();
	}

	req->work.list.next = NULL;
	req->work.flags = 0;
	req->work.cancel_seq = atomic_read(&ctx->cancel_seq);
	if (req->flags & REQ_F_FORCE_ASYNC)
		req->work.flags |= IO_WQ_WORK_CONCURRENT;

	if (req->flags & REQ_F_ISREG) {
		if (def->hash_reg_file || (ctx->flags & IORING_SETUP_IOPOLL))
			io_wq_hash_work(&req->work, file_inode(req->file));
	} else if (!req->file || !S_ISBLK(file_inode(req->file)->i_mode)) {
		if (def->unbound_nonreg_file)
			req->work.flags |= IO_WQ_WORK_UNBOUND;
	}
}

static void io_prep_async_link(struct io_kiocb *req)
{
	struct io_kiocb *cur;

	if (req->flags & REQ_F_LINK_TIMEOUT) {
		struct io_ring_ctx *ctx = req->ctx;

		spin_lock_irq(&ctx->timeout_lock);
		io_for_each_link(cur, req)
			io_prep_async_work(cur);
		spin_unlock_irq(&ctx->timeout_lock);
	} else {
		io_for_each_link(cur, req)
			io_prep_async_work(cur);
	}
}

static inline void io_req_add_compl_list(struct io_kiocb *req)
{
	struct io_submit_state *state = &req->ctx->submit_state;

	if (!(req->flags & REQ_F_CQE_SKIP))
		state->flush_cqes = true;
	wq_list_add_tail(&req->comp_list, &state->compl_reqs);
}

static void io_queue_iowq(struct io_kiocb *req, bool *dont_use)
{
	struct io_kiocb *link = io_prep_linked_timeout(req);
	struct io_uring_task *tctx = req->task->io_uring;

	BUG_ON(!tctx);
	BUG_ON(!tctx->io_wq);

	/* init ->work of the whole link before punting */
	io_prep_async_link(req);

	/*
	 * Not expected to happen, but if we do have a bug where this _can_
	 * happen, catch it here and ensure the request is marked as
	 * canceled. That will make io-wq go through the usual work cancel
	 * procedure rather than attempt to run this request (or create a new
	 * worker for it).
	 */
	if (WARN_ON_ONCE(!same_thread_group(req->task, current)))
		req->work.flags |= IO_WQ_WORK_CANCEL;

	trace_io_uring_queue_async_work(req->ctx, req, req->cqe.user_data,
					req->opcode, req->flags, &req->work,
					io_wq_is_hashed(&req->work));
	io_wq_enqueue(tctx->io_wq, &req->work);
	if (link)
		io_queue_linked_timeout(link);
}

static void io_kill_timeout(struct io_kiocb *req, int status)
	__must_hold(&req->ctx->completion_lock)
	__must_hold(&req->ctx->timeout_lock)
{
	struct io_timeout_data *io = req->async_data;

	if (hrtimer_try_to_cancel(&io->timer) != -1) {
		if (status)
			req_set_fail(req);
		atomic_set(&req->ctx->cq_timeouts,
			atomic_read(&req->ctx->cq_timeouts) + 1);
		list_del_init(&req->timeout.list);
		io_req_tw_post_queue(req, status, 0);
	}
}

static __cold void io_queue_deferred(struct io_ring_ctx *ctx)
{
	while (!list_empty(&ctx->defer_list)) {
		struct io_defer_entry *de = list_first_entry(&ctx->defer_list,
						struct io_defer_entry, list);

		if (req_need_defer(de->req, de->seq))
			break;
		list_del_init(&de->list);
		io_req_task_queue(de->req);
		kfree(de);
	}
}

static __cold void io_flush_timeouts(struct io_ring_ctx *ctx)
	__must_hold(&ctx->completion_lock)
{
	u32 seq = ctx->cached_cq_tail - atomic_read(&ctx->cq_timeouts);
	struct io_kiocb *req, *tmp;

	spin_lock_irq(&ctx->timeout_lock);
	list_for_each_entry_safe(req, tmp, &ctx->timeout_list, timeout.list) {
		u32 events_needed, events_got;

		if (io_is_timeout_noseq(req))
			break;

		/*
		 * Since seq can easily wrap around over time, subtract
		 * the last seq at which timeouts were flushed before comparing.
		 * Assuming not more than 2^31-1 events have happened since,
		 * these subtractions won't have wrapped, so we can check if
		 * target is in [last_seq, current_seq] by comparing the two.
		 */
		events_needed = req->timeout.target_seq - ctx->cq_last_tm_flush;
		events_got = seq - ctx->cq_last_tm_flush;
		if (events_got < events_needed)
			break;

		io_kill_timeout(req, 0);
	}
	ctx->cq_last_tm_flush = seq;
	spin_unlock_irq(&ctx->timeout_lock);
}

static inline void io_commit_cqring(struct io_ring_ctx *ctx)
{
	/* order cqe stores with ring update */
	smp_store_release(&ctx->rings->cq.tail, ctx->cached_cq_tail);
}

static void __io_commit_cqring_flush(struct io_ring_ctx *ctx)
{
	if (ctx->off_timeout_used || ctx->drain_active) {
		spin_lock(&ctx->completion_lock);
		if (ctx->off_timeout_used)
			io_flush_timeouts(ctx);
		if (ctx->drain_active)
			io_queue_deferred(ctx);
		io_commit_cqring(ctx);
		spin_unlock(&ctx->completion_lock);
	}
	if (ctx->has_evfd)
		io_eventfd_signal(ctx);
}

static inline bool io_sqring_full(struct io_ring_ctx *ctx)
{
	struct io_rings *r = ctx->rings;

	return READ_ONCE(r->sq.tail) - ctx->cached_sq_head == ctx->sq_entries;
}

static inline unsigned int __io_cqring_events(struct io_ring_ctx *ctx)
{
	return ctx->cached_cq_tail - READ_ONCE(ctx->rings->cq.head);
}

/*
 * writes to the cq entry need to come after reading head; the
 * control dependency is enough as we're using WRITE_ONCE to
 * fill the cq entry
 */
static noinline struct io_uring_cqe *__io_get_cqe(struct io_ring_ctx *ctx)
{
	struct io_rings *rings = ctx->rings;
	unsigned int off = ctx->cached_cq_tail & (ctx->cq_entries - 1);
	unsigned int shift = 0;
	unsigned int free, queued, len;

	if (ctx->flags & IORING_SETUP_CQE32)
		shift = 1;

	/* userspace may cheat modifying the tail, be safe and do min */
	queued = min(__io_cqring_events(ctx), ctx->cq_entries);
	free = ctx->cq_entries - queued;
	/* we need a contiguous range, limit based on the current array offset */
	len = min(free, ctx->cq_entries - off);
	if (!len)
		return NULL;

	ctx->cached_cq_tail++;
	ctx->cqe_cached = &rings->cqes[off];
	ctx->cqe_sentinel = ctx->cqe_cached + len;
	ctx->cqe_cached++;
	return &rings->cqes[off << shift];
}

static inline struct io_uring_cqe *io_get_cqe(struct io_ring_ctx *ctx)
{
	if (likely(ctx->cqe_cached < ctx->cqe_sentinel)) {
		struct io_uring_cqe *cqe = ctx->cqe_cached;

		if (ctx->flags & IORING_SETUP_CQE32) {
			unsigned int off = ctx->cqe_cached - ctx->rings->cqes;

			cqe += off;
		}

		ctx->cached_cq_tail++;
		ctx->cqe_cached++;
		return cqe;
	}

	return __io_get_cqe(ctx);
}

static void io_eventfd_signal(struct io_ring_ctx *ctx)
{
	struct io_ev_fd *ev_fd;

	rcu_read_lock();
	/*
	 * rcu_dereference ctx->io_ev_fd once and use it for both for checking
	 * and eventfd_signal
	 */
	ev_fd = rcu_dereference(ctx->io_ev_fd);

	/*
	 * Check again if ev_fd exists incase an io_eventfd_unregister call
	 * completed between the NULL check of ctx->io_ev_fd at the start of
	 * the function and rcu_read_lock.
	 */
	if (unlikely(!ev_fd))
		goto out;
	if (READ_ONCE(ctx->rings->cq_flags) & IORING_CQ_EVENTFD_DISABLED)
		goto out;

	if (!ev_fd->eventfd_async || io_wq_current_is_worker())
		eventfd_signal(ev_fd->cq_ev_fd, 1);
out:
	rcu_read_unlock();
}

static inline void io_cqring_wake(struct io_ring_ctx *ctx)
{
	/*
	 * wake_up_all() may seem excessive, but io_wake_function() and
	 * io_should_wake() handle the termination of the loop and only
	 * wake as many waiters as we need to.
	 */
	if (wq_has_sleeper(&ctx->cq_wait))
		wake_up_all(&ctx->cq_wait);
}

/*
 * This should only get called when at least one event has been posted.
 * Some applications rely on the eventfd notification count only changing
 * IFF a new CQE has been added to the CQ ring. There's no depedency on
 * 1:1 relationship between how many times this function is called (and
 * hence the eventfd count) and number of CQEs posted to the CQ ring.
 */
static inline void io_cqring_ev_posted(struct io_ring_ctx *ctx)
{
	if (unlikely(ctx->off_timeout_used || ctx->drain_active ||
		     ctx->has_evfd))
		__io_commit_cqring_flush(ctx);

	io_cqring_wake(ctx);
}

static void io_cqring_ev_posted_iopoll(struct io_ring_ctx *ctx)
{
	if (unlikely(ctx->off_timeout_used || ctx->drain_active ||
		     ctx->has_evfd))
		__io_commit_cqring_flush(ctx);

	if (ctx->flags & IORING_SETUP_SQPOLL)
		io_cqring_wake(ctx);
}

/* Returns true if there are no backlogged entries after the flush */
static bool __io_cqring_overflow_flush(struct io_ring_ctx *ctx, bool force)
{
	bool all_flushed, posted;
	size_t cqe_size = sizeof(struct io_uring_cqe);

	if (!force && __io_cqring_events(ctx) == ctx->cq_entries)
		return false;

	if (ctx->flags & IORING_SETUP_CQE32)
		cqe_size <<= 1;

	posted = false;
	spin_lock(&ctx->completion_lock);
	while (!list_empty(&ctx->cq_overflow_list)) {
		struct io_uring_cqe *cqe = io_get_cqe(ctx);
		struct io_overflow_cqe *ocqe;

		if (!cqe && !force)
			break;
		ocqe = list_first_entry(&ctx->cq_overflow_list,
					struct io_overflow_cqe, list);
		if (cqe)
			memcpy(cqe, &ocqe->cqe, cqe_size);
		else
			io_account_cq_overflow(ctx);

		posted = true;
		list_del(&ocqe->list);
		kfree(ocqe);
	}

	all_flushed = list_empty(&ctx->cq_overflow_list);
	if (all_flushed) {
		clear_bit(IO_CHECK_CQ_OVERFLOW_BIT, &ctx->check_cq);
		atomic_andnot(IORING_SQ_CQ_OVERFLOW, &ctx->rings->sq_flags);
	}

	io_commit_cqring(ctx);
	spin_unlock(&ctx->completion_lock);
	if (posted)
		io_cqring_ev_posted(ctx);
	return all_flushed;
}

static bool io_cqring_overflow_flush(struct io_ring_ctx *ctx)
{
	bool ret = true;

	if (test_bit(IO_CHECK_CQ_OVERFLOW_BIT, &ctx->check_cq)) {
		/* iopoll syncs against uring_lock, not completion_lock */
		if (ctx->flags & IORING_SETUP_IOPOLL)
			mutex_lock(&ctx->uring_lock);
		ret = __io_cqring_overflow_flush(ctx, false);
		if (ctx->flags & IORING_SETUP_IOPOLL)
			mutex_unlock(&ctx->uring_lock);
	}

	return ret;
}

static void __io_put_task(struct task_struct *task, int nr)
{
	struct io_uring_task *tctx = task->io_uring;

	percpu_counter_sub(&tctx->inflight, nr);
	if (unlikely(atomic_read(&tctx->in_idle)))
		wake_up(&tctx->wait);
	put_task_struct_many(task, nr);
}

/* must to be called somewhat shortly after putting a request */
static inline void io_put_task(struct task_struct *task, int nr)
{
	if (likely(task == current))
		task->io_uring->cached_refs += nr;
	else
		__io_put_task(task, nr);
}

static void io_task_refs_refill(struct io_uring_task *tctx)
{
	unsigned int refill = -tctx->cached_refs + IO_TCTX_REFS_CACHE_NR;

	percpu_counter_add(&tctx->inflight, refill);
	refcount_add(refill, &current->usage);
	tctx->cached_refs += refill;
}

static inline void io_get_task_refs(int nr)
{
	struct io_uring_task *tctx = current->io_uring;

	tctx->cached_refs -= nr;
	if (unlikely(tctx->cached_refs < 0))
		io_task_refs_refill(tctx);
}

static __cold void io_uring_drop_tctx_refs(struct task_struct *task)
{
	struct io_uring_task *tctx = task->io_uring;
	unsigned int refs = tctx->cached_refs;

	if (refs) {
		tctx->cached_refs = 0;
		percpu_counter_sub(&tctx->inflight, refs);
		put_task_struct_many(task, refs);
	}
}

static bool io_cqring_event_overflow(struct io_ring_ctx *ctx, u64 user_data,
				     s32 res, u32 cflags, u64 extra1,
				     u64 extra2)
{
	struct io_overflow_cqe *ocqe;
	size_t ocq_size = sizeof(struct io_overflow_cqe);
	bool is_cqe32 = (ctx->flags & IORING_SETUP_CQE32);

	if (is_cqe32)
		ocq_size += sizeof(struct io_uring_cqe);

	ocqe = kmalloc(ocq_size, GFP_ATOMIC | __GFP_ACCOUNT);
	trace_io_uring_cqe_overflow(ctx, user_data, res, cflags, ocqe);
	if (!ocqe) {
		/*
		 * If we're in ring overflow flush mode, or in task cancel mode,
		 * or cannot allocate an overflow entry, then we need to drop it
		 * on the floor.
		 */
		io_account_cq_overflow(ctx);
		set_bit(IO_CHECK_CQ_DROPPED_BIT, &ctx->check_cq);
		return false;
	}
	if (list_empty(&ctx->cq_overflow_list)) {
		set_bit(IO_CHECK_CQ_OVERFLOW_BIT, &ctx->check_cq);
		atomic_or(IORING_SQ_CQ_OVERFLOW, &ctx->rings->sq_flags);

	}
	ocqe->cqe.user_data = user_data;
	ocqe->cqe.res = res;
	ocqe->cqe.flags = cflags;
	if (is_cqe32) {
		ocqe->cqe.big_cqe[0] = extra1;
		ocqe->cqe.big_cqe[1] = extra2;
	}
	list_add_tail(&ocqe->list, &ctx->cq_overflow_list);
	return true;
}

static inline bool __io_fill_cqe_req(struct io_ring_ctx *ctx,
				     struct io_kiocb *req)
{
	struct io_uring_cqe *cqe;

	if (!(ctx->flags & IORING_SETUP_CQE32)) {
		trace_io_uring_complete(req->ctx, req, req->cqe.user_data,
					req->cqe.res, req->cqe.flags, 0, 0);

		/*
		 * If we can't get a cq entry, userspace overflowed the
		 * submission (by quite a lot). Increment the overflow count in
		 * the ring.
		 */
		cqe = io_get_cqe(ctx);
		if (likely(cqe)) {
			memcpy(cqe, &req->cqe, sizeof(*cqe));
			return true;
		}

		return io_cqring_event_overflow(ctx, req->cqe.user_data,
						req->cqe.res, req->cqe.flags,
						0, 0);
	} else {
		u64 extra1 = 0, extra2 = 0;

		if (req->flags & REQ_F_CQE32_INIT) {
			extra1 = req->extra1;
			extra2 = req->extra2;
		}

		trace_io_uring_complete(req->ctx, req, req->cqe.user_data,
					req->cqe.res, req->cqe.flags, extra1, extra2);

		/*
		 * If we can't get a cq entry, userspace overflowed the
		 * submission (by quite a lot). Increment the overflow count in
		 * the ring.
		 */
		cqe = io_get_cqe(ctx);
		if (likely(cqe)) {
			memcpy(cqe, &req->cqe, sizeof(struct io_uring_cqe));
			WRITE_ONCE(cqe->big_cqe[0], extra1);
			WRITE_ONCE(cqe->big_cqe[1], extra2);
			return true;
		}

		return io_cqring_event_overflow(ctx, req->cqe.user_data,
				req->cqe.res, req->cqe.flags,
				extra1, extra2);
	}
}

static noinline bool io_fill_cqe_aux(struct io_ring_ctx *ctx, u64 user_data,
				     s32 res, u32 cflags)
{
	struct io_uring_cqe *cqe;

	ctx->cq_extra++;
	trace_io_uring_complete(ctx, NULL, user_data, res, cflags, 0, 0);

	/*
	 * If we can't get a cq entry, userspace overflowed the
	 * submission (by quite a lot). Increment the overflow count in
	 * the ring.
	 */
	cqe = io_get_cqe(ctx);
	if (likely(cqe)) {
		WRITE_ONCE(cqe->user_data, user_data);
		WRITE_ONCE(cqe->res, res);
		WRITE_ONCE(cqe->flags, cflags);

		if (ctx->flags & IORING_SETUP_CQE32) {
			WRITE_ONCE(cqe->big_cqe[0], 0);
			WRITE_ONCE(cqe->big_cqe[1], 0);
		}
		return true;
	}
	return io_cqring_event_overflow(ctx, user_data, res, cflags, 0, 0);
}

static void __io_req_complete_put(struct io_kiocb *req)
{
	/*
	 * If we're the last reference to this request, add to our locked
	 * free_list cache.
	 */
	if (req_ref_put_and_test(req)) {
		struct io_ring_ctx *ctx = req->ctx;

		if (req->flags & IO_REQ_LINK_FLAGS) {
			if (req->flags & IO_DISARM_MASK)
				io_disarm_next(req);
			if (req->link) {
				io_req_task_queue(req->link);
				req->link = NULL;
			}
		}
		io_req_put_rsrc(req);
		/*
		 * Selected buffer deallocation in io_clean_op() assumes that
		 * we don't hold ->completion_lock. Clean them here to avoid
		 * deadlocks.
		 */
		io_put_kbuf_comp(req);
		io_dismantle_req(req);
		io_put_task(req->task, 1);
		wq_list_add_head(&req->comp_list, &ctx->locked_free_list);
		ctx->locked_free_nr++;
	}
}

static void __io_req_complete_post(struct io_kiocb *req, s32 res,
				   u32 cflags)
{
	if (!(req->flags & REQ_F_CQE_SKIP)) {
		req->cqe.res = res;
		req->cqe.flags = cflags;
		__io_fill_cqe_req(req->ctx, req);
	}
	__io_req_complete_put(req);
}

static void io_req_complete_post(struct io_kiocb *req, s32 res, u32 cflags)
{
	struct io_ring_ctx *ctx = req->ctx;

	spin_lock(&ctx->completion_lock);
	__io_req_complete_post(req, res, cflags);
	io_commit_cqring(ctx);
	spin_unlock(&ctx->completion_lock);
	io_cqring_ev_posted(ctx);
}

static inline void io_req_complete_state(struct io_kiocb *req, s32 res,
					 u32 cflags)
{
	req->cqe.res = res;
	req->cqe.flags = cflags;
	req->flags |= REQ_F_COMPLETE_INLINE;
}

static inline void __io_req_complete(struct io_kiocb *req, unsigned issue_flags,
				     s32 res, u32 cflags)
{
	if (issue_flags & IO_URING_F_COMPLETE_DEFER)
		io_req_complete_state(req, res, cflags);
	else
		io_req_complete_post(req, res, cflags);
}

static inline void io_req_complete(struct io_kiocb *req, s32 res)
{
	if (res < 0)
		req_set_fail(req);
	__io_req_complete(req, 0, res, 0);
}

static void io_req_complete_failed(struct io_kiocb *req, s32 res)
{
	req_set_fail(req);
	io_req_complete_post(req, res, io_put_kbuf(req, IO_URING_F_UNLOCKED));
}

/*
 * Don't initialise the fields below on every allocation, but do that in
 * advance and keep them valid across allocations.
 */
static void io_preinit_req(struct io_kiocb *req, struct io_ring_ctx *ctx)
{
	req->ctx = ctx;
	req->link = NULL;
	req->async_data = NULL;
	/* not necessary, but safer to zero */
	req->cqe.res = 0;
}

static void io_flush_cached_locked_reqs(struct io_ring_ctx *ctx,
					struct io_submit_state *state)
{
	spin_lock(&ctx->completion_lock);
	wq_list_splice(&ctx->locked_free_list, &state->free_list);
	ctx->locked_free_nr = 0;
	spin_unlock(&ctx->completion_lock);
}

static inline bool io_req_cache_empty(struct io_ring_ctx *ctx)
{
	return !ctx->submit_state.free_list.next;
}

/*
 * A request might get retired back into the request caches even before opcode
 * handlers and io_issue_sqe() are done with it, e.g. inline completion path.
 * Because of that, io_alloc_req() should be called only under ->uring_lock
 * and with extra caution to not get a request that is still worked on.
 */
static __cold bool __io_alloc_req_refill(struct io_ring_ctx *ctx)
	__must_hold(&ctx->uring_lock)
{
	gfp_t gfp = GFP_KERNEL | __GFP_NOWARN;
	void *reqs[IO_REQ_ALLOC_BATCH];
	int ret, i;

	/*
	 * If we have more than a batch's worth of requests in our IRQ side
	 * locked cache, grab the lock and move them over to our submission
	 * side cache.
	 */
	if (data_race(ctx->locked_free_nr) > IO_COMPL_BATCH) {
		io_flush_cached_locked_reqs(ctx, &ctx->submit_state);
		if (!io_req_cache_empty(ctx))
			return true;
	}

	ret = kmem_cache_alloc_bulk(req_cachep, gfp, ARRAY_SIZE(reqs), reqs);

	/*
	 * Bulk alloc is all-or-nothing. If we fail to get a batch,
	 * retry single alloc to be on the safe side.
	 */
	if (unlikely(ret <= 0)) {
		reqs[0] = kmem_cache_alloc(req_cachep, gfp);
		if (!reqs[0])
			return false;
		ret = 1;
	}

	percpu_ref_get_many(&ctx->refs, ret);
	for (i = 0; i < ret; i++) {
		struct io_kiocb *req = reqs[i];

		io_preinit_req(req, ctx);
		io_req_add_to_cache(req, ctx);
	}
	return true;
}

static inline bool io_alloc_req_refill(struct io_ring_ctx *ctx)
{
	if (unlikely(io_req_cache_empty(ctx)))
		return __io_alloc_req_refill(ctx);
	return true;
}

static inline struct io_kiocb *io_alloc_req(struct io_ring_ctx *ctx)
{
	struct io_wq_work_node *node;

	node = wq_stack_extract(&ctx->submit_state.free_list);
	return container_of(node, struct io_kiocb, comp_list);
}

static inline void io_put_file(struct file *file)
{
	if (file)
		fput(file);
}

static inline void io_dismantle_req(struct io_kiocb *req)
{
	unsigned int flags = req->flags;

	if (unlikely(flags & IO_REQ_CLEAN_FLAGS))
		io_clean_op(req);
	if (!(flags & REQ_F_FIXED_FILE))
		io_put_file(req->file);
}

static __cold void io_free_req(struct io_kiocb *req)
{
	struct io_ring_ctx *ctx = req->ctx;

	io_req_put_rsrc(req);
	io_dismantle_req(req);
	io_put_task(req->task, 1);

	spin_lock(&ctx->completion_lock);
	wq_list_add_head(&req->comp_list, &ctx->locked_free_list);
	ctx->locked_free_nr++;
	spin_unlock(&ctx->completion_lock);
}

static inline void io_remove_next_linked(struct io_kiocb *req)
{
	struct io_kiocb *nxt = req->link;

	req->link = nxt->link;
	nxt->link = NULL;
}

static struct io_kiocb *io_disarm_linked_timeout(struct io_kiocb *req)
	__must_hold(&req->ctx->completion_lock)
	__must_hold(&req->ctx->timeout_lock)
{
	struct io_kiocb *link = req->link;

	if (link && link->opcode == IORING_OP_LINK_TIMEOUT) {
		struct io_timeout_data *io = link->async_data;

		io_remove_next_linked(req);
		link->timeout.head = NULL;
		if (hrtimer_try_to_cancel(&io->timer) != -1) {
			list_del(&link->timeout.list);
			return link;
		}
	}
	return NULL;
}

static void io_fail_links(struct io_kiocb *req)
	__must_hold(&req->ctx->completion_lock)
{
	struct io_kiocb *nxt, *link = req->link;
	bool ignore_cqes = req->flags & REQ_F_SKIP_LINK_CQES;

	req->link = NULL;
	while (link) {
		long res = -ECANCELED;

		if (link->flags & REQ_F_FAIL)
			res = link->cqe.res;

		nxt = link->link;
		link->link = NULL;

		trace_io_uring_fail_link(req->ctx, req, req->cqe.user_data,
					req->opcode, link);

		if (ignore_cqes)
			link->flags |= REQ_F_CQE_SKIP;
		else
			link->flags &= ~REQ_F_CQE_SKIP;
		__io_req_complete_post(link, res, 0);
		link = nxt;
	}
}

static bool io_disarm_next(struct io_kiocb *req)
	__must_hold(&req->ctx->completion_lock)
{
	struct io_kiocb *link = NULL;
	bool posted = false;

	if (req->flags & REQ_F_ARM_LTIMEOUT) {
		link = req->link;
		req->flags &= ~REQ_F_ARM_LTIMEOUT;
		if (link && link->opcode == IORING_OP_LINK_TIMEOUT) {
			io_remove_next_linked(req);
			io_req_tw_post_queue(link, -ECANCELED, 0);
			posted = true;
		}
	} else if (req->flags & REQ_F_LINK_TIMEOUT) {
		struct io_ring_ctx *ctx = req->ctx;

		spin_lock_irq(&ctx->timeout_lock);
		link = io_disarm_linked_timeout(req);
		spin_unlock_irq(&ctx->timeout_lock);
		if (link) {
			posted = true;
			io_req_tw_post_queue(link, -ECANCELED, 0);
		}
	}
	if (unlikely((req->flags & REQ_F_FAIL) &&
		     !(req->flags & REQ_F_HARDLINK))) {
		posted |= (req->link != NULL);
		io_fail_links(req);
	}
	return posted;
}

static void __io_req_find_next_prep(struct io_kiocb *req)
{
	struct io_ring_ctx *ctx = req->ctx;
	bool posted;

	spin_lock(&ctx->completion_lock);
	posted = io_disarm_next(req);
	io_commit_cqring(ctx);
	spin_unlock(&ctx->completion_lock);
	if (posted)
		io_cqring_ev_posted(ctx);
}

static inline struct io_kiocb *io_req_find_next(struct io_kiocb *req)
{
	struct io_kiocb *nxt;

	/*
	 * If LINK is set, we have dependent requests in this chain. If we
	 * didn't fail this request, queue the first one up, moving any other
	 * dependencies to the next request. In case of failure, fail the rest
	 * of the chain.
	 */
	if (unlikely(req->flags & IO_DISARM_MASK))
		__io_req_find_next_prep(req);
	nxt = req->link;
	req->link = NULL;
	return nxt;
}

static void ctx_flush_and_put(struct io_ring_ctx *ctx, bool *locked)
{
	if (!ctx)
		return;
	if (ctx->flags & IORING_SETUP_TASKRUN_FLAG)
		atomic_andnot(IORING_SQ_TASKRUN, &ctx->rings->sq_flags);
	if (*locked) {
		io_submit_flush_completions(ctx);
		mutex_unlock(&ctx->uring_lock);
		*locked = false;
	}
	percpu_ref_put(&ctx->refs);
}

static inline void ctx_commit_and_unlock(struct io_ring_ctx *ctx)
{
	io_commit_cqring(ctx);
	spin_unlock(&ctx->completion_lock);
	io_cqring_ev_posted(ctx);
}

static void handle_prev_tw_list(struct io_wq_work_node *node,
				struct io_ring_ctx **ctx, bool *uring_locked)
{
	if (*ctx && !*uring_locked)
		spin_lock(&(*ctx)->completion_lock);

	do {
		struct io_wq_work_node *next = node->next;
		struct io_kiocb *req = container_of(node, struct io_kiocb,
						    io_task_work.node);

		prefetch(container_of(next, struct io_kiocb, io_task_work.node));

		if (req->ctx != *ctx) {
			if (unlikely(!*uring_locked && *ctx))
				ctx_commit_and_unlock(*ctx);

			ctx_flush_and_put(*ctx, uring_locked);
			*ctx = req->ctx;
			/* if not contended, grab and improve batching */
			*uring_locked = mutex_trylock(&(*ctx)->uring_lock);
			percpu_ref_get(&(*ctx)->refs);
			if (unlikely(!*uring_locked))
				spin_lock(&(*ctx)->completion_lock);
		}
		if (likely(*uring_locked))
			req->io_task_work.func(req, uring_locked);
		else
			__io_req_complete_post(req, req->cqe.res,
						io_put_kbuf_comp(req));
		node = next;
	} while (node);

	if (unlikely(!*uring_locked))
		ctx_commit_and_unlock(*ctx);
}

static void handle_tw_list(struct io_wq_work_node *node,
			   struct io_ring_ctx **ctx, bool *locked)
{
	do {
		struct io_wq_work_node *next = node->next;
		struct io_kiocb *req = container_of(node, struct io_kiocb,
						    io_task_work.node);

		prefetch(container_of(next, struct io_kiocb, io_task_work.node));

		if (req->ctx != *ctx) {
			ctx_flush_and_put(*ctx, locked);
			*ctx = req->ctx;
			/* if not contended, grab and improve batching */
			*locked = mutex_trylock(&(*ctx)->uring_lock);
			percpu_ref_get(&(*ctx)->refs);
		}
		req->io_task_work.func(req, locked);
		node = next;
	} while (node);
}

static void tctx_task_work(struct callback_head *cb)
{
	bool uring_locked = false;
	struct io_ring_ctx *ctx = NULL;
	struct io_uring_task *tctx = container_of(cb, struct io_uring_task,
						  task_work);

	while (1) {
		struct io_wq_work_node *node1, *node2;

		spin_lock_irq(&tctx->task_lock);
		node1 = tctx->prio_task_list.first;
		node2 = tctx->task_list.first;
		INIT_WQ_LIST(&tctx->task_list);
		INIT_WQ_LIST(&tctx->prio_task_list);
		if (!node2 && !node1)
			tctx->task_running = false;
		spin_unlock_irq(&tctx->task_lock);
		if (!node2 && !node1)
			break;

		if (node1)
			handle_prev_tw_list(node1, &ctx, &uring_locked);
		if (node2)
			handle_tw_list(node2, &ctx, &uring_locked);
		cond_resched();

		if (data_race(!tctx->task_list.first) &&
		    data_race(!tctx->prio_task_list.first) && uring_locked)
			io_submit_flush_completions(ctx);
	}

	ctx_flush_and_put(ctx, &uring_locked);

	/* relaxed read is enough as only the task itself sets ->in_idle */
	if (unlikely(atomic_read(&tctx->in_idle)))
		io_uring_drop_tctx_refs(current);
}

static void __io_req_task_work_add(struct io_kiocb *req,
				   struct io_uring_task *tctx,
				   struct io_wq_work_list *list)
{
	struct io_ring_ctx *ctx = req->ctx;
	struct io_wq_work_node *node;
	unsigned long flags;
	bool running;

	spin_lock_irqsave(&tctx->task_lock, flags);
	wq_list_add_tail(&req->io_task_work.node, list);
	running = tctx->task_running;
	if (!running)
		tctx->task_running = true;
	spin_unlock_irqrestore(&tctx->task_lock, flags);

	/* task_work already pending, we're done */
	if (running)
		return;

	if (ctx->flags & IORING_SETUP_TASKRUN_FLAG)
		atomic_or(IORING_SQ_TASKRUN, &ctx->rings->sq_flags);

	if (likely(!task_work_add(req->task, &tctx->task_work, ctx->notify_method)))
		return;

	spin_lock_irqsave(&tctx->task_lock, flags);
	tctx->task_running = false;
	node = wq_list_merge(&tctx->prio_task_list, &tctx->task_list);
	spin_unlock_irqrestore(&tctx->task_lock, flags);

	while (node) {
		req = container_of(node, struct io_kiocb, io_task_work.node);
		node = node->next;
		if (llist_add(&req->io_task_work.fallback_node,
			      &req->ctx->fallback_llist))
			schedule_delayed_work(&req->ctx->fallback_work, 1);
	}
}

static void io_req_task_work_add(struct io_kiocb *req)
{
	struct io_uring_task *tctx = req->task->io_uring;

	__io_req_task_work_add(req, tctx, &tctx->task_list);
}

static void io_req_task_prio_work_add(struct io_kiocb *req)
{
	struct io_uring_task *tctx = req->task->io_uring;

	if (req->ctx->flags & IORING_SETUP_SQPOLL)
		__io_req_task_work_add(req, tctx, &tctx->prio_task_list);
	else
		__io_req_task_work_add(req, tctx, &tctx->task_list);
}

static void io_req_tw_post(struct io_kiocb *req, bool *locked)
{
	io_req_complete_post(req, req->cqe.res, req->cqe.flags);
}

static void io_req_tw_post_queue(struct io_kiocb *req, s32 res, u32 cflags)
{
	req->cqe.res = res;
	req->cqe.flags = cflags;
	req->io_task_work.func = io_req_tw_post;
	io_req_task_work_add(req);
}

static void io_req_task_cancel(struct io_kiocb *req, bool *locked)
{
	/* not needed for normal modes, but SQPOLL depends on it */
	io_tw_lock(req->ctx, locked);
	io_req_complete_failed(req, req->cqe.res);
}

static void io_req_task_submit(struct io_kiocb *req, bool *locked)
{
	io_tw_lock(req->ctx, locked);
	/* req->task == current here, checking PF_EXITING is safe */
	if (likely(!(req->task->flags & PF_EXITING)))
		io_queue_sqe(req);
	else
		io_req_complete_failed(req, -EFAULT);
}

static void io_req_task_queue_fail(struct io_kiocb *req, int ret)
{
	req->cqe.res = ret;
	req->io_task_work.func = io_req_task_cancel;
	io_req_task_work_add(req);
}

static void io_req_task_queue(struct io_kiocb *req)
{
	req->io_task_work.func = io_req_task_submit;
	io_req_task_work_add(req);
}

static void io_req_task_queue_reissue(struct io_kiocb *req)
{
	req->io_task_work.func = io_queue_iowq;
	io_req_task_work_add(req);
}

static void io_queue_next(struct io_kiocb *req)
{
	struct io_kiocb *nxt = io_req_find_next(req);

	if (nxt)
		io_req_task_queue(nxt);
}

static void io_free_batch_list(struct io_ring_ctx *ctx,
				struct io_wq_work_node *node)
	__must_hold(&ctx->uring_lock)
{
	struct task_struct *task = NULL;
	int task_refs = 0;

	do {
		struct io_kiocb *req = container_of(node, struct io_kiocb,
						    comp_list);

		if (unlikely(req->flags & IO_REQ_CLEAN_SLOW_FLAGS)) {
			if (req->flags & REQ_F_REFCOUNT) {
				node = req->comp_list.next;
				if (!req_ref_put_and_test(req))
					continue;
			}
			if ((req->flags & REQ_F_POLLED) && req->apoll) {
				struct async_poll *apoll = req->apoll;

				if (apoll->double_poll)
					kfree(apoll->double_poll);
				list_add(&apoll->poll.wait.entry,
						&ctx->apoll_cache);
				req->flags &= ~REQ_F_POLLED;
			}
			if (req->flags & IO_REQ_LINK_FLAGS)
				io_queue_next(req);
			if (unlikely(req->flags & IO_REQ_CLEAN_FLAGS))
				io_clean_op(req);
		}
		if (!(req->flags & REQ_F_FIXED_FILE))
			io_put_file(req->file);

		io_req_put_rsrc_locked(req, ctx);

		if (req->task != task) {
			if (task)
				io_put_task(task, task_refs);
			task = req->task;
			task_refs = 0;
		}
		task_refs++;
		node = req->comp_list.next;
		io_req_add_to_cache(req, ctx);
	} while (node);

	if (task)
		io_put_task(task, task_refs);
}

static void __io_submit_flush_completions(struct io_ring_ctx *ctx)
	__must_hold(&ctx->uring_lock)
{
	struct io_wq_work_node *node, *prev;
	struct io_submit_state *state = &ctx->submit_state;

	if (state->flush_cqes) {
		spin_lock(&ctx->completion_lock);
		wq_list_for_each(node, prev, &state->compl_reqs) {
			struct io_kiocb *req = container_of(node, struct io_kiocb,
						    comp_list);

			if (!(req->flags & REQ_F_CQE_SKIP))
				__io_fill_cqe_req(ctx, req);
		}

		io_commit_cqring(ctx);
		spin_unlock(&ctx->completion_lock);
		io_cqring_ev_posted(ctx);
		state->flush_cqes = false;
	}

	io_free_batch_list(ctx, state->compl_reqs.first);
	INIT_WQ_LIST(&state->compl_reqs);
}

/*
 * Drop reference to request, return next in chain (if there is one) if this
 * was the last reference to this request.
 */
static inline struct io_kiocb *io_put_req_find_next(struct io_kiocb *req)
{
	struct io_kiocb *nxt = NULL;

	if (req_ref_put_and_test(req)) {
		if (unlikely(req->flags & IO_REQ_LINK_FLAGS))
			nxt = io_req_find_next(req);
		io_free_req(req);
	}
	return nxt;
}

static inline void io_put_req(struct io_kiocb *req)
{
	if (req_ref_put_and_test(req)) {
		io_queue_next(req);
		io_free_req(req);
	}
}

static unsigned io_cqring_events(struct io_ring_ctx *ctx)
{
	/* See comment at the top of this file */
	smp_rmb();
	return __io_cqring_events(ctx);
}

static inline unsigned int io_sqring_entries(struct io_ring_ctx *ctx)
{
	struct io_rings *rings = ctx->rings;

	/* make sure SQ entry isn't read before tail */
	return smp_load_acquire(&rings->sq.tail) - ctx->cached_sq_head;
}

static inline bool io_run_task_work(void)
{
	if (test_thread_flag(TIF_NOTIFY_SIGNAL) || task_work_pending(current)) {
		__set_current_state(TASK_RUNNING);
		clear_notify_signal();
		if (task_work_pending(current))
			task_work_run();
		return true;
	}

	return false;
}

static int io_do_iopoll(struct io_ring_ctx *ctx, bool force_nonspin)
{
	struct io_wq_work_node *pos, *start, *prev;
	unsigned int poll_flags = BLK_POLL_NOSLEEP;
	DEFINE_IO_COMP_BATCH(iob);
	int nr_events = 0;

	/*
	 * Only spin for completions if we don't have multiple devices hanging
	 * off our complete list.
	 */
	if (ctx->poll_multi_queue || force_nonspin)
		poll_flags |= BLK_POLL_ONESHOT;

	wq_list_for_each(pos, start, &ctx->iopoll_list) {
		struct io_kiocb *req = container_of(pos, struct io_kiocb, comp_list);
		struct kiocb *kiocb = &req->rw.kiocb;
		int ret;

		/*
		 * Move completed and retryable entries to our local lists.
		 * If we find a request that requires polling, break out
		 * and complete those lists first, if we have entries there.
		 */
		if (READ_ONCE(req->iopoll_completed))
			break;

		ret = kiocb->ki_filp->f_op->iopoll(kiocb, &iob, poll_flags);
		if (unlikely(ret < 0))
			return ret;
		else if (ret)
			poll_flags |= BLK_POLL_ONESHOT;

		/* iopoll may have completed current req */
		if (!rq_list_empty(iob.req_list) ||
		    READ_ONCE(req->iopoll_completed))
			break;
	}

	if (!rq_list_empty(iob.req_list))
		iob.complete(&iob);
	else if (!pos)
		return 0;

	prev = start;
	wq_list_for_each_resume(pos, prev) {
		struct io_kiocb *req = container_of(pos, struct io_kiocb, comp_list);

		/* order with io_complete_rw_iopoll(), e.g. ->result updates */
		if (!smp_load_acquire(&req->iopoll_completed))
			break;
		nr_events++;
		if (unlikely(req->flags & REQ_F_CQE_SKIP))
			continue;

		req->cqe.flags = io_put_kbuf(req, 0);
		__io_fill_cqe_req(req->ctx, req);
	}

	if (unlikely(!nr_events))
		return 0;

	io_commit_cqring(ctx);
	io_cqring_ev_posted_iopoll(ctx);
	pos = start ? start->next : ctx->iopoll_list.first;
	wq_list_cut(&ctx->iopoll_list, prev, start);
	io_free_batch_list(ctx, pos);
	return nr_events;
}

/*
 * We can't just wait for polled events to come to us, we have to actively
 * find and complete them.
 */
static __cold void io_iopoll_try_reap_events(struct io_ring_ctx *ctx)
{
	if (!(ctx->flags & IORING_SETUP_IOPOLL))
		return;

	mutex_lock(&ctx->uring_lock);
	while (!wq_list_empty(&ctx->iopoll_list)) {
		/* let it sleep and repeat later if can't complete a request */
		if (io_do_iopoll(ctx, true) == 0)
			break;
		/*
		 * Ensure we allow local-to-the-cpu processing to take place,
		 * in this case we need to ensure that we reap all events.
		 * Also let task_work, etc. to progress by releasing the mutex
		 */
		if (need_resched()) {
			mutex_unlock(&ctx->uring_lock);
			cond_resched();
			mutex_lock(&ctx->uring_lock);
		}
	}
	mutex_unlock(&ctx->uring_lock);
}

static int io_iopoll_check(struct io_ring_ctx *ctx, long min)
{
	unsigned int nr_events = 0;
	int ret = 0;
	unsigned long check_cq;

	/*
	 * Don't enter poll loop if we already have events pending.
	 * If we do, we can potentially be spinning for commands that
	 * already triggered a CQE (eg in error).
	 */
	check_cq = READ_ONCE(ctx->check_cq);
	if (check_cq & BIT(IO_CHECK_CQ_OVERFLOW_BIT))
		__io_cqring_overflow_flush(ctx, false);
	if (io_cqring_events(ctx))
		return 0;

	/*
	 * Similarly do not spin if we have not informed the user of any
	 * dropped CQE.
	 */
	if (unlikely(check_cq & BIT(IO_CHECK_CQ_DROPPED_BIT)))
		return -EBADR;

	do {
		/*
		 * If a submit got punted to a workqueue, we can have the
		 * application entering polling for a command before it gets
		 * issued. That app will hold the uring_lock for the duration
		 * of the poll right here, so we need to take a breather every
		 * now and then to ensure that the issue has a chance to add
		 * the poll to the issued list. Otherwise we can spin here
		 * forever, while the workqueue is stuck trying to acquire the
		 * very same mutex.
		 */
		if (wq_list_empty(&ctx->iopoll_list)) {
			u32 tail = ctx->cached_cq_tail;

			mutex_unlock(&ctx->uring_lock);
			io_run_task_work();
			mutex_lock(&ctx->uring_lock);

			/* some requests don't go through iopoll_list */
			if (tail != ctx->cached_cq_tail ||
			    wq_list_empty(&ctx->iopoll_list))
				break;
		}
		ret = io_do_iopoll(ctx, !min);
		if (ret < 0)
			break;
		nr_events += ret;
		ret = 0;
	} while (nr_events < min && !need_resched());

	return ret;
}

static void kiocb_end_write(struct io_kiocb *req)
{
	/*
	 * Tell lockdep we inherited freeze protection from submission
	 * thread.
	 */
	if (req->flags & REQ_F_ISREG) {
		struct super_block *sb = file_inode(req->file)->i_sb;

		__sb_writers_acquired(sb, SB_FREEZE_WRITE);
		sb_end_write(sb);
	}
}

#ifdef CONFIG_BLOCK
static bool io_resubmit_prep(struct io_kiocb *req)
{
	struct io_async_rw *rw = req->async_data;

	if (!req_has_async_data(req))
		return !io_req_prep_async(req);
	iov_iter_restore(&rw->s.iter, &rw->s.iter_state);
	return true;
}

static bool io_rw_should_reissue(struct io_kiocb *req)
{
	umode_t mode = file_inode(req->file)->i_mode;
	struct io_ring_ctx *ctx = req->ctx;

	if (!S_ISBLK(mode) && !S_ISREG(mode))
		return false;
	if ((req->flags & REQ_F_NOWAIT) || (io_wq_current_is_worker() &&
	    !(ctx->flags & IORING_SETUP_IOPOLL)))
		return false;
	/*
	 * If ref is dying, we might be running poll reap from the exit work.
	 * Don't attempt to reissue from that path, just let it fail with
	 * -EAGAIN.
	 */
	if (percpu_ref_is_dying(&ctx->refs))
		return false;
	/*
	 * Play it safe and assume not safe to re-import and reissue if we're
	 * not in the original thread group (or in task context).
	 */
	if (!same_thread_group(req->task, current) || !in_task())
		return false;
	return true;
}
#else
static bool io_resubmit_prep(struct io_kiocb *req)
{
	return false;
}
static bool io_rw_should_reissue(struct io_kiocb *req)
{
	return false;
}
#endif

static bool __io_complete_rw_common(struct io_kiocb *req, long res)
{
	if (req->rw.kiocb.ki_flags & IOCB_WRITE) {
		kiocb_end_write(req);
		fsnotify_modify(req->file);
	} else {
		fsnotify_access(req->file);
	}
	if (unlikely(res != req->cqe.res)) {
		if ((res == -EAGAIN || res == -EOPNOTSUPP) &&
		    io_rw_should_reissue(req)) {
			req->flags |= REQ_F_REISSUE | REQ_F_PARTIAL_IO;
			return true;
		}
		req_set_fail(req);
		req->cqe.res = res;
	}
	return false;
}

static inline void io_req_task_complete(struct io_kiocb *req, bool *locked)
{
	int res = req->cqe.res;

	if (*locked) {
		io_req_complete_state(req, res, io_put_kbuf(req, 0));
		io_req_add_compl_list(req);
	} else {
		io_req_complete_post(req, res,
					io_put_kbuf(req, IO_URING_F_UNLOCKED));
	}
}

static void __io_complete_rw(struct io_kiocb *req, long res,
			     unsigned int issue_flags)
{
	if (__io_complete_rw_common(req, res))
		return;
	__io_req_complete(req, issue_flags, req->cqe.res,
				io_put_kbuf(req, issue_flags));
}

static void io_complete_rw(struct kiocb *kiocb, long res)
{
	struct io_kiocb *req = container_of(kiocb, struct io_kiocb, rw.kiocb);

	if (__io_complete_rw_common(req, res))
		return;
	req->cqe.res = res;
	req->io_task_work.func = io_req_task_complete;
	io_req_task_prio_work_add(req);
}

static void io_complete_rw_iopoll(struct kiocb *kiocb, long res)
{
	struct io_kiocb *req = container_of(kiocb, struct io_kiocb, rw.kiocb);

	if (kiocb->ki_flags & IOCB_WRITE)
		kiocb_end_write(req);
	if (unlikely(res != req->cqe.res)) {
		if (res == -EAGAIN && io_rw_should_reissue(req)) {
			req->flags |= REQ_F_REISSUE | REQ_F_PARTIAL_IO;
			return;
		}
		req->cqe.res = res;
	}

	/* order with io_iopoll_complete() checking ->iopoll_completed */
	smp_store_release(&req->iopoll_completed, 1);
}

/*
 * After the iocb has been issued, it's safe to be found on the poll list.
 * Adding the kiocb to the list AFTER submission ensures that we don't
 * find it from a io_do_iopoll() thread before the issuer is done
 * accessing the kiocb cookie.
 */
static void io_iopoll_req_issued(struct io_kiocb *req, unsigned int issue_flags)
{
	struct io_ring_ctx *ctx = req->ctx;
	const bool needs_lock = issue_flags & IO_URING_F_UNLOCKED;

	/* workqueue context doesn't hold uring_lock, grab it now */
	if (unlikely(needs_lock))
		mutex_lock(&ctx->uring_lock);

	/*
	 * Track whether we have multiple files in our lists. This will impact
	 * how we do polling eventually, not spinning if we're on potentially
	 * different devices.
	 */
	if (wq_list_empty(&ctx->iopoll_list)) {
		ctx->poll_multi_queue = false;
	} else if (!ctx->poll_multi_queue) {
		struct io_kiocb *list_req;

		list_req = container_of(ctx->iopoll_list.first, struct io_kiocb,
					comp_list);
		if (list_req->file != req->file)
			ctx->poll_multi_queue = true;
	}

	/*
	 * For fast devices, IO may have already completed. If it has, add
	 * it to the front so we find it first.
	 */
	if (READ_ONCE(req->iopoll_completed))
		wq_list_add_head(&req->comp_list, &ctx->iopoll_list);
	else
		wq_list_add_tail(&req->comp_list, &ctx->iopoll_list);

	if (unlikely(needs_lock)) {
		/*
		 * If IORING_SETUP_SQPOLL is enabled, sqes are either handle
		 * in sq thread task context or in io worker task context. If
		 * current task context is sq thread, we don't need to check
		 * whether should wake up sq thread.
		 */
		if ((ctx->flags & IORING_SETUP_SQPOLL) &&
		    wq_has_sleeper(&ctx->sq_data->wait))
			wake_up(&ctx->sq_data->wait);

		mutex_unlock(&ctx->uring_lock);
	}
}

static bool io_bdev_nowait(struct block_device *bdev)
{
	return !bdev || blk_queue_nowait(bdev_get_queue(bdev));
}

/*
 * If we tracked the file through the SCM inflight mechanism, we could support
 * any file. For now, just ensure that anything potentially problematic is done
 * inline.
 */
static bool __io_file_supports_nowait(struct file *file, umode_t mode)
{
	if (S_ISBLK(mode)) {
		if (IS_ENABLED(CONFIG_BLOCK) &&
		    io_bdev_nowait(I_BDEV(file->f_mapping->host)))
			return true;
		return false;
	}
	if (S_ISSOCK(mode))
		return true;
	if (S_ISREG(mode)) {
		if (IS_ENABLED(CONFIG_BLOCK) &&
		    io_bdev_nowait(file->f_inode->i_sb->s_bdev) &&
		    file->f_op != &io_uring_fops)
			return true;
		return false;
	}

	/* any ->read/write should understand O_NONBLOCK */
	if (file->f_flags & O_NONBLOCK)
		return true;
	return file->f_mode & FMODE_NOWAIT;
}

/*
 * If we tracked the file through the SCM inflight mechanism, we could support
 * any file. For now, just ensure that anything potentially problematic is done
 * inline.
 */
static unsigned int io_file_get_flags(struct file *file)
{
	umode_t mode = file_inode(file)->i_mode;
	unsigned int res = 0;

	if (S_ISREG(mode))
		res |= FFS_ISREG;
	if (__io_file_supports_nowait(file, mode))
		res |= FFS_NOWAIT;
	if (io_file_need_scm(file))
		res |= FFS_SCM;
	return res;
}

static inline bool io_file_supports_nowait(struct io_kiocb *req)
{
	return req->flags & REQ_F_SUPPORT_NOWAIT;
}

static int io_prep_rw(struct io_kiocb *req, const struct io_uring_sqe *sqe)
{
	struct kiocb *kiocb = &req->rw.kiocb;
	unsigned ioprio;
	int ret;

	kiocb->ki_pos = READ_ONCE(sqe->off);
	/* used for fixed read/write too - just read unconditionally */
	req->buf_index = READ_ONCE(sqe->buf_index);

	if (req->opcode == IORING_OP_READ_FIXED ||
	    req->opcode == IORING_OP_WRITE_FIXED) {
		struct io_ring_ctx *ctx = req->ctx;
		u16 index;

		if (unlikely(req->buf_index >= ctx->nr_user_bufs))
			return -EFAULT;
		index = array_index_nospec(req->buf_index, ctx->nr_user_bufs);
		req->imu = ctx->user_bufs[index];
		io_req_set_rsrc_node(req, ctx, 0);
	}

	ioprio = READ_ONCE(sqe->ioprio);
	if (ioprio) {
		ret = ioprio_check_cap(ioprio);
		if (ret)
			return ret;

		kiocb->ki_ioprio = ioprio;
	} else {
		kiocb->ki_ioprio = get_current_ioprio();
	}

	req->rw.addr = READ_ONCE(sqe->addr);
	req->rw.len = READ_ONCE(sqe->len);
	req->rw.flags = READ_ONCE(sqe->rw_flags);
	return 0;
}

static inline void io_rw_done(struct kiocb *kiocb, ssize_t ret)
{
	switch (ret) {
	case -EIOCBQUEUED:
		break;
	case -ERESTARTSYS:
	case -ERESTARTNOINTR:
	case -ERESTARTNOHAND:
	case -ERESTART_RESTARTBLOCK:
		/*
		 * We can't just restart the syscall, since previously
		 * submitted sqes may already be in progress. Just fail this
		 * IO with EINTR.
		 */
		ret = -EINTR;
		fallthrough;
	default:
		kiocb->ki_complete(kiocb, ret);
	}
}

static inline loff_t *io_kiocb_update_pos(struct io_kiocb *req)
{
	struct kiocb *kiocb = &req->rw.kiocb;

	if (kiocb->ki_pos != -1)
		return &kiocb->ki_pos;

	if (!(req->file->f_mode & FMODE_STREAM)) {
		req->flags |= REQ_F_CUR_POS;
		kiocb->ki_pos = req->file->f_pos;
		return &kiocb->ki_pos;
	}

	kiocb->ki_pos = 0;
	return NULL;
}

static void kiocb_done(struct io_kiocb *req, ssize_t ret,
		       unsigned int issue_flags)
{
	struct io_async_rw *io = req->async_data;

	/* add previously done IO, if any */
	if (req_has_async_data(req) && io->bytes_done > 0) {
		if (ret < 0)
			ret = io->bytes_done;
		else
			ret += io->bytes_done;
	}

	if (req->flags & REQ_F_CUR_POS)
		req->file->f_pos = req->rw.kiocb.ki_pos;
	if (ret >= 0 && (req->rw.kiocb.ki_complete == io_complete_rw))
		__io_complete_rw(req, ret, issue_flags);
	else
		io_rw_done(&req->rw.kiocb, ret);

	if (req->flags & REQ_F_REISSUE) {
		req->flags &= ~REQ_F_REISSUE;
		if (io_resubmit_prep(req))
			io_req_task_queue_reissue(req);
		else
			io_req_task_queue_fail(req, ret);
	}
}

static int __io_import_fixed(struct io_kiocb *req, int rw, struct iov_iter *iter,
			     struct io_mapped_ubuf *imu)
{
	size_t len = req->rw.len;
	u64 buf_end, buf_addr = req->rw.addr;
	size_t offset;

	if (unlikely(check_add_overflow(buf_addr, (u64)len, &buf_end)))
		return -EFAULT;
	/* not inside the mapped region */
	if (unlikely(buf_addr < imu->ubuf || buf_end > imu->ubuf_end))
		return -EFAULT;

	/*
	 * May not be a start of buffer, set size appropriately
	 * and advance us to the beginning.
	 */
	offset = buf_addr - imu->ubuf;
	iov_iter_bvec(iter, rw, imu->bvec, imu->nr_bvecs, offset + len);

	if (offset) {
		/*
		 * Don't use iov_iter_advance() here, as it's really slow for
		 * using the latter parts of a big fixed buffer - it iterates
		 * over each segment manually. We can cheat a bit here, because
		 * we know that:
		 *
		 * 1) it's a BVEC iter, we set it up
		 * 2) all bvecs are PAGE_SIZE in size, except potentially the
		 *    first and last bvec
		 *
		 * So just find our index, and adjust the iterator afterwards.
		 * If the offset is within the first bvec (or the whole first
		 * bvec, just use iov_iter_advance(). This makes it easier
		 * since we can just skip the first segment, which may not
		 * be PAGE_SIZE aligned.
		 */
		const struct bio_vec *bvec = imu->bvec;

		if (offset <= bvec->bv_len) {
			iov_iter_advance(iter, offset);
		} else {
			unsigned long seg_skip;

			/* skip first vec */
			offset -= bvec->bv_len;
			seg_skip = 1 + (offset >> PAGE_SHIFT);

			iter->bvec = bvec + seg_skip;
			iter->nr_segs -= seg_skip;
			iter->count -= bvec->bv_len + offset;
			iter->iov_offset = offset & ~PAGE_MASK;
		}
	}

	return 0;
}

static int io_import_fixed(struct io_kiocb *req, int rw, struct iov_iter *iter,
			   unsigned int issue_flags)
{
	if (WARN_ON_ONCE(!req->imu))
		return -EFAULT;
	return __io_import_fixed(req, rw, iter, req->imu);
}

static int io_buffer_add_list(struct io_ring_ctx *ctx,
			      struct io_buffer_list *bl, unsigned int bgid)
{
	bl->bgid = bgid;
	if (bgid < BGID_ARRAY)
		return 0;

	return xa_err(xa_store(&ctx->io_bl_xa, bgid, bl, GFP_KERNEL));
}

static void __user *io_provided_buffer_select(struct io_kiocb *req, size_t *len,
					      struct io_buffer_list *bl)
{
	if (!list_empty(&bl->buf_list)) {
		struct io_buffer *kbuf;

		kbuf = list_first_entry(&bl->buf_list, struct io_buffer, list);
		list_del(&kbuf->list);
		if (*len > kbuf->len)
			*len = kbuf->len;
		req->flags |= REQ_F_BUFFER_SELECTED;
		req->kbuf = kbuf;
		req->buf_index = kbuf->bid;
		return u64_to_user_ptr(kbuf->addr);
	}
	return NULL;
}

static void __user *io_ring_buffer_select(struct io_kiocb *req, size_t *len,
					  struct io_buffer_list *bl,
					  unsigned int issue_flags)
{
	struct io_uring_buf_ring *br = bl->buf_ring;
	struct io_uring_buf *buf;
	__u16 head = bl->head;

	if (unlikely(smp_load_acquire(&br->tail) == head))
		return NULL;

	head &= bl->mask;
	if (head < IO_BUFFER_LIST_BUF_PER_PAGE) {
		buf = &br->bufs[head];
	} else {
		int off = head & (IO_BUFFER_LIST_BUF_PER_PAGE - 1);
		int index = head / IO_BUFFER_LIST_BUF_PER_PAGE;
		buf = page_address(bl->buf_pages[index]);
		buf += off;
	}
	if (*len > buf->len)
		*len = buf->len;
	req->flags |= REQ_F_BUFFER_RING;
	req->buf_list = bl;
	req->buf_index = buf->bid;

	if (issue_flags & IO_URING_F_UNLOCKED || !file_can_poll(req->file)) {
		/*
		 * If we came in unlocked, we have no choice but to consume the
		 * buffer here. This does mean it'll be pinned until the IO
		 * completes. But coming in unlocked means we're in io-wq
		 * context, hence there should be no further retry. For the
		 * locked case, the caller must ensure to call the commit when
		 * the transfer completes (or if we get -EAGAIN and must poll
		 * or retry).
		 */
		req->buf_list = NULL;
		bl->head++;
	}
	return u64_to_user_ptr(buf->addr);
}

static void __user *io_buffer_select(struct io_kiocb *req, size_t *len,
				     unsigned int issue_flags)
{
	struct io_ring_ctx *ctx = req->ctx;
	struct io_buffer_list *bl;
	void __user *ret = NULL;

	io_ring_submit_lock(req->ctx, issue_flags);

	bl = io_buffer_get_list(ctx, req->buf_index);
	if (likely(bl)) {
		if (bl->buf_nr_pages)
			ret = io_ring_buffer_select(req, len, bl, issue_flags);
		else
			ret = io_provided_buffer_select(req, len, bl);
	}
	io_ring_submit_unlock(req->ctx, issue_flags);
	return ret;
}

#ifdef CONFIG_COMPAT
static ssize_t io_compat_import(struct io_kiocb *req, struct iovec *iov,
				unsigned int issue_flags)
{
	struct compat_iovec __user *uiov;
	compat_ssize_t clen;
	void __user *buf;
	size_t len;

	uiov = u64_to_user_ptr(req->rw.addr);
	if (!access_ok(uiov, sizeof(*uiov)))
		return -EFAULT;
	if (__get_user(clen, &uiov->iov_len))
		return -EFAULT;
	if (clen < 0)
		return -EINVAL;

	len = clen;
	buf = io_buffer_select(req, &len, issue_flags);
	if (!buf)
		return -ENOBUFS;
	req->rw.addr = (unsigned long) buf;
	iov[0].iov_base = buf;
	req->rw.len = iov[0].iov_len = (compat_size_t) len;
	return 0;
}
#endif

static ssize_t __io_iov_buffer_select(struct io_kiocb *req, struct iovec *iov,
				      unsigned int issue_flags)
{
	struct iovec __user *uiov = u64_to_user_ptr(req->rw.addr);
	void __user *buf;
	ssize_t len;

	if (copy_from_user(iov, uiov, sizeof(*uiov)))
		return -EFAULT;

	len = iov[0].iov_len;
	if (len < 0)
		return -EINVAL;
	buf = io_buffer_select(req, &len, issue_flags);
	if (!buf)
		return -ENOBUFS;
	req->rw.addr = (unsigned long) buf;
	iov[0].iov_base = buf;
	req->rw.len = iov[0].iov_len = len;
	return 0;
}

static ssize_t io_iov_buffer_select(struct io_kiocb *req, struct iovec *iov,
				    unsigned int issue_flags)
{
	if (req->flags & (REQ_F_BUFFER_SELECTED|REQ_F_BUFFER_RING)) {
		iov[0].iov_base = u64_to_user_ptr(req->rw.addr);
		iov[0].iov_len = req->rw.len;
		return 0;
	}
	if (req->rw.len != 1)
		return -EINVAL;

#ifdef CONFIG_COMPAT
	if (req->ctx->compat)
		return io_compat_import(req, iov, issue_flags);
#endif

	return __io_iov_buffer_select(req, iov, issue_flags);
}

static inline bool io_do_buffer_select(struct io_kiocb *req)
{
	if (!(req->flags & REQ_F_BUFFER_SELECT))
		return false;
	return !(req->flags & (REQ_F_BUFFER_SELECTED|REQ_F_BUFFER_RING));
}

static struct iovec *__io_import_iovec(int rw, struct io_kiocb *req,
				       struct io_rw_state *s,
				       unsigned int issue_flags)
{
	struct iov_iter *iter = &s->iter;
	u8 opcode = req->opcode;
	struct iovec *iovec;
	void __user *buf;
	size_t sqe_len;
	ssize_t ret;

	if (opcode == IORING_OP_READ_FIXED || opcode == IORING_OP_WRITE_FIXED) {
		ret = io_import_fixed(req, rw, iter, issue_flags);
		if (ret)
			return ERR_PTR(ret);
		return NULL;
	}

	buf = u64_to_user_ptr(req->rw.addr);
	sqe_len = req->rw.len;

	if (opcode == IORING_OP_READ || opcode == IORING_OP_WRITE) {
		if (io_do_buffer_select(req)) {
			buf = io_buffer_select(req, &sqe_len, issue_flags);
			if (!buf)
				return ERR_PTR(-ENOBUFS);
			req->rw.addr = (unsigned long) buf;
			req->rw.len = sqe_len;
		}

		ret = import_single_range(rw, buf, sqe_len, s->fast_iov, iter);
		if (ret)
			return ERR_PTR(ret);
		return NULL;
	}

	iovec = s->fast_iov;
	if (req->flags & REQ_F_BUFFER_SELECT) {
		ret = io_iov_buffer_select(req, iovec, issue_flags);
		if (ret)
			return ERR_PTR(ret);
		iov_iter_init(iter, rw, iovec, 1, iovec->iov_len);
		return NULL;
	}

	ret = __import_iovec(rw, buf, sqe_len, UIO_FASTIOV, &iovec, iter,
			      req->ctx->compat);
	if (unlikely(ret < 0))
		return ERR_PTR(ret);
	return iovec;
}

static inline int io_import_iovec(int rw, struct io_kiocb *req,
				  struct iovec **iovec, struct io_rw_state *s,
				  unsigned int issue_flags)
{
	*iovec = __io_import_iovec(rw, req, s, issue_flags);
	if (unlikely(IS_ERR(*iovec)))
		return PTR_ERR(*iovec);

	iov_iter_save_state(&s->iter, &s->iter_state);
	return 0;
}

static inline loff_t *io_kiocb_ppos(struct kiocb *kiocb)
{
	return (kiocb->ki_filp->f_mode & FMODE_STREAM) ? NULL : &kiocb->ki_pos;
}

/*
 * For files that don't have ->read_iter() and ->write_iter(), handle them
 * by looping over ->read() or ->write() manually.
 */
static ssize_t loop_rw_iter(int rw, struct io_kiocb *req, struct iov_iter *iter)
{
	struct kiocb *kiocb = &req->rw.kiocb;
	struct file *file = req->file;
	ssize_t ret = 0;
	loff_t *ppos;

	/*
	 * Don't support polled IO through this interface, and we can't
	 * support non-blocking either. For the latter, this just causes
	 * the kiocb to be handled from an async context.
	 */
	if (kiocb->ki_flags & IOCB_HIPRI)
		return -EOPNOTSUPP;
	if ((kiocb->ki_flags & IOCB_NOWAIT) &&
	    !(kiocb->ki_filp->f_flags & O_NONBLOCK))
		return -EAGAIN;

	ppos = io_kiocb_ppos(kiocb);

	while (iov_iter_count(iter)) {
		struct iovec iovec;
		ssize_t nr;

		if (!iov_iter_is_bvec(iter)) {
			iovec = iov_iter_iovec(iter);
		} else {
			iovec.iov_base = u64_to_user_ptr(req->rw.addr);
			iovec.iov_len = req->rw.len;
		}

		if (rw == READ) {
			nr = file->f_op->read(file, iovec.iov_base,
					      iovec.iov_len, ppos);
		} else {
			nr = file->f_op->write(file, iovec.iov_base,
					       iovec.iov_len, ppos);
		}

		if (nr < 0) {
			if (!ret)
				ret = nr;
			break;
		}
		ret += nr;
		if (!iov_iter_is_bvec(iter)) {
			iov_iter_advance(iter, nr);
		} else {
			req->rw.addr += nr;
			req->rw.len -= nr;
			if (!req->rw.len)
				break;
		}
		if (nr != iovec.iov_len)
			break;
	}

	return ret;
}

static void io_req_map_rw(struct io_kiocb *req, const struct iovec *iovec,
			  const struct iovec *fast_iov, struct iov_iter *iter)
{
	struct io_async_rw *rw = req->async_data;

	memcpy(&rw->s.iter, iter, sizeof(*iter));
	rw->free_iovec = iovec;
	rw->bytes_done = 0;
	/* can only be fixed buffers, no need to do anything */
	if (iov_iter_is_bvec(iter))
		return;
	if (!iovec) {
		unsigned iov_off = 0;

		rw->s.iter.iov = rw->s.fast_iov;
		if (iter->iov != fast_iov) {
			iov_off = iter->iov - fast_iov;
			rw->s.iter.iov += iov_off;
		}
		if (rw->s.fast_iov != fast_iov)
			memcpy(rw->s.fast_iov + iov_off, fast_iov + iov_off,
			       sizeof(struct iovec) * iter->nr_segs);
	} else {
		req->flags |= REQ_F_NEED_CLEANUP;
	}
}

static inline bool io_alloc_async_data(struct io_kiocb *req)
{
	WARN_ON_ONCE(!io_op_defs[req->opcode].async_size);
	req->async_data = kmalloc(io_op_defs[req->opcode].async_size, GFP_KERNEL);
	if (req->async_data) {
		req->flags |= REQ_F_ASYNC_DATA;
		return false;
	}
	return true;
}

static int io_setup_async_rw(struct io_kiocb *req, const struct iovec *iovec,
			     struct io_rw_state *s, bool force)
{
	if (!force && !io_op_defs[req->opcode].needs_async_setup)
		return 0;
	if (!req_has_async_data(req)) {
		struct io_async_rw *iorw;

		if (io_alloc_async_data(req)) {
			kfree(iovec);
			return -ENOMEM;
		}

		io_req_map_rw(req, iovec, s->fast_iov, &s->iter);
		iorw = req->async_data;
		/* we've copied and mapped the iter, ensure state is saved */
		iov_iter_save_state(&iorw->s.iter, &iorw->s.iter_state);
	}
	return 0;
}

static inline int io_rw_prep_async(struct io_kiocb *req, int rw)
{
	struct io_async_rw *iorw = req->async_data;
	struct iovec *iov;
	int ret;

	/* submission path, ->uring_lock should already be taken */
	ret = io_import_iovec(rw, req, &iov, &iorw->s, 0);
	if (unlikely(ret < 0))
		return ret;

	iorw->bytes_done = 0;
	iorw->free_iovec = iov;
	if (iov)
		req->flags |= REQ_F_NEED_CLEANUP;
	return 0;
}

static int io_readv_prep_async(struct io_kiocb *req)
{
	return io_rw_prep_async(req, READ);
}

static int io_writev_prep_async(struct io_kiocb *req)
{
	return io_rw_prep_async(req, WRITE);
}

/*
 * This is our waitqueue callback handler, registered through __folio_lock_async()
 * when we initially tried to do the IO with the iocb armed our waitqueue.
 * This gets called when the page is unlocked, and we generally expect that to
 * happen when the page IO is completed and the page is now uptodate. This will
 * queue a task_work based retry of the operation, attempting to copy the data
 * again. If the latter fails because the page was NOT uptodate, then we will
 * do a thread based blocking retry of the operation. That's the unexpected
 * slow path.
 */
static int io_async_buf_func(struct wait_queue_entry *wait, unsigned mode,
			     int sync, void *arg)
{
	struct wait_page_queue *wpq;
	struct io_kiocb *req = wait->private;
	struct wait_page_key *key = arg;

	wpq = container_of(wait, struct wait_page_queue, wait);

	if (!wake_page_match(wpq, key))
		return 0;

	req->rw.kiocb.ki_flags &= ~IOCB_WAITQ;
	list_del_init(&wait->entry);
	io_req_task_queue(req);
	return 1;
}

/*
 * This controls whether a given IO request should be armed for async page
 * based retry. If we return false here, the request is handed to the async
 * worker threads for retry. If we're doing buffered reads on a regular file,
 * we prepare a private wait_page_queue entry and retry the operation. This
 * will either succeed because the page is now uptodate and unlocked, or it
 * will register a callback when the page is unlocked at IO completion. Through
 * that callback, io_uring uses task_work to setup a retry of the operation.
 * That retry will attempt the buffered read again. The retry will generally
 * succeed, or in rare cases where it fails, we then fall back to using the
 * async worker threads for a blocking retry.
 */
static bool io_rw_should_retry(struct io_kiocb *req)
{
	struct io_async_rw *rw = req->async_data;
	struct wait_page_queue *wait = &rw->wpq;
	struct kiocb *kiocb = &req->rw.kiocb;

	/* never retry for NOWAIT, we just complete with -EAGAIN */
	if (req->flags & REQ_F_NOWAIT)
		return false;

	/* Only for buffered IO */
	if (kiocb->ki_flags & (IOCB_DIRECT | IOCB_HIPRI))
		return false;

	/*
	 * just use poll if we can, and don't attempt if the fs doesn't
	 * support callback based unlocks
	 */
	if (file_can_poll(req->file) || !(req->file->f_mode & FMODE_BUF_RASYNC))
		return false;

	wait->wait.func = io_async_buf_func;
	wait->wait.private = req;
	wait->wait.flags = 0;
	INIT_LIST_HEAD(&wait->wait.entry);
	kiocb->ki_flags |= IOCB_WAITQ;
	kiocb->ki_flags &= ~IOCB_NOWAIT;
	kiocb->ki_waitq = wait;
	return true;
}

static inline int io_iter_do_read(struct io_kiocb *req, struct iov_iter *iter)
{
	if (likely(req->file->f_op->read_iter))
		return call_read_iter(req->file, &req->rw.kiocb, iter);
	else if (req->file->f_op->read)
		return loop_rw_iter(READ, req, iter);
	else
		return -EINVAL;
}

static bool need_read_all(struct io_kiocb *req)
{
	return req->flags & REQ_F_ISREG ||
		S_ISBLK(file_inode(req->file)->i_mode);
}

static int io_rw_init_file(struct io_kiocb *req, fmode_t mode)
{
	struct kiocb *kiocb = &req->rw.kiocb;
	struct io_ring_ctx *ctx = req->ctx;
	struct file *file = req->file;
	int ret;

	if (unlikely(!file || !(file->f_mode & mode)))
		return -EBADF;

	if (!io_req_ffs_set(req))
		req->flags |= io_file_get_flags(file) << REQ_F_SUPPORT_NOWAIT_BIT;

	kiocb->ki_flags = iocb_flags(file);
	ret = kiocb_set_rw_flags(kiocb, req->rw.flags);
	if (unlikely(ret))
		return ret;

	/*
	 * If the file is marked O_NONBLOCK, still allow retry for it if it
	 * supports async. Otherwise it's impossible to use O_NONBLOCK files
	 * reliably. If not, or it IOCB_NOWAIT is set, don't retry.
	 */
	if ((kiocb->ki_flags & IOCB_NOWAIT) ||
	    ((file->f_flags & O_NONBLOCK) && !io_file_supports_nowait(req)))
		req->flags |= REQ_F_NOWAIT;

	if (ctx->flags & IORING_SETUP_IOPOLL) {
		if (!(kiocb->ki_flags & IOCB_DIRECT) || !file->f_op->iopoll)
			return -EOPNOTSUPP;

		kiocb->private = NULL;
		kiocb->ki_flags |= IOCB_HIPRI | IOCB_ALLOC_CACHE;
		kiocb->ki_complete = io_complete_rw_iopoll;
		req->iopoll_completed = 0;
	} else {
		if (kiocb->ki_flags & IOCB_HIPRI)
			return -EINVAL;
		kiocb->ki_complete = io_complete_rw;
	}

	return 0;
}

static int io_read(struct io_kiocb *req, unsigned int issue_flags)
{
	struct io_rw_state __s, *s = &__s;
	struct iovec *iovec;
	struct kiocb *kiocb = &req->rw.kiocb;
	bool force_nonblock = issue_flags & IO_URING_F_NONBLOCK;
	struct io_async_rw *rw;
	ssize_t ret, ret2;
	loff_t *ppos;

	if (!req_has_async_data(req)) {
		ret = io_import_iovec(READ, req, &iovec, s, issue_flags);
		if (unlikely(ret < 0))
			return ret;
	} else {
		rw = req->async_data;
		s = &rw->s;

		/*
		 * Safe and required to re-import if we're using provided
		 * buffers, as we dropped the selected one before retry.
		 */
		if (io_do_buffer_select(req)) {
			ret = io_import_iovec(READ, req, &iovec, s, issue_flags);
			if (unlikely(ret < 0))
				return ret;
		}

		/*
		 * We come here from an earlier attempt, restore our state to
		 * match in case it doesn't. It's cheap enough that we don't
		 * need to make this conditional.
		 */
		iov_iter_restore(&s->iter, &s->iter_state);
		iovec = NULL;
	}
	ret = io_rw_init_file(req, FMODE_READ);
	if (unlikely(ret)) {
		kfree(iovec);
		return ret;
	}
	req->cqe.res = iov_iter_count(&s->iter);

	if (force_nonblock) {
		/* If the file doesn't support async, just async punt */
		if (unlikely(!io_file_supports_nowait(req))) {
			ret = io_setup_async_rw(req, iovec, s, true);
			return ret ?: -EAGAIN;
		}
		kiocb->ki_flags |= IOCB_NOWAIT;
	} else {
		/* Ensure we clear previously set non-block flag */
		kiocb->ki_flags &= ~IOCB_NOWAIT;
	}

	ppos = io_kiocb_update_pos(req);

	ret = rw_verify_area(READ, req->file, ppos, req->cqe.res);
	if (unlikely(ret)) {
		kfree(iovec);
		return ret;
	}

	ret = io_iter_do_read(req, &s->iter);

	if (ret == -EAGAIN || (req->flags & REQ_F_REISSUE)) {
		req->flags &= ~REQ_F_REISSUE;
		/* if we can poll, just do that */
		if (req->opcode == IORING_OP_READ && file_can_poll(req->file))
			return -EAGAIN;
		/* IOPOLL retry should happen for io-wq threads */
		if (!force_nonblock && !(req->ctx->flags & IORING_SETUP_IOPOLL))
			goto done;
		/* no retry on NONBLOCK nor RWF_NOWAIT */
		if (req->flags & REQ_F_NOWAIT)
			goto done;
		ret = 0;
	} else if (ret == -EIOCBQUEUED) {
		goto out_free;
	} else if (ret == req->cqe.res || ret <= 0 || !force_nonblock ||
		   (req->flags & REQ_F_NOWAIT) || !need_read_all(req)) {
		/* read all, failed, already did sync or don't want to retry */
		goto done;
	}

	/*
	 * Don't depend on the iter state matching what was consumed, or being
	 * untouched in case of error. Restore it and we'll advance it
	 * manually if we need to.
	 */
	iov_iter_restore(&s->iter, &s->iter_state);

	ret2 = io_setup_async_rw(req, iovec, s, true);
	if (ret2)
		return ret2;

	iovec = NULL;
	rw = req->async_data;
	s = &rw->s;
	/*
	 * Now use our persistent iterator and state, if we aren't already.
	 * We've restored and mapped the iter to match.
	 */

	do {
		/*
		 * We end up here because of a partial read, either from
		 * above or inside this loop. Advance the iter by the bytes
		 * that were consumed.
		 */
		iov_iter_advance(&s->iter, ret);
		if (!iov_iter_count(&s->iter))
			break;
		rw->bytes_done += ret;
		iov_iter_save_state(&s->iter, &s->iter_state);

		/* if we can retry, do so with the callbacks armed */
		if (!io_rw_should_retry(req)) {
			kiocb->ki_flags &= ~IOCB_WAITQ;
			return -EAGAIN;
		}

		/*
		 * Now retry read with the IOCB_WAITQ parts set in the iocb. If
		 * we get -EIOCBQUEUED, then we'll get a notification when the
		 * desired page gets unlocked. We can also get a partial read
		 * here, and if we do, then just retry at the new offset.
		 */
		ret = io_iter_do_read(req, &s->iter);
		if (ret == -EIOCBQUEUED)
			return 0;
		/* we got some bytes, but not all. retry. */
		kiocb->ki_flags &= ~IOCB_WAITQ;
		iov_iter_restore(&s->iter, &s->iter_state);
	} while (ret > 0);
done:
	kiocb_done(req, ret, issue_flags);
out_free:
	/* it's faster to check here then delegate to kfree */
	if (iovec)
		kfree(iovec);
	return 0;
}

static int io_write(struct io_kiocb *req, unsigned int issue_flags)
{
	struct io_rw_state __s, *s = &__s;
	struct iovec *iovec;
	struct kiocb *kiocb = &req->rw.kiocb;
	bool force_nonblock = issue_flags & IO_URING_F_NONBLOCK;
	ssize_t ret, ret2;
	loff_t *ppos;

	if (!req_has_async_data(req)) {
		ret = io_import_iovec(WRITE, req, &iovec, s, issue_flags);
		if (unlikely(ret < 0))
			return ret;
	} else {
		struct io_async_rw *rw = req->async_data;

		s = &rw->s;
		iov_iter_restore(&s->iter, &s->iter_state);
		iovec = NULL;
	}
	ret = io_rw_init_file(req, FMODE_WRITE);
	if (unlikely(ret)) {
		kfree(iovec);
		return ret;
	}
	req->cqe.res = iov_iter_count(&s->iter);

	if (force_nonblock) {
		/* If the file doesn't support async, just async punt */
		if (unlikely(!io_file_supports_nowait(req)))
			goto copy_iov;

		/* file path doesn't support NOWAIT for non-direct_IO */
		if (force_nonblock && !(kiocb->ki_flags & IOCB_DIRECT) &&
		    (req->flags & REQ_F_ISREG))
			goto copy_iov;

		kiocb->ki_flags |= IOCB_NOWAIT;
	} else {
		/* Ensure we clear previously set non-block flag */
		kiocb->ki_flags &= ~IOCB_NOWAIT;
	}

	ppos = io_kiocb_update_pos(req);

	ret = rw_verify_area(WRITE, req->file, ppos, req->cqe.res);
	if (unlikely(ret))
		goto out_free;

	/*
	 * Open-code file_start_write here to grab freeze protection,
	 * which will be released by another thread in
	 * io_complete_rw().  Fool lockdep by telling it the lock got
	 * released so that it doesn't complain about the held lock when
	 * we return to userspace.
	 */
	if (req->flags & REQ_F_ISREG) {
		sb_start_write(file_inode(req->file)->i_sb);
		__sb_writers_release(file_inode(req->file)->i_sb,
					SB_FREEZE_WRITE);
	}
	kiocb->ki_flags |= IOCB_WRITE;

	if (likely(req->file->f_op->write_iter))
		ret2 = call_write_iter(req->file, kiocb, &s->iter);
	else if (req->file->f_op->write)
		ret2 = loop_rw_iter(WRITE, req, &s->iter);
	else
		ret2 = -EINVAL;

	if (req->flags & REQ_F_REISSUE) {
		req->flags &= ~REQ_F_REISSUE;
		ret2 = -EAGAIN;
	}

	/*
	 * Raw bdev writes will return -EOPNOTSUPP for IOCB_NOWAIT. Just
	 * retry them without IOCB_NOWAIT.
	 */
	if (ret2 == -EOPNOTSUPP && (kiocb->ki_flags & IOCB_NOWAIT))
		ret2 = -EAGAIN;
	/* no retry on NONBLOCK nor RWF_NOWAIT */
	if (ret2 == -EAGAIN && (req->flags & REQ_F_NOWAIT))
		goto done;
	if (!force_nonblock || ret2 != -EAGAIN) {
		/* IOPOLL retry should happen for io-wq threads */
		if (ret2 == -EAGAIN && (req->ctx->flags & IORING_SETUP_IOPOLL))
			goto copy_iov;
done:
		kiocb_done(req, ret2, issue_flags);
	} else {
copy_iov:
		iov_iter_restore(&s->iter, &s->iter_state);
		ret = io_setup_async_rw(req, iovec, s, false);
		return ret ?: -EAGAIN;
	}
out_free:
	/* it's reportedly faster than delegating the null check to kfree() */
	if (iovec)
		kfree(iovec);
	return ret;
}

static int io_renameat_prep(struct io_kiocb *req,
			    const struct io_uring_sqe *sqe)
{
	struct io_rename *ren = &req->rename;
	const char __user *oldf, *newf;

	if (sqe->buf_index || sqe->splice_fd_in)
		return -EINVAL;
	if (unlikely(req->flags & REQ_F_FIXED_FILE))
		return -EBADF;

	ren->old_dfd = READ_ONCE(sqe->fd);
	oldf = u64_to_user_ptr(READ_ONCE(sqe->addr));
	newf = u64_to_user_ptr(READ_ONCE(sqe->addr2));
	ren->new_dfd = READ_ONCE(sqe->len);
	ren->flags = READ_ONCE(sqe->rename_flags);

	ren->oldpath = getname(oldf);
	if (IS_ERR(ren->oldpath))
		return PTR_ERR(ren->oldpath);

	ren->newpath = getname(newf);
	if (IS_ERR(ren->newpath)) {
		putname(ren->oldpath);
		return PTR_ERR(ren->newpath);
	}

	req->flags |= REQ_F_NEED_CLEANUP;
	return 0;
}

static int io_renameat(struct io_kiocb *req, unsigned int issue_flags)
{
	struct io_rename *ren = &req->rename;
	int ret;

	if (issue_flags & IO_URING_F_NONBLOCK)
		return -EAGAIN;

	ret = do_renameat2(ren->old_dfd, ren->oldpath, ren->new_dfd,
				ren->newpath, ren->flags);

	req->flags &= ~REQ_F_NEED_CLEANUP;
	io_req_complete(req, ret);
	return 0;
}

static inline void __io_xattr_finish(struct io_kiocb *req)
{
	struct io_xattr *ix = &req->xattr;

	if (ix->filename)
		putname(ix->filename);

	kfree(ix->ctx.kname);
	kvfree(ix->ctx.kvalue);
}

static void io_xattr_finish(struct io_kiocb *req, int ret)
{
	req->flags &= ~REQ_F_NEED_CLEANUP;

	__io_xattr_finish(req);
	io_req_complete(req, ret);
}

static int __io_getxattr_prep(struct io_kiocb *req,
			      const struct io_uring_sqe *sqe)
{
	struct io_xattr *ix = &req->xattr;
	const char __user *name;
	int ret;

	if (unlikely(req->flags & REQ_F_FIXED_FILE))
		return -EBADF;

	ix->filename = NULL;
	ix->ctx.kvalue = NULL;
	name = u64_to_user_ptr(READ_ONCE(sqe->addr));
	ix->ctx.cvalue = u64_to_user_ptr(READ_ONCE(sqe->addr2));
	ix->ctx.size = READ_ONCE(sqe->len);
	ix->ctx.flags = READ_ONCE(sqe->xattr_flags);

	if (ix->ctx.flags)
		return -EINVAL;

	ix->ctx.kname = kmalloc(sizeof(*ix->ctx.kname), GFP_KERNEL);
	if (!ix->ctx.kname)
		return -ENOMEM;

	ret = strncpy_from_user(ix->ctx.kname->name, name,
				sizeof(ix->ctx.kname->name));
	if (!ret || ret == sizeof(ix->ctx.kname->name))
		ret = -ERANGE;
	if (ret < 0) {
		kfree(ix->ctx.kname);
		return ret;
	}

	req->flags |= REQ_F_NEED_CLEANUP;
	return 0;
}

static int io_fgetxattr_prep(struct io_kiocb *req,
			     const struct io_uring_sqe *sqe)
{
	return __io_getxattr_prep(req, sqe);
}

static int io_getxattr_prep(struct io_kiocb *req,
			    const struct io_uring_sqe *sqe)
{
	struct io_xattr *ix = &req->xattr;
	const char __user *path;
	int ret;

	ret = __io_getxattr_prep(req, sqe);
	if (ret)
		return ret;

	path = u64_to_user_ptr(READ_ONCE(sqe->addr3));

	ix->filename = getname_flags(path, LOOKUP_FOLLOW, NULL);
	if (IS_ERR(ix->filename)) {
		ret = PTR_ERR(ix->filename);
		ix->filename = NULL;
	}

	return ret;
}

static int io_fgetxattr(struct io_kiocb *req, unsigned int issue_flags)
{
	struct io_xattr *ix = &req->xattr;
	int ret;

	if (issue_flags & IO_URING_F_NONBLOCK)
		return -EAGAIN;

	ret = do_getxattr(mnt_user_ns(req->file->f_path.mnt),
			req->file->f_path.dentry,
			&ix->ctx);

	io_xattr_finish(req, ret);
	return 0;
}

static int io_getxattr(struct io_kiocb *req, unsigned int issue_flags)
{
	struct io_xattr *ix = &req->xattr;
	unsigned int lookup_flags = LOOKUP_FOLLOW;
	struct path path;
	int ret;

	if (issue_flags & IO_URING_F_NONBLOCK)
		return -EAGAIN;

retry:
	ret = filename_lookup(AT_FDCWD, ix->filename, lookup_flags, &path, NULL);
	if (!ret) {
		ret = do_getxattr(mnt_user_ns(path.mnt),
				path.dentry,
				&ix->ctx);

		path_put(&path);
		if (retry_estale(ret, lookup_flags)) {
			lookup_flags |= LOOKUP_REVAL;
			goto retry;
		}
	}

	io_xattr_finish(req, ret);
	return 0;
}

static int __io_setxattr_prep(struct io_kiocb *req,
			const struct io_uring_sqe *sqe)
{
	struct io_xattr *ix = &req->xattr;
	const char __user *name;
	int ret;

	if (unlikely(req->flags & REQ_F_FIXED_FILE))
		return -EBADF;

	ix->filename = NULL;
	name = u64_to_user_ptr(READ_ONCE(sqe->addr));
	ix->ctx.cvalue = u64_to_user_ptr(READ_ONCE(sqe->addr2));
	ix->ctx.kvalue = NULL;
	ix->ctx.size = READ_ONCE(sqe->len);
	ix->ctx.flags = READ_ONCE(sqe->xattr_flags);

	ix->ctx.kname = kmalloc(sizeof(*ix->ctx.kname), GFP_KERNEL);
	if (!ix->ctx.kname)
		return -ENOMEM;

	ret = setxattr_copy(name, &ix->ctx);
	if (ret) {
		kfree(ix->ctx.kname);
		return ret;
	}

	req->flags |= REQ_F_NEED_CLEANUP;
	return 0;
}

static int io_setxattr_prep(struct io_kiocb *req,
			const struct io_uring_sqe *sqe)
{
	struct io_xattr *ix = &req->xattr;
	const char __user *path;
	int ret;

	ret = __io_setxattr_prep(req, sqe);
	if (ret)
		return ret;

	path = u64_to_user_ptr(READ_ONCE(sqe->addr3));

	ix->filename = getname_flags(path, LOOKUP_FOLLOW, NULL);
	if (IS_ERR(ix->filename)) {
		ret = PTR_ERR(ix->filename);
		ix->filename = NULL;
	}

	return ret;
}

static int io_fsetxattr_prep(struct io_kiocb *req,
			const struct io_uring_sqe *sqe)
{
	return __io_setxattr_prep(req, sqe);
}

static int __io_setxattr(struct io_kiocb *req, unsigned int issue_flags,
			struct path *path)
{
	struct io_xattr *ix = &req->xattr;
	int ret;

	ret = mnt_want_write(path->mnt);
	if (!ret) {
		ret = do_setxattr(mnt_user_ns(path->mnt), path->dentry, &ix->ctx);
		mnt_drop_write(path->mnt);
	}

	return ret;
}

static int io_fsetxattr(struct io_kiocb *req, unsigned int issue_flags)
{
	int ret;

	if (issue_flags & IO_URING_F_NONBLOCK)
		return -EAGAIN;

	ret = __io_setxattr(req, issue_flags, &req->file->f_path);
	io_xattr_finish(req, ret);

	return 0;
}

static int io_setxattr(struct io_kiocb *req, unsigned int issue_flags)
{
	struct io_xattr *ix = &req->xattr;
	unsigned int lookup_flags = LOOKUP_FOLLOW;
	struct path path;
	int ret;

	if (issue_flags & IO_URING_F_NONBLOCK)
		return -EAGAIN;

retry:
	ret = filename_lookup(AT_FDCWD, ix->filename, lookup_flags, &path, NULL);
	if (!ret) {
		ret = __io_setxattr(req, issue_flags, &path);
		path_put(&path);
		if (retry_estale(ret, lookup_flags)) {
			lookup_flags |= LOOKUP_REVAL;
			goto retry;
		}
	}

	io_xattr_finish(req, ret);
	return 0;
}

static int io_unlinkat_prep(struct io_kiocb *req,
			    const struct io_uring_sqe *sqe)
{
	struct io_unlink *un = &req->unlink;
	const char __user *fname;

	if (sqe->off || sqe->len || sqe->buf_index || sqe->splice_fd_in)
		return -EINVAL;
	if (unlikely(req->flags & REQ_F_FIXED_FILE))
		return -EBADF;

	un->dfd = READ_ONCE(sqe->fd);

	un->flags = READ_ONCE(sqe->unlink_flags);
	if (un->flags & ~AT_REMOVEDIR)
		return -EINVAL;

	fname = u64_to_user_ptr(READ_ONCE(sqe->addr));
	un->filename = getname(fname);
	if (IS_ERR(un->filename))
		return PTR_ERR(un->filename);

	req->flags |= REQ_F_NEED_CLEANUP;
	return 0;
}

static int io_unlinkat(struct io_kiocb *req, unsigned int issue_flags)
{
	struct io_unlink *un = &req->unlink;
	int ret;

	if (issue_flags & IO_URING_F_NONBLOCK)
		return -EAGAIN;

	if (un->flags & AT_REMOVEDIR)
		ret = do_rmdir(un->dfd, un->filename);
	else
		ret = do_unlinkat(un->dfd, un->filename);

	req->flags &= ~REQ_F_NEED_CLEANUP;
	io_req_complete(req, ret);
	return 0;
}

static int io_mkdirat_prep(struct io_kiocb *req,
			    const struct io_uring_sqe *sqe)
{
	struct io_mkdir *mkd = &req->mkdir;
	const char __user *fname;

	if (sqe->off || sqe->rw_flags || sqe->buf_index || sqe->splice_fd_in)
		return -EINVAL;
	if (unlikely(req->flags & REQ_F_FIXED_FILE))
		return -EBADF;

	mkd->dfd = READ_ONCE(sqe->fd);
	mkd->mode = READ_ONCE(sqe->len);

	fname = u64_to_user_ptr(READ_ONCE(sqe->addr));
	mkd->filename = getname(fname);
	if (IS_ERR(mkd->filename))
		return PTR_ERR(mkd->filename);

	req->flags |= REQ_F_NEED_CLEANUP;
	return 0;
}

static int io_mkdirat(struct io_kiocb *req, unsigned int issue_flags)
{
	struct io_mkdir *mkd = &req->mkdir;
	int ret;

	if (issue_flags & IO_URING_F_NONBLOCK)
		return -EAGAIN;

	ret = do_mkdirat(mkd->dfd, mkd->filename, mkd->mode);

	req->flags &= ~REQ_F_NEED_CLEANUP;
	io_req_complete(req, ret);
	return 0;
}

static int io_symlinkat_prep(struct io_kiocb *req,
			    const struct io_uring_sqe *sqe)
{
	struct io_symlink *sl = &req->symlink;
	const char __user *oldpath, *newpath;

	if (sqe->len || sqe->rw_flags || sqe->buf_index || sqe->splice_fd_in)
		return -EINVAL;
	if (unlikely(req->flags & REQ_F_FIXED_FILE))
		return -EBADF;

	sl->new_dfd = READ_ONCE(sqe->fd);
	oldpath = u64_to_user_ptr(READ_ONCE(sqe->addr));
	newpath = u64_to_user_ptr(READ_ONCE(sqe->addr2));

	sl->oldpath = getname(oldpath);
	if (IS_ERR(sl->oldpath))
		return PTR_ERR(sl->oldpath);

	sl->newpath = getname(newpath);
	if (IS_ERR(sl->newpath)) {
		putname(sl->oldpath);
		return PTR_ERR(sl->newpath);
	}

	req->flags |= REQ_F_NEED_CLEANUP;
	return 0;
}

static int io_symlinkat(struct io_kiocb *req, unsigned int issue_flags)
{
	struct io_symlink *sl = &req->symlink;
	int ret;

	if (issue_flags & IO_URING_F_NONBLOCK)
		return -EAGAIN;

	ret = do_symlinkat(sl->oldpath, sl->new_dfd, sl->newpath);

	req->flags &= ~REQ_F_NEED_CLEANUP;
	io_req_complete(req, ret);
	return 0;
}

static int io_linkat_prep(struct io_kiocb *req,
			    const struct io_uring_sqe *sqe)
{
	struct io_hardlink *lnk = &req->hardlink;
	const char __user *oldf, *newf;

	if (sqe->rw_flags || sqe->buf_index || sqe->splice_fd_in)
		return -EINVAL;
	if (unlikely(req->flags & REQ_F_FIXED_FILE))
		return -EBADF;

	lnk->old_dfd = READ_ONCE(sqe->fd);
	lnk->new_dfd = READ_ONCE(sqe->len);
	oldf = u64_to_user_ptr(READ_ONCE(sqe->addr));
	newf = u64_to_user_ptr(READ_ONCE(sqe->addr2));
	lnk->flags = READ_ONCE(sqe->hardlink_flags);

	lnk->oldpath = getname(oldf);
	if (IS_ERR(lnk->oldpath))
		return PTR_ERR(lnk->oldpath);

	lnk->newpath = getname(newf);
	if (IS_ERR(lnk->newpath)) {
		putname(lnk->oldpath);
		return PTR_ERR(lnk->newpath);
	}

	req->flags |= REQ_F_NEED_CLEANUP;
	return 0;
}

static int io_linkat(struct io_kiocb *req, unsigned int issue_flags)
{
	struct io_hardlink *lnk = &req->hardlink;
	int ret;

	if (issue_flags & IO_URING_F_NONBLOCK)
		return -EAGAIN;

	ret = do_linkat(lnk->old_dfd, lnk->oldpath, lnk->new_dfd,
				lnk->newpath, lnk->flags);

	req->flags &= ~REQ_F_NEED_CLEANUP;
	io_req_complete(req, ret);
	return 0;
}

static void io_uring_cmd_work(struct io_kiocb *req, bool *locked)
{
	req->uring_cmd.task_work_cb(&req->uring_cmd);
}

void io_uring_cmd_complete_in_task(struct io_uring_cmd *ioucmd,
			void (*task_work_cb)(struct io_uring_cmd *))
{
	struct io_kiocb *req = container_of(ioucmd, struct io_kiocb, uring_cmd);

	req->uring_cmd.task_work_cb = task_work_cb;
	req->io_task_work.func = io_uring_cmd_work;
	io_req_task_work_add(req);
}
EXPORT_SYMBOL_GPL(io_uring_cmd_complete_in_task);

static inline void io_req_set_cqe32_extra(struct io_kiocb *req,
					  u64 extra1, u64 extra2)
{
	req->extra1 = extra1;
	req->extra2 = extra2;
	req->flags |= REQ_F_CQE32_INIT;
}

/*
 * Called by consumers of io_uring_cmd, if they originally returned
 * -EIOCBQUEUED upon receiving the command.
 */
void io_uring_cmd_done(struct io_uring_cmd *ioucmd, ssize_t ret, ssize_t res2)
{
	struct io_kiocb *req = container_of(ioucmd, struct io_kiocb, uring_cmd);

	if (ret < 0)
		req_set_fail(req);

	if (req->ctx->flags & IORING_SETUP_CQE32)
		io_req_set_cqe32_extra(req, res2, 0);
	io_req_complete(req, ret);
}
EXPORT_SYMBOL_GPL(io_uring_cmd_done);

static int io_uring_cmd_prep_async(struct io_kiocb *req)
{
	size_t cmd_size;

	cmd_size = uring_cmd_pdu_size(req->ctx->flags & IORING_SETUP_SQE128);

	memcpy(req->async_data, req->uring_cmd.cmd, cmd_size);
	return 0;
}

static int io_uring_cmd_prep(struct io_kiocb *req,
			     const struct io_uring_sqe *sqe)
{
	struct io_uring_cmd *ioucmd = &req->uring_cmd;

	if (sqe->rw_flags || sqe->__pad1)
		return -EINVAL;
	ioucmd->cmd = sqe->cmd;
	ioucmd->cmd_op = READ_ONCE(sqe->cmd_op);
	return 0;
}

static int io_uring_cmd(struct io_kiocb *req, unsigned int issue_flags)
{
	struct io_uring_cmd *ioucmd = &req->uring_cmd;
	struct io_ring_ctx *ctx = req->ctx;
	struct file *file = req->file;
	int ret;

	if (!req->file->f_op->uring_cmd)
		return -EOPNOTSUPP;

	if (ctx->flags & IORING_SETUP_SQE128)
		issue_flags |= IO_URING_F_SQE128;
	if (ctx->flags & IORING_SETUP_CQE32)
		issue_flags |= IO_URING_F_CQE32;
	if (ctx->flags & IORING_SETUP_IOPOLL)
		issue_flags |= IO_URING_F_IOPOLL;

	if (req_has_async_data(req))
		ioucmd->cmd = req->async_data;

	ret = file->f_op->uring_cmd(ioucmd, issue_flags);
	if (ret == -EAGAIN) {
		if (!req_has_async_data(req)) {
			if (io_alloc_async_data(req))
				return -ENOMEM;
			io_uring_cmd_prep_async(req);
		}
		return -EAGAIN;
	}

	if (ret != -EIOCBQUEUED)
		io_uring_cmd_done(ioucmd, ret, 0);
	return 0;
}

static int __io_splice_prep(struct io_kiocb *req,
			    const struct io_uring_sqe *sqe)
{
	struct io_splice *sp = &req->splice;
	unsigned int valid_flags = SPLICE_F_FD_IN_FIXED | SPLICE_F_ALL;

	sp->len = READ_ONCE(sqe->len);
	sp->flags = READ_ONCE(sqe->splice_flags);
	if (unlikely(sp->flags & ~valid_flags))
		return -EINVAL;
	sp->splice_fd_in = READ_ONCE(sqe->splice_fd_in);
	return 0;
}

static int io_tee_prep(struct io_kiocb *req,
		       const struct io_uring_sqe *sqe)
{
	if (READ_ONCE(sqe->splice_off_in) || READ_ONCE(sqe->off))
		return -EINVAL;
	return __io_splice_prep(req, sqe);
}

static int io_tee(struct io_kiocb *req, unsigned int issue_flags)
{
	struct io_splice *sp = &req->splice;
	struct file *out = sp->file_out;
	unsigned int flags = sp->flags & ~SPLICE_F_FD_IN_FIXED;
	struct file *in;
	long ret = 0;

	if (issue_flags & IO_URING_F_NONBLOCK)
		return -EAGAIN;

	if (sp->flags & SPLICE_F_FD_IN_FIXED)
		in = io_file_get_fixed(req, sp->splice_fd_in, issue_flags);
	else
		in = io_file_get_normal(req, sp->splice_fd_in);
	if (!in) {
		ret = -EBADF;
		goto done;
	}

	if (sp->len)
		ret = do_tee(in, out, sp->len, flags);

	if (!(sp->flags & SPLICE_F_FD_IN_FIXED))
		io_put_file(in);
done:
	if (ret != sp->len)
		req_set_fail(req);
	__io_req_complete(req, 0, ret, 0);
	return 0;
}

static int io_splice_prep(struct io_kiocb *req, const struct io_uring_sqe *sqe)
{
	struct io_splice *sp = &req->splice;

	sp->off_in = READ_ONCE(sqe->splice_off_in);
	sp->off_out = READ_ONCE(sqe->off);
	return __io_splice_prep(req, sqe);
}

static int io_splice(struct io_kiocb *req, unsigned int issue_flags)
{
	struct io_splice *sp = &req->splice;
	struct file *out = sp->file_out;
	unsigned int flags = sp->flags & ~SPLICE_F_FD_IN_FIXED;
	loff_t *poff_in, *poff_out;
	struct file *in;
	long ret = 0;

	if (issue_flags & IO_URING_F_NONBLOCK)
		return -EAGAIN;

	if (sp->flags & SPLICE_F_FD_IN_FIXED)
		in = io_file_get_fixed(req, sp->splice_fd_in, issue_flags);
	else
		in = io_file_get_normal(req, sp->splice_fd_in);
	if (!in) {
		ret = -EBADF;
		goto done;
	}

	poff_in = (sp->off_in == -1) ? NULL : &sp->off_in;
	poff_out = (sp->off_out == -1) ? NULL : &sp->off_out;

	if (sp->len)
		ret = do_splice(in, poff_in, out, poff_out, sp->len, flags);

	if (!(sp->flags & SPLICE_F_FD_IN_FIXED))
		io_put_file(in);
done:
	if (ret != sp->len)
		req_set_fail(req);
	__io_req_complete(req, 0, ret, 0);
	return 0;
}

static int io_nop_prep(struct io_kiocb *req, const struct io_uring_sqe *sqe)
{
	return 0;
}

/*
 * IORING_OP_NOP just posts a completion event, nothing else.
 */
static int io_nop(struct io_kiocb *req, unsigned int issue_flags)
{
	__io_req_complete(req, issue_flags, 0, 0);
	return 0;
}

static int io_msg_ring_prep(struct io_kiocb *req,
			    const struct io_uring_sqe *sqe)
{
	if (unlikely(sqe->addr || sqe->rw_flags || sqe->splice_fd_in ||
		     sqe->buf_index || sqe->personality))
		return -EINVAL;

	req->msg.user_data = READ_ONCE(sqe->off);
	req->msg.len = READ_ONCE(sqe->len);
	return 0;
}

static int io_msg_ring(struct io_kiocb *req, unsigned int issue_flags)
{
	struct io_ring_ctx *target_ctx;
	struct io_msg *msg = &req->msg;
	bool filled;
	int ret;

	ret = -EBADFD;
	if (req->file->f_op != &io_uring_fops)
		goto done;

	ret = -EOVERFLOW;
	target_ctx = req->file->private_data;

	spin_lock(&target_ctx->completion_lock);
	filled = io_fill_cqe_aux(target_ctx, msg->user_data, msg->len, 0);
	io_commit_cqring(target_ctx);
	spin_unlock(&target_ctx->completion_lock);

	if (filled) {
		io_cqring_ev_posted(target_ctx);
		ret = 0;
	}

done:
	if (ret < 0)
		req_set_fail(req);
	__io_req_complete(req, issue_flags, ret, 0);
	/* put file to avoid an attempt to IOPOLL the req */
	io_put_file(req->file);
	req->file = NULL;
	return 0;
}

static int io_fsync_prep(struct io_kiocb *req, const struct io_uring_sqe *sqe)
{
	if (unlikely(sqe->addr || sqe->buf_index || sqe->splice_fd_in))
		return -EINVAL;

	req->sync.flags = READ_ONCE(sqe->fsync_flags);
	if (unlikely(req->sync.flags & ~IORING_FSYNC_DATASYNC))
		return -EINVAL;

	req->sync.off = READ_ONCE(sqe->off);
	req->sync.len = READ_ONCE(sqe->len);
	return 0;
}

static int io_fsync(struct io_kiocb *req, unsigned int issue_flags)
{
	loff_t end = req->sync.off + req->sync.len;
	int ret;

	/* fsync always requires a blocking context */
	if (issue_flags & IO_URING_F_NONBLOCK)
		return -EAGAIN;

	ret = vfs_fsync_range(req->file, req->sync.off,
				end > 0 ? end : LLONG_MAX,
				req->sync.flags & IORING_FSYNC_DATASYNC);
	io_req_complete(req, ret);
	return 0;
}

static int io_fallocate_prep(struct io_kiocb *req,
			     const struct io_uring_sqe *sqe)
{
	if (sqe->buf_index || sqe->rw_flags || sqe->splice_fd_in)
		return -EINVAL;

	req->sync.off = READ_ONCE(sqe->off);
	req->sync.len = READ_ONCE(sqe->addr);
	req->sync.mode = READ_ONCE(sqe->len);
	return 0;
}

static int io_fallocate(struct io_kiocb *req, unsigned int issue_flags)
{
	int ret;

	/* fallocate always requiring blocking context */
	if (issue_flags & IO_URING_F_NONBLOCK)
		return -EAGAIN;
	ret = vfs_fallocate(req->file, req->sync.mode, req->sync.off,
				req->sync.len);
	if (ret >= 0)
		fsnotify_modify(req->file);
	io_req_complete(req, ret);
	return 0;
}

static int __io_openat_prep(struct io_kiocb *req, const struct io_uring_sqe *sqe)
{
	const char __user *fname;
	int ret;

	if (unlikely(sqe->buf_index))
		return -EINVAL;
	if (unlikely(req->flags & REQ_F_FIXED_FILE))
		return -EBADF;

	/* open.how should be already initialised */
	if (!(req->open.how.flags & O_PATH) && force_o_largefile())
		req->open.how.flags |= O_LARGEFILE;

	req->open.dfd = READ_ONCE(sqe->fd);
	fname = u64_to_user_ptr(READ_ONCE(sqe->addr));
	req->open.filename = getname(fname);
	if (IS_ERR(req->open.filename)) {
		ret = PTR_ERR(req->open.filename);
		req->open.filename = NULL;
		return ret;
	}

	req->open.file_slot = READ_ONCE(sqe->file_index);
	if (req->open.file_slot && (req->open.how.flags & O_CLOEXEC))
		return -EINVAL;

	req->open.nofile = rlimit(RLIMIT_NOFILE);
	req->flags |= REQ_F_NEED_CLEANUP;
	return 0;
}

static int io_openat_prep(struct io_kiocb *req, const struct io_uring_sqe *sqe)
{
	u64 mode = READ_ONCE(sqe->len);
	u64 flags = READ_ONCE(sqe->open_flags);

	req->open.how = build_open_how(flags, mode);
	return __io_openat_prep(req, sqe);
}

static int io_openat2_prep(struct io_kiocb *req, const struct io_uring_sqe *sqe)
{
	struct open_how __user *how;
	size_t len;
	int ret;

	how = u64_to_user_ptr(READ_ONCE(sqe->addr2));
	len = READ_ONCE(sqe->len);
	if (len < OPEN_HOW_SIZE_VER0)
		return -EINVAL;

	ret = copy_struct_from_user(&req->open.how, sizeof(req->open.how), how,
					len);
	if (ret)
		return ret;

	return __io_openat_prep(req, sqe);
}

static int io_file_bitmap_get(struct io_ring_ctx *ctx)
{
	struct io_file_table *table = &ctx->file_table;
	unsigned long nr = ctx->nr_user_files;
	int ret;

	do {
		ret = find_next_zero_bit(table->bitmap, nr, table->alloc_hint);
		if (ret != nr)
			return ret;

		if (!table->alloc_hint)
			break;

		nr = table->alloc_hint;
		table->alloc_hint = 0;
	} while (1);

	return -ENFILE;
}

/*
 * Note when io_fixed_fd_install() returns error value, it will ensure
 * fput() is called correspondingly.
 */
static int io_fixed_fd_install(struct io_kiocb *req, unsigned int issue_flags,
			       struct file *file, unsigned int file_slot)
{
	bool alloc_slot = file_slot == IORING_FILE_INDEX_ALLOC;
	struct io_ring_ctx *ctx = req->ctx;
	int ret;

	io_ring_submit_lock(ctx, issue_flags);

	if (alloc_slot) {
		ret = io_file_bitmap_get(ctx);
		if (unlikely(ret < 0))
			goto err;
		file_slot = ret;
	} else {
		file_slot--;
	}

	ret = io_install_fixed_file(req, file, issue_flags, file_slot);
	if (!ret && alloc_slot)
		ret = file_slot;
err:
	io_ring_submit_unlock(ctx, issue_flags);
	if (unlikely(ret < 0))
		fput(file);
	return ret;
}

static int io_openat2(struct io_kiocb *req, unsigned int issue_flags)
{
	struct open_flags op;
	struct file *file;
	bool resolve_nonblock, nonblock_set;
	bool fixed = !!req->open.file_slot;
	int ret;

	ret = build_open_flags(&req->open.how, &op);
	if (ret)
		goto err;
	nonblock_set = op.open_flag & O_NONBLOCK;
	resolve_nonblock = req->open.how.resolve & RESOLVE_CACHED;
	if (issue_flags & IO_URING_F_NONBLOCK) {
		/*
		 * Don't bother trying for O_TRUNC, O_CREAT, or O_TMPFILE open,
		 * it'll always -EAGAIN
		 */
		if (req->open.how.flags & (O_TRUNC | O_CREAT | O_TMPFILE))
			return -EAGAIN;
		op.lookup_flags |= LOOKUP_CACHED;
		op.open_flag |= O_NONBLOCK;
	}

	if (!fixed) {
		ret = __get_unused_fd_flags(req->open.how.flags, req->open.nofile);
		if (ret < 0)
			goto err;
	}

	file = do_filp_open(req->open.dfd, req->open.filename, &op);
	if (IS_ERR(file)) {
		/*
		 * We could hang on to this 'fd' on retrying, but seems like
		 * marginal gain for something that is now known to be a slower
		 * path. So just put it, and we'll get a new one when we retry.
		 */
		if (!fixed)
			put_unused_fd(ret);

		ret = PTR_ERR(file);
		/* only retry if RESOLVE_CACHED wasn't already set by application */
		if (ret == -EAGAIN &&
		    (!resolve_nonblock && (issue_flags & IO_URING_F_NONBLOCK)))
			return -EAGAIN;
		goto err;
	}

	if ((issue_flags & IO_URING_F_NONBLOCK) && !nonblock_set)
		file->f_flags &= ~O_NONBLOCK;
	fsnotify_open(file);

	if (!fixed)
		fd_install(ret, file);
	else
		ret = io_fixed_fd_install(req, issue_flags, file,
						req->open.file_slot);
err:
	putname(req->open.filename);
	req->flags &= ~REQ_F_NEED_CLEANUP;
	if (ret < 0)
		req_set_fail(req);
	__io_req_complete(req, issue_flags, ret, 0);
	return 0;
}

static int io_openat(struct io_kiocb *req, unsigned int issue_flags)
{
	return io_openat2(req, issue_flags);
}

static int io_remove_buffers_prep(struct io_kiocb *req,
				  const struct io_uring_sqe *sqe)
{
	struct io_provide_buf *p = &req->pbuf;
	u64 tmp;

	if (sqe->rw_flags || sqe->addr || sqe->len || sqe->off ||
	    sqe->splice_fd_in)
		return -EINVAL;

	tmp = READ_ONCE(sqe->fd);
	if (!tmp || tmp > USHRT_MAX)
		return -EINVAL;

	memset(p, 0, sizeof(*p));
	p->nbufs = tmp;
	p->bgid = READ_ONCE(sqe->buf_group);
	return 0;
}

static int __io_remove_buffers(struct io_ring_ctx *ctx,
			       struct io_buffer_list *bl, unsigned nbufs)
{
	unsigned i = 0;

	/* shouldn't happen */
	if (!nbufs)
		return 0;

	if (bl->buf_nr_pages) {
		int j;

		i = bl->buf_ring->tail - bl->head;
		for (j = 0; j < bl->buf_nr_pages; j++)
			unpin_user_page(bl->buf_pages[j]);
		kvfree(bl->buf_pages);
		bl->buf_pages = NULL;
		bl->buf_nr_pages = 0;
		/* make sure it's seen as empty */
		INIT_LIST_HEAD(&bl->buf_list);
		return i;
	}

	/* the head kbuf is the list itself */
	while (!list_empty(&bl->buf_list)) {
		struct io_buffer *nxt;

		nxt = list_first_entry(&bl->buf_list, struct io_buffer, list);
		list_del(&nxt->list);
		if (++i == nbufs)
			return i;
		cond_resched();
	}
	i++;

	return i;
}

static int io_remove_buffers(struct io_kiocb *req, unsigned int issue_flags)
{
	struct io_provide_buf *p = &req->pbuf;
	struct io_ring_ctx *ctx = req->ctx;
	struct io_buffer_list *bl;
	int ret = 0;

	io_ring_submit_lock(ctx, issue_flags);

	ret = -ENOENT;
	bl = io_buffer_get_list(ctx, p->bgid);
	if (bl) {
		ret = -EINVAL;
		/* can't use provide/remove buffers command on mapped buffers */
		if (!bl->buf_nr_pages)
			ret = __io_remove_buffers(ctx, bl, p->nbufs);
	}
	if (ret < 0)
		req_set_fail(req);

	/* complete before unlock, IOPOLL may need the lock */
	__io_req_complete(req, issue_flags, ret, 0);
	io_ring_submit_unlock(ctx, issue_flags);
	return 0;
}

static int io_provide_buffers_prep(struct io_kiocb *req,
				   const struct io_uring_sqe *sqe)
{
	unsigned long size, tmp_check;
	struct io_provide_buf *p = &req->pbuf;
	u64 tmp;

	if (sqe->rw_flags || sqe->splice_fd_in)
		return -EINVAL;

	tmp = READ_ONCE(sqe->fd);
	if (!tmp || tmp > USHRT_MAX)
		return -E2BIG;
	p->nbufs = tmp;
	p->addr = READ_ONCE(sqe->addr);
	p->len = READ_ONCE(sqe->len);

	if (check_mul_overflow((unsigned long)p->len, (unsigned long)p->nbufs,
				&size))
		return -EOVERFLOW;
	if (check_add_overflow((unsigned long)p->addr, size, &tmp_check))
		return -EOVERFLOW;

	size = (unsigned long)p->len * p->nbufs;
	if (!access_ok(u64_to_user_ptr(p->addr), size))
		return -EFAULT;

	p->bgid = READ_ONCE(sqe->buf_group);
	tmp = READ_ONCE(sqe->off);
	if (tmp > USHRT_MAX)
		return -E2BIG;
	p->bid = tmp;
	return 0;
}

static int io_refill_buffer_cache(struct io_ring_ctx *ctx)
{
	struct io_buffer *buf;
	struct page *page;
	int bufs_in_page;

	/*
	 * Completions that don't happen inline (eg not under uring_lock) will
	 * add to ->io_buffers_comp. If we don't have any free buffers, check
	 * the completion list and splice those entries first.
	 */
	if (!list_empty_careful(&ctx->io_buffers_comp)) {
		spin_lock(&ctx->completion_lock);
		if (!list_empty(&ctx->io_buffers_comp)) {
			list_splice_init(&ctx->io_buffers_comp,
						&ctx->io_buffers_cache);
			spin_unlock(&ctx->completion_lock);
			return 0;
		}
		spin_unlock(&ctx->completion_lock);
	}

	/*
	 * No free buffers and no completion entries either. Allocate a new
	 * page worth of buffer entries and add those to our freelist.
	 */
	page = alloc_page(GFP_KERNEL_ACCOUNT);
	if (!page)
		return -ENOMEM;

	list_add(&page->lru, &ctx->io_buffers_pages);

	buf = page_address(page);
	bufs_in_page = PAGE_SIZE / sizeof(*buf);
	while (bufs_in_page) {
		list_add_tail(&buf->list, &ctx->io_buffers_cache);
		buf++;
		bufs_in_page--;
	}

	return 0;
}

static int io_add_buffers(struct io_ring_ctx *ctx, struct io_provide_buf *pbuf,
			  struct io_buffer_list *bl)
{
	struct io_buffer *buf;
	u64 addr = pbuf->addr;
	int i, bid = pbuf->bid;

	for (i = 0; i < pbuf->nbufs; i++) {
		if (list_empty(&ctx->io_buffers_cache) &&
		    io_refill_buffer_cache(ctx))
			break;
		buf = list_first_entry(&ctx->io_buffers_cache, struct io_buffer,
					list);
		list_move_tail(&buf->list, &bl->buf_list);
		buf->addr = addr;
		buf->len = min_t(__u32, pbuf->len, MAX_RW_COUNT);
		buf->bid = bid;
		buf->bgid = pbuf->bgid;
		addr += pbuf->len;
		bid++;
		cond_resched();
	}

	return i ? 0 : -ENOMEM;
}

static __cold int io_init_bl_list(struct io_ring_ctx *ctx)
{
	int i;

	ctx->io_bl = kcalloc(BGID_ARRAY, sizeof(struct io_buffer_list),
				GFP_KERNEL);
	if (!ctx->io_bl)
		return -ENOMEM;

	for (i = 0; i < BGID_ARRAY; i++) {
		INIT_LIST_HEAD(&ctx->io_bl[i].buf_list);
		ctx->io_bl[i].bgid = i;
	}

	return 0;
}

static int io_provide_buffers(struct io_kiocb *req, unsigned int issue_flags)
{
	struct io_provide_buf *p = &req->pbuf;
	struct io_ring_ctx *ctx = req->ctx;
	struct io_buffer_list *bl;
	int ret = 0;

	io_ring_submit_lock(ctx, issue_flags);

	if (unlikely(p->bgid < BGID_ARRAY && !ctx->io_bl)) {
		ret = io_init_bl_list(ctx);
		if (ret)
			goto err;
	}

	bl = io_buffer_get_list(ctx, p->bgid);
	if (unlikely(!bl)) {
		bl = kzalloc(sizeof(*bl), GFP_KERNEL);
		if (!bl) {
			ret = -ENOMEM;
			goto err;
		}
		INIT_LIST_HEAD(&bl->buf_list);
		ret = io_buffer_add_list(ctx, bl, p->bgid);
		if (ret) {
			kfree(bl);
			goto err;
		}
	}
	/* can't add buffers via this command for a mapped buffer ring */
	if (bl->buf_nr_pages) {
		ret = -EINVAL;
		goto err;
	}

	ret = io_add_buffers(ctx, p, bl);
err:
	if (ret < 0)
		req_set_fail(req);
	/* complete before unlock, IOPOLL may need the lock */
	__io_req_complete(req, issue_flags, ret, 0);
	io_ring_submit_unlock(ctx, issue_flags);
	return 0;
}

static int io_epoll_ctl_prep(struct io_kiocb *req,
			     const struct io_uring_sqe *sqe)
{
#if defined(CONFIG_EPOLL)
	if (sqe->buf_index || sqe->splice_fd_in)
		return -EINVAL;

	req->epoll.epfd = READ_ONCE(sqe->fd);
	req->epoll.op = READ_ONCE(sqe->len);
	req->epoll.fd = READ_ONCE(sqe->off);

	if (ep_op_has_event(req->epoll.op)) {
		struct epoll_event __user *ev;

		ev = u64_to_user_ptr(READ_ONCE(sqe->addr));
		if (copy_from_user(&req->epoll.event, ev, sizeof(*ev)))
			return -EFAULT;
	}

	return 0;
#else
	return -EOPNOTSUPP;
#endif
}

static int io_epoll_ctl(struct io_kiocb *req, unsigned int issue_flags)
{
#if defined(CONFIG_EPOLL)
	struct io_epoll *ie = &req->epoll;
	int ret;
	bool force_nonblock = issue_flags & IO_URING_F_NONBLOCK;

	ret = do_epoll_ctl(ie->epfd, ie->op, ie->fd, &ie->event, force_nonblock);
	if (force_nonblock && ret == -EAGAIN)
		return -EAGAIN;

	if (ret < 0)
		req_set_fail(req);
	__io_req_complete(req, issue_flags, ret, 0);
	return 0;
#else
	return -EOPNOTSUPP;
#endif
}

static int io_madvise_prep(struct io_kiocb *req, const struct io_uring_sqe *sqe)
{
#if defined(CONFIG_ADVISE_SYSCALLS) && defined(CONFIG_MMU)
	if (sqe->buf_index || sqe->off || sqe->splice_fd_in)
		return -EINVAL;

	req->madvise.addr = READ_ONCE(sqe->addr);
	req->madvise.len = READ_ONCE(sqe->len);
	req->madvise.advice = READ_ONCE(sqe->fadvise_advice);
	return 0;
#else
	return -EOPNOTSUPP;
#endif
}

static int io_madvise(struct io_kiocb *req, unsigned int issue_flags)
{
#if defined(CONFIG_ADVISE_SYSCALLS) && defined(CONFIG_MMU)
	struct io_madvise *ma = &req->madvise;
	int ret;

	if (issue_flags & IO_URING_F_NONBLOCK)
		return -EAGAIN;

	ret = do_madvise(current->mm, ma->addr, ma->len, ma->advice);
	io_req_complete(req, ret);
	return 0;
#else
	return -EOPNOTSUPP;
#endif
}

static int io_fadvise_prep(struct io_kiocb *req, const struct io_uring_sqe *sqe)
{
	if (sqe->buf_index || sqe->addr || sqe->splice_fd_in)
		return -EINVAL;

	req->fadvise.offset = READ_ONCE(sqe->off);
	req->fadvise.len = READ_ONCE(sqe->len);
	req->fadvise.advice = READ_ONCE(sqe->fadvise_advice);
	return 0;
}

static int io_fadvise(struct io_kiocb *req, unsigned int issue_flags)
{
	struct io_fadvise *fa = &req->fadvise;
	int ret;

	if (issue_flags & IO_URING_F_NONBLOCK) {
		switch (fa->advice) {
		case POSIX_FADV_NORMAL:
		case POSIX_FADV_RANDOM:
		case POSIX_FADV_SEQUENTIAL:
			break;
		default:
			return -EAGAIN;
		}
	}

	ret = vfs_fadvise(req->file, fa->offset, fa->len, fa->advice);
	if (ret < 0)
		req_set_fail(req);
	__io_req_complete(req, issue_flags, ret, 0);
	return 0;
}

static int io_statx_prep(struct io_kiocb *req, const struct io_uring_sqe *sqe)
{
	const char __user *path;

	if (sqe->buf_index || sqe->splice_fd_in)
		return -EINVAL;
	if (req->flags & REQ_F_FIXED_FILE)
		return -EBADF;

	req->statx.dfd = READ_ONCE(sqe->fd);
	req->statx.mask = READ_ONCE(sqe->len);
	path = u64_to_user_ptr(READ_ONCE(sqe->addr));
	req->statx.buffer = u64_to_user_ptr(READ_ONCE(sqe->addr2));
	req->statx.flags = READ_ONCE(sqe->statx_flags);

	req->statx.filename = getname_flags(path,
					getname_statx_lookup_flags(req->statx.flags),
					NULL);

	if (IS_ERR(req->statx.filename)) {
		int ret = PTR_ERR(req->statx.filename);

		req->statx.filename = NULL;
		return ret;
	}

	req->flags |= REQ_F_NEED_CLEANUP;
	return 0;
}

static int io_statx(struct io_kiocb *req, unsigned int issue_flags)
{
	struct io_statx *ctx = &req->statx;
	int ret;

	if (issue_flags & IO_URING_F_NONBLOCK)
		return -EAGAIN;

	ret = do_statx(ctx->dfd, ctx->filename, ctx->flags, ctx->mask,
		       ctx->buffer);
	io_req_complete(req, ret);
	return 0;
}

static int io_close_prep(struct io_kiocb *req, const struct io_uring_sqe *sqe)
{
	if (sqe->off || sqe->addr || sqe->len || sqe->rw_flags || sqe->buf_index)
		return -EINVAL;
	if (req->flags & REQ_F_FIXED_FILE)
		return -EBADF;

	req->close.fd = READ_ONCE(sqe->fd);
	req->close.file_slot = READ_ONCE(sqe->file_index);
	if (req->close.file_slot && req->close.fd)
		return -EINVAL;

	return 0;
}

static int io_close(struct io_kiocb *req, unsigned int issue_flags)
{
	struct files_struct *files = current->files;
	struct io_close *close = &req->close;
	struct fdtable *fdt;
	struct file *file;
	int ret = -EBADF;

	if (req->close.file_slot) {
		ret = io_close_fixed(req, issue_flags);
		goto err;
	}

	spin_lock(&files->file_lock);
	fdt = files_fdtable(files);
	if (close->fd >= fdt->max_fds) {
		spin_unlock(&files->file_lock);
		goto err;
	}
	file = rcu_dereference_protected(fdt->fd[close->fd],
			lockdep_is_held(&files->file_lock));
	if (!file || file->f_op == &io_uring_fops) {
		spin_unlock(&files->file_lock);
		goto err;
	}

	/* if the file has a flush method, be safe and punt to async */
	if (file->f_op->flush && (issue_flags & IO_URING_F_NONBLOCK)) {
		spin_unlock(&files->file_lock);
		return -EAGAIN;
	}

	file = __close_fd_get_file(close->fd);
	spin_unlock(&files->file_lock);
	if (!file)
		goto err;

	/* No ->flush() or already async, safely close from here */
	ret = filp_close(file, current->files);
err:
	if (ret < 0)
		req_set_fail(req);
	__io_req_complete(req, issue_flags, ret, 0);
	return 0;
}

static int io_sfr_prep(struct io_kiocb *req, const struct io_uring_sqe *sqe)
{
	if (unlikely(sqe->addr || sqe->buf_index || sqe->splice_fd_in))
		return -EINVAL;

	req->sync.off = READ_ONCE(sqe->off);
	req->sync.len = READ_ONCE(sqe->len);
	req->sync.flags = READ_ONCE(sqe->sync_range_flags);
	return 0;
}

static int io_sync_file_range(struct io_kiocb *req, unsigned int issue_flags)
{
	int ret;

	/* sync_file_range always requires a blocking context */
	if (issue_flags & IO_URING_F_NONBLOCK)
		return -EAGAIN;

	ret = sync_file_range(req->file, req->sync.off, req->sync.len,
				req->sync.flags);
	io_req_complete(req, ret);
	return 0;
}

#if defined(CONFIG_NET)
static int io_shutdown_prep(struct io_kiocb *req,
			    const struct io_uring_sqe *sqe)
{
	if (unlikely(sqe->off || sqe->addr || sqe->rw_flags ||
		     sqe->buf_index || sqe->splice_fd_in))
		return -EINVAL;

	req->shutdown.how = READ_ONCE(sqe->len);
	return 0;
}

static int io_shutdown(struct io_kiocb *req, unsigned int issue_flags)
{
	struct socket *sock;
	int ret;

	if (issue_flags & IO_URING_F_NONBLOCK)
		return -EAGAIN;

	sock = sock_from_file(req->file);
	if (unlikely(!sock))
		return -ENOTSOCK;

	ret = __sys_shutdown_sock(sock, req->shutdown.how);
	io_req_complete(req, ret);
	return 0;
}

static bool io_net_retry(struct socket *sock, int flags)
{
	if (!(flags & MSG_WAITALL))
		return false;
	return sock->type == SOCK_STREAM || sock->type == SOCK_SEQPACKET;
}

static int io_setup_async_msg(struct io_kiocb *req,
			      struct io_async_msghdr *kmsg)
{
	struct io_async_msghdr *async_msg = req->async_data;

	if (async_msg)
		return -EAGAIN;
	if (io_alloc_async_data(req)) {
		kfree(kmsg->free_iov);
		return -ENOMEM;
	}
	async_msg = req->async_data;
	req->flags |= REQ_F_NEED_CLEANUP;
	memcpy(async_msg, kmsg, sizeof(*kmsg));
	async_msg->msg.msg_name = &async_msg->addr;
	/* if were using fast_iov, set it to the new one */
	if (!async_msg->free_iov)
		async_msg->msg.msg_iter.iov = async_msg->fast_iov;

	return -EAGAIN;
}

static int io_sendmsg_copy_hdr(struct io_kiocb *req,
			       struct io_async_msghdr *iomsg)
{
	iomsg->msg.msg_name = &iomsg->addr;
	iomsg->free_iov = iomsg->fast_iov;
	return sendmsg_copy_msghdr(&iomsg->msg, req->sr_msg.umsg,
				   req->sr_msg.msg_flags, &iomsg->free_iov);
}

static int io_sendmsg_prep_async(struct io_kiocb *req)
{
	int ret;

	ret = io_sendmsg_copy_hdr(req, req->async_data);
	if (!ret)
		req->flags |= REQ_F_NEED_CLEANUP;
	return ret;
}

static int io_sendmsg_prep(struct io_kiocb *req, const struct io_uring_sqe *sqe)
{
	struct io_sr_msg *sr = &req->sr_msg;

	if (unlikely(sqe->file_index || sqe->addr2))
		return -EINVAL;

	sr->umsg = u64_to_user_ptr(READ_ONCE(sqe->addr));
	sr->len = READ_ONCE(sqe->len);
	sr->flags = READ_ONCE(sqe->ioprio);
	if (sr->flags & ~IORING_RECVSEND_POLL_FIRST)
		return -EINVAL;
	sr->msg_flags = READ_ONCE(sqe->msg_flags) | MSG_NOSIGNAL;
	if (sr->msg_flags & MSG_DONTWAIT)
		req->flags |= REQ_F_NOWAIT;

#ifdef CONFIG_COMPAT
	if (req->ctx->compat)
		sr->msg_flags |= MSG_CMSG_COMPAT;
#endif
	sr->done_io = 0;
	return 0;
}

static int io_sendmsg(struct io_kiocb *req, unsigned int issue_flags)
{
	struct io_async_msghdr iomsg, *kmsg;
	struct io_sr_msg *sr = &req->sr_msg;
	struct socket *sock;
	unsigned flags;
	int min_ret = 0;
	int ret;

	sock = sock_from_file(req->file);
	if (unlikely(!sock))
		return -ENOTSOCK;

	if (req_has_async_data(req)) {
		kmsg = req->async_data;
	} else {
		ret = io_sendmsg_copy_hdr(req, &iomsg);
		if (ret)
			return ret;
		kmsg = &iomsg;
	}

	if (!(req->flags & REQ_F_POLLED) &&
	    (sr->flags & IORING_RECVSEND_POLL_FIRST))
		return io_setup_async_msg(req, kmsg);

	flags = sr->msg_flags;
	if (issue_flags & IO_URING_F_NONBLOCK)
		flags |= MSG_DONTWAIT;
	if (flags & MSG_WAITALL)
		min_ret = iov_iter_count(&kmsg->msg.msg_iter);

	ret = __sys_sendmsg_sock(sock, &kmsg->msg, flags);

	if (ret < min_ret) {
		if (ret == -EAGAIN && (issue_flags & IO_URING_F_NONBLOCK))
			return io_setup_async_msg(req, kmsg);
		if (ret == -ERESTARTSYS)
			ret = -EINTR;
		if (ret > 0 && io_net_retry(sock, flags)) {
			sr->done_io += ret;
			req->flags |= REQ_F_PARTIAL_IO;
			return io_setup_async_msg(req, kmsg);
		}
		req_set_fail(req);
	}
	/* fast path, check for non-NULL to avoid function call */
	if (kmsg->free_iov)
		kfree(kmsg->free_iov);
	req->flags &= ~REQ_F_NEED_CLEANUP;
	if (ret >= 0)
		ret += sr->done_io;
	else if (sr->done_io)
		ret = sr->done_io;
	__io_req_complete(req, issue_flags, ret, 0);
	return 0;
}

static int io_send(struct io_kiocb *req, unsigned int issue_flags)
{
	struct io_sr_msg *sr = &req->sr_msg;
	struct msghdr msg;
	struct iovec iov;
	struct socket *sock;
	unsigned flags;
	int min_ret = 0;
	int ret;

	if (!(req->flags & REQ_F_POLLED) &&
	    (sr->flags & IORING_RECVSEND_POLL_FIRST))
		return -EAGAIN;

	sock = sock_from_file(req->file);
	if (unlikely(!sock))
		return -ENOTSOCK;

	ret = import_single_range(WRITE, sr->buf, sr->len, &iov, &msg.msg_iter);
	if (unlikely(ret))
		return ret;

	msg.msg_name = NULL;
	msg.msg_control = NULL;
	msg.msg_controllen = 0;
	msg.msg_namelen = 0;

	flags = sr->msg_flags;
	if (issue_flags & IO_URING_F_NONBLOCK)
		flags |= MSG_DONTWAIT;
	if (flags & MSG_WAITALL)
		min_ret = iov_iter_count(&msg.msg_iter);

	msg.msg_flags = flags;
	ret = sock_sendmsg(sock, &msg);
	if (ret < min_ret) {
		if (ret == -EAGAIN && (issue_flags & IO_URING_F_NONBLOCK))
			return -EAGAIN;
		if (ret == -ERESTARTSYS)
			ret = -EINTR;
		if (ret > 0 && io_net_retry(sock, flags)) {
			sr->len -= ret;
			sr->buf += ret;
			sr->done_io += ret;
			req->flags |= REQ_F_PARTIAL_IO;
			return -EAGAIN;
		}
		req_set_fail(req);
	}
	if (ret >= 0)
		ret += sr->done_io;
	else if (sr->done_io)
		ret = sr->done_io;
	__io_req_complete(req, issue_flags, ret, 0);
	return 0;
}

static int __io_recvmsg_copy_hdr(struct io_kiocb *req,
				 struct io_async_msghdr *iomsg)
{
	struct io_sr_msg *sr = &req->sr_msg;
	struct iovec __user *uiov;
	size_t iov_len;
	int ret;

	ret = __copy_msghdr_from_user(&iomsg->msg, sr->umsg,
					&iomsg->uaddr, &uiov, &iov_len);
	if (ret)
		return ret;

	if (req->flags & REQ_F_BUFFER_SELECT) {
		if (iov_len > 1)
			return -EINVAL;
		if (copy_from_user(iomsg->fast_iov, uiov, sizeof(*uiov)))
			return -EFAULT;
		sr->len = iomsg->fast_iov[0].iov_len;
		iomsg->free_iov = NULL;
	} else {
		iomsg->free_iov = iomsg->fast_iov;
		ret = __import_iovec(READ, uiov, iov_len, UIO_FASTIOV,
				     &iomsg->free_iov, &iomsg->msg.msg_iter,
				     false);
		if (ret > 0)
			ret = 0;
	}

	return ret;
}

#ifdef CONFIG_COMPAT
static int __io_compat_recvmsg_copy_hdr(struct io_kiocb *req,
					struct io_async_msghdr *iomsg)
{
	struct io_sr_msg *sr = &req->sr_msg;
	struct compat_iovec __user *uiov;
	compat_uptr_t ptr;
	compat_size_t len;
	int ret;

	ret = __get_compat_msghdr(&iomsg->msg, sr->umsg_compat, &iomsg->uaddr,
				  &ptr, &len);
	if (ret)
		return ret;

	uiov = compat_ptr(ptr);
	if (req->flags & REQ_F_BUFFER_SELECT) {
		compat_ssize_t clen;

		if (len > 1)
			return -EINVAL;
		if (!access_ok(uiov, sizeof(*uiov)))
			return -EFAULT;
		if (__get_user(clen, &uiov->iov_len))
			return -EFAULT;
		if (clen < 0)
			return -EINVAL;
		sr->len = clen;
		iomsg->free_iov = NULL;
	} else {
		iomsg->free_iov = iomsg->fast_iov;
		ret = __import_iovec(READ, (struct iovec __user *)uiov, len,
				   UIO_FASTIOV, &iomsg->free_iov,
				   &iomsg->msg.msg_iter, true);
		if (ret < 0)
			return ret;
	}

	return 0;
}
#endif

static int io_recvmsg_copy_hdr(struct io_kiocb *req,
			       struct io_async_msghdr *iomsg)
{
	iomsg->msg.msg_name = &iomsg->addr;

#ifdef CONFIG_COMPAT
	if (req->ctx->compat)
		return __io_compat_recvmsg_copy_hdr(req, iomsg);
#endif

	return __io_recvmsg_copy_hdr(req, iomsg);
}

static int io_recvmsg_prep_async(struct io_kiocb *req)
{
	int ret;

	ret = io_recvmsg_copy_hdr(req, req->async_data);
	if (!ret)
		req->flags |= REQ_F_NEED_CLEANUP;
	return ret;
}

static int io_recvmsg_prep(struct io_kiocb *req, const struct io_uring_sqe *sqe)
{
	struct io_sr_msg *sr = &req->sr_msg;

	if (unlikely(sqe->file_index || sqe->addr2))
		return -EINVAL;

	sr->umsg = u64_to_user_ptr(READ_ONCE(sqe->addr));
	sr->len = READ_ONCE(sqe->len);
	sr->flags = READ_ONCE(sqe->ioprio);
	if (sr->flags & ~IORING_RECVSEND_POLL_FIRST)
		return -EINVAL;
	sr->msg_flags = READ_ONCE(sqe->msg_flags) | MSG_NOSIGNAL;
	if (sr->msg_flags & MSG_DONTWAIT)
		req->flags |= REQ_F_NOWAIT;

#ifdef CONFIG_COMPAT
	if (req->ctx->compat)
		sr->msg_flags |= MSG_CMSG_COMPAT;
#endif
	sr->done_io = 0;
	return 0;
}

static int io_recvmsg(struct io_kiocb *req, unsigned int issue_flags)
{
	struct io_async_msghdr iomsg, *kmsg;
	struct io_sr_msg *sr = &req->sr_msg;
	struct socket *sock;
	unsigned int cflags;
	unsigned flags;
	int ret, min_ret = 0;
	bool force_nonblock = issue_flags & IO_URING_F_NONBLOCK;

	sock = sock_from_file(req->file);
	if (unlikely(!sock))
		return -ENOTSOCK;

	if (req_has_async_data(req)) {
		kmsg = req->async_data;
	} else {
		ret = io_recvmsg_copy_hdr(req, &iomsg);
		if (ret)
			return ret;
		kmsg = &iomsg;
	}

	if (!(req->flags & REQ_F_POLLED) &&
	    (sr->flags & IORING_RECVSEND_POLL_FIRST))
		return io_setup_async_msg(req, kmsg);

	if (io_do_buffer_select(req)) {
		void __user *buf;

		buf = io_buffer_select(req, &sr->len, issue_flags);
		if (!buf)
			return -ENOBUFS;
		kmsg->fast_iov[0].iov_base = buf;
		kmsg->fast_iov[0].iov_len = sr->len;
		iov_iter_init(&kmsg->msg.msg_iter, READ, kmsg->fast_iov, 1,
				sr->len);
	}

	flags = sr->msg_flags;
	if (force_nonblock)
		flags |= MSG_DONTWAIT;
	if (flags & MSG_WAITALL)
		min_ret = iov_iter_count(&kmsg->msg.msg_iter);

	kmsg->msg.msg_get_inq = 1;
	ret = __sys_recvmsg_sock(sock, &kmsg->msg, sr->umsg, kmsg->uaddr, flags);
	if (ret < min_ret) {
		if (ret == -EAGAIN && force_nonblock)
			return io_setup_async_msg(req, kmsg);
		if (ret == -ERESTARTSYS)
			ret = -EINTR;
		if (ret > 0 && io_net_retry(sock, flags)) {
			sr->done_io += ret;
			req->flags |= REQ_F_PARTIAL_IO;
			return io_setup_async_msg(req, kmsg);
		}
		req_set_fail(req);
	} else if ((flags & MSG_WAITALL) && (kmsg->msg.msg_flags & (MSG_TRUNC | MSG_CTRUNC))) {
		req_set_fail(req);
	}

	/* fast path, check for non-NULL to avoid function call */
	if (kmsg->free_iov)
		kfree(kmsg->free_iov);
	req->flags &= ~REQ_F_NEED_CLEANUP;
	if (ret >= 0)
		ret += sr->done_io;
	else if (sr->done_io)
		ret = sr->done_io;
	cflags = io_put_kbuf(req, issue_flags);
	if (kmsg->msg.msg_inq)
		cflags |= IORING_CQE_F_SOCK_NONEMPTY;
	__io_req_complete(req, issue_flags, ret, cflags);
	return 0;
}

static int io_recv(struct io_kiocb *req, unsigned int issue_flags)
{
	struct io_sr_msg *sr = &req->sr_msg;
	struct msghdr msg;
	struct socket *sock;
	struct iovec iov;
	unsigned int cflags;
	unsigned flags;
	int ret, min_ret = 0;
	bool force_nonblock = issue_flags & IO_URING_F_NONBLOCK;

	if (!(req->flags & REQ_F_POLLED) &&
	    (sr->flags & IORING_RECVSEND_POLL_FIRST))
		return -EAGAIN;

	sock = sock_from_file(req->file);
	if (unlikely(!sock))
		return -ENOTSOCK;

	if (io_do_buffer_select(req)) {
		void __user *buf;

		buf = io_buffer_select(req, &sr->len, issue_flags);
		if (!buf)
			return -ENOBUFS;
		sr->buf = buf;
	}

	ret = import_single_range(READ, sr->buf, sr->len, &iov, &msg.msg_iter);
	if (unlikely(ret))
		goto out_free;

	msg.msg_name = NULL;
	msg.msg_namelen = 0;
	msg.msg_control = NULL;
	msg.msg_get_inq = 1;
	msg.msg_flags = 0;
	msg.msg_controllen = 0;
	msg.msg_iocb = NULL;

	flags = sr->msg_flags;
	if (force_nonblock)
		flags |= MSG_DONTWAIT;
	if (flags & MSG_WAITALL)
		min_ret = iov_iter_count(&msg.msg_iter);

	ret = sock_recvmsg(sock, &msg, flags);
	if (ret < min_ret) {
		if (ret == -EAGAIN && force_nonblock)
			return -EAGAIN;
		if (ret == -ERESTARTSYS)
			ret = -EINTR;
		if (ret > 0 && io_net_retry(sock, flags)) {
			sr->len -= ret;
			sr->buf += ret;
			sr->done_io += ret;
			req->flags |= REQ_F_PARTIAL_IO;
			return -EAGAIN;
		}
		req_set_fail(req);
	} else if ((flags & MSG_WAITALL) && (msg.msg_flags & (MSG_TRUNC | MSG_CTRUNC))) {
out_free:
		req_set_fail(req);
	}

	if (ret >= 0)
		ret += sr->done_io;
	else if (sr->done_io)
		ret = sr->done_io;
	cflags = io_put_kbuf(req, issue_flags);
	if (msg.msg_inq)
		cflags |= IORING_CQE_F_SOCK_NONEMPTY;
	__io_req_complete(req, issue_flags, ret, cflags);
	return 0;
}

static int io_accept_prep(struct io_kiocb *req, const struct io_uring_sqe *sqe)
{
	struct io_accept *accept = &req->accept;
	unsigned flags;

	if (sqe->len || sqe->buf_index)
		return -EINVAL;

	accept->addr = u64_to_user_ptr(READ_ONCE(sqe->addr));
	accept->addr_len = u64_to_user_ptr(READ_ONCE(sqe->addr2));
	accept->flags = READ_ONCE(sqe->accept_flags);
	accept->nofile = rlimit(RLIMIT_NOFILE);
	flags = READ_ONCE(sqe->ioprio);
	if (flags & ~IORING_ACCEPT_MULTISHOT)
		return -EINVAL;

	accept->file_slot = READ_ONCE(sqe->file_index);
	if (accept->file_slot) {
		if (accept->flags & SOCK_CLOEXEC)
			return -EINVAL;
		if (flags & IORING_ACCEPT_MULTISHOT &&
		    accept->file_slot != IORING_FILE_INDEX_ALLOC)
			return -EINVAL;
	}
	if (accept->flags & ~(SOCK_CLOEXEC | SOCK_NONBLOCK))
		return -EINVAL;
	if (SOCK_NONBLOCK != O_NONBLOCK && (accept->flags & SOCK_NONBLOCK))
		accept->flags = (accept->flags & ~SOCK_NONBLOCK) | O_NONBLOCK;
	if (flags & IORING_ACCEPT_MULTISHOT)
		req->flags |= REQ_F_APOLL_MULTISHOT;
	return 0;
}

static int io_accept(struct io_kiocb *req, unsigned int issue_flags)
{
	struct io_ring_ctx *ctx = req->ctx;
	struct io_accept *accept = &req->accept;
	bool force_nonblock = issue_flags & IO_URING_F_NONBLOCK;
	unsigned int file_flags = force_nonblock ? O_NONBLOCK : 0;
	bool fixed = !!accept->file_slot;
	struct file *file;
	int ret, fd;

retry:
	if (!fixed) {
		fd = __get_unused_fd_flags(accept->flags, accept->nofile);
		if (unlikely(fd < 0))
			return fd;
	}
	file = do_accept(req->file, file_flags, accept->addr, accept->addr_len,
			 accept->flags);
	if (IS_ERR(file)) {
		if (!fixed)
			put_unused_fd(fd);
		ret = PTR_ERR(file);
		if (ret == -EAGAIN && force_nonblock) {
			/*
			 * if it's multishot and polled, we don't need to
			 * return EAGAIN to arm the poll infra since it
			 * has already been done
			 */
			if ((req->flags & IO_APOLL_MULTI_POLLED) ==
			    IO_APOLL_MULTI_POLLED)
				ret = 0;
			return ret;
		}
		if (ret == -ERESTARTSYS)
			ret = -EINTR;
		req_set_fail(req);
	} else if (!fixed) {
		fd_install(fd, file);
		ret = fd;
	} else {
		ret = io_fixed_fd_install(req, issue_flags, file,
						accept->file_slot);
	}

	if (!(req->flags & REQ_F_APOLL_MULTISHOT)) {
		__io_req_complete(req, issue_flags, ret, 0);
		return 0;
	}
	if (ret >= 0) {
		bool filled;

		spin_lock(&ctx->completion_lock);
		filled = io_fill_cqe_aux(ctx, req->cqe.user_data, ret,
					 IORING_CQE_F_MORE);
		io_commit_cqring(ctx);
		spin_unlock(&ctx->completion_lock);
		if (filled) {
			io_cqring_ev_posted(ctx);
			goto retry;
		}
		ret = -ECANCELED;
	}

	return ret;
}

static int io_socket_prep(struct io_kiocb *req, const struct io_uring_sqe *sqe)
{
	struct io_socket *sock = &req->sock;

	if (sqe->addr || sqe->rw_flags || sqe->buf_index)
		return -EINVAL;

	sock->domain = READ_ONCE(sqe->fd);
	sock->type = READ_ONCE(sqe->off);
	sock->protocol = READ_ONCE(sqe->len);
	sock->file_slot = READ_ONCE(sqe->file_index);
	sock->nofile = rlimit(RLIMIT_NOFILE);

	sock->flags = sock->type & ~SOCK_TYPE_MASK;
	if (sock->file_slot && (sock->flags & SOCK_CLOEXEC))
		return -EINVAL;
	if (sock->flags & ~(SOCK_CLOEXEC | SOCK_NONBLOCK))
		return -EINVAL;
	return 0;
}

static int io_socket(struct io_kiocb *req, unsigned int issue_flags)
{
	struct io_socket *sock = &req->sock;
	bool fixed = !!sock->file_slot;
	struct file *file;
	int ret, fd;

	if (!fixed) {
		fd = __get_unused_fd_flags(sock->flags, sock->nofile);
		if (unlikely(fd < 0))
			return fd;
	}
	file = __sys_socket_file(sock->domain, sock->type, sock->protocol);
	if (IS_ERR(file)) {
		if (!fixed)
			put_unused_fd(fd);
		ret = PTR_ERR(file);
		if (ret == -EAGAIN && (issue_flags & IO_URING_F_NONBLOCK))
			return -EAGAIN;
		if (ret == -ERESTARTSYS)
			ret = -EINTR;
		req_set_fail(req);
	} else if (!fixed) {
		fd_install(fd, file);
		ret = fd;
	} else {
		ret = io_fixed_fd_install(req, issue_flags, file,
					    sock->file_slot);
	}
	__io_req_complete(req, issue_flags, ret, 0);
	return 0;
}

static int io_connect_prep_async(struct io_kiocb *req)
{
	struct io_async_connect *io = req->async_data;
	struct io_connect *conn = &req->connect;

	return move_addr_to_kernel(conn->addr, conn->addr_len, &io->address);
}

static int io_connect_prep(struct io_kiocb *req, const struct io_uring_sqe *sqe)
{
	struct io_connect *conn = &req->connect;

	if (sqe->len || sqe->buf_index || sqe->rw_flags || sqe->splice_fd_in)
		return -EINVAL;

	conn->addr = u64_to_user_ptr(READ_ONCE(sqe->addr));
	conn->addr_len =  READ_ONCE(sqe->addr2);
	return 0;
}

static int io_connect(struct io_kiocb *req, unsigned int issue_flags)
{
	struct io_async_connect __io, *io;
	unsigned file_flags;
	int ret;
	bool force_nonblock = issue_flags & IO_URING_F_NONBLOCK;

	if (req_has_async_data(req)) {
		io = req->async_data;
	} else {
		ret = move_addr_to_kernel(req->connect.addr,
						req->connect.addr_len,
						&__io.address);
		if (ret)
			goto out;
		io = &__io;
	}

	file_flags = force_nonblock ? O_NONBLOCK : 0;

	ret = __sys_connect_file(req->file, &io->address,
					req->connect.addr_len, file_flags);
	if ((ret == -EAGAIN || ret == -EINPROGRESS) && force_nonblock) {
		if (req_has_async_data(req))
			return -EAGAIN;
		if (io_alloc_async_data(req)) {
			ret = -ENOMEM;
			goto out;
		}
		memcpy(req->async_data, &__io, sizeof(__io));
		return -EAGAIN;
	}
	if (ret == -ERESTARTSYS)
		ret = -EINTR;
out:
	if (ret < 0)
		req_set_fail(req);
	__io_req_complete(req, issue_flags, ret, 0);
	return 0;
}
#else /* !CONFIG_NET */
#define IO_NETOP_FN(op)							\
static int io_##op(struct io_kiocb *req, unsigned int issue_flags)	\
{									\
	return -EOPNOTSUPP;						\
}

#define IO_NETOP_PREP(op)						\
IO_NETOP_FN(op)								\
static int io_##op##_prep(struct io_kiocb *req, const struct io_uring_sqe *sqe) \
{									\
	return -EOPNOTSUPP;						\
}									\

#define IO_NETOP_PREP_ASYNC(op)						\
IO_NETOP_PREP(op)							\
static int io_##op##_prep_async(struct io_kiocb *req)			\
{									\
	return -EOPNOTSUPP;						\
}

IO_NETOP_PREP_ASYNC(sendmsg);
IO_NETOP_PREP_ASYNC(recvmsg);
IO_NETOP_PREP_ASYNC(connect);
IO_NETOP_PREP(accept);
IO_NETOP_PREP(socket);
IO_NETOP_PREP(shutdown);
IO_NETOP_FN(send);
IO_NETOP_FN(recv);
#endif /* CONFIG_NET */

struct io_poll_table {
	struct poll_table_struct pt;
	struct io_kiocb *req;
	int nr_entries;
	int error;
};

#define IO_POLL_CANCEL_FLAG	BIT(31)
#define IO_POLL_REF_MASK	GENMASK(30, 0)

/*
 * If refs part of ->poll_refs (see IO_POLL_REF_MASK) is 0, it's free. We can
 * bump it and acquire ownership. It's disallowed to modify requests while not
 * owning it, that prevents from races for enqueueing task_work's and b/w
 * arming poll and wakeups.
 */
static inline bool io_poll_get_ownership(struct io_kiocb *req)
{
	return !(atomic_fetch_inc(&req->poll_refs) & IO_POLL_REF_MASK);
}

static void io_poll_mark_cancelled(struct io_kiocb *req)
{
	atomic_or(IO_POLL_CANCEL_FLAG, &req->poll_refs);
}

static struct io_poll_iocb *io_poll_get_double(struct io_kiocb *req)
{
	/* pure poll stashes this in ->async_data, poll driven retry elsewhere */
	if (req->opcode == IORING_OP_POLL_ADD)
		return req->async_data;
	return req->apoll->double_poll;
}

static struct io_poll_iocb *io_poll_get_single(struct io_kiocb *req)
{
	if (req->opcode == IORING_OP_POLL_ADD)
		return &req->poll;
	return &req->apoll->poll;
}

static void io_poll_req_insert(struct io_kiocb *req)
{
	struct io_ring_ctx *ctx = req->ctx;
	struct hlist_head *list;

	list = &ctx->cancel_hash[hash_long(req->cqe.user_data, ctx->cancel_hash_bits)];
	hlist_add_head(&req->hash_node, list);
}

static void io_init_poll_iocb(struct io_poll_iocb *poll, __poll_t events,
			      wait_queue_func_t wake_func)
{
	poll->head = NULL;
#define IO_POLL_UNMASK	(EPOLLERR|EPOLLHUP|EPOLLNVAL|EPOLLRDHUP)
	/* mask in events that we always want/need */
	poll->events = events | IO_POLL_UNMASK;
	INIT_LIST_HEAD(&poll->wait.entry);
	init_waitqueue_func_entry(&poll->wait, wake_func);
}

static inline void io_poll_remove_entry(struct io_poll_iocb *poll)
{
	struct wait_queue_head *head = smp_load_acquire(&poll->head);

	if (head) {
		spin_lock_irq(&head->lock);
		list_del_init(&poll->wait.entry);
		poll->head = NULL;
		spin_unlock_irq(&head->lock);
	}
}

static void io_poll_remove_entries(struct io_kiocb *req)
{
	/*
	 * Nothing to do if neither of those flags are set. Avoid dipping
	 * into the poll/apoll/double cachelines if we can.
	 */
	if (!(req->flags & (REQ_F_SINGLE_POLL | REQ_F_DOUBLE_POLL)))
		return;

	/*
	 * While we hold the waitqueue lock and the waitqueue is nonempty,
	 * wake_up_pollfree() will wait for us.  However, taking the waitqueue
	 * lock in the first place can race with the waitqueue being freed.
	 *
	 * We solve this as eventpoll does: by taking advantage of the fact that
	 * all users of wake_up_pollfree() will RCU-delay the actual free.  If
	 * we enter rcu_read_lock() and see that the pointer to the queue is
	 * non-NULL, we can then lock it without the memory being freed out from
	 * under us.
	 *
	 * Keep holding rcu_read_lock() as long as we hold the queue lock, in
	 * case the caller deletes the entry from the queue, leaving it empty.
	 * In that case, only RCU prevents the queue memory from being freed.
	 */
	rcu_read_lock();
	if (req->flags & REQ_F_SINGLE_POLL)
		io_poll_remove_entry(io_poll_get_single(req));
	if (req->flags & REQ_F_DOUBLE_POLL)
		io_poll_remove_entry(io_poll_get_double(req));
	rcu_read_unlock();
}

static int io_issue_sqe(struct io_kiocb *req, unsigned int issue_flags);
/*
 * All poll tw should go through this. Checks for poll events, manages
 * references, does rewait, etc.
 *
 * Returns a negative error on failure. >0 when no action require, which is
 * either spurious wakeup or multishot CQE is served. 0 when it's done with
 * the request, then the mask is stored in req->cqe.res.
 */
static int io_poll_check_events(struct io_kiocb *req, bool *locked)
{
	struct io_ring_ctx *ctx = req->ctx;
	int v, ret;

	/* req->task == current here, checking PF_EXITING is safe */
	if (unlikely(req->task->flags & PF_EXITING))
		return -ECANCELED;

	do {
		v = atomic_read(&req->poll_refs);

		/* tw handler should be the owner, and so have some references */
		if (WARN_ON_ONCE(!(v & IO_POLL_REF_MASK)))
			return 0;
		if (v & IO_POLL_CANCEL_FLAG)
			return -ECANCELED;

		if (!req->cqe.res) {
			struct poll_table_struct pt = { ._key = req->apoll_events };
			req->cqe.res = vfs_poll(req->file, &pt) & req->apoll_events;
		}

		if ((unlikely(!req->cqe.res)))
			continue;
		if (req->apoll_events & EPOLLONESHOT)
			return 0;

		/* multishot, just fill a CQE and proceed */
		if (!(req->flags & REQ_F_APOLL_MULTISHOT)) {
			__poll_t mask = mangle_poll(req->cqe.res &
						    req->apoll_events);
			bool filled;

			spin_lock(&ctx->completion_lock);
			filled = io_fill_cqe_aux(ctx, req->cqe.user_data,
						 mask, IORING_CQE_F_MORE);
			io_commit_cqring(ctx);
			spin_unlock(&ctx->completion_lock);
			if (filled) {
				io_cqring_ev_posted(ctx);
				continue;
			}
			return -ECANCELED;
		}

		io_tw_lock(req->ctx, locked);
		if (unlikely(req->task->flags & PF_EXITING))
			return -EFAULT;
		ret = io_issue_sqe(req,
				   IO_URING_F_NONBLOCK|IO_URING_F_COMPLETE_DEFER);
		if (ret)
			return ret;

		/*
		 * Release all references, retry if someone tried to restart
		 * task_work while we were executing it.
		 */
	} while (atomic_sub_return(v & IO_POLL_REF_MASK, &req->poll_refs));

	return 1;
}

static void io_poll_task_func(struct io_kiocb *req, bool *locked)
{
	struct io_ring_ctx *ctx = req->ctx;
	int ret;

	ret = io_poll_check_events(req, locked);
	if (ret > 0)
		return;

	if (!ret) {
		req->cqe.res = mangle_poll(req->cqe.res & req->poll.events);
	} else {
		req->cqe.res = ret;
		req_set_fail(req);
	}

	io_poll_remove_entries(req);
	spin_lock(&ctx->completion_lock);
	hash_del(&req->hash_node);
	__io_req_complete_post(req, req->cqe.res, 0);
	io_commit_cqring(ctx);
	spin_unlock(&ctx->completion_lock);
	io_cqring_ev_posted(ctx);
}

static void io_apoll_task_func(struct io_kiocb *req, bool *locked)
{
	struct io_ring_ctx *ctx = req->ctx;
	int ret;

	ret = io_poll_check_events(req, locked);
	if (ret > 0)
		return;

	io_poll_remove_entries(req);
	spin_lock(&ctx->completion_lock);
	hash_del(&req->hash_node);
	spin_unlock(&ctx->completion_lock);

	if (!ret)
		io_req_task_submit(req, locked);
	else
		io_req_complete_failed(req, ret);
}

static void __io_poll_execute(struct io_kiocb *req, int mask,
			      __poll_t __maybe_unused events)
{
	req->cqe.res = mask;
	/*
	 * This is useful for poll that is armed on behalf of another
	 * request, and where the wakeup path could be on a different
	 * CPU. We want to avoid pulling in req->apoll->events for that
	 * case.
	 */
	if (req->opcode == IORING_OP_POLL_ADD)
		req->io_task_work.func = io_poll_task_func;
	else
		req->io_task_work.func = io_apoll_task_func;

	trace_io_uring_task_add(req->ctx, req, req->cqe.user_data, req->opcode, mask);
	io_req_task_work_add(req);
}

static inline void io_poll_execute(struct io_kiocb *req, int res,
		__poll_t events)
{
	if (io_poll_get_ownership(req))
		__io_poll_execute(req, res, events);
}

static void io_poll_cancel_req(struct io_kiocb *req)
{
	io_poll_mark_cancelled(req);
	/* kick tw, which should complete the request */
	io_poll_execute(req, 0, 0);
}

#define wqe_to_req(wait)	((void *)((unsigned long) (wait)->private & ~1))
#define wqe_is_double(wait)	((unsigned long) (wait)->private & 1)
#define IO_ASYNC_POLL_COMMON	(EPOLLONESHOT | EPOLLPRI)

static int io_poll_wake(struct wait_queue_entry *wait, unsigned mode, int sync,
			void *key)
{
	struct io_kiocb *req = wqe_to_req(wait);
	struct io_poll_iocb *poll = container_of(wait, struct io_poll_iocb,
						 wait);
	__poll_t mask = key_to_poll(key);

	if (unlikely(mask & POLLFREE)) {
		io_poll_mark_cancelled(req);
		/* we have to kick tw in case it's not already */
		io_poll_execute(req, 0, poll->events);

		/*
		 * If the waitqueue is being freed early but someone is already
		 * holds ownership over it, we have to tear down the request as
		 * best we can. That means immediately removing the request from
		 * its waitqueue and preventing all further accesses to the
		 * waitqueue via the request.
		 */
		list_del_init(&poll->wait.entry);

		/*
		 * Careful: this *must* be the last step, since as soon
		 * as req->head is NULL'ed out, the request can be
		 * completed and freed, since aio_poll_complete_work()
		 * will no longer need to take the waitqueue lock.
		 */
		smp_store_release(&poll->head, NULL);
		return 1;
	}

	/* for instances that support it check for an event match first */
	if (mask && !(mask & (poll->events & ~IO_ASYNC_POLL_COMMON)))
		return 0;

	if (io_poll_get_ownership(req)) {
		/* optional, saves extra locking for removal in tw handler */
		if (mask && poll->events & EPOLLONESHOT) {
			list_del_init(&poll->wait.entry);
			poll->head = NULL;
			if (wqe_is_double(wait))
				req->flags &= ~REQ_F_DOUBLE_POLL;
			else
				req->flags &= ~REQ_F_SINGLE_POLL;
		}
		__io_poll_execute(req, mask, poll->events);
	}
	return 1;
}

static void __io_queue_proc(struct io_poll_iocb *poll, struct io_poll_table *pt,
			    struct wait_queue_head *head,
			    struct io_poll_iocb **poll_ptr)
{
	struct io_kiocb *req = pt->req;
	unsigned long wqe_private = (unsigned long) req;

	/*
	 * The file being polled uses multiple waitqueues for poll handling
	 * (e.g. one for read, one for write). Setup a separate io_poll_iocb
	 * if this happens.
	 */
	if (unlikely(pt->nr_entries)) {
		struct io_poll_iocb *first = poll;

		/* double add on the same waitqueue head, ignore */
		if (first->head == head)
			return;
		/* already have a 2nd entry, fail a third attempt */
		if (*poll_ptr) {
			if ((*poll_ptr)->head == head)
				return;
			pt->error = -EINVAL;
			return;
		}

		poll = kmalloc(sizeof(*poll), GFP_ATOMIC);
		if (!poll) {
			pt->error = -ENOMEM;
			return;
		}
		/* mark as double wq entry */
		wqe_private |= 1;
		req->flags |= REQ_F_DOUBLE_POLL;
		io_init_poll_iocb(poll, first->events, first->wait.func);
		*poll_ptr = poll;
		if (req->opcode == IORING_OP_POLL_ADD)
			req->flags |= REQ_F_ASYNC_DATA;
	}

	req->flags |= REQ_F_SINGLE_POLL;
	pt->nr_entries++;
	poll->head = head;
	poll->wait.private = (void *) wqe_private;

	if (poll->events & EPOLLEXCLUSIVE)
		add_wait_queue_exclusive(head, &poll->wait);
	else
		add_wait_queue(head, &poll->wait);
}

static void io_poll_queue_proc(struct file *file, struct wait_queue_head *head,
			       struct poll_table_struct *p)
{
	struct io_poll_table *pt = container_of(p, struct io_poll_table, pt);

	__io_queue_proc(&pt->req->poll, pt, head,
			(struct io_poll_iocb **) &pt->req->async_data);
}

static int __io_arm_poll_handler(struct io_kiocb *req,
				 struct io_poll_iocb *poll,
				 struct io_poll_table *ipt, __poll_t mask)
{
	struct io_ring_ctx *ctx = req->ctx;
	int v;

	INIT_HLIST_NODE(&req->hash_node);
	req->work.cancel_seq = atomic_read(&ctx->cancel_seq);
	io_init_poll_iocb(poll, mask, io_poll_wake);
	poll->file = req->file;

	req->apoll_events = poll->events;

	ipt->pt._key = mask;
	ipt->req = req;
	ipt->error = 0;
	ipt->nr_entries = 0;

	/*
	 * Take the ownership to delay any tw execution up until we're done
	 * with poll arming. see io_poll_get_ownership().
	 */
	atomic_set(&req->poll_refs, 1);
	mask = vfs_poll(req->file, &ipt->pt) & poll->events;

	if (mask && (poll->events & EPOLLONESHOT)) {
		io_poll_remove_entries(req);
		/* no one else has access to the req, forget about the ref */
		return mask;
	}
	if (!mask && unlikely(ipt->error || !ipt->nr_entries)) {
		io_poll_remove_entries(req);
		if (!ipt->error)
			ipt->error = -EINVAL;
		return 0;
	}

	spin_lock(&ctx->completion_lock);
	io_poll_req_insert(req);
	spin_unlock(&ctx->completion_lock);

	if (mask) {
		/* can't multishot if failed, just queue the event we've got */
		if (unlikely(ipt->error || !ipt->nr_entries)) {
			poll->events |= EPOLLONESHOT;
			req->apoll_events |= EPOLLONESHOT;
			ipt->error = 0;
		}
		__io_poll_execute(req, mask, poll->events);
		return 0;
	}

	/*
	 * Release ownership. If someone tried to queue a tw while it was
	 * locked, kick it off for them.
	 */
	v = atomic_dec_return(&req->poll_refs);
	if (unlikely(v & IO_POLL_REF_MASK))
		__io_poll_execute(req, 0, poll->events);
	return 0;
}

static void io_async_queue_proc(struct file *file, struct wait_queue_head *head,
			       struct poll_table_struct *p)
{
	struct io_poll_table *pt = container_of(p, struct io_poll_table, pt);
	struct async_poll *apoll = pt->req->apoll;

	__io_queue_proc(&apoll->poll, pt, head, &apoll->double_poll);
}

enum {
	IO_APOLL_OK,
	IO_APOLL_ABORTED,
	IO_APOLL_READY
};

static int io_arm_poll_handler(struct io_kiocb *req, unsigned issue_flags)
{
	const struct io_op_def *def = &io_op_defs[req->opcode];
	struct io_ring_ctx *ctx = req->ctx;
	struct async_poll *apoll;
	struct io_poll_table ipt;
	__poll_t mask = POLLPRI | POLLERR;
	int ret;

	if (!def->pollin && !def->pollout)
		return IO_APOLL_ABORTED;
	if (!file_can_poll(req->file))
		return IO_APOLL_ABORTED;
	if ((req->flags & (REQ_F_POLLED|REQ_F_PARTIAL_IO)) == REQ_F_POLLED)
		return IO_APOLL_ABORTED;
	if (!(req->flags & REQ_F_APOLL_MULTISHOT))
		mask |= EPOLLONESHOT;

	if (def->pollin) {
		mask |= EPOLLIN | EPOLLRDNORM;

		/* If reading from MSG_ERRQUEUE using recvmsg, ignore POLLIN */
		if ((req->opcode == IORING_OP_RECVMSG) &&
		    (req->sr_msg.msg_flags & MSG_ERRQUEUE))
			mask &= ~EPOLLIN;
	} else {
		mask |= EPOLLOUT | EPOLLWRNORM;
	}
	if (def->poll_exclusive)
		mask |= EPOLLEXCLUSIVE;
	if (req->flags & REQ_F_POLLED) {
		apoll = req->apoll;
		kfree(apoll->double_poll);
	} else if (!(issue_flags & IO_URING_F_UNLOCKED) &&
		   !list_empty(&ctx->apoll_cache)) {
		apoll = list_first_entry(&ctx->apoll_cache, struct async_poll,
						poll.wait.entry);
		list_del_init(&apoll->poll.wait.entry);
	} else {
		apoll = kmalloc(sizeof(*apoll), GFP_ATOMIC);
		if (unlikely(!apoll))
			return IO_APOLL_ABORTED;
	}
	apoll->double_poll = NULL;
	req->apoll = apoll;
	req->flags |= REQ_F_POLLED;
	ipt.pt._qproc = io_async_queue_proc;

	io_kbuf_recycle(req, issue_flags);

	ret = __io_arm_poll_handler(req, &apoll->poll, &ipt, mask);
	if (ret || ipt.error)
		return ret ? IO_APOLL_READY : IO_APOLL_ABORTED;

	trace_io_uring_poll_arm(ctx, req, req->cqe.user_data, req->opcode,
				mask, apoll->poll.events);
	return IO_APOLL_OK;
}

/*
 * Returns true if we found and killed one or more poll requests
 */
static __cold bool io_poll_remove_all(struct io_ring_ctx *ctx,
				      struct task_struct *tsk, bool cancel_all)
{
	struct hlist_node *tmp;
	struct io_kiocb *req;
	bool found = false;
	int i;

	spin_lock(&ctx->completion_lock);
	for (i = 0; i < (1U << ctx->cancel_hash_bits); i++) {
		struct hlist_head *list;

		list = &ctx->cancel_hash[i];
		hlist_for_each_entry_safe(req, tmp, list, hash_node) {
			if (io_match_task_safe(req, tsk, cancel_all)) {
				hlist_del_init(&req->hash_node);
				io_poll_cancel_req(req);
				found = true;
			}
		}
	}
	spin_unlock(&ctx->completion_lock);
	return found;
}

static struct io_kiocb *io_poll_find(struct io_ring_ctx *ctx, bool poll_only,
				     struct io_cancel_data *cd)
	__must_hold(&ctx->completion_lock)
{
	struct hlist_head *list;
	struct io_kiocb *req;

	list = &ctx->cancel_hash[hash_long(cd->data, ctx->cancel_hash_bits)];
	hlist_for_each_entry(req, list, hash_node) {
		if (cd->data != req->cqe.user_data)
			continue;
		if (poll_only && req->opcode != IORING_OP_POLL_ADD)
			continue;
		if (cd->flags & IORING_ASYNC_CANCEL_ALL) {
			if (cd->seq == req->work.cancel_seq)
				continue;
			req->work.cancel_seq = cd->seq;
		}
		return req;
	}
	return NULL;
}

static struct io_kiocb *io_poll_file_find(struct io_ring_ctx *ctx,
					  struct io_cancel_data *cd)
	__must_hold(&ctx->completion_lock)
{
	struct io_kiocb *req;
	int i;

	for (i = 0; i < (1U << ctx->cancel_hash_bits); i++) {
		struct hlist_head *list;

		list = &ctx->cancel_hash[i];
		hlist_for_each_entry(req, list, hash_node) {
			if (!(cd->flags & IORING_ASYNC_CANCEL_ANY) &&
			    req->file != cd->file)
				continue;
			if (cd->seq == req->work.cancel_seq)
				continue;
			req->work.cancel_seq = cd->seq;
			return req;
		}
	}
	return NULL;
}

static bool io_poll_disarm(struct io_kiocb *req)
	__must_hold(&ctx->completion_lock)
{
	if (!io_poll_get_ownership(req))
		return false;
	io_poll_remove_entries(req);
	hash_del(&req->hash_node);
	return true;
}

static int io_poll_cancel(struct io_ring_ctx *ctx, struct io_cancel_data *cd)
	__must_hold(&ctx->completion_lock)
{
	struct io_kiocb *req;

	if (cd->flags & (IORING_ASYNC_CANCEL_FD|IORING_ASYNC_CANCEL_ANY))
		req = io_poll_file_find(ctx, cd);
	else
		req = io_poll_find(ctx, false, cd);
	if (!req)
		return -ENOENT;
	io_poll_cancel_req(req);
	return 0;
}

static __poll_t io_poll_parse_events(const struct io_uring_sqe *sqe,
				     unsigned int flags)
{
	u32 events;

	events = READ_ONCE(sqe->poll32_events);
#ifdef __BIG_ENDIAN
	events = swahw32(events);
#endif
	if (!(flags & IORING_POLL_ADD_MULTI))
		events |= EPOLLONESHOT;
	return demangle_poll(events) | (events & (EPOLLEXCLUSIVE|EPOLLONESHOT));
}

static int io_poll_remove_prep(struct io_kiocb *req,
			       const struct io_uring_sqe *sqe)
{
	struct io_poll_update *upd = &req->poll_update;
	u32 flags;

	if (sqe->buf_index || sqe->splice_fd_in)
		return -EINVAL;
	flags = READ_ONCE(sqe->len);
	if (flags & ~(IORING_POLL_UPDATE_EVENTS | IORING_POLL_UPDATE_USER_DATA |
		      IORING_POLL_ADD_MULTI))
		return -EINVAL;
	/* meaningless without update */
	if (flags == IORING_POLL_ADD_MULTI)
		return -EINVAL;

	upd->old_user_data = READ_ONCE(sqe->addr);
	upd->update_events = flags & IORING_POLL_UPDATE_EVENTS;
	upd->update_user_data = flags & IORING_POLL_UPDATE_USER_DATA;

	upd->new_user_data = READ_ONCE(sqe->off);
	if (!upd->update_user_data && upd->new_user_data)
		return -EINVAL;
	if (upd->update_events)
		upd->events = io_poll_parse_events(sqe, flags);
	else if (sqe->poll32_events)
		return -EINVAL;

	return 0;
}

static int io_poll_add_prep(struct io_kiocb *req, const struct io_uring_sqe *sqe)
{
	struct io_poll_iocb *poll = &req->poll;
	u32 flags;

	if (sqe->buf_index || sqe->off || sqe->addr)
		return -EINVAL;
	flags = READ_ONCE(sqe->len);
	if (flags & ~IORING_POLL_ADD_MULTI)
		return -EINVAL;
	if ((flags & IORING_POLL_ADD_MULTI) && (req->flags & REQ_F_CQE_SKIP))
		return -EINVAL;

	io_req_set_refcount(req);
	poll->events = io_poll_parse_events(sqe, flags);
	return 0;
}

static int io_poll_add(struct io_kiocb *req, unsigned int issue_flags)
{
	struct io_poll_iocb *poll = &req->poll;
	struct io_poll_table ipt;
	int ret;

	ipt.pt._qproc = io_poll_queue_proc;

	ret = __io_arm_poll_handler(req, &req->poll, &ipt, poll->events);
	if (!ret && ipt.error)
		req_set_fail(req);
	ret = ret ?: ipt.error;
	if (ret)
		__io_req_complete(req, issue_flags, ret, 0);
	return 0;
}

static int io_poll_remove(struct io_kiocb *req, unsigned int issue_flags)
{
	struct io_cancel_data cd = { .data = req->poll_update.old_user_data, };
	struct io_ring_ctx *ctx = req->ctx;
	struct io_kiocb *preq;
	int ret2, ret = 0;
	bool locked;

	spin_lock(&ctx->completion_lock);
	preq = io_poll_find(ctx, true, &cd);
	if (!preq || !io_poll_disarm(preq)) {
		spin_unlock(&ctx->completion_lock);
		ret = preq ? -EALREADY : -ENOENT;
		goto out;
	}
	spin_unlock(&ctx->completion_lock);

	if (req->poll_update.update_events || req->poll_update.update_user_data) {
		/* only mask one event flags, keep behavior flags */
		if (req->poll_update.update_events) {
			preq->poll.events &= ~0xffff;
			preq->poll.events |= req->poll_update.events & 0xffff;
			preq->poll.events |= IO_POLL_UNMASK;
		}
		if (req->poll_update.update_user_data)
			preq->cqe.user_data = req->poll_update.new_user_data;

		ret2 = io_poll_add(preq, issue_flags);
		/* successfully updated, don't complete poll request */
		if (!ret2)
			goto out;
	}

	req_set_fail(preq);
	preq->cqe.res = -ECANCELED;
	locked = !(issue_flags & IO_URING_F_UNLOCKED);
	io_req_task_complete(preq, &locked);
out:
	if (ret < 0)
		req_set_fail(req);
	/* complete update request, we're done with it */
	__io_req_complete(req, issue_flags, ret, 0);
	return 0;
}

static enum hrtimer_restart io_timeout_fn(struct hrtimer *timer)
{
	struct io_timeout_data *data = container_of(timer,
						struct io_timeout_data, timer);
	struct io_kiocb *req = data->req;
	struct io_ring_ctx *ctx = req->ctx;
	unsigned long flags;

	spin_lock_irqsave(&ctx->timeout_lock, flags);
	list_del_init(&req->timeout.list);
	atomic_set(&req->ctx->cq_timeouts,
		atomic_read(&req->ctx->cq_timeouts) + 1);
	spin_unlock_irqrestore(&ctx->timeout_lock, flags);

	if (!(data->flags & IORING_TIMEOUT_ETIME_SUCCESS))
		req_set_fail(req);

	req->cqe.res = -ETIME;
	req->io_task_work.func = io_req_task_complete;
	io_req_task_work_add(req);
	return HRTIMER_NORESTART;
}

static struct io_kiocb *io_timeout_extract(struct io_ring_ctx *ctx,
					   struct io_cancel_data *cd)
	__must_hold(&ctx->timeout_lock)
{
	struct io_timeout_data *io;
	struct io_kiocb *req;
	bool found = false;

	list_for_each_entry(req, &ctx->timeout_list, timeout.list) {
		if (!(cd->flags & IORING_ASYNC_CANCEL_ANY) &&
		    cd->data != req->cqe.user_data)
			continue;
		if (cd->flags & (IORING_ASYNC_CANCEL_ALL|IORING_ASYNC_CANCEL_ANY)) {
			if (cd->seq == req->work.cancel_seq)
				continue;
			req->work.cancel_seq = cd->seq;
		}
		found = true;
		break;
	}
	if (!found)
		return ERR_PTR(-ENOENT);

	io = req->async_data;
	if (hrtimer_try_to_cancel(&io->timer) == -1)
		return ERR_PTR(-EALREADY);
	list_del_init(&req->timeout.list);
	return req;
}

static int io_timeout_cancel(struct io_ring_ctx *ctx, struct io_cancel_data *cd)
	__must_hold(&ctx->completion_lock)
{
	struct io_kiocb *req;

	spin_lock_irq(&ctx->timeout_lock);
	req = io_timeout_extract(ctx, cd);
	spin_unlock_irq(&ctx->timeout_lock);

	if (IS_ERR(req))
		return PTR_ERR(req);
	io_req_task_queue_fail(req, -ECANCELED);
	return 0;
}

static clockid_t io_timeout_get_clock(struct io_timeout_data *data)
{
	switch (data->flags & IORING_TIMEOUT_CLOCK_MASK) {
	case IORING_TIMEOUT_BOOTTIME:
		return CLOCK_BOOTTIME;
	case IORING_TIMEOUT_REALTIME:
		return CLOCK_REALTIME;
	default:
		/* can't happen, vetted at prep time */
		WARN_ON_ONCE(1);
		fallthrough;
	case 0:
		return CLOCK_MONOTONIC;
	}
}

static int io_linked_timeout_update(struct io_ring_ctx *ctx, __u64 user_data,
				    struct timespec64 *ts, enum hrtimer_mode mode)
	__must_hold(&ctx->timeout_lock)
{
	struct io_timeout_data *io;
	struct io_kiocb *req;
	bool found = false;

	list_for_each_entry(req, &ctx->ltimeout_list, timeout.list) {
		found = user_data == req->cqe.user_data;
		if (found)
			break;
	}
	if (!found)
		return -ENOENT;

	io = req->async_data;
	if (hrtimer_try_to_cancel(&io->timer) == -1)
		return -EALREADY;
	hrtimer_init(&io->timer, io_timeout_get_clock(io), mode);
	io->timer.function = io_link_timeout_fn;
	hrtimer_start(&io->timer, timespec64_to_ktime(*ts), mode);
	return 0;
}

static int io_timeout_update(struct io_ring_ctx *ctx, __u64 user_data,
			     struct timespec64 *ts, enum hrtimer_mode mode)
	__must_hold(&ctx->timeout_lock)
{
	struct io_cancel_data cd = { .data = user_data, };
	struct io_kiocb *req = io_timeout_extract(ctx, &cd);
	struct io_timeout_data *data;

	if (IS_ERR(req))
		return PTR_ERR(req);

	req->timeout.off = 0; /* noseq */
	data = req->async_data;
	list_add_tail(&req->timeout.list, &ctx->timeout_list);
	hrtimer_init(&data->timer, io_timeout_get_clock(data), mode);
	data->timer.function = io_timeout_fn;
	hrtimer_start(&data->timer, timespec64_to_ktime(*ts), mode);
	return 0;
}

static int io_timeout_remove_prep(struct io_kiocb *req,
				  const struct io_uring_sqe *sqe)
{
	struct io_timeout_rem *tr = &req->timeout_rem;

	if (unlikely(req->flags & (REQ_F_FIXED_FILE | REQ_F_BUFFER_SELECT)))
		return -EINVAL;
	if (sqe->buf_index || sqe->len || sqe->splice_fd_in)
		return -EINVAL;

	tr->ltimeout = false;
	tr->addr = READ_ONCE(sqe->addr);
	tr->flags = READ_ONCE(sqe->timeout_flags);
	if (tr->flags & IORING_TIMEOUT_UPDATE_MASK) {
		if (hweight32(tr->flags & IORING_TIMEOUT_CLOCK_MASK) > 1)
			return -EINVAL;
		if (tr->flags & IORING_LINK_TIMEOUT_UPDATE)
			tr->ltimeout = true;
		if (tr->flags & ~(IORING_TIMEOUT_UPDATE_MASK|IORING_TIMEOUT_ABS))
			return -EINVAL;
		if (get_timespec64(&tr->ts, u64_to_user_ptr(sqe->addr2)))
			return -EFAULT;
		if (tr->ts.tv_sec < 0 || tr->ts.tv_nsec < 0)
			return -EINVAL;
	} else if (tr->flags) {
		/* timeout removal doesn't support flags */
		return -EINVAL;
	}

	return 0;
}

static inline enum hrtimer_mode io_translate_timeout_mode(unsigned int flags)
{
	return (flags & IORING_TIMEOUT_ABS) ? HRTIMER_MODE_ABS
					    : HRTIMER_MODE_REL;
}

/*
 * Remove or update an existing timeout command
 */
static int io_timeout_remove(struct io_kiocb *req, unsigned int issue_flags)
{
	struct io_timeout_rem *tr = &req->timeout_rem;
	struct io_ring_ctx *ctx = req->ctx;
	int ret;

	if (!(req->timeout_rem.flags & IORING_TIMEOUT_UPDATE)) {
		struct io_cancel_data cd = { .data = tr->addr, };

		spin_lock(&ctx->completion_lock);
		ret = io_timeout_cancel(ctx, &cd);
		spin_unlock(&ctx->completion_lock);
	} else {
		enum hrtimer_mode mode = io_translate_timeout_mode(tr->flags);

		spin_lock_irq(&ctx->timeout_lock);
		if (tr->ltimeout)
			ret = io_linked_timeout_update(ctx, tr->addr, &tr->ts, mode);
		else
			ret = io_timeout_update(ctx, tr->addr, &tr->ts, mode);
		spin_unlock_irq(&ctx->timeout_lock);
	}

	if (ret < 0)
		req_set_fail(req);
	io_req_complete_post(req, ret, 0);
	return 0;
}

static int __io_timeout_prep(struct io_kiocb *req,
			     const struct io_uring_sqe *sqe,
			     bool is_timeout_link)
{
	struct io_timeout_data *data;
	unsigned flags;
	u32 off = READ_ONCE(sqe->off);

	if (sqe->buf_index || sqe->len != 1 || sqe->splice_fd_in)
		return -EINVAL;
	if (off && is_timeout_link)
		return -EINVAL;
	flags = READ_ONCE(sqe->timeout_flags);
	if (flags & ~(IORING_TIMEOUT_ABS | IORING_TIMEOUT_CLOCK_MASK |
		      IORING_TIMEOUT_ETIME_SUCCESS))
		return -EINVAL;
	/* more than one clock specified is invalid, obviously */
	if (hweight32(flags & IORING_TIMEOUT_CLOCK_MASK) > 1)
		return -EINVAL;

	INIT_LIST_HEAD(&req->timeout.list);
	req->timeout.off = off;
	if (unlikely(off && !req->ctx->off_timeout_used))
		req->ctx->off_timeout_used = true;

	if (WARN_ON_ONCE(req_has_async_data(req)))
		return -EFAULT;
	if (io_alloc_async_data(req))
		return -ENOMEM;

	data = req->async_data;
	data->req = req;
	data->flags = flags;

	if (get_timespec64(&data->ts, u64_to_user_ptr(sqe->addr)))
		return -EFAULT;

	if (data->ts.tv_sec < 0 || data->ts.tv_nsec < 0)
		return -EINVAL;

	INIT_LIST_HEAD(&req->timeout.list);
	data->mode = io_translate_timeout_mode(flags);
	hrtimer_init(&data->timer, io_timeout_get_clock(data), data->mode);

	if (is_timeout_link) {
		struct io_submit_link *link = &req->ctx->submit_state.link;

		if (!link->head)
			return -EINVAL;
		if (link->last->opcode == IORING_OP_LINK_TIMEOUT)
			return -EINVAL;
		req->timeout.head = link->last;
		link->last->flags |= REQ_F_ARM_LTIMEOUT;
	}
	return 0;
}

static int io_timeout_prep(struct io_kiocb *req,
			   const struct io_uring_sqe *sqe)
{
	return __io_timeout_prep(req, sqe, false);
}

static int io_link_timeout_prep(struct io_kiocb *req,
				const struct io_uring_sqe *sqe)
{
	return __io_timeout_prep(req, sqe, true);
}

static int io_timeout(struct io_kiocb *req, unsigned int issue_flags)
{
	struct io_ring_ctx *ctx = req->ctx;
	struct io_timeout_data *data = req->async_data;
	struct list_head *entry;
	u32 tail, off = req->timeout.off;

	spin_lock_irq(&ctx->timeout_lock);

	/*
	 * sqe->off holds how many events that need to occur for this
	 * timeout event to be satisfied. If it isn't set, then this is
	 * a pure timeout request, sequence isn't used.
	 */
	if (io_is_timeout_noseq(req)) {
		entry = ctx->timeout_list.prev;
		goto add;
	}

	tail = ctx->cached_cq_tail - atomic_read(&ctx->cq_timeouts);
	req->timeout.target_seq = tail + off;

	/* Update the last seq here in case io_flush_timeouts() hasn't.
	 * This is safe because ->completion_lock is held, and submissions
	 * and completions are never mixed in the same ->completion_lock section.
	 */
	ctx->cq_last_tm_flush = tail;

	/*
	 * Insertion sort, ensuring the first entry in the list is always
	 * the one we need first.
	 */
	list_for_each_prev(entry, &ctx->timeout_list) {
		struct io_kiocb *nxt = list_entry(entry, struct io_kiocb,
						  timeout.list);

		if (io_is_timeout_noseq(nxt))
			continue;
		/* nxt.seq is behind @tail, otherwise would've been completed */
		if (off >= nxt->timeout.target_seq - tail)
			break;
	}
add:
	list_add(&req->timeout.list, entry);
	data->timer.function = io_timeout_fn;
	hrtimer_start(&data->timer, timespec64_to_ktime(data->ts), data->mode);
	spin_unlock_irq(&ctx->timeout_lock);
	return 0;
}

static bool io_cancel_cb(struct io_wq_work *work, void *data)
{
	struct io_kiocb *req = container_of(work, struct io_kiocb, work);
	struct io_cancel_data *cd = data;

	if (req->ctx != cd->ctx)
		return false;
	if (cd->flags & IORING_ASYNC_CANCEL_ANY) {
		;
	} else if (cd->flags & IORING_ASYNC_CANCEL_FD) {
		if (req->file != cd->file)
			return false;
	} else {
		if (req->cqe.user_data != cd->data)
			return false;
	}
	if (cd->flags & (IORING_ASYNC_CANCEL_ALL|IORING_ASYNC_CANCEL_ANY)) {
		if (cd->seq == req->work.cancel_seq)
			return false;
		req->work.cancel_seq = cd->seq;
	}
	return true;
}

static int io_async_cancel_one(struct io_uring_task *tctx,
			       struct io_cancel_data *cd)
{
	enum io_wq_cancel cancel_ret;
	int ret = 0;
	bool all;

	if (!tctx || !tctx->io_wq)
		return -ENOENT;

	all = cd->flags & (IORING_ASYNC_CANCEL_ALL|IORING_ASYNC_CANCEL_ANY);
	cancel_ret = io_wq_cancel_cb(tctx->io_wq, io_cancel_cb, cd, all);
	switch (cancel_ret) {
	case IO_WQ_CANCEL_OK:
		ret = 0;
		break;
	case IO_WQ_CANCEL_RUNNING:
		ret = -EALREADY;
		break;
	case IO_WQ_CANCEL_NOTFOUND:
		ret = -ENOENT;
		break;
	}

	return ret;
}

static int io_try_cancel(struct io_kiocb *req, struct io_cancel_data *cd)
{
	struct io_ring_ctx *ctx = req->ctx;
	int ret;

	WARN_ON_ONCE(!io_wq_current_is_worker() && req->task != current);

	ret = io_async_cancel_one(req->task->io_uring, cd);
	/*
	 * Fall-through even for -EALREADY, as we may have poll armed
	 * that need unarming.
	 */
	if (!ret)
		return 0;

	spin_lock(&ctx->completion_lock);
	ret = io_poll_cancel(ctx, cd);
	if (ret != -ENOENT)
		goto out;
	if (!(cd->flags & IORING_ASYNC_CANCEL_FD))
		ret = io_timeout_cancel(ctx, cd);
out:
	spin_unlock(&ctx->completion_lock);
	return ret;
}

#define CANCEL_FLAGS	(IORING_ASYNC_CANCEL_ALL | IORING_ASYNC_CANCEL_FD | \
			 IORING_ASYNC_CANCEL_ANY)

static int io_async_cancel_prep(struct io_kiocb *req,
				const struct io_uring_sqe *sqe)
{
	if (unlikely(req->flags & REQ_F_BUFFER_SELECT))
		return -EINVAL;
	if (sqe->off || sqe->len || sqe->splice_fd_in)
		return -EINVAL;

	req->cancel.addr = READ_ONCE(sqe->addr);
	req->cancel.flags = READ_ONCE(sqe->cancel_flags);
	if (req->cancel.flags & ~CANCEL_FLAGS)
		return -EINVAL;
	if (req->cancel.flags & IORING_ASYNC_CANCEL_FD) {
		if (req->cancel.flags & IORING_ASYNC_CANCEL_ANY)
			return -EINVAL;
		req->cancel.fd = READ_ONCE(sqe->fd);
	}

	return 0;
}

static int __io_async_cancel(struct io_cancel_data *cd, struct io_kiocb *req,
			     unsigned int issue_flags)
{
	bool all = cd->flags & (IORING_ASYNC_CANCEL_ALL|IORING_ASYNC_CANCEL_ANY);
	struct io_ring_ctx *ctx = cd->ctx;
	struct io_tctx_node *node;
	int ret, nr = 0;

	do {
		ret = io_try_cancel(req, cd);
		if (ret == -ENOENT)
			break;
		if (!all)
			return ret;
		nr++;
	} while (1);

	/* slow path, try all io-wq's */
	io_ring_submit_lock(ctx, issue_flags);
	ret = -ENOENT;
	list_for_each_entry(node, &ctx->tctx_list, ctx_node) {
		struct io_uring_task *tctx = node->task->io_uring;

		ret = io_async_cancel_one(tctx, cd);
		if (ret != -ENOENT) {
			if (!all)
				break;
			nr++;
		}
	}
	io_ring_submit_unlock(ctx, issue_flags);
	return all ? nr : ret;
}

static int io_async_cancel(struct io_kiocb *req, unsigned int issue_flags)
{
	struct io_cancel_data cd = {
		.ctx	= req->ctx,
		.data	= req->cancel.addr,
		.flags	= req->cancel.flags,
		.seq	= atomic_inc_return(&req->ctx->cancel_seq),
	};
	int ret;

	if (cd.flags & IORING_ASYNC_CANCEL_FD) {
		if (req->flags & REQ_F_FIXED_FILE)
			req->file = io_file_get_fixed(req, req->cancel.fd,
							issue_flags);
		else
			req->file = io_file_get_normal(req, req->cancel.fd);
		if (!req->file) {
			ret = -EBADF;
			goto done;
		}
		cd.file = req->file;
	}

	ret = __io_async_cancel(&cd, req, issue_flags);
done:
	if (ret < 0)
		req_set_fail(req);
	io_req_complete_post(req, ret, 0);
	return 0;
}

static int io_files_update_prep(struct io_kiocb *req,
				const struct io_uring_sqe *sqe)
{
	if (unlikely(req->flags & (REQ_F_FIXED_FILE | REQ_F_BUFFER_SELECT)))
		return -EINVAL;
	if (sqe->rw_flags || sqe->splice_fd_in)
		return -EINVAL;

	req->rsrc_update.offset = READ_ONCE(sqe->off);
	req->rsrc_update.nr_args = READ_ONCE(sqe->len);
	if (!req->rsrc_update.nr_args)
		return -EINVAL;
	req->rsrc_update.arg = READ_ONCE(sqe->addr);
	return 0;
}

static int io_files_update_with_index_alloc(struct io_kiocb *req,
					    unsigned int issue_flags)
{
	__s32 __user *fds = u64_to_user_ptr(req->rsrc_update.arg);
	unsigned int done;
	struct file *file;
	int ret, fd;

	if (!req->ctx->file_data)
		return -ENXIO;

	for (done = 0; done < req->rsrc_update.nr_args; done++) {
		if (copy_from_user(&fd, &fds[done], sizeof(fd))) {
			ret = -EFAULT;
			break;
		}

		file = fget(fd);
		if (!file) {
			ret = -EBADF;
			break;
		}
		ret = io_fixed_fd_install(req, issue_flags, file,
					  IORING_FILE_INDEX_ALLOC);
		if (ret < 0)
			break;
		if (copy_to_user(&fds[done], &ret, sizeof(ret))) {
			__io_close_fixed(req, issue_flags, ret);
			ret = -EFAULT;
			break;
		}
	}

	if (done)
		return done;
	return ret;
}

static int io_files_update(struct io_kiocb *req, unsigned int issue_flags)
{
	struct io_ring_ctx *ctx = req->ctx;
	struct io_uring_rsrc_update2 up;
	int ret;

	up.offset = req->rsrc_update.offset;
	up.data = req->rsrc_update.arg;
	up.nr = 0;
	up.tags = 0;
	up.resv = 0;
	up.resv2 = 0;

	if (req->rsrc_update.offset == IORING_FILE_INDEX_ALLOC) {
		ret = io_files_update_with_index_alloc(req, issue_flags);
	} else {
		io_ring_submit_lock(ctx, issue_flags);
		ret = __io_register_rsrc_update(ctx, IORING_RSRC_FILE,
				&up, req->rsrc_update.nr_args);
		io_ring_submit_unlock(ctx, issue_flags);
	}

	if (ret < 0)
		req_set_fail(req);
	__io_req_complete(req, issue_flags, ret, 0);
	return 0;
}

static int io_req_prep(struct io_kiocb *req, const struct io_uring_sqe *sqe)
{
	switch (req->opcode) {
	case IORING_OP_NOP:
		return io_nop_prep(req, sqe);
	case IORING_OP_READV:
	case IORING_OP_READ_FIXED:
	case IORING_OP_READ:
	case IORING_OP_WRITEV:
	case IORING_OP_WRITE_FIXED:
	case IORING_OP_WRITE:
		return io_prep_rw(req, sqe);
	case IORING_OP_POLL_ADD:
		return io_poll_add_prep(req, sqe);
	case IORING_OP_POLL_REMOVE:
		return io_poll_remove_prep(req, sqe);
	case IORING_OP_FSYNC:
		return io_fsync_prep(req, sqe);
	case IORING_OP_SYNC_FILE_RANGE:
		return io_sfr_prep(req, sqe);
	case IORING_OP_SENDMSG:
	case IORING_OP_SEND:
		return io_sendmsg_prep(req, sqe);
	case IORING_OP_RECVMSG:
	case IORING_OP_RECV:
		return io_recvmsg_prep(req, sqe);
	case IORING_OP_CONNECT:
		return io_connect_prep(req, sqe);
	case IORING_OP_TIMEOUT:
		return io_timeout_prep(req, sqe);
	case IORING_OP_TIMEOUT_REMOVE:
		return io_timeout_remove_prep(req, sqe);
	case IORING_OP_ASYNC_CANCEL:
		return io_async_cancel_prep(req, sqe);
	case IORING_OP_LINK_TIMEOUT:
		return io_link_timeout_prep(req, sqe);
	case IORING_OP_ACCEPT:
		return io_accept_prep(req, sqe);
	case IORING_OP_FALLOCATE:
		return io_fallocate_prep(req, sqe);
	case IORING_OP_OPENAT:
		return io_openat_prep(req, sqe);
	case IORING_OP_CLOSE:
		return io_close_prep(req, sqe);
	case IORING_OP_FILES_UPDATE:
		return io_files_update_prep(req, sqe);
	case IORING_OP_STATX:
		return io_statx_prep(req, sqe);
	case IORING_OP_FADVISE:
		return io_fadvise_prep(req, sqe);
	case IORING_OP_MADVISE:
		return io_madvise_prep(req, sqe);
	case IORING_OP_OPENAT2:
		return io_openat2_prep(req, sqe);
	case IORING_OP_EPOLL_CTL:
		return io_epoll_ctl_prep(req, sqe);
	case IORING_OP_SPLICE:
		return io_splice_prep(req, sqe);
	case IORING_OP_PROVIDE_BUFFERS:
		return io_provide_buffers_prep(req, sqe);
	case IORING_OP_REMOVE_BUFFERS:
		return io_remove_buffers_prep(req, sqe);
	case IORING_OP_TEE:
		return io_tee_prep(req, sqe);
	case IORING_OP_SHUTDOWN:
		return io_shutdown_prep(req, sqe);
	case IORING_OP_RENAMEAT:
		return io_renameat_prep(req, sqe);
	case IORING_OP_UNLINKAT:
		return io_unlinkat_prep(req, sqe);
	case IORING_OP_MKDIRAT:
		return io_mkdirat_prep(req, sqe);
	case IORING_OP_SYMLINKAT:
		return io_symlinkat_prep(req, sqe);
	case IORING_OP_LINKAT:
		return io_linkat_prep(req, sqe);
	case IORING_OP_MSG_RING:
		return io_msg_ring_prep(req, sqe);
	case IORING_OP_FSETXATTR:
		return io_fsetxattr_prep(req, sqe);
	case IORING_OP_SETXATTR:
		return io_setxattr_prep(req, sqe);
	case IORING_OP_FGETXATTR:
		return io_fgetxattr_prep(req, sqe);
	case IORING_OP_GETXATTR:
		return io_getxattr_prep(req, sqe);
	case IORING_OP_SOCKET:
		return io_socket_prep(req, sqe);
	case IORING_OP_URING_CMD:
		return io_uring_cmd_prep(req, sqe);
	}

	printk_once(KERN_WARNING "io_uring: unhandled opcode %d\n",
			req->opcode);
	return -EINVAL;
}

static int io_req_prep_async(struct io_kiocb *req)
{
	const struct io_op_def *def = &io_op_defs[req->opcode];

	/* assign early for deferred execution for non-fixed file */
	if (def->needs_file && !(req->flags & REQ_F_FIXED_FILE))
		req->file = io_file_get_normal(req, req->cqe.fd);
	if (!def->needs_async_setup)
		return 0;
	if (WARN_ON_ONCE(req_has_async_data(req)))
		return -EFAULT;
	if (io_alloc_async_data(req))
		return -EAGAIN;

	switch (req->opcode) {
	case IORING_OP_READV:
		return io_readv_prep_async(req);
	case IORING_OP_WRITEV:
		return io_writev_prep_async(req);
	case IORING_OP_SENDMSG:
		return io_sendmsg_prep_async(req);
	case IORING_OP_RECVMSG:
		return io_recvmsg_prep_async(req);
	case IORING_OP_CONNECT:
		return io_connect_prep_async(req);
	case IORING_OP_URING_CMD:
		return io_uring_cmd_prep_async(req);
	}
	printk_once(KERN_WARNING "io_uring: prep_async() bad opcode %d\n",
		    req->opcode);
	return -EFAULT;
}

static u32 io_get_sequence(struct io_kiocb *req)
{
	u32 seq = req->ctx->cached_sq_head;
	struct io_kiocb *cur;

	/* need original cached_sq_head, but it was increased for each req */
	io_for_each_link(cur, req)
		seq--;
	return seq;
}

static __cold void io_drain_req(struct io_kiocb *req)
{
	struct io_ring_ctx *ctx = req->ctx;
	struct io_defer_entry *de;
	int ret;
	u32 seq = io_get_sequence(req);

	/* Still need defer if there is pending req in defer list. */
	spin_lock(&ctx->completion_lock);
	if (!req_need_defer(req, seq) && list_empty_careful(&ctx->defer_list)) {
		spin_unlock(&ctx->completion_lock);
queue:
		ctx->drain_active = false;
		io_req_task_queue(req);
		return;
	}
	spin_unlock(&ctx->completion_lock);

	ret = io_req_prep_async(req);
	if (ret) {
fail:
		io_req_complete_failed(req, ret);
		return;
	}
	io_prep_async_link(req);
	de = kmalloc(sizeof(*de), GFP_KERNEL);
	if (!de) {
		ret = -ENOMEM;
		goto fail;
	}

	spin_lock(&ctx->completion_lock);
	if (!req_need_defer(req, seq) && list_empty(&ctx->defer_list)) {
		spin_unlock(&ctx->completion_lock);
		kfree(de);
		goto queue;
	}

	trace_io_uring_defer(ctx, req, req->cqe.user_data, req->opcode);
	de->req = req;
	de->seq = seq;
	list_add_tail(&de->list, &ctx->defer_list);
	spin_unlock(&ctx->completion_lock);
}

static void io_clean_op(struct io_kiocb *req)
{
	if (req->flags & REQ_F_BUFFER_SELECTED) {
		spin_lock(&req->ctx->completion_lock);
		io_put_kbuf_comp(req);
		spin_unlock(&req->ctx->completion_lock);
	}

	if (req->flags & REQ_F_NEED_CLEANUP) {
		switch (req->opcode) {
		case IORING_OP_READV:
		case IORING_OP_READ_FIXED:
		case IORING_OP_READ:
		case IORING_OP_WRITEV:
		case IORING_OP_WRITE_FIXED:
		case IORING_OP_WRITE: {
			struct io_async_rw *io = req->async_data;

			kfree(io->free_iovec);
			break;
			}
		case IORING_OP_RECVMSG:
		case IORING_OP_SENDMSG: {
			struct io_async_msghdr *io = req->async_data;

			kfree(io->free_iov);
			break;
			}
		case IORING_OP_OPENAT:
		case IORING_OP_OPENAT2:
			if (req->open.filename)
				putname(req->open.filename);
			break;
		case IORING_OP_RENAMEAT:
			putname(req->rename.oldpath);
			putname(req->rename.newpath);
			break;
		case IORING_OP_UNLINKAT:
			putname(req->unlink.filename);
			break;
		case IORING_OP_MKDIRAT:
			putname(req->mkdir.filename);
			break;
		case IORING_OP_SYMLINKAT:
			putname(req->symlink.oldpath);
			putname(req->symlink.newpath);
			break;
		case IORING_OP_LINKAT:
			putname(req->hardlink.oldpath);
			putname(req->hardlink.newpath);
			break;
		case IORING_OP_STATX:
			if (req->statx.filename)
				putname(req->statx.filename);
			break;
		case IORING_OP_SETXATTR:
		case IORING_OP_FSETXATTR:
		case IORING_OP_GETXATTR:
		case IORING_OP_FGETXATTR:
			__io_xattr_finish(req);
			break;
		}
	}
	if ((req->flags & REQ_F_POLLED) && req->apoll) {
		kfree(req->apoll->double_poll);
		kfree(req->apoll);
		req->apoll = NULL;
	}
	if (req->flags & REQ_F_INFLIGHT) {
		struct io_uring_task *tctx = req->task->io_uring;

		atomic_dec(&tctx->inflight_tracked);
	}
	if (req->flags & REQ_F_CREDS)
		put_cred(req->creds);
	if (req->flags & REQ_F_ASYNC_DATA) {
		kfree(req->async_data);
		req->async_data = NULL;
	}
	req->flags &= ~IO_REQ_CLEAN_FLAGS;
}

static bool io_assign_file(struct io_kiocb *req, unsigned int issue_flags)
{
	if (req->file || !io_op_defs[req->opcode].needs_file)
		return true;

	if (req->flags & REQ_F_FIXED_FILE)
		req->file = io_file_get_fixed(req, req->cqe.fd, issue_flags);
	else
		req->file = io_file_get_normal(req, req->cqe.fd);

	return !!req->file;
}

static int io_issue_sqe(struct io_kiocb *req, unsigned int issue_flags)
{
	const struct io_op_def *def = &io_op_defs[req->opcode];
	const struct cred *creds = NULL;
	int ret;

	if (unlikely(!io_assign_file(req, issue_flags)))
		return -EBADF;

	if (unlikely((req->flags & REQ_F_CREDS) && req->creds != current_cred()))
		creds = override_creds(req->creds);

	if (!def->audit_skip)
		audit_uring_entry(req->opcode);

	switch (req->opcode) {
	case IORING_OP_NOP:
		ret = io_nop(req, issue_flags);
		break;
	case IORING_OP_READV:
	case IORING_OP_READ_FIXED:
	case IORING_OP_READ:
		ret = io_read(req, issue_flags);
		break;
	case IORING_OP_WRITEV:
	case IORING_OP_WRITE_FIXED:
	case IORING_OP_WRITE:
		ret = io_write(req, issue_flags);
		break;
	case IORING_OP_FSYNC:
		ret = io_fsync(req, issue_flags);
		break;
	case IORING_OP_POLL_ADD:
		ret = io_poll_add(req, issue_flags);
		break;
	case IORING_OP_POLL_REMOVE:
		ret = io_poll_remove(req, issue_flags);
		break;
	case IORING_OP_SYNC_FILE_RANGE:
		ret = io_sync_file_range(req, issue_flags);
		break;
	case IORING_OP_SENDMSG:
		ret = io_sendmsg(req, issue_flags);
		break;
	case IORING_OP_SEND:
		ret = io_send(req, issue_flags);
		break;
	case IORING_OP_RECVMSG:
		ret = io_recvmsg(req, issue_flags);
		break;
	case IORING_OP_RECV:
		ret = io_recv(req, issue_flags);
		break;
	case IORING_OP_TIMEOUT:
		ret = io_timeout(req, issue_flags);
		break;
	case IORING_OP_TIMEOUT_REMOVE:
		ret = io_timeout_remove(req, issue_flags);
		break;
	case IORING_OP_ACCEPT:
		ret = io_accept(req, issue_flags);
		break;
	case IORING_OP_CONNECT:
		ret = io_connect(req, issue_flags);
		break;
	case IORING_OP_ASYNC_CANCEL:
		ret = io_async_cancel(req, issue_flags);
		break;
	case IORING_OP_FALLOCATE:
		ret = io_fallocate(req, issue_flags);
		break;
	case IORING_OP_OPENAT:
		ret = io_openat(req, issue_flags);
		break;
	case IORING_OP_CLOSE:
		ret = io_close(req, issue_flags);
		break;
	case IORING_OP_FILES_UPDATE:
		ret = io_files_update(req, issue_flags);
		break;
	case IORING_OP_STATX:
		ret = io_statx(req, issue_flags);
		break;
	case IORING_OP_FADVISE:
		ret = io_fadvise(req, issue_flags);
		break;
	case IORING_OP_MADVISE:
		ret = io_madvise(req, issue_flags);
		break;
	case IORING_OP_OPENAT2:
		ret = io_openat2(req, issue_flags);
		break;
	case IORING_OP_EPOLL_CTL:
		ret = io_epoll_ctl(req, issue_flags);
		break;
	case IORING_OP_SPLICE:
		ret = io_splice(req, issue_flags);
		break;
	case IORING_OP_PROVIDE_BUFFERS:
		ret = io_provide_buffers(req, issue_flags);
		break;
	case IORING_OP_REMOVE_BUFFERS:
		ret = io_remove_buffers(req, issue_flags);
		break;
	case IORING_OP_TEE:
		ret = io_tee(req, issue_flags);
		break;
	case IORING_OP_SHUTDOWN:
		ret = io_shutdown(req, issue_flags);
		break;
	case IORING_OP_RENAMEAT:
		ret = io_renameat(req, issue_flags);
		break;
	case IORING_OP_UNLINKAT:
		ret = io_unlinkat(req, issue_flags);
		break;
	case IORING_OP_MKDIRAT:
		ret = io_mkdirat(req, issue_flags);
		break;
	case IORING_OP_SYMLINKAT:
		ret = io_symlinkat(req, issue_flags);
		break;
	case IORING_OP_LINKAT:
		ret = io_linkat(req, issue_flags);
		break;
	case IORING_OP_MSG_RING:
		ret = io_msg_ring(req, issue_flags);
		break;
	case IORING_OP_FSETXATTR:
		ret = io_fsetxattr(req, issue_flags);
		break;
	case IORING_OP_SETXATTR:
		ret = io_setxattr(req, issue_flags);
		break;
	case IORING_OP_FGETXATTR:
		ret = io_fgetxattr(req, issue_flags);
		break;
	case IORING_OP_GETXATTR:
		ret = io_getxattr(req, issue_flags);
		break;
	case IORING_OP_SOCKET:
		ret = io_socket(req, issue_flags);
		break;
	case IORING_OP_URING_CMD:
		ret = io_uring_cmd(req, issue_flags);
		break;
	default:
		ret = -EINVAL;
		break;
	}

	if (!def->audit_skip)
		audit_uring_exit(!ret, ret);

	if (creds)
		revert_creds(creds);
	if (ret)
		return ret;
	/* If the op doesn't have a file, we're not polling for it */
	if ((req->ctx->flags & IORING_SETUP_IOPOLL) && req->file)
		io_iopoll_req_issued(req, issue_flags);

	return 0;
}

static struct io_wq_work *io_wq_free_work(struct io_wq_work *work)
{
	struct io_kiocb *req = container_of(work, struct io_kiocb, work);

	req = io_put_req_find_next(req);
	return req ? &req->work : NULL;
}

static void io_wq_submit_work(struct io_wq_work *work)
{
	struct io_kiocb *req = container_of(work, struct io_kiocb, work);
	const struct io_op_def *def = &io_op_defs[req->opcode];
	unsigned int issue_flags = IO_URING_F_UNLOCKED;
	bool needs_poll = false;
	int ret = 0, err = -ECANCELED;

	/* one will be dropped by ->io_free_work() after returning to io-wq */
	if (!(req->flags & REQ_F_REFCOUNT))
		__io_req_set_refcount(req, 2);
	else
		req_ref_get(req);

	io_arm_ltimeout(req);

	/* either cancelled or io-wq is dying, so don't touch tctx->iowq */
	if (work->flags & IO_WQ_WORK_CANCEL) {
fail:
		io_req_task_queue_fail(req, err);
		return;
	}
	if (!io_assign_file(req, issue_flags)) {
		err = -EBADF;
		work->flags |= IO_WQ_WORK_CANCEL;
		goto fail;
	}

	if (req->flags & REQ_F_FORCE_ASYNC) {
		bool opcode_poll = def->pollin || def->pollout;

		if (opcode_poll && file_can_poll(req->file)) {
			needs_poll = true;
			issue_flags |= IO_URING_F_NONBLOCK;
		}
	}

	do {
		ret = io_issue_sqe(req, issue_flags);
		if (ret != -EAGAIN)
			break;
		/*
		 * We can get EAGAIN for iopolled IO even though we're
		 * forcing a sync submission from here, since we can't
		 * wait for request slots on the block side.
		 */
		if (!needs_poll) {
			if (!(req->ctx->flags & IORING_SETUP_IOPOLL))
				break;
			cond_resched();
			continue;
		}

		if (io_arm_poll_handler(req, issue_flags) == IO_APOLL_OK)
			return;
		/* aborted or ready, in either case retry blocking */
		needs_poll = false;
		issue_flags &= ~IO_URING_F_NONBLOCK;
	} while (1);

	/* avoid locking problems by failing it from a clean context */
	if (ret)
		io_req_task_queue_fail(req, ret);
}

static inline struct io_fixed_file *io_fixed_file_slot(struct io_file_table *table,
						       unsigned i)
{
	return &table->files[i];
}

static inline struct file *io_file_from_index(struct io_ring_ctx *ctx,
					      int index)
{
	struct io_fixed_file *slot = io_fixed_file_slot(&ctx->file_table, index);

	return (struct file *) (slot->file_ptr & FFS_MASK);
}

static void io_fixed_file_set(struct io_fixed_file *file_slot, struct file *file)
{
	unsigned long file_ptr = (unsigned long) file;

	file_ptr |= io_file_get_flags(file);
	file_slot->file_ptr = file_ptr;
}

static inline struct file *io_file_get_fixed(struct io_kiocb *req, int fd,
					     unsigned int issue_flags)
{
	struct io_ring_ctx *ctx = req->ctx;
	struct file *file = NULL;
	unsigned long file_ptr;

	io_ring_submit_lock(ctx, issue_flags);

	if (unlikely((unsigned int)fd >= ctx->nr_user_files))
		goto out;
	fd = array_index_nospec(fd, ctx->nr_user_files);
	file_ptr = io_fixed_file_slot(&ctx->file_table, fd)->file_ptr;
	file = (struct file *) (file_ptr & FFS_MASK);
	file_ptr &= ~FFS_MASK;
	/* mask in overlapping REQ_F and FFS bits */
	req->flags |= (file_ptr << REQ_F_SUPPORT_NOWAIT_BIT);
	io_req_set_rsrc_node(req, ctx, 0);
	WARN_ON_ONCE(file && !test_bit(fd, ctx->file_table.bitmap));
out:
	io_ring_submit_unlock(ctx, issue_flags);
	return file;
}

static struct file *io_file_get_normal(struct io_kiocb *req, int fd)
{
	struct file *file = fget(fd);

	trace_io_uring_file_get(req->ctx, req, req->cqe.user_data, fd);

	/* we don't allow fixed io_uring files */
	if (file && file->f_op == &io_uring_fops)
		io_req_track_inflight(req);
	return file;
}

static void io_req_task_link_timeout(struct io_kiocb *req, bool *locked)
{
	struct io_kiocb *prev = req->timeout.prev;
	int ret = -ENOENT;

	if (prev) {
		if (!(req->task->flags & PF_EXITING)) {
			struct io_cancel_data cd = {
				.ctx		= req->ctx,
				.data		= prev->cqe.user_data,
			};

			ret = io_try_cancel(req, &cd);
		}
		io_req_complete_post(req, ret ?: -ETIME, 0);
		io_put_req(prev);
	} else {
		io_req_complete_post(req, -ETIME, 0);
	}
}

static enum hrtimer_restart io_link_timeout_fn(struct hrtimer *timer)
{
	struct io_timeout_data *data = container_of(timer,
						struct io_timeout_data, timer);
	struct io_kiocb *prev, *req = data->req;
	struct io_ring_ctx *ctx = req->ctx;
	unsigned long flags;

	spin_lock_irqsave(&ctx->timeout_lock, flags);
	prev = req->timeout.head;
	req->timeout.head = NULL;

	/*
	 * We don't expect the list to be empty, that will only happen if we
	 * race with the completion of the linked work.
	 */
	if (prev) {
		io_remove_next_linked(prev);
		if (!req_ref_inc_not_zero(prev))
			prev = NULL;
	}
	list_del(&req->timeout.list);
	req->timeout.prev = prev;
	spin_unlock_irqrestore(&ctx->timeout_lock, flags);

	req->io_task_work.func = io_req_task_link_timeout;
	io_req_task_work_add(req);
	return HRTIMER_NORESTART;
}

static void io_queue_linked_timeout(struct io_kiocb *req)
{
	struct io_ring_ctx *ctx = req->ctx;

	spin_lock_irq(&ctx->timeout_lock);
	/*
	 * If the back reference is NULL, then our linked request finished
	 * before we got a chance to setup the timer
	 */
	if (req->timeout.head) {
		struct io_timeout_data *data = req->async_data;

		data->timer.function = io_link_timeout_fn;
		hrtimer_start(&data->timer, timespec64_to_ktime(data->ts),
				data->mode);
		list_add_tail(&req->timeout.list, &ctx->ltimeout_list);
	}
	spin_unlock_irq(&ctx->timeout_lock);
	/* drop submission reference */
	io_put_req(req);
}

static void io_queue_async(struct io_kiocb *req, int ret)
	__must_hold(&req->ctx->uring_lock)
{
	struct io_kiocb *linked_timeout;

	if (ret != -EAGAIN || (req->flags & REQ_F_NOWAIT)) {
		io_req_complete_failed(req, ret);
		return;
	}

	linked_timeout = io_prep_linked_timeout(req);

	switch (io_arm_poll_handler(req, 0)) {
	case IO_APOLL_READY:
		io_req_task_queue(req);
		break;
	case IO_APOLL_ABORTED:
		/*
		 * Queued up for async execution, worker will release
		 * submit reference when the iocb is actually submitted.
		 */
		io_kbuf_recycle(req, 0);
		io_queue_iowq(req, NULL);
		break;
	case IO_APOLL_OK:
		break;
	}

	if (linked_timeout)
		io_queue_linked_timeout(linked_timeout);
}

static inline void io_queue_sqe(struct io_kiocb *req)
	__must_hold(&req->ctx->uring_lock)
{
	int ret;

	ret = io_issue_sqe(req, IO_URING_F_NONBLOCK|IO_URING_F_COMPLETE_DEFER);

	if (req->flags & REQ_F_COMPLETE_INLINE) {
		io_req_add_compl_list(req);
		return;
	}
	/*
	 * We async punt it if the file wasn't marked NOWAIT, or if the file
	 * doesn't support non-blocking read/write attempts
	 */
	if (likely(!ret))
		io_arm_ltimeout(req);
	else
		io_queue_async(req, ret);
}

static void io_queue_sqe_fallback(struct io_kiocb *req)
	__must_hold(&req->ctx->uring_lock)
{
	if (unlikely(req->flags & REQ_F_FAIL)) {
		/*
		 * We don't submit, fail them all, for that replace hardlinks
		 * with normal links. Extra REQ_F_LINK is tolerated.
		 */
		req->flags &= ~REQ_F_HARDLINK;
		req->flags |= REQ_F_LINK;
		io_req_complete_failed(req, req->cqe.res);
	} else if (unlikely(req->ctx->drain_active)) {
		io_drain_req(req);
	} else {
		int ret = io_req_prep_async(req);

		if (unlikely(ret))
			io_req_complete_failed(req, ret);
		else
			io_queue_iowq(req, NULL);
	}
}

/*
 * Check SQE restrictions (opcode and flags).
 *
 * Returns 'true' if SQE is allowed, 'false' otherwise.
 */
static inline bool io_check_restriction(struct io_ring_ctx *ctx,
					struct io_kiocb *req,
					unsigned int sqe_flags)
{
	if (!test_bit(req->opcode, ctx->restrictions.sqe_op))
		return false;

	if ((sqe_flags & ctx->restrictions.sqe_flags_required) !=
	    ctx->restrictions.sqe_flags_required)
		return false;

	if (sqe_flags & ~(ctx->restrictions.sqe_flags_allowed |
			  ctx->restrictions.sqe_flags_required))
		return false;

	return true;
}

static void io_init_req_drain(struct io_kiocb *req)
{
	struct io_ring_ctx *ctx = req->ctx;
	struct io_kiocb *head = ctx->submit_state.link.head;

	ctx->drain_active = true;
	if (head) {
		/*
		 * If we need to drain a request in the middle of a link, drain
		 * the head request and the next request/link after the current
		 * link. Considering sequential execution of links,
		 * REQ_F_IO_DRAIN will be maintained for every request of our
		 * link.
		 */
		head->flags |= REQ_F_IO_DRAIN | REQ_F_FORCE_ASYNC;
		ctx->drain_next = true;
	}
}

static int io_init_req(struct io_ring_ctx *ctx, struct io_kiocb *req,
		       const struct io_uring_sqe *sqe)
	__must_hold(&ctx->uring_lock)
{
	const struct io_op_def *def;
	unsigned int sqe_flags;
	int personality;
	u8 opcode;

	/* req is partially pre-initialised, see io_preinit_req() */
	req->opcode = opcode = READ_ONCE(sqe->opcode);
	/* same numerical values with corresponding REQ_F_*, safe to copy */
	req->flags = sqe_flags = READ_ONCE(sqe->flags);
	req->cqe.user_data = READ_ONCE(sqe->user_data);
	req->file = NULL;
	req->rsrc_node = NULL;
	req->task = current;

	if (unlikely(opcode >= IORING_OP_LAST)) {
		req->opcode = 0;
		return -EINVAL;
	}
	def = &io_op_defs[opcode];
	if (unlikely(sqe_flags & ~SQE_COMMON_FLAGS)) {
		/* enforce forwards compatibility on users */
		if (sqe_flags & ~SQE_VALID_FLAGS)
			return -EINVAL;
		if (sqe_flags & IOSQE_BUFFER_SELECT) {
			if (!def->buffer_select)
				return -EOPNOTSUPP;
			req->buf_index = READ_ONCE(sqe->buf_group);
		}
		if (sqe_flags & IOSQE_CQE_SKIP_SUCCESS)
			ctx->drain_disabled = true;
		if (sqe_flags & IOSQE_IO_DRAIN) {
			if (ctx->drain_disabled)
				return -EOPNOTSUPP;
			io_init_req_drain(req);
		}
	}
	if (unlikely(ctx->restricted || ctx->drain_active || ctx->drain_next)) {
		if (ctx->restricted && !io_check_restriction(ctx, req, sqe_flags))
			return -EACCES;
		/* knock it to the slow queue path, will be drained there */
		if (ctx->drain_active)
			req->flags |= REQ_F_FORCE_ASYNC;
		/* if there is no link, we're at "next" request and need to drain */
		if (unlikely(ctx->drain_next) && !ctx->submit_state.link.head) {
			ctx->drain_next = false;
			ctx->drain_active = true;
			req->flags |= REQ_F_IO_DRAIN | REQ_F_FORCE_ASYNC;
		}
	}

	if (!def->ioprio && sqe->ioprio)
		return -EINVAL;
	if (!def->iopoll && (ctx->flags & IORING_SETUP_IOPOLL))
		return -EINVAL;

	if (def->needs_file) {
		struct io_submit_state *state = &ctx->submit_state;

		req->cqe.fd = READ_ONCE(sqe->fd);

		/*
		 * Plug now if we have more than 2 IO left after this, and the
		 * target is potentially a read/write to block based storage.
		 */
		if (state->need_plug && def->plug) {
			state->plug_started = true;
			state->need_plug = false;
			blk_start_plug_nr_ios(&state->plug, state->submit_nr);
		}
	}

	personality = READ_ONCE(sqe->personality);
	if (personality) {
		int ret;

		req->creds = xa_load(&ctx->personalities, personality);
		if (!req->creds)
			return -EINVAL;
		get_cred(req->creds);
		ret = security_uring_override_creds(req->creds);
		if (ret) {
			put_cred(req->creds);
			return ret;
		}
		req->flags |= REQ_F_CREDS;
	}

	return io_req_prep(req, sqe);
}

static __cold int io_submit_fail_init(const struct io_uring_sqe *sqe,
				      struct io_kiocb *req, int ret)
{
	struct io_ring_ctx *ctx = req->ctx;
	struct io_submit_link *link = &ctx->submit_state.link;
	struct io_kiocb *head = link->head;

	trace_io_uring_req_failed(sqe, ctx, req, ret);

	/*
	 * Avoid breaking links in the middle as it renders links with SQPOLL
	 * unusable. Instead of failing eagerly, continue assembling the link if
	 * applicable and mark the head with REQ_F_FAIL. The link flushing code
	 * should find the flag and handle the rest.
	 */
	req_fail_link_node(req, ret);
	if (head && !(head->flags & REQ_F_FAIL))
		req_fail_link_node(head, -ECANCELED);

	if (!(req->flags & IO_REQ_LINK_FLAGS)) {
		if (head) {
			link->last->link = req;
			link->head = NULL;
			req = head;
		}
		io_queue_sqe_fallback(req);
		return ret;
	}

	if (head)
		link->last->link = req;
	else
		link->head = req;
	link->last = req;
	return 0;
}

static inline int io_submit_sqe(struct io_ring_ctx *ctx, struct io_kiocb *req,
			 const struct io_uring_sqe *sqe)
	__must_hold(&ctx->uring_lock)
{
	struct io_submit_link *link = &ctx->submit_state.link;
	int ret;

	ret = io_init_req(ctx, req, sqe);
	if (unlikely(ret))
		return io_submit_fail_init(sqe, req, ret);

	/* don't need @sqe from now on */
	trace_io_uring_submit_sqe(ctx, req, req->cqe.user_data, req->opcode,
				  req->flags, true,
				  ctx->flags & IORING_SETUP_SQPOLL);

	/*
	 * If we already have a head request, queue this one for async
	 * submittal once the head completes. If we don't have a head but
	 * IOSQE_IO_LINK is set in the sqe, start a new head. This one will be
	 * submitted sync once the chain is complete. If none of those
	 * conditions are true (normal request), then just queue it.
	 */
	if (unlikely(link->head)) {
		ret = io_req_prep_async(req);
		if (unlikely(ret))
			return io_submit_fail_init(sqe, req, ret);

		trace_io_uring_link(ctx, req, link->head);
		link->last->link = req;
		link->last = req;

		if (req->flags & IO_REQ_LINK_FLAGS)
			return 0;
		/* last request of the link, flush it */
		req = link->head;
		link->head = NULL;
		if (req->flags & (REQ_F_FORCE_ASYNC | REQ_F_FAIL))
			goto fallback;

	} else if (unlikely(req->flags & (IO_REQ_LINK_FLAGS |
					  REQ_F_FORCE_ASYNC | REQ_F_FAIL))) {
		if (req->flags & IO_REQ_LINK_FLAGS) {
			link->head = req;
			link->last = req;
		} else {
fallback:
			io_queue_sqe_fallback(req);
		}
		return 0;
	}

	io_queue_sqe(req);
	return 0;
}

/*
 * Batched submission is done, ensure local IO is flushed out.
 */
static void io_submit_state_end(struct io_ring_ctx *ctx)
{
	struct io_submit_state *state = &ctx->submit_state;

	if (unlikely(state->link.head))
		io_queue_sqe_fallback(state->link.head);
	/* flush only after queuing links as they can generate completions */
	io_submit_flush_completions(ctx);
	if (state->plug_started)
		blk_finish_plug(&state->plug);
}

/*
 * Start submission side cache.
 */
static void io_submit_state_start(struct io_submit_state *state,
				  unsigned int max_ios)
{
	state->plug_started = false;
	state->need_plug = max_ios > 2;
	state->submit_nr = max_ios;
	/* set only head, no need to init link_last in advance */
	state->link.head = NULL;
}

static void io_commit_sqring(struct io_ring_ctx *ctx)
{
	struct io_rings *rings = ctx->rings;

	/*
	 * Ensure any loads from the SQEs are done at this point,
	 * since once we write the new head, the application could
	 * write new data to them.
	 */
	smp_store_release(&rings->sq.head, ctx->cached_sq_head);
}

/*
 * Fetch an sqe, if one is available. Note this returns a pointer to memory
 * that is mapped by userspace. This means that care needs to be taken to
 * ensure that reads are stable, as we cannot rely on userspace always
 * being a good citizen. If members of the sqe are validated and then later
 * used, it's important that those reads are done through READ_ONCE() to
 * prevent a re-load down the line.
 */
static const struct io_uring_sqe *io_get_sqe(struct io_ring_ctx *ctx)
{
	unsigned head, mask = ctx->sq_entries - 1;
	unsigned sq_idx = ctx->cached_sq_head++ & mask;

	/*
	 * The cached sq head (or cq tail) serves two purposes:
	 *
	 * 1) allows us to batch the cost of updating the user visible
	 *    head updates.
	 * 2) allows the kernel side to track the head on its own, even
	 *    though the application is the one updating it.
	 */
	head = READ_ONCE(ctx->sq_array[sq_idx]);
	if (likely(head < ctx->sq_entries)) {
		/* double index for 128-byte SQEs, twice as long */
		if (ctx->flags & IORING_SETUP_SQE128)
			head <<= 1;
		return &ctx->sq_sqes[head];
	}

	/* drop invalid entries */
	ctx->cq_extra--;
	WRITE_ONCE(ctx->rings->sq_dropped,
		   READ_ONCE(ctx->rings->sq_dropped) + 1);
	return NULL;
}

static int io_submit_sqes(struct io_ring_ctx *ctx, unsigned int nr)
	__must_hold(&ctx->uring_lock)
{
	unsigned int entries = io_sqring_entries(ctx);
	unsigned int left;
	int ret;

	if (unlikely(!entries))
		return 0;
	/* make sure SQ entry isn't read before tail */
	ret = left = min3(nr, ctx->sq_entries, entries);
	io_get_task_refs(left);
	io_submit_state_start(&ctx->submit_state, left);

	do {
		const struct io_uring_sqe *sqe;
		struct io_kiocb *req;

		if (unlikely(!io_alloc_req_refill(ctx)))
			break;
		req = io_alloc_req(ctx);
		sqe = io_get_sqe(ctx);
		if (unlikely(!sqe)) {
			io_req_add_to_cache(req, ctx);
			break;
		}

		/*
		 * Continue submitting even for sqe failure if the
		 * ring was setup with IORING_SETUP_SUBMIT_ALL
		 */
		if (unlikely(io_submit_sqe(ctx, req, sqe)) &&
		    !(ctx->flags & IORING_SETUP_SUBMIT_ALL)) {
			left--;
			break;
		}
	} while (--left);

	if (unlikely(left)) {
		ret -= left;
		/* try again if it submitted nothing and can't allocate a req */
		if (!ret && io_req_cache_empty(ctx))
			ret = -EAGAIN;
		current->io_uring->cached_refs += left;
	}

	io_submit_state_end(ctx);
	 /* Commit SQ ring head once we've consumed and submitted all SQEs */
	io_commit_sqring(ctx);
	return ret;
}

static inline bool io_sqd_events_pending(struct io_sq_data *sqd)
{
	return READ_ONCE(sqd->state);
}

static int __io_sq_thread(struct io_ring_ctx *ctx, bool cap_entries)
{
	unsigned int to_submit;
	int ret = 0;

	to_submit = io_sqring_entries(ctx);
	/* if we're handling multiple rings, cap submit size for fairness */
	if (cap_entries && to_submit > IORING_SQPOLL_CAP_ENTRIES_VALUE)
		to_submit = IORING_SQPOLL_CAP_ENTRIES_VALUE;

	if (!wq_list_empty(&ctx->iopoll_list) || to_submit) {
		const struct cred *creds = NULL;

		if (ctx->sq_creds != current_cred())
			creds = override_creds(ctx->sq_creds);

		mutex_lock(&ctx->uring_lock);
		if (!wq_list_empty(&ctx->iopoll_list))
			io_do_iopoll(ctx, true);

		/*
		 * Don't submit if refs are dying, good for io_uring_register(),
		 * but also it is relied upon by io_ring_exit_work()
		 */
		if (to_submit && likely(!percpu_ref_is_dying(&ctx->refs)) &&
		    !(ctx->flags & IORING_SETUP_R_DISABLED))
			ret = io_submit_sqes(ctx, to_submit);
		mutex_unlock(&ctx->uring_lock);

		if (to_submit && wq_has_sleeper(&ctx->sqo_sq_wait))
			wake_up(&ctx->sqo_sq_wait);
		if (creds)
			revert_creds(creds);
	}

	return ret;
}

static __cold void io_sqd_update_thread_idle(struct io_sq_data *sqd)
{
	struct io_ring_ctx *ctx;
	unsigned sq_thread_idle = 0;

	list_for_each_entry(ctx, &sqd->ctx_list, sqd_list)
		sq_thread_idle = max(sq_thread_idle, ctx->sq_thread_idle);
	sqd->sq_thread_idle = sq_thread_idle;
}

static bool io_sqd_handle_event(struct io_sq_data *sqd)
{
	bool did_sig = false;
	struct ksignal ksig;

	if (test_bit(IO_SQ_THREAD_SHOULD_PARK, &sqd->state) ||
	    signal_pending(current)) {
		mutex_unlock(&sqd->lock);
		if (signal_pending(current))
			did_sig = get_signal(&ksig);
		cond_resched();
		mutex_lock(&sqd->lock);
	}
	return did_sig || test_bit(IO_SQ_THREAD_SHOULD_STOP, &sqd->state);
}

static int io_sq_thread(void *data)
{
	struct io_sq_data *sqd = data;
	struct io_ring_ctx *ctx;
	unsigned long timeout = 0;
	char buf[TASK_COMM_LEN];
	DEFINE_WAIT(wait);

	snprintf(buf, sizeof(buf), "iou-sqp-%d", sqd->task_pid);
	set_task_comm(current, buf);

	if (sqd->sq_cpu != -1)
		set_cpus_allowed_ptr(current, cpumask_of(sqd->sq_cpu));
	else
		set_cpus_allowed_ptr(current, cpu_online_mask);
	current->flags |= PF_NO_SETAFFINITY;

	audit_alloc_kernel(current);

	mutex_lock(&sqd->lock);
	while (1) {
		bool cap_entries, sqt_spin = false;

		if (io_sqd_events_pending(sqd) || signal_pending(current)) {
			if (io_sqd_handle_event(sqd))
				break;
			timeout = jiffies + sqd->sq_thread_idle;
		}

		cap_entries = !list_is_singular(&sqd->ctx_list);
		list_for_each_entry(ctx, &sqd->ctx_list, sqd_list) {
			int ret = __io_sq_thread(ctx, cap_entries);

			if (!sqt_spin && (ret > 0 || !wq_list_empty(&ctx->iopoll_list)))
				sqt_spin = true;
		}
		if (io_run_task_work())
			sqt_spin = true;

		if (sqt_spin || !time_after(jiffies, timeout)) {
			cond_resched();
			if (sqt_spin)
				timeout = jiffies + sqd->sq_thread_idle;
			continue;
		}

		prepare_to_wait(&sqd->wait, &wait, TASK_INTERRUPTIBLE);
		if (!io_sqd_events_pending(sqd) && !task_work_pending(current)) {
			bool needs_sched = true;

			list_for_each_entry(ctx, &sqd->ctx_list, sqd_list) {
				atomic_or(IORING_SQ_NEED_WAKEUP,
						&ctx->rings->sq_flags);
				if ((ctx->flags & IORING_SETUP_IOPOLL) &&
				    !wq_list_empty(&ctx->iopoll_list)) {
					needs_sched = false;
					break;
				}

				/*
				 * Ensure the store of the wakeup flag is not
				 * reordered with the load of the SQ tail
				 */
				smp_mb__after_atomic();

				if (io_sqring_entries(ctx)) {
					needs_sched = false;
					break;
				}
			}

			if (needs_sched) {
				mutex_unlock(&sqd->lock);
				schedule();
				mutex_lock(&sqd->lock);
			}
			list_for_each_entry(ctx, &sqd->ctx_list, sqd_list)
				atomic_andnot(IORING_SQ_NEED_WAKEUP,
						&ctx->rings->sq_flags);
		}

		finish_wait(&sqd->wait, &wait);
		timeout = jiffies + sqd->sq_thread_idle;
	}

	io_uring_cancel_generic(true, sqd);
	sqd->thread = NULL;
	list_for_each_entry(ctx, &sqd->ctx_list, sqd_list)
		atomic_or(IORING_SQ_NEED_WAKEUP, &ctx->rings->sq_flags);
	io_run_task_work();
	mutex_unlock(&sqd->lock);

	audit_free(current);

	complete(&sqd->exited);
	do_exit(0);
}

struct io_wait_queue {
	struct wait_queue_entry wq;
	struct io_ring_ctx *ctx;
	unsigned cq_tail;
	unsigned nr_timeouts;
};

static inline bool io_should_wake(struct io_wait_queue *iowq)
{
	struct io_ring_ctx *ctx = iowq->ctx;
	int dist = ctx->cached_cq_tail - (int) iowq->cq_tail;

	/*
	 * Wake up if we have enough events, or if a timeout occurred since we
	 * started waiting. For timeouts, we always want to return to userspace,
	 * regardless of event count.
	 */
	return dist >= 0 || atomic_read(&ctx->cq_timeouts) != iowq->nr_timeouts;
}

static int io_wake_function(struct wait_queue_entry *curr, unsigned int mode,
			    int wake_flags, void *key)
{
	struct io_wait_queue *iowq = container_of(curr, struct io_wait_queue,
							wq);

	/*
	 * Cannot safely flush overflowed CQEs from here, ensure we wake up
	 * the task, and the next invocation will do it.
	 */
	if (io_should_wake(iowq) ||
	    test_bit(IO_CHECK_CQ_OVERFLOW_BIT, &iowq->ctx->check_cq))
		return autoremove_wake_function(curr, mode, wake_flags, key);
	return -1;
}

static int io_run_task_work_sig(void)
{
	if (io_run_task_work())
		return 1;
	if (test_thread_flag(TIF_NOTIFY_SIGNAL))
		return -ERESTARTSYS;
	if (task_sigpending(current))
		return -EINTR;
	return 0;
}

/* when returns >0, the caller should retry */
static inline int io_cqring_wait_schedule(struct io_ring_ctx *ctx,
					  struct io_wait_queue *iowq,
					  ktime_t timeout)
{
	int ret;
	unsigned long check_cq;

	/* make sure we run task_work before checking for signals */
	ret = io_run_task_work_sig();
	if (ret || io_should_wake(iowq))
		return ret;
	check_cq = READ_ONCE(ctx->check_cq);
	/* let the caller flush overflows, retry */
	if (check_cq & BIT(IO_CHECK_CQ_OVERFLOW_BIT))
		return 1;
	if (unlikely(check_cq & BIT(IO_CHECK_CQ_DROPPED_BIT)))
		return -EBADR;
	if (!schedule_hrtimeout(&timeout, HRTIMER_MODE_ABS))
		return -ETIME;
	return 1;
}

/*
 * Wait until events become available, if we don't already have some. The
 * application must reap them itself, as they reside on the shared cq ring.
 */
static int io_cqring_wait(struct io_ring_ctx *ctx, int min_events,
			  const sigset_t __user *sig, size_t sigsz,
			  struct __kernel_timespec __user *uts)
{
	struct io_wait_queue iowq;
	struct io_rings *rings = ctx->rings;
	ktime_t timeout = KTIME_MAX;
	int ret;

	do {
		io_cqring_overflow_flush(ctx);
		if (io_cqring_events(ctx) >= min_events)
			return 0;
		if (!io_run_task_work())
			break;
	} while (1);

	if (sig) {
#ifdef CONFIG_COMPAT
		if (in_compat_syscall())
			ret = set_compat_user_sigmask((const compat_sigset_t __user *)sig,
						      sigsz);
		else
#endif
			ret = set_user_sigmask(sig, sigsz);

		if (ret)
			return ret;
	}

	if (uts) {
		struct timespec64 ts;

		if (get_timespec64(&ts, uts))
			return -EFAULT;
		timeout = ktime_add_ns(timespec64_to_ktime(ts), ktime_get_ns());
	}

	init_waitqueue_func_entry(&iowq.wq, io_wake_function);
	iowq.wq.private = current;
	INIT_LIST_HEAD(&iowq.wq.entry);
	iowq.ctx = ctx;
	iowq.nr_timeouts = atomic_read(&ctx->cq_timeouts);
	iowq.cq_tail = READ_ONCE(ctx->rings->cq.head) + min_events;

	trace_io_uring_cqring_wait(ctx, min_events);
	do {
		/* if we can't even flush overflow, don't wait for more */
		if (!io_cqring_overflow_flush(ctx)) {
			ret = -EBUSY;
			break;
		}
		prepare_to_wait_exclusive(&ctx->cq_wait, &iowq.wq,
						TASK_INTERRUPTIBLE);
		ret = io_cqring_wait_schedule(ctx, &iowq, timeout);
		cond_resched();
	} while (ret > 0);

	finish_wait(&ctx->cq_wait, &iowq.wq);
	restore_saved_sigmask_unless(ret == -EINTR);

	return READ_ONCE(rings->cq.head) == READ_ONCE(rings->cq.tail) ? ret : 0;
}

static void io_free_page_table(void **table, size_t size)
{
	unsigned i, nr_tables = DIV_ROUND_UP(size, PAGE_SIZE);

	for (i = 0; i < nr_tables; i++)
		kfree(table[i]);
	kfree(table);
}

static __cold void **io_alloc_page_table(size_t size)
{
	unsigned i, nr_tables = DIV_ROUND_UP(size, PAGE_SIZE);
	size_t init_size = size;
	void **table;

	table = kcalloc(nr_tables, sizeof(*table), GFP_KERNEL_ACCOUNT);
	if (!table)
		return NULL;

	for (i = 0; i < nr_tables; i++) {
		unsigned int this_size = min_t(size_t, size, PAGE_SIZE);

		table[i] = kzalloc(this_size, GFP_KERNEL_ACCOUNT);
		if (!table[i]) {
			io_free_page_table(table, init_size);
			return NULL;
		}
		size -= this_size;
	}
	return table;
}

static void io_rsrc_node_destroy(struct io_rsrc_node *ref_node)
{
	percpu_ref_exit(&ref_node->refs);
	kfree(ref_node);
}

static __cold void io_rsrc_node_ref_zero(struct percpu_ref *ref)
{
	struct io_rsrc_node *node = container_of(ref, struct io_rsrc_node, refs);
	struct io_ring_ctx *ctx = node->rsrc_data->ctx;
	unsigned long flags;
	bool first_add = false;
	unsigned long delay = HZ;

	spin_lock_irqsave(&ctx->rsrc_ref_lock, flags);
	node->done = true;

	/* if we are mid-quiesce then do not delay */
	if (node->rsrc_data->quiesce)
		delay = 0;

	while (!list_empty(&ctx->rsrc_ref_list)) {
		node = list_first_entry(&ctx->rsrc_ref_list,
					    struct io_rsrc_node, node);
		/* recycle ref nodes in order */
		if (!node->done)
			break;
		list_del(&node->node);
		first_add |= llist_add(&node->llist, &ctx->rsrc_put_llist);
	}
	spin_unlock_irqrestore(&ctx->rsrc_ref_lock, flags);

	if (first_add)
		mod_delayed_work(system_wq, &ctx->rsrc_put_work, delay);
}

static struct io_rsrc_node *io_rsrc_node_alloc(void)
{
	struct io_rsrc_node *ref_node;

	ref_node = kzalloc(sizeof(*ref_node), GFP_KERNEL);
	if (!ref_node)
		return NULL;

	if (percpu_ref_init(&ref_node->refs, io_rsrc_node_ref_zero,
			    0, GFP_KERNEL)) {
		kfree(ref_node);
		return NULL;
	}
	INIT_LIST_HEAD(&ref_node->node);
	INIT_LIST_HEAD(&ref_node->rsrc_list);
	ref_node->done = false;
	return ref_node;
}

static void io_rsrc_node_switch(struct io_ring_ctx *ctx,
				struct io_rsrc_data *data_to_kill)
	__must_hold(&ctx->uring_lock)
{
	WARN_ON_ONCE(!ctx->rsrc_backup_node);
	WARN_ON_ONCE(data_to_kill && !ctx->rsrc_node);

	io_rsrc_refs_drop(ctx);

	if (data_to_kill) {
		struct io_rsrc_node *rsrc_node = ctx->rsrc_node;

		rsrc_node->rsrc_data = data_to_kill;
		spin_lock_irq(&ctx->rsrc_ref_lock);
		list_add_tail(&rsrc_node->node, &ctx->rsrc_ref_list);
		spin_unlock_irq(&ctx->rsrc_ref_lock);

		atomic_inc(&data_to_kill->refs);
		percpu_ref_kill(&rsrc_node->refs);
		ctx->rsrc_node = NULL;
	}

	if (!ctx->rsrc_node) {
		ctx->rsrc_node = ctx->rsrc_backup_node;
		ctx->rsrc_backup_node = NULL;
	}
}

static int io_rsrc_node_switch_start(struct io_ring_ctx *ctx)
{
	if (ctx->rsrc_backup_node)
		return 0;
	ctx->rsrc_backup_node = io_rsrc_node_alloc();
	return ctx->rsrc_backup_node ? 0 : -ENOMEM;
}

static __cold int io_rsrc_ref_quiesce(struct io_rsrc_data *data,
				      struct io_ring_ctx *ctx)
{
	int ret;

	/* As we may drop ->uring_lock, other task may have started quiesce */
	if (data->quiesce)
		return -ENXIO;

	data->quiesce = true;
	do {
		ret = io_rsrc_node_switch_start(ctx);
		if (ret)
			break;
		io_rsrc_node_switch(ctx, data);

		/* kill initial ref, already quiesced if zero */
		if (atomic_dec_and_test(&data->refs))
			break;
		mutex_unlock(&ctx->uring_lock);
		flush_delayed_work(&ctx->rsrc_put_work);
		ret = wait_for_completion_interruptible(&data->done);
		if (!ret) {
			mutex_lock(&ctx->uring_lock);
			if (atomic_read(&data->refs) > 0) {
				/*
				 * it has been revived by another thread while
				 * we were unlocked
				 */
				mutex_unlock(&ctx->uring_lock);
			} else {
				break;
			}
		}

		atomic_inc(&data->refs);
		/* wait for all works potentially completing data->done */
		flush_delayed_work(&ctx->rsrc_put_work);
		reinit_completion(&data->done);

		ret = io_run_task_work_sig();
		mutex_lock(&ctx->uring_lock);
	} while (ret >= 0);
	data->quiesce = false;

	return ret;
}

static u64 *io_get_tag_slot(struct io_rsrc_data *data, unsigned int idx)
{
	unsigned int off = idx & IO_RSRC_TAG_TABLE_MASK;
	unsigned int table_idx = idx >> IO_RSRC_TAG_TABLE_SHIFT;

	return &data->tags[table_idx][off];
}

static void io_rsrc_data_free(struct io_rsrc_data *data)
{
	size_t size = data->nr * sizeof(data->tags[0][0]);

	if (data->tags)
		io_free_page_table((void **)data->tags, size);
	kfree(data);
}

static __cold int io_rsrc_data_alloc(struct io_ring_ctx *ctx, rsrc_put_fn *do_put,
				     u64 __user *utags, unsigned nr,
				     struct io_rsrc_data **pdata)
{
	struct io_rsrc_data *data;
	int ret = -ENOMEM;
	unsigned i;

	data = kzalloc(sizeof(*data), GFP_KERNEL);
	if (!data)
		return -ENOMEM;
	data->tags = (u64 **)io_alloc_page_table(nr * sizeof(data->tags[0][0]));
	if (!data->tags) {
		kfree(data);
		return -ENOMEM;
	}

	data->nr = nr;
	data->ctx = ctx;
	data->do_put = do_put;
	if (utags) {
		ret = -EFAULT;
		for (i = 0; i < nr; i++) {
			u64 *tag_slot = io_get_tag_slot(data, i);

			if (copy_from_user(tag_slot, &utags[i],
					   sizeof(*tag_slot)))
				goto fail;
		}
	}

	atomic_set(&data->refs, 1);
	init_completion(&data->done);
	*pdata = data;
	return 0;
fail:
	io_rsrc_data_free(data);
	return ret;
}

static bool io_alloc_file_tables(struct io_file_table *table, unsigned nr_files)
{
	table->files = kvcalloc(nr_files, sizeof(table->files[0]),
				GFP_KERNEL_ACCOUNT);
	if (unlikely(!table->files))
		return false;

	table->bitmap = bitmap_zalloc(nr_files, GFP_KERNEL_ACCOUNT);
	if (unlikely(!table->bitmap)) {
		kvfree(table->files);
		return false;
	}

	return true;
}

static void io_free_file_tables(struct io_file_table *table)
{
	kvfree(table->files);
	bitmap_free(table->bitmap);
	table->files = NULL;
	table->bitmap = NULL;
}

static inline void io_file_bitmap_set(struct io_file_table *table, int bit)
{
	WARN_ON_ONCE(test_bit(bit, table->bitmap));
	__set_bit(bit, table->bitmap);
	table->alloc_hint = bit + 1;
}

static inline void io_file_bitmap_clear(struct io_file_table *table, int bit)
{
	__clear_bit(bit, table->bitmap);
	table->alloc_hint = bit;
}

static void __io_sqe_files_unregister(struct io_ring_ctx *ctx)
{
#if !defined(IO_URING_SCM_ALL)
	int i;

	for (i = 0; i < ctx->nr_user_files; i++) {
		struct file *file = io_file_from_index(ctx, i);

		if (!file)
			continue;
		if (io_fixed_file_slot(&ctx->file_table, i)->file_ptr & FFS_SCM)
			continue;
		io_file_bitmap_clear(&ctx->file_table, i);
		fput(file);
	}
#endif

#if defined(CONFIG_UNIX)
	if (ctx->ring_sock) {
		struct sock *sock = ctx->ring_sock->sk;
		struct sk_buff *skb;

		while ((skb = skb_dequeue(&sock->sk_receive_queue)) != NULL)
			kfree_skb(skb);
	}
#endif
	io_free_file_tables(&ctx->file_table);
	io_rsrc_data_free(ctx->file_data);
	ctx->file_data = NULL;
	ctx->nr_user_files = 0;
}

static int io_sqe_files_unregister(struct io_ring_ctx *ctx)
{
	unsigned nr = ctx->nr_user_files;
	int ret;

	if (!ctx->file_data)
		return -ENXIO;

	/*
	 * Quiesce may unlock ->uring_lock, and while it's not held
	 * prevent new requests using the table.
	 */
	ctx->nr_user_files = 0;
	ret = io_rsrc_ref_quiesce(ctx->file_data, ctx);
	ctx->nr_user_files = nr;
	if (!ret)
		__io_sqe_files_unregister(ctx);
	return ret;
}

static void io_sq_thread_unpark(struct io_sq_data *sqd)
	__releases(&sqd->lock)
{
	WARN_ON_ONCE(sqd->thread == current);

	/*
	 * Do the dance but not conditional clear_bit() because it'd race with
	 * other threads incrementing park_pending and setting the bit.
	 */
	clear_bit(IO_SQ_THREAD_SHOULD_PARK, &sqd->state);
	if (atomic_dec_return(&sqd->park_pending))
		set_bit(IO_SQ_THREAD_SHOULD_PARK, &sqd->state);
	mutex_unlock(&sqd->lock);
}

static void io_sq_thread_park(struct io_sq_data *sqd)
	__acquires(&sqd->lock)
{
	WARN_ON_ONCE(sqd->thread == current);

	atomic_inc(&sqd->park_pending);
	set_bit(IO_SQ_THREAD_SHOULD_PARK, &sqd->state);
	mutex_lock(&sqd->lock);
	if (sqd->thread)
		wake_up_process(sqd->thread);
}

static void io_sq_thread_stop(struct io_sq_data *sqd)
{
	WARN_ON_ONCE(sqd->thread == current);
	WARN_ON_ONCE(test_bit(IO_SQ_THREAD_SHOULD_STOP, &sqd->state));

	set_bit(IO_SQ_THREAD_SHOULD_STOP, &sqd->state);
	mutex_lock(&sqd->lock);
	if (sqd->thread)
		wake_up_process(sqd->thread);
	mutex_unlock(&sqd->lock);
	wait_for_completion(&sqd->exited);
}

static void io_put_sq_data(struct io_sq_data *sqd)
{
	if (refcount_dec_and_test(&sqd->refs)) {
		WARN_ON_ONCE(atomic_read(&sqd->park_pending));

		io_sq_thread_stop(sqd);
		kfree(sqd);
	}
}

static void io_sq_thread_finish(struct io_ring_ctx *ctx)
{
	struct io_sq_data *sqd = ctx->sq_data;

	if (sqd) {
		io_sq_thread_park(sqd);
		list_del_init(&ctx->sqd_list);
		io_sqd_update_thread_idle(sqd);
		io_sq_thread_unpark(sqd);

		io_put_sq_data(sqd);
		ctx->sq_data = NULL;
	}
}

static struct io_sq_data *io_attach_sq_data(struct io_uring_params *p)
{
	struct io_ring_ctx *ctx_attach;
	struct io_sq_data *sqd;
	struct fd f;

	f = fdget(p->wq_fd);
	if (!f.file)
		return ERR_PTR(-ENXIO);
	if (f.file->f_op != &io_uring_fops) {
		fdput(f);
		return ERR_PTR(-EINVAL);
	}

	ctx_attach = f.file->private_data;
	sqd = ctx_attach->sq_data;
	if (!sqd) {
		fdput(f);
		return ERR_PTR(-EINVAL);
	}
	if (sqd->task_tgid != current->tgid) {
		fdput(f);
		return ERR_PTR(-EPERM);
	}

	refcount_inc(&sqd->refs);
	fdput(f);
	return sqd;
}

static struct io_sq_data *io_get_sq_data(struct io_uring_params *p,
					 bool *attached)
{
	struct io_sq_data *sqd;

	*attached = false;
	if (p->flags & IORING_SETUP_ATTACH_WQ) {
		sqd = io_attach_sq_data(p);
		if (!IS_ERR(sqd)) {
			*attached = true;
			return sqd;
		}
		/* fall through for EPERM case, setup new sqd/task */
		if (PTR_ERR(sqd) != -EPERM)
			return sqd;
	}

	sqd = kzalloc(sizeof(*sqd), GFP_KERNEL);
	if (!sqd)
		return ERR_PTR(-ENOMEM);

	atomic_set(&sqd->park_pending, 0);
	refcount_set(&sqd->refs, 1);
	INIT_LIST_HEAD(&sqd->ctx_list);
	mutex_init(&sqd->lock);
	init_waitqueue_head(&sqd->wait);
	init_completion(&sqd->exited);
	return sqd;
}

/*
 * Ensure the UNIX gc is aware of our file set, so we are certain that
 * the io_uring can be safely unregistered on process exit, even if we have
 * loops in the file referencing. We account only files that can hold other
 * files because otherwise they can't form a loop and so are not interesting
 * for GC.
 */
static int io_scm_file_account(struct io_ring_ctx *ctx, struct file *file)
{
#if defined(CONFIG_UNIX)
	struct sock *sk = ctx->ring_sock->sk;
	struct sk_buff_head *head = &sk->sk_receive_queue;
	struct scm_fp_list *fpl;
	struct sk_buff *skb;

	if (likely(!io_file_need_scm(file)))
		return 0;

	/*
	 * See if we can merge this file into an existing skb SCM_RIGHTS
	 * file set. If there's no room, fall back to allocating a new skb
	 * and filling it in.
	 */
	spin_lock_irq(&head->lock);
	skb = skb_peek(head);
	if (skb && UNIXCB(skb).fp->count < SCM_MAX_FD)
		__skb_unlink(skb, head);
	else
		skb = NULL;
	spin_unlock_irq(&head->lock);

	if (!skb) {
		fpl = kzalloc(sizeof(*fpl), GFP_KERNEL);
		if (!fpl)
			return -ENOMEM;

		skb = alloc_skb(0, GFP_KERNEL);
		if (!skb) {
			kfree(fpl);
			return -ENOMEM;
		}

		fpl->user = get_uid(current_user());
		fpl->max = SCM_MAX_FD;
		fpl->count = 0;

		UNIXCB(skb).fp = fpl;
		skb->sk = sk;
		skb->destructor = unix_destruct_scm;
		refcount_add(skb->truesize, &sk->sk_wmem_alloc);
	}

	fpl = UNIXCB(skb).fp;
	fpl->fp[fpl->count++] = get_file(file);
	unix_inflight(fpl->user, file);
	skb_queue_head(head, skb);
	fput(file);
#endif
	return 0;
}

static void io_rsrc_file_put(struct io_ring_ctx *ctx, struct io_rsrc_put *prsrc)
{
	struct file *file = prsrc->file;
#if defined(CONFIG_UNIX)
	struct sock *sock = ctx->ring_sock->sk;
	struct sk_buff_head list, *head = &sock->sk_receive_queue;
	struct sk_buff *skb;
	int i;

	if (!io_file_need_scm(file)) {
		fput(file);
		return;
	}

	__skb_queue_head_init(&list);

	/*
	 * Find the skb that holds this file in its SCM_RIGHTS. When found,
	 * remove this entry and rearrange the file array.
	 */
	skb = skb_dequeue(head);
	while (skb) {
		struct scm_fp_list *fp;

		fp = UNIXCB(skb).fp;
		for (i = 0; i < fp->count; i++) {
			int left;

			if (fp->fp[i] != file)
				continue;

			unix_notinflight(fp->user, fp->fp[i]);
			left = fp->count - 1 - i;
			if (left) {
				memmove(&fp->fp[i], &fp->fp[i + 1],
						left * sizeof(struct file *));
			}
			fp->count--;
			if (!fp->count) {
				kfree_skb(skb);
				skb = NULL;
			} else {
				__skb_queue_tail(&list, skb);
			}
			fput(file);
			file = NULL;
			break;
		}

		if (!file)
			break;

		__skb_queue_tail(&list, skb);

		skb = skb_dequeue(head);
	}

	if (skb_peek(&list)) {
		spin_lock_irq(&head->lock);
		while ((skb = __skb_dequeue(&list)) != NULL)
			__skb_queue_tail(head, skb);
		spin_unlock_irq(&head->lock);
	}
#else
	fput(file);
#endif
}

static void __io_rsrc_put_work(struct io_rsrc_node *ref_node)
{
	struct io_rsrc_data *rsrc_data = ref_node->rsrc_data;
	struct io_ring_ctx *ctx = rsrc_data->ctx;
	struct io_rsrc_put *prsrc, *tmp;

	list_for_each_entry_safe(prsrc, tmp, &ref_node->rsrc_list, list) {
		list_del(&prsrc->list);

		if (prsrc->tag) {
			if (ctx->flags & IORING_SETUP_IOPOLL)
				mutex_lock(&ctx->uring_lock);

			spin_lock(&ctx->completion_lock);
			io_fill_cqe_aux(ctx, prsrc->tag, 0, 0);
			io_commit_cqring(ctx);
			spin_unlock(&ctx->completion_lock);
			io_cqring_ev_posted(ctx);

			if (ctx->flags & IORING_SETUP_IOPOLL)
				mutex_unlock(&ctx->uring_lock);
		}

		rsrc_data->do_put(ctx, prsrc);
		kfree(prsrc);
	}

	io_rsrc_node_destroy(ref_node);
	if (atomic_dec_and_test(&rsrc_data->refs))
		complete(&rsrc_data->done);
}

static void io_rsrc_put_work(struct work_struct *work)
{
	struct io_ring_ctx *ctx;
	struct llist_node *node;

	ctx = container_of(work, struct io_ring_ctx, rsrc_put_work.work);
	node = llist_del_all(&ctx->rsrc_put_llist);

	while (node) {
		struct io_rsrc_node *ref_node;
		struct llist_node *next = node->next;

		ref_node = llist_entry(node, struct io_rsrc_node, llist);
		__io_rsrc_put_work(ref_node);
		node = next;
	}
}

static int io_sqe_files_register(struct io_ring_ctx *ctx, void __user *arg,
				 unsigned nr_args, u64 __user *tags)
{
	__s32 __user *fds = (__s32 __user *) arg;
	struct file *file;
	int fd, ret;
	unsigned i;

	if (ctx->file_data)
		return -EBUSY;
	if (!nr_args)
		return -EINVAL;
	if (nr_args > IORING_MAX_FIXED_FILES)
		return -EMFILE;
	if (nr_args > rlimit(RLIMIT_NOFILE))
		return -EMFILE;
	ret = io_rsrc_node_switch_start(ctx);
	if (ret)
		return ret;
	ret = io_rsrc_data_alloc(ctx, io_rsrc_file_put, tags, nr_args,
				 &ctx->file_data);
	if (ret)
		return ret;

	if (!io_alloc_file_tables(&ctx->file_table, nr_args)) {
		io_rsrc_data_free(ctx->file_data);
		ctx->file_data = NULL;
		return -ENOMEM;
	}

	for (i = 0; i < nr_args; i++, ctx->nr_user_files++) {
		struct io_fixed_file *file_slot;

		if (fds && copy_from_user(&fd, &fds[i], sizeof(fd))) {
			ret = -EFAULT;
			goto fail;
		}
		/* allow sparse sets */
		if (!fds || fd == -1) {
			ret = -EINVAL;
			if (unlikely(*io_get_tag_slot(ctx->file_data, i)))
				goto fail;
			continue;
		}

		file = fget(fd);
		ret = -EBADF;
		if (unlikely(!file))
			goto fail;

		/*
		 * Don't allow io_uring instances to be registered. If UNIX
		 * isn't enabled, then this causes a reference cycle and this
		 * instance can never get freed. If UNIX is enabled we'll
		 * handle it just fine, but there's still no point in allowing
		 * a ring fd as it doesn't support regular read/write anyway.
		 */
		if (file->f_op == &io_uring_fops) {
			fput(file);
			goto fail;
		}
		ret = io_scm_file_account(ctx, file);
		if (ret) {
			fput(file);
			goto fail;
		}
		file_slot = io_fixed_file_slot(&ctx->file_table, i);
		io_fixed_file_set(file_slot, file);
		io_file_bitmap_set(&ctx->file_table, i);
	}

	io_rsrc_node_switch(ctx, NULL);
	return 0;
fail:
	__io_sqe_files_unregister(ctx);
	return ret;
}

static int io_queue_rsrc_removal(struct io_rsrc_data *data, unsigned idx,
				 struct io_rsrc_node *node, void *rsrc)
{
	u64 *tag_slot = io_get_tag_slot(data, idx);
	struct io_rsrc_put *prsrc;

	prsrc = kzalloc(sizeof(*prsrc), GFP_KERNEL);
	if (!prsrc)
		return -ENOMEM;

	prsrc->tag = *tag_slot;
	*tag_slot = 0;
	prsrc->rsrc = rsrc;
	list_add(&prsrc->list, &node->rsrc_list);
	return 0;
}

static int io_install_fixed_file(struct io_kiocb *req, struct file *file,
				 unsigned int issue_flags, u32 slot_index)
	__must_hold(&req->ctx->uring_lock)
{
	struct io_ring_ctx *ctx = req->ctx;
	bool needs_switch = false;
	struct io_fixed_file *file_slot;
	int ret;

	if (file->f_op == &io_uring_fops)
		return -EBADF;
	if (!ctx->file_data)
		return -ENXIO;
	if (slot_index >= ctx->nr_user_files)
		return -EINVAL;

	slot_index = array_index_nospec(slot_index, ctx->nr_user_files);
	file_slot = io_fixed_file_slot(&ctx->file_table, slot_index);

	if (file_slot->file_ptr) {
		struct file *old_file;

		ret = io_rsrc_node_switch_start(ctx);
		if (ret)
			goto err;

		old_file = (struct file *)(file_slot->file_ptr & FFS_MASK);
		ret = io_queue_rsrc_removal(ctx->file_data, slot_index,
					    ctx->rsrc_node, old_file);
		if (ret)
			goto err;
		file_slot->file_ptr = 0;
		io_file_bitmap_clear(&ctx->file_table, slot_index);
		needs_switch = true;
	}

	ret = io_scm_file_account(ctx, file);
	if (!ret) {
		*io_get_tag_slot(ctx->file_data, slot_index) = 0;
		io_fixed_file_set(file_slot, file);
		io_file_bitmap_set(&ctx->file_table, slot_index);
	}
err:
	if (needs_switch)
		io_rsrc_node_switch(ctx, ctx->file_data);
	if (ret)
		fput(file);
	return ret;
}

static int __io_close_fixed(struct io_kiocb *req, unsigned int issue_flags,
			    unsigned int offset)
{
	struct io_ring_ctx *ctx = req->ctx;
	struct io_fixed_file *file_slot;
	struct file *file;
	int ret;

	io_ring_submit_lock(ctx, issue_flags);
	ret = -ENXIO;
	if (unlikely(!ctx->file_data))
		goto out;
	ret = -EINVAL;
	if (offset >= ctx->nr_user_files)
		goto out;
	ret = io_rsrc_node_switch_start(ctx);
	if (ret)
		goto out;

	offset = array_index_nospec(offset, ctx->nr_user_files);
	file_slot = io_fixed_file_slot(&ctx->file_table, offset);
	ret = -EBADF;
	if (!file_slot->file_ptr)
		goto out;

	file = (struct file *)(file_slot->file_ptr & FFS_MASK);
	ret = io_queue_rsrc_removal(ctx->file_data, offset, ctx->rsrc_node, file);
	if (ret)
		goto out;

	file_slot->file_ptr = 0;
	io_file_bitmap_clear(&ctx->file_table, offset);
	io_rsrc_node_switch(ctx, ctx->file_data);
	ret = 0;
out:
	io_ring_submit_unlock(ctx, issue_flags);
	return ret;
}

static inline int io_close_fixed(struct io_kiocb *req, unsigned int issue_flags)
{
	return __io_close_fixed(req, issue_flags, req->close.file_slot - 1);
}

static int __io_sqe_files_update(struct io_ring_ctx *ctx,
				 struct io_uring_rsrc_update2 *up,
				 unsigned nr_args)
{
	u64 __user *tags = u64_to_user_ptr(up->tags);
	__s32 __user *fds = u64_to_user_ptr(up->data);
	struct io_rsrc_data *data = ctx->file_data;
	struct io_fixed_file *file_slot;
	struct file *file;
	int fd, i, err = 0;
	unsigned int done;
	bool needs_switch = false;

	if (!ctx->file_data)
		return -ENXIO;
	if (up->offset + nr_args > ctx->nr_user_files)
		return -EINVAL;

	for (done = 0; done < nr_args; done++) {
		u64 tag = 0;

		if ((tags && copy_from_user(&tag, &tags[done], sizeof(tag))) ||
		    copy_from_user(&fd, &fds[done], sizeof(fd))) {
			err = -EFAULT;
			break;
		}
		if ((fd == IORING_REGISTER_FILES_SKIP || fd == -1) && tag) {
			err = -EINVAL;
			break;
		}
		if (fd == IORING_REGISTER_FILES_SKIP)
			continue;

		i = array_index_nospec(up->offset + done, ctx->nr_user_files);
		file_slot = io_fixed_file_slot(&ctx->file_table, i);

		if (file_slot->file_ptr) {
			file = (struct file *)(file_slot->file_ptr & FFS_MASK);
			err = io_queue_rsrc_removal(data, i, ctx->rsrc_node, file);
			if (err)
				break;
			file_slot->file_ptr = 0;
			io_file_bitmap_clear(&ctx->file_table, i);
			needs_switch = true;
		}
		if (fd != -1) {
			file = fget(fd);
			if (!file) {
				err = -EBADF;
				break;
			}
			/*
			 * Don't allow io_uring instances to be registered. If
			 * UNIX isn't enabled, then this causes a reference
			 * cycle and this instance can never get freed. If UNIX
			 * is enabled we'll handle it just fine, but there's
			 * still no point in allowing a ring fd as it doesn't
			 * support regular read/write anyway.
			 */
			if (file->f_op == &io_uring_fops) {
				fput(file);
				err = -EBADF;
				break;
			}
			err = io_scm_file_account(ctx, file);
			if (err) {
				fput(file);
				break;
			}
			*io_get_tag_slot(data, i) = tag;
			io_fixed_file_set(file_slot, file);
			io_file_bitmap_set(&ctx->file_table, i);
		}
	}

	if (needs_switch)
		io_rsrc_node_switch(ctx, data);
	return done ? done : err;
}

static struct io_wq *io_init_wq_offload(struct io_ring_ctx *ctx,
					struct task_struct *task)
{
	struct io_wq_hash *hash;
	struct io_wq_data data;
	unsigned int concurrency;

	mutex_lock(&ctx->uring_lock);
	hash = ctx->hash_map;
	if (!hash) {
		hash = kzalloc(sizeof(*hash), GFP_KERNEL);
		if (!hash) {
			mutex_unlock(&ctx->uring_lock);
			return ERR_PTR(-ENOMEM);
		}
		refcount_set(&hash->refs, 1);
		init_waitqueue_head(&hash->wait);
		ctx->hash_map = hash;
	}
	mutex_unlock(&ctx->uring_lock);

	data.hash = hash;
	data.task = task;
	data.free_work = io_wq_free_work;
	data.do_work = io_wq_submit_work;

	/* Do QD, or 4 * CPUS, whatever is smallest */
	concurrency = min(ctx->sq_entries, 4 * num_online_cpus());

	return io_wq_create(concurrency, &data);
}

static __cold int io_uring_alloc_task_context(struct task_struct *task,
					      struct io_ring_ctx *ctx)
{
	struct io_uring_task *tctx;
	int ret;

	tctx = kzalloc(sizeof(*tctx), GFP_KERNEL);
	if (unlikely(!tctx))
		return -ENOMEM;

	tctx->registered_rings = kcalloc(IO_RINGFD_REG_MAX,
					 sizeof(struct file *), GFP_KERNEL);
	if (unlikely(!tctx->registered_rings)) {
		kfree(tctx);
		return -ENOMEM;
	}

	ret = percpu_counter_init(&tctx->inflight, 0, GFP_KERNEL);
	if (unlikely(ret)) {
		kfree(tctx->registered_rings);
		kfree(tctx);
		return ret;
	}

	tctx->io_wq = io_init_wq_offload(ctx, task);
	if (IS_ERR(tctx->io_wq)) {
		ret = PTR_ERR(tctx->io_wq);
		percpu_counter_destroy(&tctx->inflight);
		kfree(tctx->registered_rings);
		kfree(tctx);
		return ret;
	}

	xa_init(&tctx->xa);
	init_waitqueue_head(&tctx->wait);
	atomic_set(&tctx->in_idle, 0);
	atomic_set(&tctx->inflight_tracked, 0);
	task->io_uring = tctx;
	spin_lock_init(&tctx->task_lock);
	INIT_WQ_LIST(&tctx->task_list);
	INIT_WQ_LIST(&tctx->prio_task_list);
	init_task_work(&tctx->task_work, tctx_task_work);
	return 0;
}

void __io_uring_free(struct task_struct *tsk)
{
	struct io_uring_task *tctx = tsk->io_uring;

	WARN_ON_ONCE(!xa_empty(&tctx->xa));
	WARN_ON_ONCE(tctx->io_wq);
	WARN_ON_ONCE(tctx->cached_refs);

	kfree(tctx->registered_rings);
	percpu_counter_destroy(&tctx->inflight);
	kfree(tctx);
	tsk->io_uring = NULL;
}

static __cold int io_sq_offload_create(struct io_ring_ctx *ctx,
				       struct io_uring_params *p)
{
	int ret;

	/* Retain compatibility with failing for an invalid attach attempt */
	if ((ctx->flags & (IORING_SETUP_ATTACH_WQ | IORING_SETUP_SQPOLL)) ==
				IORING_SETUP_ATTACH_WQ) {
		struct fd f;

		f = fdget(p->wq_fd);
		if (!f.file)
			return -ENXIO;
		if (f.file->f_op != &io_uring_fops) {
			fdput(f);
			return -EINVAL;
		}
		fdput(f);
	}
	if (ctx->flags & IORING_SETUP_SQPOLL) {
		struct task_struct *tsk;
		struct io_sq_data *sqd;
		bool attached;

		ret = security_uring_sqpoll();
		if (ret)
			return ret;

		sqd = io_get_sq_data(p, &attached);
		if (IS_ERR(sqd)) {
			ret = PTR_ERR(sqd);
			goto err;
		}

		ctx->sq_creds = get_current_cred();
		ctx->sq_data = sqd;
		ctx->sq_thread_idle = msecs_to_jiffies(p->sq_thread_idle);
		if (!ctx->sq_thread_idle)
			ctx->sq_thread_idle = HZ;

		io_sq_thread_park(sqd);
		list_add(&ctx->sqd_list, &sqd->ctx_list);
		io_sqd_update_thread_idle(sqd);
		/* don't attach to a dying SQPOLL thread, would be racy */
		ret = (attached && !sqd->thread) ? -ENXIO : 0;
		io_sq_thread_unpark(sqd);

		if (ret < 0)
			goto err;
		if (attached)
			return 0;

		if (p->flags & IORING_SETUP_SQ_AFF) {
			int cpu = p->sq_thread_cpu;

			ret = -EINVAL;
			if (cpu >= nr_cpu_ids || !cpu_online(cpu))
				goto err_sqpoll;
			sqd->sq_cpu = cpu;
		} else {
			sqd->sq_cpu = -1;
		}

		sqd->task_pid = current->pid;
		sqd->task_tgid = current->tgid;
		tsk = create_io_thread(io_sq_thread, sqd, NUMA_NO_NODE);
		if (IS_ERR(tsk)) {
			ret = PTR_ERR(tsk);
			goto err_sqpoll;
		}

		sqd->thread = tsk;
		ret = io_uring_alloc_task_context(tsk, ctx);
		wake_up_new_task(tsk);
		if (ret)
			goto err;
	} else if (p->flags & IORING_SETUP_SQ_AFF) {
		/* Can't have SQ_AFF without SQPOLL */
		ret = -EINVAL;
		goto err;
	}

	return 0;
err_sqpoll:
	complete(&ctx->sq_data->exited);
err:
	io_sq_thread_finish(ctx);
	return ret;
}

static inline void __io_unaccount_mem(struct user_struct *user,
				      unsigned long nr_pages)
{
	atomic_long_sub(nr_pages, &user->locked_vm);
}

static inline int __io_account_mem(struct user_struct *user,
				   unsigned long nr_pages)
{
	unsigned long page_limit, cur_pages, new_pages;

	/* Don't allow more pages than we can safely lock */
	page_limit = rlimit(RLIMIT_MEMLOCK) >> PAGE_SHIFT;

	do {
		cur_pages = atomic_long_read(&user->locked_vm);
		new_pages = cur_pages + nr_pages;
		if (new_pages > page_limit)
			return -ENOMEM;
	} while (atomic_long_cmpxchg(&user->locked_vm, cur_pages,
					new_pages) != cur_pages);

	return 0;
}

static void io_unaccount_mem(struct io_ring_ctx *ctx, unsigned long nr_pages)
{
	if (ctx->user)
		__io_unaccount_mem(ctx->user, nr_pages);

	if (ctx->mm_account)
		atomic64_sub(nr_pages, &ctx->mm_account->pinned_vm);
}

static int io_account_mem(struct io_ring_ctx *ctx, unsigned long nr_pages)
{
	int ret;

	if (ctx->user) {
		ret = __io_account_mem(ctx->user, nr_pages);
		if (ret)
			return ret;
	}

	if (ctx->mm_account)
		atomic64_add(nr_pages, &ctx->mm_account->pinned_vm);

	return 0;
}

static void io_mem_free(void *ptr)
{
	struct page *page;

	if (!ptr)
		return;

	page = virt_to_head_page(ptr);
	if (put_page_testzero(page))
		free_compound_page(page);
}

static void *io_mem_alloc(size_t size)
{
	gfp_t gfp = GFP_KERNEL_ACCOUNT | __GFP_ZERO | __GFP_NOWARN | __GFP_COMP;

	return (void *) __get_free_pages(gfp, get_order(size));
}

static unsigned long rings_size(struct io_ring_ctx *ctx, unsigned int sq_entries,
				unsigned int cq_entries, size_t *sq_offset)
{
	struct io_rings *rings;
	size_t off, sq_array_size;

	off = struct_size(rings, cqes, cq_entries);
	if (off == SIZE_MAX)
		return SIZE_MAX;
	if (ctx->flags & IORING_SETUP_CQE32) {
		if (check_shl_overflow(off, 1, &off))
			return SIZE_MAX;
	}

#ifdef CONFIG_SMP
	off = ALIGN(off, SMP_CACHE_BYTES);
	if (off == 0)
		return SIZE_MAX;
#endif

	if (sq_offset)
		*sq_offset = off;

	sq_array_size = array_size(sizeof(u32), sq_entries);
	if (sq_array_size == SIZE_MAX)
		return SIZE_MAX;

	if (check_add_overflow(off, sq_array_size, &off))
		return SIZE_MAX;

	return off;
}

static void io_buffer_unmap(struct io_ring_ctx *ctx, struct io_mapped_ubuf **slot)
{
	struct io_mapped_ubuf *imu = *slot;
	unsigned int i;

	if (imu != ctx->dummy_ubuf) {
		for (i = 0; i < imu->nr_bvecs; i++)
			unpin_user_page(imu->bvec[i].bv_page);
		if (imu->acct_pages)
			io_unaccount_mem(ctx, imu->acct_pages);
		kvfree(imu);
	}
	*slot = NULL;
}

static void io_rsrc_buf_put(struct io_ring_ctx *ctx, struct io_rsrc_put *prsrc)
{
	io_buffer_unmap(ctx, &prsrc->buf);
	prsrc->buf = NULL;
}

static void __io_sqe_buffers_unregister(struct io_ring_ctx *ctx)
{
	unsigned int i;

	for (i = 0; i < ctx->nr_user_bufs; i++)
		io_buffer_unmap(ctx, &ctx->user_bufs[i]);
	kfree(ctx->user_bufs);
	io_rsrc_data_free(ctx->buf_data);
	ctx->user_bufs = NULL;
	ctx->buf_data = NULL;
	ctx->nr_user_bufs = 0;
}

static int io_sqe_buffers_unregister(struct io_ring_ctx *ctx)
{
	unsigned nr = ctx->nr_user_bufs;
	int ret;

	if (!ctx->buf_data)
		return -ENXIO;

	/*
	 * Quiesce may unlock ->uring_lock, and while it's not held
	 * prevent new requests using the table.
	 */
	ctx->nr_user_bufs = 0;
	ret = io_rsrc_ref_quiesce(ctx->buf_data, ctx);
	ctx->nr_user_bufs = nr;
	if (!ret)
		__io_sqe_buffers_unregister(ctx);
	return ret;
}

static int io_copy_iov(struct io_ring_ctx *ctx, struct iovec *dst,
		       void __user *arg, unsigned index)
{
	struct iovec __user *src;

#ifdef CONFIG_COMPAT
	if (ctx->compat) {
		struct compat_iovec __user *ciovs;
		struct compat_iovec ciov;

		ciovs = (struct compat_iovec __user *) arg;
		if (copy_from_user(&ciov, &ciovs[index], sizeof(ciov)))
			return -EFAULT;

		dst->iov_base = u64_to_user_ptr((u64)ciov.iov_base);
		dst->iov_len = ciov.iov_len;
		return 0;
	}
#endif
	src = (struct iovec __user *) arg;
	if (copy_from_user(dst, &src[index], sizeof(*dst)))
		return -EFAULT;
	return 0;
}

/*
 * Not super efficient, but this is just a registration time. And we do cache
 * the last compound head, so generally we'll only do a full search if we don't
 * match that one.
 *
 * We check if the given compound head page has already been accounted, to
 * avoid double accounting it. This allows us to account the full size of the
 * page, not just the constituent pages of a huge page.
 */
static bool headpage_already_acct(struct io_ring_ctx *ctx, struct page **pages,
				  int nr_pages, struct page *hpage)
{
	int i, j;

	/* check current page array */
	for (i = 0; i < nr_pages; i++) {
		if (!PageCompound(pages[i]))
			continue;
		if (compound_head(pages[i]) == hpage)
			return true;
	}

	/* check previously registered pages */
	for (i = 0; i < ctx->nr_user_bufs; i++) {
		struct io_mapped_ubuf *imu = ctx->user_bufs[i];

		for (j = 0; j < imu->nr_bvecs; j++) {
			if (!PageCompound(imu->bvec[j].bv_page))
				continue;
			if (compound_head(imu->bvec[j].bv_page) == hpage)
				return true;
		}
	}

	return false;
}

static int io_buffer_account_pin(struct io_ring_ctx *ctx, struct page **pages,
				 int nr_pages, struct io_mapped_ubuf *imu,
				 struct page **last_hpage)
{
	int i, ret;

	imu->acct_pages = 0;
	for (i = 0; i < nr_pages; i++) {
		if (!PageCompound(pages[i])) {
			imu->acct_pages++;
		} else {
			struct page *hpage;

			hpage = compound_head(pages[i]);
			if (hpage == *last_hpage)
				continue;
			*last_hpage = hpage;
			if (headpage_already_acct(ctx, pages, i, hpage))
				continue;
			imu->acct_pages += page_size(hpage) >> PAGE_SHIFT;
		}
	}

	if (!imu->acct_pages)
		return 0;

	ret = io_account_mem(ctx, imu->acct_pages);
	if (ret)
		imu->acct_pages = 0;
	return ret;
}

static struct page **io_pin_pages(unsigned long ubuf, unsigned long len,
				  int *npages)
{
	unsigned long start, end, nr_pages;
	struct vm_area_struct **vmas = NULL;
	struct page **pages = NULL;
	int i, pret, ret = -ENOMEM;

	end = (ubuf + len + PAGE_SIZE - 1) >> PAGE_SHIFT;
	start = ubuf >> PAGE_SHIFT;
	nr_pages = end - start;

	pages = kvmalloc_array(nr_pages, sizeof(struct page *), GFP_KERNEL);
	if (!pages)
		goto done;

	vmas = kvmalloc_array(nr_pages, sizeof(struct vm_area_struct *),
			      GFP_KERNEL);
	if (!vmas)
		goto done;

	ret = 0;
	mmap_read_lock(current->mm);
	pret = pin_user_pages(ubuf, nr_pages, FOLL_WRITE | FOLL_LONGTERM,
			      pages, vmas);
	if (pret == nr_pages) {
		/* don't support file backed memory */
		for (i = 0; i < nr_pages; i++) {
			struct vm_area_struct *vma = vmas[i];

			if (vma_is_shmem(vma))
				continue;
			if (vma->vm_file &&
			    !is_file_hugepages(vma->vm_file)) {
				ret = -EOPNOTSUPP;
				break;
			}
		}
		*npages = nr_pages;
	} else {
		ret = pret < 0 ? pret : -EFAULT;
	}
	mmap_read_unlock(current->mm);
	if (ret) {
		/*
		 * if we did partial map, or found file backed vmas,
		 * release any pages we did get
		 */
		if (pret > 0)
			unpin_user_pages(pages, pret);
		goto done;
	}
	ret = 0;
done:
	kvfree(vmas);
	if (ret < 0) {
		kvfree(pages);
		pages = ERR_PTR(ret);
	}
	return pages;
}

static int io_sqe_buffer_register(struct io_ring_ctx *ctx, struct iovec *iov,
				  struct io_mapped_ubuf **pimu,
				  struct page **last_hpage)
{
	struct io_mapped_ubuf *imu = NULL;
	struct page **pages = NULL;
	unsigned long off;
	size_t size;
	int ret, nr_pages, i;

	if (!iov->iov_base) {
		*pimu = ctx->dummy_ubuf;
		return 0;
	}

	*pimu = NULL;
	ret = -ENOMEM;

	pages = io_pin_pages((unsigned long) iov->iov_base, iov->iov_len,
				&nr_pages);
	if (IS_ERR(pages)) {
		ret = PTR_ERR(pages);
		pages = NULL;
		goto done;
	}

	imu = kvmalloc(struct_size(imu, bvec, nr_pages), GFP_KERNEL);
	if (!imu)
		goto done;

	ret = io_buffer_account_pin(ctx, pages, nr_pages, imu, last_hpage);
	if (ret) {
		unpin_user_pages(pages, nr_pages);
		goto done;
	}

	off = (unsigned long) iov->iov_base & ~PAGE_MASK;
	size = iov->iov_len;
	for (i = 0; i < nr_pages; i++) {
		size_t vec_len;

		vec_len = min_t(size_t, size, PAGE_SIZE - off);
		imu->bvec[i].bv_page = pages[i];
		imu->bvec[i].bv_len = vec_len;
		imu->bvec[i].bv_offset = off;
		off = 0;
		size -= vec_len;
	}
	/* store original address for later verification */
	imu->ubuf = (unsigned long) iov->iov_base;
	imu->ubuf_end = imu->ubuf + iov->iov_len;
	imu->nr_bvecs = nr_pages;
	*pimu = imu;
	ret = 0;
done:
	if (ret)
		kvfree(imu);
	kvfree(pages);
	return ret;
}

static int io_buffers_map_alloc(struct io_ring_ctx *ctx, unsigned int nr_args)
{
	ctx->user_bufs = kcalloc(nr_args, sizeof(*ctx->user_bufs), GFP_KERNEL);
	return ctx->user_bufs ? 0 : -ENOMEM;
}

static int io_buffer_validate(struct iovec *iov)
{
	unsigned long tmp, acct_len = iov->iov_len + (PAGE_SIZE - 1);

	/*
	 * Don't impose further limits on the size and buffer
	 * constraints here, we'll -EINVAL later when IO is
	 * submitted if they are wrong.
	 */
	if (!iov->iov_base)
		return iov->iov_len ? -EFAULT : 0;
	if (!iov->iov_len)
		return -EFAULT;

	/* arbitrary limit, but we need something */
	if (iov->iov_len > SZ_1G)
		return -EFAULT;

	if (check_add_overflow((unsigned long)iov->iov_base, acct_len, &tmp))
		return -EOVERFLOW;

	return 0;
}

static int io_sqe_buffers_register(struct io_ring_ctx *ctx, void __user *arg,
				   unsigned int nr_args, u64 __user *tags)
{
	struct page *last_hpage = NULL;
	struct io_rsrc_data *data;
	int i, ret;
	struct iovec iov;

	if (ctx->user_bufs)
		return -EBUSY;
	if (!nr_args || nr_args > IORING_MAX_REG_BUFFERS)
		return -EINVAL;
	ret = io_rsrc_node_switch_start(ctx);
	if (ret)
		return ret;
	ret = io_rsrc_data_alloc(ctx, io_rsrc_buf_put, tags, nr_args, &data);
	if (ret)
		return ret;
	ret = io_buffers_map_alloc(ctx, nr_args);
	if (ret) {
		io_rsrc_data_free(data);
		return ret;
	}

	for (i = 0; i < nr_args; i++, ctx->nr_user_bufs++) {
		if (arg) {
			ret = io_copy_iov(ctx, &iov, arg, i);
			if (ret)
				break;
			ret = io_buffer_validate(&iov);
			if (ret)
				break;
		} else {
			memset(&iov, 0, sizeof(iov));
		}

		if (!iov.iov_base && *io_get_tag_slot(data, i)) {
			ret = -EINVAL;
			break;
		}

		ret = io_sqe_buffer_register(ctx, &iov, &ctx->user_bufs[i],
					     &last_hpage);
		if (ret)
			break;
	}

	WARN_ON_ONCE(ctx->buf_data);

	ctx->buf_data = data;
	if (ret)
		__io_sqe_buffers_unregister(ctx);
	else
		io_rsrc_node_switch(ctx, NULL);
	return ret;
}

static int __io_sqe_buffers_update(struct io_ring_ctx *ctx,
				   struct io_uring_rsrc_update2 *up,
				   unsigned int nr_args)
{
	u64 __user *tags = u64_to_user_ptr(up->tags);
	struct iovec iov, __user *iovs = u64_to_user_ptr(up->data);
	struct page *last_hpage = NULL;
	bool needs_switch = false;
	__u32 done;
	int i, err;

	if (!ctx->buf_data)
		return -ENXIO;
	if (up->offset + nr_args > ctx->nr_user_bufs)
		return -EINVAL;

	for (done = 0; done < nr_args; done++) {
		struct io_mapped_ubuf *imu;
		int offset = up->offset + done;
		u64 tag = 0;

		err = io_copy_iov(ctx, &iov, iovs, done);
		if (err)
			break;
		if (tags && copy_from_user(&tag, &tags[done], sizeof(tag))) {
			err = -EFAULT;
			break;
		}
		err = io_buffer_validate(&iov);
		if (err)
			break;
		if (!iov.iov_base && tag) {
			err = -EINVAL;
			break;
		}
		err = io_sqe_buffer_register(ctx, &iov, &imu, &last_hpage);
		if (err)
			break;

		i = array_index_nospec(offset, ctx->nr_user_bufs);
		if (ctx->user_bufs[i] != ctx->dummy_ubuf) {
			err = io_queue_rsrc_removal(ctx->buf_data, i,
						    ctx->rsrc_node, ctx->user_bufs[i]);
			if (unlikely(err)) {
				io_buffer_unmap(ctx, &imu);
				break;
			}
			ctx->user_bufs[i] = NULL;
			needs_switch = true;
		}

		ctx->user_bufs[i] = imu;
		*io_get_tag_slot(ctx->buf_data, offset) = tag;
	}

	if (needs_switch)
		io_rsrc_node_switch(ctx, ctx->buf_data);
	return done ? done : err;
}

static int io_eventfd_register(struct io_ring_ctx *ctx, void __user *arg,
			       unsigned int eventfd_async)
{
	struct io_ev_fd *ev_fd;
	__s32 __user *fds = arg;
	int fd;

	ev_fd = rcu_dereference_protected(ctx->io_ev_fd,
					lockdep_is_held(&ctx->uring_lock));
	if (ev_fd)
		return -EBUSY;

	if (copy_from_user(&fd, fds, sizeof(*fds)))
		return -EFAULT;

	ev_fd = kmalloc(sizeof(*ev_fd), GFP_KERNEL);
	if (!ev_fd)
		return -ENOMEM;

	ev_fd->cq_ev_fd = eventfd_ctx_fdget(fd);
	if (IS_ERR(ev_fd->cq_ev_fd)) {
		int ret = PTR_ERR(ev_fd->cq_ev_fd);
		kfree(ev_fd);
		return ret;
	}
	ev_fd->eventfd_async = eventfd_async;
	ctx->has_evfd = true;
	rcu_assign_pointer(ctx->io_ev_fd, ev_fd);
	return 0;
}

static void io_eventfd_put(struct rcu_head *rcu)
{
	struct io_ev_fd *ev_fd = container_of(rcu, struct io_ev_fd, rcu);

	eventfd_ctx_put(ev_fd->cq_ev_fd);
	kfree(ev_fd);
}

static int io_eventfd_unregister(struct io_ring_ctx *ctx)
{
	struct io_ev_fd *ev_fd;

	ev_fd = rcu_dereference_protected(ctx->io_ev_fd,
					lockdep_is_held(&ctx->uring_lock));
	if (ev_fd) {
		ctx->has_evfd = false;
		rcu_assign_pointer(ctx->io_ev_fd, NULL);
		call_rcu(&ev_fd->rcu, io_eventfd_put);
		return 0;
	}

	return -ENXIO;
}

static void io_destroy_buffers(struct io_ring_ctx *ctx)
{
	struct io_buffer_list *bl;
	unsigned long index;
	int i;

	for (i = 0; i < BGID_ARRAY; i++) {
		if (!ctx->io_bl)
			break;
		__io_remove_buffers(ctx, &ctx->io_bl[i], -1U);
	}

	xa_for_each(&ctx->io_bl_xa, index, bl) {
		xa_erase(&ctx->io_bl_xa, bl->bgid);
		__io_remove_buffers(ctx, bl, -1U);
		kfree(bl);
	}

	while (!list_empty(&ctx->io_buffers_pages)) {
		struct page *page;

		page = list_first_entry(&ctx->io_buffers_pages, struct page, lru);
		list_del_init(&page->lru);
		__free_page(page);
	}
}

static void io_req_caches_free(struct io_ring_ctx *ctx)
{
	struct io_submit_state *state = &ctx->submit_state;
	int nr = 0;

	mutex_lock(&ctx->uring_lock);
	io_flush_cached_locked_reqs(ctx, state);

	while (!io_req_cache_empty(ctx)) {
		struct io_wq_work_node *node;
		struct io_kiocb *req;

		node = wq_stack_extract(&state->free_list);
		req = container_of(node, struct io_kiocb, comp_list);
		kmem_cache_free(req_cachep, req);
		nr++;
	}
	if (nr)
		percpu_ref_put_many(&ctx->refs, nr);
	mutex_unlock(&ctx->uring_lock);
}

static void io_wait_rsrc_data(struct io_rsrc_data *data)
{
	if (data && !atomic_dec_and_test(&data->refs))
		wait_for_completion(&data->done);
}

static void io_flush_apoll_cache(struct io_ring_ctx *ctx)
{
	struct async_poll *apoll;

	while (!list_empty(&ctx->apoll_cache)) {
		apoll = list_first_entry(&ctx->apoll_cache, struct async_poll,
						poll.wait.entry);
		list_del(&apoll->poll.wait.entry);
		kfree(apoll);
	}
}

static __cold void io_ring_ctx_free(struct io_ring_ctx *ctx)
{
	io_sq_thread_finish(ctx);

	if (ctx->mm_account) {
		mmdrop(ctx->mm_account);
		ctx->mm_account = NULL;
	}

	io_rsrc_refs_drop(ctx);
	/* __io_rsrc_put_work() may need uring_lock to progress, wait w/o it */
	io_wait_rsrc_data(ctx->buf_data);
	io_wait_rsrc_data(ctx->file_data);

	mutex_lock(&ctx->uring_lock);
	if (ctx->buf_data)
		__io_sqe_buffers_unregister(ctx);
	if (ctx->file_data)
		__io_sqe_files_unregister(ctx);
	if (ctx->rings)
		__io_cqring_overflow_flush(ctx, true);
	io_eventfd_unregister(ctx);
	io_flush_apoll_cache(ctx);
	mutex_unlock(&ctx->uring_lock);
	io_destroy_buffers(ctx);
	if (ctx->sq_creds)
		put_cred(ctx->sq_creds);

	/* there are no registered resources left, nobody uses it */
	if (ctx->rsrc_node)
		io_rsrc_node_destroy(ctx->rsrc_node);
	if (ctx->rsrc_backup_node)
		io_rsrc_node_destroy(ctx->rsrc_backup_node);
	flush_delayed_work(&ctx->rsrc_put_work);
	flush_delayed_work(&ctx->fallback_work);

	WARN_ON_ONCE(!list_empty(&ctx->rsrc_ref_list));
	WARN_ON_ONCE(!llist_empty(&ctx->rsrc_put_llist));

#if defined(CONFIG_UNIX)
	if (ctx->ring_sock) {
		ctx->ring_sock->file = NULL; /* so that iput() is called */
		sock_release(ctx->ring_sock);
	}
#endif
	WARN_ON_ONCE(!list_empty(&ctx->ltimeout_list));

	io_mem_free(ctx->rings);
	io_mem_free(ctx->sq_sqes);

	percpu_ref_exit(&ctx->refs);
	free_uid(ctx->user);
	io_req_caches_free(ctx);
	if (ctx->hash_map)
		io_wq_put_hash(ctx->hash_map);
	kfree(ctx->cancel_hash);
	kfree(ctx->dummy_ubuf);
	kfree(ctx->io_bl);
	xa_destroy(&ctx->io_bl_xa);
	kfree(ctx);
}

static __poll_t io_uring_poll(struct file *file, poll_table *wait)
{
	struct io_ring_ctx *ctx = file->private_data;
	__poll_t mask = 0;

	poll_wait(file, &ctx->cq_wait, wait);
	/*
	 * synchronizes with barrier from wq_has_sleeper call in
	 * io_commit_cqring
	 */
	smp_rmb();
	if (!io_sqring_full(ctx))
		mask |= EPOLLOUT | EPOLLWRNORM;

	/*
	 * Don't flush cqring overflow list here, just do a simple check.
	 * Otherwise there could possible be ABBA deadlock:
	 *      CPU0                    CPU1
	 *      ----                    ----
	 * lock(&ctx->uring_lock);
	 *                              lock(&ep->mtx);
	 *                              lock(&ctx->uring_lock);
	 * lock(&ep->mtx);
	 *
	 * Users may get EPOLLIN meanwhile seeing nothing in cqring, this
	 * pushs them to do the flush.
	 */
	if (io_cqring_events(ctx) ||
	    test_bit(IO_CHECK_CQ_OVERFLOW_BIT, &ctx->check_cq))
		mask |= EPOLLIN | EPOLLRDNORM;

	return mask;
}

static int io_unregister_personality(struct io_ring_ctx *ctx, unsigned id)
{
	const struct cred *creds;

	creds = xa_erase(&ctx->personalities, id);
	if (creds) {
		put_cred(creds);
		return 0;
	}

	return -EINVAL;
}

struct io_tctx_exit {
	struct callback_head		task_work;
	struct completion		completion;
	struct io_ring_ctx		*ctx;
};

static __cold void io_tctx_exit_cb(struct callback_head *cb)
{
	struct io_uring_task *tctx = current->io_uring;
	struct io_tctx_exit *work;

	work = container_of(cb, struct io_tctx_exit, task_work);
	/*
	 * When @in_idle, we're in cancellation and it's racy to remove the
	 * node. It'll be removed by the end of cancellation, just ignore it.
	 */
	if (!atomic_read(&tctx->in_idle))
		io_uring_del_tctx_node((unsigned long)work->ctx);
	complete(&work->completion);
}

static __cold bool io_cancel_ctx_cb(struct io_wq_work *work, void *data)
{
	struct io_kiocb *req = container_of(work, struct io_kiocb, work);

	return req->ctx == data;
}

static __cold void io_ring_exit_work(struct work_struct *work)
{
	struct io_ring_ctx *ctx = container_of(work, struct io_ring_ctx, exit_work);
	unsigned long timeout = jiffies + HZ * 60 * 5;
	unsigned long interval = HZ / 20;
	struct io_tctx_exit exit;
	struct io_tctx_node *node;
	int ret;

	/*
	 * If we're doing polled IO and end up having requests being
	 * submitted async (out-of-line), then completions can come in while
	 * we're waiting for refs to drop. We need to reap these manually,
	 * as nobody else will be looking for them.
	 */
	do {
		io_uring_try_cancel_requests(ctx, NULL, true);
		if (ctx->sq_data) {
			struct io_sq_data *sqd = ctx->sq_data;
			struct task_struct *tsk;

			io_sq_thread_park(sqd);
			tsk = sqd->thread;
			if (tsk && tsk->io_uring && tsk->io_uring->io_wq)
				io_wq_cancel_cb(tsk->io_uring->io_wq,
						io_cancel_ctx_cb, ctx, true);
			io_sq_thread_unpark(sqd);
		}

		io_req_caches_free(ctx);

		if (WARN_ON_ONCE(time_after(jiffies, timeout))) {
			/* there is little hope left, don't run it too often */
			interval = HZ * 60;
		}
	} while (!wait_for_completion_timeout(&ctx->ref_comp, interval));

	init_completion(&exit.completion);
	init_task_work(&exit.task_work, io_tctx_exit_cb);
	exit.ctx = ctx;
	/*
	 * Some may use context even when all refs and requests have been put,
	 * and they are free to do so while still holding uring_lock or
	 * completion_lock, see io_req_task_submit(). Apart from other work,
	 * this lock/unlock section also waits them to finish.
	 */
	mutex_lock(&ctx->uring_lock);
	while (!list_empty(&ctx->tctx_list)) {
		WARN_ON_ONCE(time_after(jiffies, timeout));

		node = list_first_entry(&ctx->tctx_list, struct io_tctx_node,
					ctx_node);
		/* don't spin on a single task if cancellation failed */
		list_rotate_left(&ctx->tctx_list);
		ret = task_work_add(node->task, &exit.task_work, TWA_SIGNAL);
		if (WARN_ON_ONCE(ret))
			continue;

		mutex_unlock(&ctx->uring_lock);
		wait_for_completion(&exit.completion);
		mutex_lock(&ctx->uring_lock);
	}
	mutex_unlock(&ctx->uring_lock);
	spin_lock(&ctx->completion_lock);
	spin_unlock(&ctx->completion_lock);

	io_ring_ctx_free(ctx);
}

/* Returns true if we found and killed one or more timeouts */
static __cold bool io_kill_timeouts(struct io_ring_ctx *ctx,
				    struct task_struct *tsk, bool cancel_all)
{
	struct io_kiocb *req, *tmp;
	int canceled = 0;

	spin_lock(&ctx->completion_lock);
	spin_lock_irq(&ctx->timeout_lock);
	list_for_each_entry_safe(req, tmp, &ctx->timeout_list, timeout.list) {
		if (io_match_task(req, tsk, cancel_all)) {
			io_kill_timeout(req, -ECANCELED);
			canceled++;
		}
	}
	spin_unlock_irq(&ctx->timeout_lock);
	io_commit_cqring(ctx);
	spin_unlock(&ctx->completion_lock);
	if (canceled != 0)
		io_cqring_ev_posted(ctx);
	return canceled != 0;
}

static __cold void io_ring_ctx_wait_and_kill(struct io_ring_ctx *ctx)
{
	unsigned long index;
	struct creds *creds;

	mutex_lock(&ctx->uring_lock);
	percpu_ref_kill(&ctx->refs);
	if (ctx->rings)
		__io_cqring_overflow_flush(ctx, true);
	xa_for_each(&ctx->personalities, index, creds)
		io_unregister_personality(ctx, index);
	mutex_unlock(&ctx->uring_lock);

	/* failed during ring init, it couldn't have issued any requests */
	if (ctx->rings) {
		io_kill_timeouts(ctx, NULL, true);
		io_poll_remove_all(ctx, NULL, true);
		/* if we failed setting up the ctx, we might not have any rings */
		io_iopoll_try_reap_events(ctx);
	}

	INIT_WORK(&ctx->exit_work, io_ring_exit_work);
	/*
	 * Use system_unbound_wq to avoid spawning tons of event kworkers
	 * if we're exiting a ton of rings at the same time. It just adds
	 * noise and overhead, there's no discernable change in runtime
	 * over using system_wq.
	 */
	queue_work(system_unbound_wq, &ctx->exit_work);
}

static int io_uring_release(struct inode *inode, struct file *file)
{
	struct io_ring_ctx *ctx = file->private_data;

	file->private_data = NULL;
	io_ring_ctx_wait_and_kill(ctx);
	return 0;
}

struct io_task_cancel {
	struct task_struct *task;
	bool all;
};

static bool io_cancel_task_cb(struct io_wq_work *work, void *data)
{
	struct io_kiocb *req = container_of(work, struct io_kiocb, work);
	struct io_task_cancel *cancel = data;

	return io_match_task_safe(req, cancel->task, cancel->all);
}

static __cold bool io_cancel_defer_files(struct io_ring_ctx *ctx,
					 struct task_struct *task,
					 bool cancel_all)
{
	struct io_defer_entry *de;
	LIST_HEAD(list);

	spin_lock(&ctx->completion_lock);
	list_for_each_entry_reverse(de, &ctx->defer_list, list) {
		if (io_match_task_safe(de->req, task, cancel_all)) {
			list_cut_position(&list, &ctx->defer_list, &de->list);
			break;
		}
	}
	spin_unlock(&ctx->completion_lock);
	if (list_empty(&list))
		return false;

	while (!list_empty(&list)) {
		de = list_first_entry(&list, struct io_defer_entry, list);
		list_del_init(&de->list);
		io_req_complete_failed(de->req, -ECANCELED);
		kfree(de);
	}
	return true;
}

static __cold bool io_uring_try_cancel_iowq(struct io_ring_ctx *ctx)
{
	struct io_tctx_node *node;
	enum io_wq_cancel cret;
	bool ret = false;

	mutex_lock(&ctx->uring_lock);
	list_for_each_entry(node, &ctx->tctx_list, ctx_node) {
		struct io_uring_task *tctx = node->task->io_uring;

		/*
		 * io_wq will stay alive while we hold uring_lock, because it's
		 * killed after ctx nodes, which requires to take the lock.
		 */
		if (!tctx || !tctx->io_wq)
			continue;
		cret = io_wq_cancel_cb(tctx->io_wq, io_cancel_ctx_cb, ctx, true);
		ret |= (cret != IO_WQ_CANCEL_NOTFOUND);
	}
	mutex_unlock(&ctx->uring_lock);

	return ret;
}

static __cold void io_uring_try_cancel_requests(struct io_ring_ctx *ctx,
						struct task_struct *task,
						bool cancel_all)
{
	struct io_task_cancel cancel = { .task = task, .all = cancel_all, };
	struct io_uring_task *tctx = task ? task->io_uring : NULL;

	/* failed during ring init, it couldn't have issued any requests */
	if (!ctx->rings)
		return;

	while (1) {
		enum io_wq_cancel cret;
		bool ret = false;

		if (!task) {
			ret |= io_uring_try_cancel_iowq(ctx);
		} else if (tctx && tctx->io_wq) {
			/*
			 * Cancels requests of all rings, not only @ctx, but
			 * it's fine as the task is in exit/exec.
			 */
			cret = io_wq_cancel_cb(tctx->io_wq, io_cancel_task_cb,
					       &cancel, true);
			ret |= (cret != IO_WQ_CANCEL_NOTFOUND);
		}

		/* SQPOLL thread does its own polling */
		if ((!(ctx->flags & IORING_SETUP_SQPOLL) && cancel_all) ||
		    (ctx->sq_data && ctx->sq_data->thread == current)) {
			while (!wq_list_empty(&ctx->iopoll_list)) {
				io_iopoll_try_reap_events(ctx);
				ret = true;
			}
		}

		ret |= io_cancel_defer_files(ctx, task, cancel_all);
		ret |= io_poll_remove_all(ctx, task, cancel_all);
		ret |= io_kill_timeouts(ctx, task, cancel_all);
		if (task)
			ret |= io_run_task_work();
		if (!ret)
			break;
		cond_resched();
	}
}

static int __io_uring_add_tctx_node(struct io_ring_ctx *ctx)
{
	struct io_uring_task *tctx = current->io_uring;
	struct io_tctx_node *node;
	int ret;

	if (unlikely(!tctx)) {
		ret = io_uring_alloc_task_context(current, ctx);
		if (unlikely(ret))
			return ret;

		tctx = current->io_uring;
		if (ctx->iowq_limits_set) {
			unsigned int limits[2] = { ctx->iowq_limits[0],
						   ctx->iowq_limits[1], };

			ret = io_wq_max_workers(tctx->io_wq, limits);
			if (ret)
				return ret;
		}
	}
	if (!xa_load(&tctx->xa, (unsigned long)ctx)) {
		node = kmalloc(sizeof(*node), GFP_KERNEL);
		if (!node)
			return -ENOMEM;
		node->ctx = ctx;
		node->task = current;

		ret = xa_err(xa_store(&tctx->xa, (unsigned long)ctx,
					node, GFP_KERNEL));
		if (ret) {
			kfree(node);
			return ret;
		}

		mutex_lock(&ctx->uring_lock);
		list_add(&node->ctx_node, &ctx->tctx_list);
		mutex_unlock(&ctx->uring_lock);
	}
	tctx->last = ctx;
	return 0;
}

/*
 * Note that this task has used io_uring. We use it for cancelation purposes.
 */
static inline int io_uring_add_tctx_node(struct io_ring_ctx *ctx)
{
	struct io_uring_task *tctx = current->io_uring;

	if (likely(tctx && tctx->last == ctx))
		return 0;
	return __io_uring_add_tctx_node(ctx);
}

/*
 * Remove this io_uring_file -> task mapping.
 */
static __cold void io_uring_del_tctx_node(unsigned long index)
{
	struct io_uring_task *tctx = current->io_uring;
	struct io_tctx_node *node;

	if (!tctx)
		return;
	node = xa_erase(&tctx->xa, index);
	if (!node)
		return;

	WARN_ON_ONCE(current != node->task);
	WARN_ON_ONCE(list_empty(&node->ctx_node));

	mutex_lock(&node->ctx->uring_lock);
	list_del(&node->ctx_node);
	mutex_unlock(&node->ctx->uring_lock);

	if (tctx->last == node->ctx)
		tctx->last = NULL;
	kfree(node);
}

static __cold void io_uring_clean_tctx(struct io_uring_task *tctx)
{
	struct io_wq *wq = tctx->io_wq;
	struct io_tctx_node *node;
	unsigned long index;

	xa_for_each(&tctx->xa, index, node) {
		io_uring_del_tctx_node(index);
		cond_resched();
	}
	if (wq) {
		/*
		 * Must be after io_uring_del_tctx_node() (removes nodes under
		 * uring_lock) to avoid race with io_uring_try_cancel_iowq().
		 */
		io_wq_put_and_exit(wq);
		tctx->io_wq = NULL;
	}
}

static s64 tctx_inflight(struct io_uring_task *tctx, bool tracked)
{
	if (tracked)
		return atomic_read(&tctx->inflight_tracked);
	return percpu_counter_sum(&tctx->inflight);
}

/*
 * Find any io_uring ctx that this task has registered or done IO on, and cancel
 * requests. @sqd should be not-null IFF it's an SQPOLL thread cancellation.
 */
static __cold void io_uring_cancel_generic(bool cancel_all,
					   struct io_sq_data *sqd)
{
	struct io_uring_task *tctx = current->io_uring;
	struct io_ring_ctx *ctx;
	s64 inflight;
	DEFINE_WAIT(wait);

	WARN_ON_ONCE(sqd && sqd->thread != current);

	if (!current->io_uring)
		return;
	if (tctx->io_wq)
		io_wq_exit_start(tctx->io_wq);

	atomic_inc(&tctx->in_idle);
	do {
		io_uring_drop_tctx_refs(current);
		/* read completions before cancelations */
		inflight = tctx_inflight(tctx, !cancel_all);
		if (!inflight)
			break;

		if (!sqd) {
			struct io_tctx_node *node;
			unsigned long index;

			xa_for_each(&tctx->xa, index, node) {
				/* sqpoll task will cancel all its requests */
				if (node->ctx->sq_data)
					continue;
				io_uring_try_cancel_requests(node->ctx, current,
							     cancel_all);
			}
		} else {
			list_for_each_entry(ctx, &sqd->ctx_list, sqd_list)
				io_uring_try_cancel_requests(ctx, current,
							     cancel_all);
		}

		prepare_to_wait(&tctx->wait, &wait, TASK_INTERRUPTIBLE);
		io_run_task_work();
		io_uring_drop_tctx_refs(current);

		/*
		 * If we've seen completions, retry without waiting. This
		 * avoids a race where a completion comes in before we did
		 * prepare_to_wait().
		 */
		if (inflight == tctx_inflight(tctx, !cancel_all))
			schedule();
		finish_wait(&tctx->wait, &wait);
	} while (1);

	io_uring_clean_tctx(tctx);
	if (cancel_all) {
		/*
		 * We shouldn't run task_works after cancel, so just leave
		 * ->in_idle set for normal exit.
		 */
		atomic_dec(&tctx->in_idle);
		/* for exec all current's requests should be gone, kill tctx */
		__io_uring_free(current);
	}
}

void __io_uring_cancel(bool cancel_all)
{
	io_uring_cancel_generic(cancel_all, NULL);
}

void io_uring_unreg_ringfd(void)
{
	struct io_uring_task *tctx = current->io_uring;
	int i;

	for (i = 0; i < IO_RINGFD_REG_MAX; i++) {
		if (tctx->registered_rings[i]) {
			fput(tctx->registered_rings[i]);
			tctx->registered_rings[i] = NULL;
		}
	}
}

static int io_ring_add_registered_fd(struct io_uring_task *tctx, int fd,
				     int start, int end)
{
	struct file *file;
	int offset;

	for (offset = start; offset < end; offset++) {
		offset = array_index_nospec(offset, IO_RINGFD_REG_MAX);
		if (tctx->registered_rings[offset])
			continue;

		file = fget(fd);
		if (!file) {
			return -EBADF;
		} else if (file->f_op != &io_uring_fops) {
			fput(file);
			return -EOPNOTSUPP;
		}
		tctx->registered_rings[offset] = file;
		return offset;
	}

	return -EBUSY;
}

/*
 * Register a ring fd to avoid fdget/fdput for each io_uring_enter()
 * invocation. User passes in an array of struct io_uring_rsrc_update
 * with ->data set to the ring_fd, and ->offset given for the desired
 * index. If no index is desired, application may set ->offset == -1U
 * and we'll find an available index. Returns number of entries
 * successfully processed, or < 0 on error if none were processed.
 */
static int io_ringfd_register(struct io_ring_ctx *ctx, void __user *__arg,
			      unsigned nr_args)
{
	struct io_uring_rsrc_update __user *arg = __arg;
	struct io_uring_rsrc_update reg;
	struct io_uring_task *tctx;
	int ret, i;

	if (!nr_args || nr_args > IO_RINGFD_REG_MAX)
		return -EINVAL;

	mutex_unlock(&ctx->uring_lock);
	ret = io_uring_add_tctx_node(ctx);
	mutex_lock(&ctx->uring_lock);
	if (ret)
		return ret;

	tctx = current->io_uring;
	for (i = 0; i < nr_args; i++) {
		int start, end;

		if (copy_from_user(&reg, &arg[i], sizeof(reg))) {
			ret = -EFAULT;
			break;
		}

		if (reg.resv) {
			ret = -EINVAL;
			break;
		}

		if (reg.offset == -1U) {
			start = 0;
			end = IO_RINGFD_REG_MAX;
		} else {
			if (reg.offset >= IO_RINGFD_REG_MAX) {
				ret = -EINVAL;
				break;
			}
			start = reg.offset;
			end = start + 1;
		}

		ret = io_ring_add_registered_fd(tctx, reg.data, start, end);
		if (ret < 0)
			break;

		reg.offset = ret;
		if (copy_to_user(&arg[i], &reg, sizeof(reg))) {
			fput(tctx->registered_rings[reg.offset]);
			tctx->registered_rings[reg.offset] = NULL;
			ret = -EFAULT;
			break;
		}
	}

	return i ? i : ret;
}

static int io_ringfd_unregister(struct io_ring_ctx *ctx, void __user *__arg,
				unsigned nr_args)
{
	struct io_uring_rsrc_update __user *arg = __arg;
	struct io_uring_task *tctx = current->io_uring;
	struct io_uring_rsrc_update reg;
	int ret = 0, i;

	if (!nr_args || nr_args > IO_RINGFD_REG_MAX)
		return -EINVAL;
	if (!tctx)
		return 0;

	for (i = 0; i < nr_args; i++) {
		if (copy_from_user(&reg, &arg[i], sizeof(reg))) {
			ret = -EFAULT;
			break;
		}
		if (reg.resv || reg.data || reg.offset >= IO_RINGFD_REG_MAX) {
			ret = -EINVAL;
			break;
		}

		reg.offset = array_index_nospec(reg.offset, IO_RINGFD_REG_MAX);
		if (tctx->registered_rings[reg.offset]) {
			fput(tctx->registered_rings[reg.offset]);
			tctx->registered_rings[reg.offset] = NULL;
		}
	}

	return i ? i : ret;
}

static void *io_uring_validate_mmap_request(struct file *file,
					    loff_t pgoff, size_t sz)
{
	struct io_ring_ctx *ctx = file->private_data;
	loff_t offset = pgoff << PAGE_SHIFT;
	struct page *page;
	void *ptr;

	switch (offset) {
	case IORING_OFF_SQ_RING:
	case IORING_OFF_CQ_RING:
		ptr = ctx->rings;
		break;
	case IORING_OFF_SQES:
		ptr = ctx->sq_sqes;
		break;
	default:
		return ERR_PTR(-EINVAL);
	}

	page = virt_to_head_page(ptr);
	if (sz > page_size(page))
		return ERR_PTR(-EINVAL);

	return ptr;
}

#ifdef CONFIG_MMU

static __cold int io_uring_mmap(struct file *file, struct vm_area_struct *vma)
{
	size_t sz = vma->vm_end - vma->vm_start;
	unsigned long pfn;
	void *ptr;

	ptr = io_uring_validate_mmap_request(file, vma->vm_pgoff, sz);
	if (IS_ERR(ptr))
		return PTR_ERR(ptr);

	pfn = virt_to_phys(ptr) >> PAGE_SHIFT;
	return remap_pfn_range(vma, vma->vm_start, pfn, sz, vma->vm_page_prot);
}

#else /* !CONFIG_MMU */

static int io_uring_mmap(struct file *file, struct vm_area_struct *vma)
{
	return vma->vm_flags & (VM_SHARED | VM_MAYSHARE) ? 0 : -EINVAL;
}

static unsigned int io_uring_nommu_mmap_capabilities(struct file *file)
{
	return NOMMU_MAP_DIRECT | NOMMU_MAP_READ | NOMMU_MAP_WRITE;
}

static unsigned long io_uring_nommu_get_unmapped_area(struct file *file,
	unsigned long addr, unsigned long len,
	unsigned long pgoff, unsigned long flags)
{
	void *ptr;

	ptr = io_uring_validate_mmap_request(file, pgoff, len);
	if (IS_ERR(ptr))
		return PTR_ERR(ptr);

	return (unsigned long) ptr;
}

#endif /* !CONFIG_MMU */

static int io_sqpoll_wait_sq(struct io_ring_ctx *ctx)
{
	DEFINE_WAIT(wait);

	do {
		if (!io_sqring_full(ctx))
			break;
		prepare_to_wait(&ctx->sqo_sq_wait, &wait, TASK_INTERRUPTIBLE);

		if (!io_sqring_full(ctx))
			break;
		schedule();
	} while (!signal_pending(current));

	finish_wait(&ctx->sqo_sq_wait, &wait);
	return 0;
}

static int io_validate_ext_arg(unsigned flags, const void __user *argp, size_t argsz)
{
	if (flags & IORING_ENTER_EXT_ARG) {
		struct io_uring_getevents_arg arg;

		if (argsz != sizeof(arg))
			return -EINVAL;
		if (copy_from_user(&arg, argp, sizeof(arg)))
			return -EFAULT;
	}
	return 0;
}

static int io_get_ext_arg(unsigned flags, const void __user *argp, size_t *argsz,
			  struct __kernel_timespec __user **ts,
			  const sigset_t __user **sig)
{
	struct io_uring_getevents_arg arg;

	/*
	 * If EXT_ARG isn't set, then we have no timespec and the argp pointer
	 * is just a pointer to the sigset_t.
	 */
	if (!(flags & IORING_ENTER_EXT_ARG)) {
		*sig = (const sigset_t __user *) argp;
		*ts = NULL;
		return 0;
	}

	/*
	 * EXT_ARG is set - ensure we agree on the size of it and copy in our
	 * timespec and sigset_t pointers if good.
	 */
	if (*argsz != sizeof(arg))
		return -EINVAL;
	if (copy_from_user(&arg, argp, sizeof(arg)))
		return -EFAULT;
	if (arg.pad)
		return -EINVAL;
	*sig = u64_to_user_ptr(arg.sigmask);
	*argsz = arg.sigmask_sz;
	*ts = u64_to_user_ptr(arg.ts);
	return 0;
}

SYSCALL_DEFINE6(io_uring_enter, unsigned int, fd, u32, to_submit,
		u32, min_complete, u32, flags, const void __user *, argp,
		size_t, argsz)
{
	struct io_ring_ctx *ctx;
	struct fd f;
	long ret;

	io_run_task_work();

	if (unlikely(flags & ~(IORING_ENTER_GETEVENTS | IORING_ENTER_SQ_WAKEUP |
			       IORING_ENTER_SQ_WAIT | IORING_ENTER_EXT_ARG |
			       IORING_ENTER_REGISTERED_RING)))
		return -EINVAL;

	/*
	 * Ring fd has been registered via IORING_REGISTER_RING_FDS, we
	 * need only dereference our task private array to find it.
	 */
	if (flags & IORING_ENTER_REGISTERED_RING) {
		struct io_uring_task *tctx = current->io_uring;

		if (!tctx || fd >= IO_RINGFD_REG_MAX)
			return -EINVAL;
		fd = array_index_nospec(fd, IO_RINGFD_REG_MAX);
		f.file = tctx->registered_rings[fd];
		f.flags = 0;
	} else {
		f = fdget(fd);
	}

	if (unlikely(!f.file))
		return -EBADF;

	ret = -EOPNOTSUPP;
	if (unlikely(f.file->f_op != &io_uring_fops))
		goto out_fput;

	ret = -ENXIO;
	ctx = f.file->private_data;
	if (unlikely(!percpu_ref_tryget(&ctx->refs)))
		goto out_fput;

	ret = -EBADFD;
	if (unlikely(ctx->flags & IORING_SETUP_R_DISABLED))
		goto out;

	/*
	 * For SQ polling, the thread will do all submissions and completions.
	 * Just return the requested submit count, and wake the thread if
	 * we were asked to.
	 */
	ret = 0;
	if (ctx->flags & IORING_SETUP_SQPOLL) {
		io_cqring_overflow_flush(ctx);

		if (unlikely(ctx->sq_data->thread == NULL)) {
			ret = -EOWNERDEAD;
			goto out;
		}
		if (flags & IORING_ENTER_SQ_WAKEUP)
			wake_up(&ctx->sq_data->wait);
		if (flags & IORING_ENTER_SQ_WAIT) {
			ret = io_sqpoll_wait_sq(ctx);
			if (ret)
				goto out;
		}
		ret = to_submit;
	} else if (to_submit) {
		ret = io_uring_add_tctx_node(ctx);
		if (unlikely(ret))
			goto out;

		mutex_lock(&ctx->uring_lock);
		ret = io_submit_sqes(ctx, to_submit);
		if (ret != to_submit) {
			mutex_unlock(&ctx->uring_lock);
			goto out;
		}
		if ((flags & IORING_ENTER_GETEVENTS) && ctx->syscall_iopoll)
			goto iopoll_locked;
		mutex_unlock(&ctx->uring_lock);
	}
	if (flags & IORING_ENTER_GETEVENTS) {
		int ret2;
		if (ctx->syscall_iopoll) {
			/*
			 * We disallow the app entering submit/complete with
			 * polling, but we still need to lock the ring to
			 * prevent racing with polled issue that got punted to
			 * a workqueue.
			 */
			mutex_lock(&ctx->uring_lock);
iopoll_locked:
			ret2 = io_validate_ext_arg(flags, argp, argsz);
			if (likely(!ret2)) {
				min_complete = min(min_complete,
						   ctx->cq_entries);
				ret2 = io_iopoll_check(ctx, min_complete);
			}
			mutex_unlock(&ctx->uring_lock);
		} else {
			const sigset_t __user *sig;
			struct __kernel_timespec __user *ts;

			ret2 = io_get_ext_arg(flags, argp, &argsz, &ts, &sig);
			if (likely(!ret2)) {
				min_complete = min(min_complete,
						   ctx->cq_entries);
				ret2 = io_cqring_wait(ctx, min_complete, sig,
						      argsz, ts);
			}
		}

		if (!ret) {
			ret = ret2;

			/*
			 * EBADR indicates that one or more CQE were dropped.
			 * Once the user has been informed we can clear the bit
			 * as they are obviously ok with those drops.
			 */
			if (unlikely(ret2 == -EBADR))
				clear_bit(IO_CHECK_CQ_DROPPED_BIT,
					  &ctx->check_cq);
		}
	}

out:
	percpu_ref_put(&ctx->refs);
out_fput:
	fdput(f);
	return ret;
}

#ifdef CONFIG_PROC_FS
static __cold int io_uring_show_cred(struct seq_file *m, unsigned int id,
		const struct cred *cred)
{
	struct user_namespace *uns = seq_user_ns(m);
	struct group_info *gi;
	kernel_cap_t cap;
	unsigned __capi;
	int g;

	seq_printf(m, "%5d\n", id);
	seq_put_decimal_ull(m, "\tUid:\t", from_kuid_munged(uns, cred->uid));
	seq_put_decimal_ull(m, "\t\t", from_kuid_munged(uns, cred->euid));
	seq_put_decimal_ull(m, "\t\t", from_kuid_munged(uns, cred->suid));
	seq_put_decimal_ull(m, "\t\t", from_kuid_munged(uns, cred->fsuid));
	seq_put_decimal_ull(m, "\n\tGid:\t", from_kgid_munged(uns, cred->gid));
	seq_put_decimal_ull(m, "\t\t", from_kgid_munged(uns, cred->egid));
	seq_put_decimal_ull(m, "\t\t", from_kgid_munged(uns, cred->sgid));
	seq_put_decimal_ull(m, "\t\t", from_kgid_munged(uns, cred->fsgid));
	seq_puts(m, "\n\tGroups:\t");
	gi = cred->group_info;
	for (g = 0; g < gi->ngroups; g++) {
		seq_put_decimal_ull(m, g ? " " : "",
					from_kgid_munged(uns, gi->gid[g]));
	}
	seq_puts(m, "\n\tCapEff:\t");
	cap = cred->cap_effective;
	CAP_FOR_EACH_U32(__capi)
		seq_put_hex_ll(m, NULL, cap.cap[CAP_LAST_U32 - __capi], 8);
	seq_putc(m, '\n');
	return 0;
}

static __cold void __io_uring_show_fdinfo(struct io_ring_ctx *ctx,
					  struct seq_file *m)
{
	struct io_sq_data *sq = NULL;
	struct io_overflow_cqe *ocqe;
	struct io_rings *r = ctx->rings;
	unsigned int sq_mask = ctx->sq_entries - 1, cq_mask = ctx->cq_entries - 1;
	unsigned int sq_head = READ_ONCE(r->sq.head);
	unsigned int sq_tail = READ_ONCE(r->sq.tail);
	unsigned int cq_head = READ_ONCE(r->cq.head);
	unsigned int cq_tail = READ_ONCE(r->cq.tail);
	unsigned int cq_shift = 0;
	unsigned int sq_entries, cq_entries;
	bool has_lock;
	bool is_cqe32 = (ctx->flags & IORING_SETUP_CQE32);
	unsigned int i;

	if (is_cqe32)
		cq_shift = 1;

	/*
	 * we may get imprecise sqe and cqe info if uring is actively running
	 * since we get cached_sq_head and cached_cq_tail without uring_lock
	 * and sq_tail and cq_head are changed by userspace. But it's ok since
	 * we usually use these info when it is stuck.
	 */
	seq_printf(m, "SqMask:\t0x%x\n", sq_mask);
	seq_printf(m, "SqHead:\t%u\n", sq_head);
	seq_printf(m, "SqTail:\t%u\n", sq_tail);
	seq_printf(m, "CachedSqHead:\t%u\n", ctx->cached_sq_head);
	seq_printf(m, "CqMask:\t0x%x\n", cq_mask);
	seq_printf(m, "CqHead:\t%u\n", cq_head);
	seq_printf(m, "CqTail:\t%u\n", cq_tail);
	seq_printf(m, "CachedCqTail:\t%u\n", ctx->cached_cq_tail);
	seq_printf(m, "SQEs:\t%u\n", sq_tail - ctx->cached_sq_head);
	sq_entries = min(sq_tail - sq_head, ctx->sq_entries);
	for (i = 0; i < sq_entries; i++) {
		unsigned int entry = i + sq_head;
		unsigned int sq_idx = READ_ONCE(ctx->sq_array[entry & sq_mask]);
		struct io_uring_sqe *sqe;

		if (sq_idx > sq_mask)
			continue;
		sqe = &ctx->sq_sqes[sq_idx];
		seq_printf(m, "%5u: opcode:%d, fd:%d, flags:%x, user_data:%llu\n",
			   sq_idx, sqe->opcode, sqe->fd, sqe->flags,
			   sqe->user_data);
	}
	seq_printf(m, "CQEs:\t%u\n", cq_tail - cq_head);
	cq_entries = min(cq_tail - cq_head, ctx->cq_entries);
	for (i = 0; i < cq_entries; i++) {
		unsigned int entry = i + cq_head;
		struct io_uring_cqe *cqe = &r->cqes[(entry & cq_mask) << cq_shift];

		if (!is_cqe32) {
			seq_printf(m, "%5u: user_data:%llu, res:%d, flag:%x\n",
			   entry & cq_mask, cqe->user_data, cqe->res,
			   cqe->flags);
		} else {
			seq_printf(m, "%5u: user_data:%llu, res:%d, flag:%x, "
				"extra1:%llu, extra2:%llu\n",
				entry & cq_mask, cqe->user_data, cqe->res,
				cqe->flags, cqe->big_cqe[0], cqe->big_cqe[1]);
		}
	}

	/*
	 * Avoid ABBA deadlock between the seq lock and the io_uring mutex,
	 * since fdinfo case grabs it in the opposite direction of normal use
	 * cases. If we fail to get the lock, we just don't iterate any
	 * structures that could be going away outside the io_uring mutex.
	 */
	has_lock = mutex_trylock(&ctx->uring_lock);

	if (has_lock && (ctx->flags & IORING_SETUP_SQPOLL)) {
		sq = ctx->sq_data;
		if (!sq->thread)
			sq = NULL;
	}

	seq_printf(m, "SqThread:\t%d\n", sq ? task_pid_nr(sq->thread) : -1);
	seq_printf(m, "SqThreadCpu:\t%d\n", sq ? task_cpu(sq->thread) : -1);
	seq_printf(m, "UserFiles:\t%u\n", ctx->nr_user_files);
	for (i = 0; has_lock && i < ctx->nr_user_files; i++) {
		struct file *f = io_file_from_index(ctx, i);

		if (f)
			seq_printf(m, "%5u: %s\n", i, file_dentry(f)->d_iname);
		else
			seq_printf(m, "%5u: <none>\n", i);
	}
	seq_printf(m, "UserBufs:\t%u\n", ctx->nr_user_bufs);
	for (i = 0; has_lock && i < ctx->nr_user_bufs; i++) {
		struct io_mapped_ubuf *buf = ctx->user_bufs[i];
		unsigned int len = buf->ubuf_end - buf->ubuf;

		seq_printf(m, "%5u: 0x%llx/%u\n", i, buf->ubuf, len);
	}
	if (has_lock && !xa_empty(&ctx->personalities)) {
		unsigned long index;
		const struct cred *cred;

		seq_printf(m, "Personalities:\n");
		xa_for_each(&ctx->personalities, index, cred)
			io_uring_show_cred(m, index, cred);
	}
	if (has_lock)
		mutex_unlock(&ctx->uring_lock);

	seq_puts(m, "PollList:\n");
	spin_lock(&ctx->completion_lock);
	for (i = 0; i < (1U << ctx->cancel_hash_bits); i++) {
		struct hlist_head *list = &ctx->cancel_hash[i];
		struct io_kiocb *req;

		hlist_for_each_entry(req, list, hash_node)
			seq_printf(m, "  op=%d, task_works=%d\n", req->opcode,
					task_work_pending(req->task));
	}

	seq_puts(m, "CqOverflowList:\n");
	list_for_each_entry(ocqe, &ctx->cq_overflow_list, list) {
		struct io_uring_cqe *cqe = &ocqe->cqe;

		seq_printf(m, "  user_data=%llu, res=%d, flags=%x\n",
			   cqe->user_data, cqe->res, cqe->flags);

	}

	spin_unlock(&ctx->completion_lock);
}

static __cold void io_uring_show_fdinfo(struct seq_file *m, struct file *f)
{
	struct io_ring_ctx *ctx = f->private_data;

	if (percpu_ref_tryget(&ctx->refs)) {
		__io_uring_show_fdinfo(ctx, m);
		percpu_ref_put(&ctx->refs);
	}
}
#endif

static const struct file_operations io_uring_fops = {
	.release	= io_uring_release,
	.mmap		= io_uring_mmap,
#ifndef CONFIG_MMU
	.get_unmapped_area = io_uring_nommu_get_unmapped_area,
	.mmap_capabilities = io_uring_nommu_mmap_capabilities,
#endif
	.poll		= io_uring_poll,
#ifdef CONFIG_PROC_FS
	.show_fdinfo	= io_uring_show_fdinfo,
#endif
};

static __cold int io_allocate_scq_urings(struct io_ring_ctx *ctx,
					 struct io_uring_params *p)
{
	struct io_rings *rings;
	size_t size, sq_array_offset;

	/* make sure these are sane, as we already accounted them */
	ctx->sq_entries = p->sq_entries;
	ctx->cq_entries = p->cq_entries;

	size = rings_size(ctx, p->sq_entries, p->cq_entries, &sq_array_offset);
	if (size == SIZE_MAX)
		return -EOVERFLOW;

	rings = io_mem_alloc(size);
	if (!rings)
		return -ENOMEM;

	ctx->rings = rings;
	ctx->sq_array = (u32 *)((char *)rings + sq_array_offset);
	rings->sq_ring_mask = p->sq_entries - 1;
	rings->cq_ring_mask = p->cq_entries - 1;
	rings->sq_ring_entries = p->sq_entries;
	rings->cq_ring_entries = p->cq_entries;

	if (p->flags & IORING_SETUP_SQE128)
		size = array_size(2 * sizeof(struct io_uring_sqe), p->sq_entries);
	else
		size = array_size(sizeof(struct io_uring_sqe), p->sq_entries);
	if (size == SIZE_MAX) {
		io_mem_free(ctx->rings);
		ctx->rings = NULL;
		return -EOVERFLOW;
	}

	ctx->sq_sqes = io_mem_alloc(size);
	if (!ctx->sq_sqes) {
		io_mem_free(ctx->rings);
		ctx->rings = NULL;
		return -ENOMEM;
	}

	return 0;
}

static int io_uring_install_fd(struct io_ring_ctx *ctx, struct file *file)
{
	int ret, fd;

	fd = get_unused_fd_flags(O_RDWR | O_CLOEXEC);
	if (fd < 0)
		return fd;

	ret = io_uring_add_tctx_node(ctx);
	if (ret) {
		put_unused_fd(fd);
		return ret;
	}
	fd_install(fd, file);
	return fd;
}

/*
 * Allocate an anonymous fd, this is what constitutes the application
 * visible backing of an io_uring instance. The application mmaps this
 * fd to gain access to the SQ/CQ ring details. If UNIX sockets are enabled,
 * we have to tie this fd to a socket for file garbage collection purposes.
 */
static struct file *io_uring_get_file(struct io_ring_ctx *ctx)
{
	struct file *file;
#if defined(CONFIG_UNIX)
	int ret;

	ret = sock_create_kern(&init_net, PF_UNIX, SOCK_RAW, IPPROTO_IP,
				&ctx->ring_sock);
	if (ret)
		return ERR_PTR(ret);
#endif

	file = anon_inode_getfile_secure("[io_uring]", &io_uring_fops, ctx,
					 O_RDWR | O_CLOEXEC, NULL);
#if defined(CONFIG_UNIX)
	if (IS_ERR(file)) {
		sock_release(ctx->ring_sock);
		ctx->ring_sock = NULL;
	} else {
		ctx->ring_sock->file = file;
	}
#endif
	return file;
}

static __cold int io_uring_create(unsigned entries, struct io_uring_params *p,
				  struct io_uring_params __user *params)
{
	struct io_ring_ctx *ctx;
	struct file *file;
	int ret;

	if (!entries)
		return -EINVAL;
	if (entries > IORING_MAX_ENTRIES) {
		if (!(p->flags & IORING_SETUP_CLAMP))
			return -EINVAL;
		entries = IORING_MAX_ENTRIES;
	}

	/*
	 * Use twice as many entries for the CQ ring. It's possible for the
	 * application to drive a higher depth than the size of the SQ ring,
	 * since the sqes are only used at submission time. This allows for
	 * some flexibility in overcommitting a bit. If the application has
	 * set IORING_SETUP_CQSIZE, it will have passed in the desired number
	 * of CQ ring entries manually.
	 */
	p->sq_entries = roundup_pow_of_two(entries);
	if (p->flags & IORING_SETUP_CQSIZE) {
		/*
		 * If IORING_SETUP_CQSIZE is set, we do the same roundup
		 * to a power-of-two, if it isn't already. We do NOT impose
		 * any cq vs sq ring sizing.
		 */
		if (!p->cq_entries)
			return -EINVAL;
		if (p->cq_entries > IORING_MAX_CQ_ENTRIES) {
			if (!(p->flags & IORING_SETUP_CLAMP))
				return -EINVAL;
			p->cq_entries = IORING_MAX_CQ_ENTRIES;
		}
		p->cq_entries = roundup_pow_of_two(p->cq_entries);
		if (p->cq_entries < p->sq_entries)
			return -EINVAL;
	} else {
		p->cq_entries = 2 * p->sq_entries;
	}

	ctx = io_ring_ctx_alloc(p);
	if (!ctx)
		return -ENOMEM;

	/*
	 * When SETUP_IOPOLL and SETUP_SQPOLL are both enabled, user
	 * space applications don't need to do io completion events
	 * polling again, they can rely on io_sq_thread to do polling
	 * work, which can reduce cpu usage and uring_lock contention.
	 */
	if (ctx->flags & IORING_SETUP_IOPOLL &&
	    !(ctx->flags & IORING_SETUP_SQPOLL))
		ctx->syscall_iopoll = 1;

	ctx->compat = in_compat_syscall();
	if (!capable(CAP_IPC_LOCK))
		ctx->user = get_uid(current_user());

	/*
	 * For SQPOLL, we just need a wakeup, always. For !SQPOLL, if
	 * COOP_TASKRUN is set, then IPIs are never needed by the app.
	 */
	ret = -EINVAL;
	if (ctx->flags & IORING_SETUP_SQPOLL) {
		/* IPI related flags don't make sense with SQPOLL */
		if (ctx->flags & (IORING_SETUP_COOP_TASKRUN |
				  IORING_SETUP_TASKRUN_FLAG))
			goto err;
		ctx->notify_method = TWA_SIGNAL_NO_IPI;
	} else if (ctx->flags & IORING_SETUP_COOP_TASKRUN) {
		ctx->notify_method = TWA_SIGNAL_NO_IPI;
	} else {
		if (ctx->flags & IORING_SETUP_TASKRUN_FLAG)
			goto err;
		ctx->notify_method = TWA_SIGNAL;
	}

	/*
	 * This is just grabbed for accounting purposes. When a process exits,
	 * the mm is exited and dropped before the files, hence we need to hang
	 * on to this mm purely for the purposes of being able to unaccount
	 * memory (locked/pinned vm). It's not used for anything else.
	 */
	mmgrab(current->mm);
	ctx->mm_account = current->mm;

	ret = io_allocate_scq_urings(ctx, p);
	if (ret)
		goto err;

	ret = io_sq_offload_create(ctx, p);
	if (ret)
		goto err;
	/* always set a rsrc node */
	ret = io_rsrc_node_switch_start(ctx);
	if (ret)
		goto err;
	io_rsrc_node_switch(ctx, NULL);

	memset(&p->sq_off, 0, sizeof(p->sq_off));
	p->sq_off.head = offsetof(struct io_rings, sq.head);
	p->sq_off.tail = offsetof(struct io_rings, sq.tail);
	p->sq_off.ring_mask = offsetof(struct io_rings, sq_ring_mask);
	p->sq_off.ring_entries = offsetof(struct io_rings, sq_ring_entries);
	p->sq_off.flags = offsetof(struct io_rings, sq_flags);
	p->sq_off.dropped = offsetof(struct io_rings, sq_dropped);
	p->sq_off.array = (char *)ctx->sq_array - (char *)ctx->rings;

	memset(&p->cq_off, 0, sizeof(p->cq_off));
	p->cq_off.head = offsetof(struct io_rings, cq.head);
	p->cq_off.tail = offsetof(struct io_rings, cq.tail);
	p->cq_off.ring_mask = offsetof(struct io_rings, cq_ring_mask);
	p->cq_off.ring_entries = offsetof(struct io_rings, cq_ring_entries);
	p->cq_off.overflow = offsetof(struct io_rings, cq_overflow);
	p->cq_off.cqes = offsetof(struct io_rings, cqes);
	p->cq_off.flags = offsetof(struct io_rings, cq_flags);

	p->features = IORING_FEAT_SINGLE_MMAP | IORING_FEAT_NODROP |
			IORING_FEAT_SUBMIT_STABLE | IORING_FEAT_RW_CUR_POS |
			IORING_FEAT_CUR_PERSONALITY | IORING_FEAT_FAST_POLL |
			IORING_FEAT_POLL_32BITS | IORING_FEAT_SQPOLL_NONFIXED |
			IORING_FEAT_EXT_ARG | IORING_FEAT_NATIVE_WORKERS |
			IORING_FEAT_RSRC_TAGS | IORING_FEAT_CQE_SKIP |
			IORING_FEAT_LINKED_FILE;

	if (copy_to_user(params, p, sizeof(*p))) {
		ret = -EFAULT;
		goto err;
	}

	file = io_uring_get_file(ctx);
	if (IS_ERR(file)) {
		ret = PTR_ERR(file);
		goto err;
	}

	/*
	 * Install ring fd as the very last thing, so we don't risk someone
	 * having closed it before we finish setup
	 */
	ret = io_uring_install_fd(ctx, file);
	if (ret < 0) {
		/* fput will clean it up */
		fput(file);
		return ret;
	}

	trace_io_uring_create(ret, ctx, p->sq_entries, p->cq_entries, p->flags);
	return ret;
err:
	io_ring_ctx_wait_and_kill(ctx);
	return ret;
}

/*
 * Sets up an aio uring context, and returns the fd. Applications asks for a
 * ring size, we return the actual sq/cq ring sizes (among other things) in the
 * params structure passed in.
 */
static long io_uring_setup(u32 entries, struct io_uring_params __user *params)
{
	struct io_uring_params p;
	int i;

	if (copy_from_user(&p, params, sizeof(p)))
		return -EFAULT;
	for (i = 0; i < ARRAY_SIZE(p.resv); i++) {
		if (p.resv[i])
			return -EINVAL;
	}

	if (p.flags & ~(IORING_SETUP_IOPOLL | IORING_SETUP_SQPOLL |
			IORING_SETUP_SQ_AFF | IORING_SETUP_CQSIZE |
			IORING_SETUP_CLAMP | IORING_SETUP_ATTACH_WQ |
			IORING_SETUP_R_DISABLED | IORING_SETUP_SUBMIT_ALL |
			IORING_SETUP_COOP_TASKRUN | IORING_SETUP_TASKRUN_FLAG |
			IORING_SETUP_SQE128 | IORING_SETUP_CQE32))
		return -EINVAL;

	return io_uring_create(entries, &p, params);
}

SYSCALL_DEFINE2(io_uring_setup, u32, entries,
		struct io_uring_params __user *, params)
{
	return io_uring_setup(entries, params);
}

static __cold int io_probe(struct io_ring_ctx *ctx, void __user *arg,
			   unsigned nr_args)
{
	struct io_uring_probe *p;
	size_t size;
	int i, ret;

	size = struct_size(p, ops, nr_args);
	if (size == SIZE_MAX)
		return -EOVERFLOW;
	p = kzalloc(size, GFP_KERNEL);
	if (!p)
		return -ENOMEM;

	ret = -EFAULT;
	if (copy_from_user(p, arg, size))
		goto out;
	ret = -EINVAL;
	if (memchr_inv(p, 0, size))
		goto out;

	p->last_op = IORING_OP_LAST - 1;
	if (nr_args > IORING_OP_LAST)
		nr_args = IORING_OP_LAST;

	for (i = 0; i < nr_args; i++) {
		p->ops[i].op = i;
		if (!io_op_defs[i].not_supported)
			p->ops[i].flags = IO_URING_OP_SUPPORTED;
	}
	p->ops_len = i;

	ret = 0;
	if (copy_to_user(arg, p, size))
		ret = -EFAULT;
out:
	kfree(p);
	return ret;
}

static int io_register_personality(struct io_ring_ctx *ctx)
{
	const struct cred *creds;
	u32 id;
	int ret;

	creds = get_current_cred();

	ret = xa_alloc_cyclic(&ctx->personalities, &id, (void *)creds,
			XA_LIMIT(0, USHRT_MAX), &ctx->pers_next, GFP_KERNEL);
	if (ret < 0) {
		put_cred(creds);
		return ret;
	}
	return id;
}

static __cold int io_register_restrictions(struct io_ring_ctx *ctx,
					   void __user *arg, unsigned int nr_args)
{
	struct io_uring_restriction *res;
	size_t size;
	int i, ret;

	/* Restrictions allowed only if rings started disabled */
	if (!(ctx->flags & IORING_SETUP_R_DISABLED))
		return -EBADFD;

	/* We allow only a single restrictions registration */
	if (ctx->restrictions.registered)
		return -EBUSY;

	if (!arg || nr_args > IORING_MAX_RESTRICTIONS)
		return -EINVAL;

	size = array_size(nr_args, sizeof(*res));
	if (size == SIZE_MAX)
		return -EOVERFLOW;

	res = memdup_user(arg, size);
	if (IS_ERR(res))
		return PTR_ERR(res);

	ret = 0;

	for (i = 0; i < nr_args; i++) {
		switch (res[i].opcode) {
		case IORING_RESTRICTION_REGISTER_OP:
			if (res[i].register_op >= IORING_REGISTER_LAST) {
				ret = -EINVAL;
				goto out;
			}

			__set_bit(res[i].register_op,
				  ctx->restrictions.register_op);
			break;
		case IORING_RESTRICTION_SQE_OP:
			if (res[i].sqe_op >= IORING_OP_LAST) {
				ret = -EINVAL;
				goto out;
			}

			__set_bit(res[i].sqe_op, ctx->restrictions.sqe_op);
			break;
		case IORING_RESTRICTION_SQE_FLAGS_ALLOWED:
			ctx->restrictions.sqe_flags_allowed = res[i].sqe_flags;
			break;
		case IORING_RESTRICTION_SQE_FLAGS_REQUIRED:
			ctx->restrictions.sqe_flags_required = res[i].sqe_flags;
			break;
		default:
			ret = -EINVAL;
			goto out;
		}
	}

out:
	/* Reset all restrictions if an error happened */
	if (ret != 0)
		memset(&ctx->restrictions, 0, sizeof(ctx->restrictions));
	else
		ctx->restrictions.registered = true;

	kfree(res);
	return ret;
}

static int io_register_enable_rings(struct io_ring_ctx *ctx)
{
	if (!(ctx->flags & IORING_SETUP_R_DISABLED))
		return -EBADFD;

	if (ctx->restrictions.registered)
		ctx->restricted = 1;

	ctx->flags &= ~IORING_SETUP_R_DISABLED;
	if (ctx->sq_data && wq_has_sleeper(&ctx->sq_data->wait))
		wake_up(&ctx->sq_data->wait);
	return 0;
}

static int __io_register_rsrc_update(struct io_ring_ctx *ctx, unsigned type,
				     struct io_uring_rsrc_update2 *up,
				     unsigned nr_args)
{
	__u32 tmp;
	int err;

	if (check_add_overflow(up->offset, nr_args, &tmp))
		return -EOVERFLOW;
	err = io_rsrc_node_switch_start(ctx);
	if (err)
		return err;

	switch (type) {
	case IORING_RSRC_FILE:
		return __io_sqe_files_update(ctx, up, nr_args);
	case IORING_RSRC_BUFFER:
		return __io_sqe_buffers_update(ctx, up, nr_args);
	}
	return -EINVAL;
}

static int io_register_files_update(struct io_ring_ctx *ctx, void __user *arg,
				    unsigned nr_args)
{
	struct io_uring_rsrc_update2 up;

	if (!nr_args)
		return -EINVAL;
	memset(&up, 0, sizeof(up));
	if (copy_from_user(&up, arg, sizeof(struct io_uring_rsrc_update)))
		return -EFAULT;
	if (up.resv || up.resv2)
		return -EINVAL;
	return __io_register_rsrc_update(ctx, IORING_RSRC_FILE, &up, nr_args);
}

static int io_register_rsrc_update(struct io_ring_ctx *ctx, void __user *arg,
				   unsigned size, unsigned type)
{
	struct io_uring_rsrc_update2 up;

	if (size != sizeof(up))
		return -EINVAL;
	if (copy_from_user(&up, arg, sizeof(up)))
		return -EFAULT;
	if (!up.nr || up.resv || up.resv2)
		return -EINVAL;
	return __io_register_rsrc_update(ctx, type, &up, up.nr);
}

static __cold int io_register_rsrc(struct io_ring_ctx *ctx, void __user *arg,
			    unsigned int size, unsigned int type)
{
	struct io_uring_rsrc_register rr;

	/* keep it extendible */
	if (size != sizeof(rr))
		return -EINVAL;

	memset(&rr, 0, sizeof(rr));
	if (copy_from_user(&rr, arg, size))
		return -EFAULT;
	if (!rr.nr || rr.resv2)
		return -EINVAL;
	if (rr.flags & ~IORING_RSRC_REGISTER_SPARSE)
		return -EINVAL;

	switch (type) {
	case IORING_RSRC_FILE:
		if (rr.flags & IORING_RSRC_REGISTER_SPARSE && rr.data)
			break;
		return io_sqe_files_register(ctx, u64_to_user_ptr(rr.data),
					     rr.nr, u64_to_user_ptr(rr.tags));
	case IORING_RSRC_BUFFER:
		if (rr.flags & IORING_RSRC_REGISTER_SPARSE && rr.data)
			break;
		return io_sqe_buffers_register(ctx, u64_to_user_ptr(rr.data),
					       rr.nr, u64_to_user_ptr(rr.tags));
	}
	return -EINVAL;
}

static __cold int io_register_iowq_aff(struct io_ring_ctx *ctx,
				       void __user *arg, unsigned len)
{
	struct io_uring_task *tctx = current->io_uring;
	cpumask_var_t new_mask;
	int ret;

	if (!tctx || !tctx->io_wq)
		return -EINVAL;

	if (!alloc_cpumask_var(&new_mask, GFP_KERNEL))
		return -ENOMEM;

	cpumask_clear(new_mask);
	if (len > cpumask_size())
		len = cpumask_size();

	if (in_compat_syscall()) {
		ret = compat_get_bitmap(cpumask_bits(new_mask),
					(const compat_ulong_t __user *)arg,
					len * 8 /* CHAR_BIT */);
	} else {
		ret = copy_from_user(new_mask, arg, len);
	}

	if (ret) {
		free_cpumask_var(new_mask);
		return -EFAULT;
	}

	ret = io_wq_cpu_affinity(tctx->io_wq, new_mask);
	free_cpumask_var(new_mask);
	return ret;
}

static __cold int io_unregister_iowq_aff(struct io_ring_ctx *ctx)
{
	struct io_uring_task *tctx = current->io_uring;

	if (!tctx || !tctx->io_wq)
		return -EINVAL;

	return io_wq_cpu_affinity(tctx->io_wq, NULL);
}

static __cold int io_register_iowq_max_workers(struct io_ring_ctx *ctx,
					       void __user *arg)
	__must_hold(&ctx->uring_lock)
{
	struct io_tctx_node *node;
	struct io_uring_task *tctx = NULL;
	struct io_sq_data *sqd = NULL;
	__u32 new_count[2];
	int i, ret;

	if (copy_from_user(new_count, arg, sizeof(new_count)))
		return -EFAULT;
	for (i = 0; i < ARRAY_SIZE(new_count); i++)
		if (new_count[i] > INT_MAX)
			return -EINVAL;

	if (ctx->flags & IORING_SETUP_SQPOLL) {
		sqd = ctx->sq_data;
		if (sqd) {
			/*
			 * Observe the correct sqd->lock -> ctx->uring_lock
			 * ordering. Fine to drop uring_lock here, we hold
			 * a ref to the ctx.
			 */
			refcount_inc(&sqd->refs);
			mutex_unlock(&ctx->uring_lock);
			mutex_lock(&sqd->lock);
			mutex_lock(&ctx->uring_lock);
			if (sqd->thread)
				tctx = sqd->thread->io_uring;
		}
	} else {
		tctx = current->io_uring;
	}

	BUILD_BUG_ON(sizeof(new_count) != sizeof(ctx->iowq_limits));

	for (i = 0; i < ARRAY_SIZE(new_count); i++)
		if (new_count[i])
			ctx->iowq_limits[i] = new_count[i];
	ctx->iowq_limits_set = true;

	if (tctx && tctx->io_wq) {
		ret = io_wq_max_workers(tctx->io_wq, new_count);
		if (ret)
			goto err;
	} else {
		memset(new_count, 0, sizeof(new_count));
	}

	if (sqd) {
		mutex_unlock(&sqd->lock);
		io_put_sq_data(sqd);
	}

	if (copy_to_user(arg, new_count, sizeof(new_count)))
		return -EFAULT;

	/* that's it for SQPOLL, only the SQPOLL task creates requests */
	if (sqd)
		return 0;

	/* now propagate the restriction to all registered users */
	list_for_each_entry(node, &ctx->tctx_list, ctx_node) {
		struct io_uring_task *tctx = node->task->io_uring;

		if (WARN_ON_ONCE(!tctx->io_wq))
			continue;

		for (i = 0; i < ARRAY_SIZE(new_count); i++)
			new_count[i] = ctx->iowq_limits[i];
		/* ignore errors, it always returns zero anyway */
		(void)io_wq_max_workers(tctx->io_wq, new_count);
	}
	return 0;
err:
	if (sqd) {
		mutex_unlock(&sqd->lock);
		io_put_sq_data(sqd);
	}
	return ret;
}

static int io_register_pbuf_ring(struct io_ring_ctx *ctx, void __user *arg)
{
	struct io_uring_buf_ring *br;
	struct io_uring_buf_reg reg;
	struct io_buffer_list *bl, *free_bl = NULL;
	struct page **pages;
	int nr_pages;

	if (copy_from_user(&reg, arg, sizeof(reg)))
		return -EFAULT;

	if (reg.pad || reg.resv[0] || reg.resv[1] || reg.resv[2])
		return -EINVAL;
	if (!reg.ring_addr)
		return -EFAULT;
	if (reg.ring_addr & ~PAGE_MASK)
		return -EINVAL;
	if (!is_power_of_2(reg.ring_entries))
		return -EINVAL;

	/* cannot disambiguate full vs empty due to head/tail size */
	if (reg.ring_entries >= 65536)
		return -EINVAL;

	if (unlikely(reg.bgid < BGID_ARRAY && !ctx->io_bl)) {
		int ret = io_init_bl_list(ctx);
		if (ret)
			return ret;
	}

	bl = io_buffer_get_list(ctx, reg.bgid);
	if (bl) {
		/* if mapped buffer ring OR classic exists, don't allow */
		if (bl->buf_nr_pages || !list_empty(&bl->buf_list))
			return -EEXIST;
	} else {
		free_bl = bl = kzalloc(sizeof(*bl), GFP_KERNEL);
		if (!bl)
			return -ENOMEM;
	}

	pages = io_pin_pages(reg.ring_addr,
			     struct_size(br, bufs, reg.ring_entries),
			     &nr_pages);
	if (IS_ERR(pages)) {
		kfree(free_bl);
		return PTR_ERR(pages);
	}

	br = page_address(pages[0]);
	bl->buf_pages = pages;
	bl->buf_nr_pages = nr_pages;
	bl->nr_entries = reg.ring_entries;
	bl->buf_ring = br;
	bl->mask = reg.ring_entries - 1;
	io_buffer_add_list(ctx, bl, reg.bgid);
	return 0;
}

static int io_unregister_pbuf_ring(struct io_ring_ctx *ctx, void __user *arg)
{
	struct io_uring_buf_reg reg;
	struct io_buffer_list *bl;

	if (copy_from_user(&reg, arg, sizeof(reg)))
		return -EFAULT;
	if (reg.pad || reg.resv[0] || reg.resv[1] || reg.resv[2])
		return -EINVAL;

	bl = io_buffer_get_list(ctx, reg.bgid);
	if (!bl)
		return -ENOENT;
	if (!bl->buf_nr_pages)
		return -EINVAL;

	__io_remove_buffers(ctx, bl, -1U);
	if (bl->bgid >= BGID_ARRAY) {
		xa_erase(&ctx->io_bl_xa, bl->bgid);
		kfree(bl);
	}
	return 0;
}

static int __io_uring_register(struct io_ring_ctx *ctx, unsigned opcode,
			       void __user *arg, unsigned nr_args)
	__releases(ctx->uring_lock)
	__acquires(ctx->uring_lock)
{
	int ret;

	/*
	 * We're inside the ring mutex, if the ref is already dying, then
	 * someone else killed the ctx or is already going through
	 * io_uring_register().
	 */
	if (percpu_ref_is_dying(&ctx->refs))
		return -ENXIO;

	if (ctx->restricted) {
		if (opcode >= IORING_REGISTER_LAST)
			return -EINVAL;
		opcode = array_index_nospec(opcode, IORING_REGISTER_LAST);
		if (!test_bit(opcode, ctx->restrictions.register_op))
			return -EACCES;
	}

	switch (opcode) {
	case IORING_REGISTER_BUFFERS:
		ret = -EFAULT;
		if (!arg)
			break;
		ret = io_sqe_buffers_register(ctx, arg, nr_args, NULL);
		break;
	case IORING_UNREGISTER_BUFFERS:
		ret = -EINVAL;
		if (arg || nr_args)
			break;
		ret = io_sqe_buffers_unregister(ctx);
		break;
	case IORING_REGISTER_FILES:
		ret = -EFAULT;
		if (!arg)
			break;
		ret = io_sqe_files_register(ctx, arg, nr_args, NULL);
		break;
	case IORING_UNREGISTER_FILES:
		ret = -EINVAL;
		if (arg || nr_args)
			break;
		ret = io_sqe_files_unregister(ctx);
		break;
	case IORING_REGISTER_FILES_UPDATE:
		ret = io_register_files_update(ctx, arg, nr_args);
		break;
	case IORING_REGISTER_EVENTFD:
		ret = -EINVAL;
		if (nr_args != 1)
			break;
		ret = io_eventfd_register(ctx, arg, 0);
		break;
	case IORING_REGISTER_EVENTFD_ASYNC:
		ret = -EINVAL;
		if (nr_args != 1)
			break;
		ret = io_eventfd_register(ctx, arg, 1);
		break;
	case IORING_UNREGISTER_EVENTFD:
		ret = -EINVAL;
		if (arg || nr_args)
			break;
		ret = io_eventfd_unregister(ctx);
		break;
	case IORING_REGISTER_PROBE:
		ret = -EINVAL;
		if (!arg || nr_args > 256)
			break;
		ret = io_probe(ctx, arg, nr_args);
		break;
	case IORING_REGISTER_PERSONALITY:
		ret = -EINVAL;
		if (arg || nr_args)
			break;
		ret = io_register_personality(ctx);
		break;
	case IORING_UNREGISTER_PERSONALITY:
		ret = -EINVAL;
		if (arg)
			break;
		ret = io_unregister_personality(ctx, nr_args);
		break;
	case IORING_REGISTER_ENABLE_RINGS:
		ret = -EINVAL;
		if (arg || nr_args)
			break;
		ret = io_register_enable_rings(ctx);
		break;
	case IORING_REGISTER_RESTRICTIONS:
		ret = io_register_restrictions(ctx, arg, nr_args);
		break;
	case IORING_REGISTER_FILES2:
		ret = io_register_rsrc(ctx, arg, nr_args, IORING_RSRC_FILE);
		break;
	case IORING_REGISTER_FILES_UPDATE2:
		ret = io_register_rsrc_update(ctx, arg, nr_args,
					      IORING_RSRC_FILE);
		break;
	case IORING_REGISTER_BUFFERS2:
		ret = io_register_rsrc(ctx, arg, nr_args, IORING_RSRC_BUFFER);
		break;
	case IORING_REGISTER_BUFFERS_UPDATE:
		ret = io_register_rsrc_update(ctx, arg, nr_args,
					      IORING_RSRC_BUFFER);
		break;
	case IORING_REGISTER_IOWQ_AFF:
		ret = -EINVAL;
		if (!arg || !nr_args)
			break;
		ret = io_register_iowq_aff(ctx, arg, nr_args);
		break;
	case IORING_UNREGISTER_IOWQ_AFF:
		ret = -EINVAL;
		if (arg || nr_args)
			break;
		ret = io_unregister_iowq_aff(ctx);
		break;
	case IORING_REGISTER_IOWQ_MAX_WORKERS:
		ret = -EINVAL;
		if (!arg || nr_args != 2)
			break;
		ret = io_register_iowq_max_workers(ctx, arg);
		break;
	case IORING_REGISTER_RING_FDS:
		ret = io_ringfd_register(ctx, arg, nr_args);
		break;
	case IORING_UNREGISTER_RING_FDS:
		ret = io_ringfd_unregister(ctx, arg, nr_args);
		break;
	case IORING_REGISTER_PBUF_RING:
		ret = -EINVAL;
		if (!arg || nr_args != 1)
			break;
		ret = io_register_pbuf_ring(ctx, arg);
		break;
	case IORING_UNREGISTER_PBUF_RING:
		ret = -EINVAL;
		if (!arg || nr_args != 1)
			break;
		ret = io_unregister_pbuf_ring(ctx, arg);
		break;
	default:
		ret = -EINVAL;
		break;
	}

	return ret;
}

SYSCALL_DEFINE4(io_uring_register, unsigned int, fd, unsigned int, opcode,
		void __user *, arg, unsigned int, nr_args)
{
	struct io_ring_ctx *ctx;
	long ret = -EBADF;
	struct fd f;

	f = fdget(fd);
	if (!f.file)
		return -EBADF;

	ret = -EOPNOTSUPP;
	if (f.file->f_op != &io_uring_fops)
		goto out_fput;

	ctx = f.file->private_data;

	io_run_task_work();

	mutex_lock(&ctx->uring_lock);
	ret = __io_uring_register(ctx, opcode, arg, nr_args);
	mutex_unlock(&ctx->uring_lock);
	trace_io_uring_register(ctx, opcode, ctx->nr_user_files, ctx->nr_user_bufs, ret);
out_fput:
	fdput(f);
	return ret;
}

static int __init io_uring_init(void)
{
#define __BUILD_BUG_VERIFY_ELEMENT(stype, eoffset, etype, ename) do { \
	BUILD_BUG_ON(offsetof(stype, ename) != eoffset); \
	BUILD_BUG_ON(sizeof(etype) != sizeof_field(stype, ename)); \
} while (0)

#define BUILD_BUG_SQE_ELEM(eoffset, etype, ename) \
	__BUILD_BUG_VERIFY_ELEMENT(struct io_uring_sqe, eoffset, etype, ename)
	BUILD_BUG_ON(sizeof(struct io_uring_sqe) != 64);
	BUILD_BUG_SQE_ELEM(0,  __u8,   opcode);
	BUILD_BUG_SQE_ELEM(1,  __u8,   flags);
	BUILD_BUG_SQE_ELEM(2,  __u16,  ioprio);
	BUILD_BUG_SQE_ELEM(4,  __s32,  fd);
	BUILD_BUG_SQE_ELEM(8,  __u64,  off);
	BUILD_BUG_SQE_ELEM(8,  __u64,  addr2);
	BUILD_BUG_SQE_ELEM(16, __u64,  addr);
	BUILD_BUG_SQE_ELEM(16, __u64,  splice_off_in);
	BUILD_BUG_SQE_ELEM(24, __u32,  len);
	BUILD_BUG_SQE_ELEM(28,     __kernel_rwf_t, rw_flags);
	BUILD_BUG_SQE_ELEM(28, /* compat */   int, rw_flags);
	BUILD_BUG_SQE_ELEM(28, /* compat */ __u32, rw_flags);
	BUILD_BUG_SQE_ELEM(28, __u32,  fsync_flags);
	BUILD_BUG_SQE_ELEM(28, /* compat */ __u16,  poll_events);
	BUILD_BUG_SQE_ELEM(28, __u32,  poll32_events);
	BUILD_BUG_SQE_ELEM(28, __u32,  sync_range_flags);
	BUILD_BUG_SQE_ELEM(28, __u32,  msg_flags);
	BUILD_BUG_SQE_ELEM(28, __u32,  timeout_flags);
	BUILD_BUG_SQE_ELEM(28, __u32,  accept_flags);
	BUILD_BUG_SQE_ELEM(28, __u32,  cancel_flags);
	BUILD_BUG_SQE_ELEM(28, __u32,  open_flags);
	BUILD_BUG_SQE_ELEM(28, __u32,  statx_flags);
	BUILD_BUG_SQE_ELEM(28, __u32,  fadvise_advice);
	BUILD_BUG_SQE_ELEM(28, __u32,  splice_flags);
	BUILD_BUG_SQE_ELEM(32, __u64,  user_data);
	BUILD_BUG_SQE_ELEM(40, __u16,  buf_index);
	BUILD_BUG_SQE_ELEM(40, __u16,  buf_group);
	BUILD_BUG_SQE_ELEM(42, __u16,  personality);
	BUILD_BUG_SQE_ELEM(44, __s32,  splice_fd_in);
	BUILD_BUG_SQE_ELEM(44, __u32,  file_index);
	BUILD_BUG_SQE_ELEM(48, __u64,  addr3);

	BUILD_BUG_ON(sizeof(struct io_uring_files_update) !=
		     sizeof(struct io_uring_rsrc_update));
	BUILD_BUG_ON(sizeof(struct io_uring_rsrc_update) >
		     sizeof(struct io_uring_rsrc_update2));

	/* ->buf_index is u16 */
	BUILD_BUG_ON(IORING_MAX_REG_BUFFERS >= (1u << 16));
	BUILD_BUG_ON(BGID_ARRAY * sizeof(struct io_buffer_list) > PAGE_SIZE);
	BUILD_BUG_ON(offsetof(struct io_uring_buf_ring, bufs) != 0);
	BUILD_BUG_ON(offsetof(struct io_uring_buf, resv) !=
		     offsetof(struct io_uring_buf_ring, tail));

	/* should fit into one byte */
	BUILD_BUG_ON(SQE_VALID_FLAGS >= (1 << 8));
	BUILD_BUG_ON(SQE_COMMON_FLAGS >= (1 << 8));
	BUILD_BUG_ON((SQE_VALID_FLAGS | SQE_COMMON_FLAGS) != SQE_VALID_FLAGS);

	BUILD_BUG_ON(ARRAY_SIZE(io_op_defs) != IORING_OP_LAST);
	BUILD_BUG_ON(__REQ_F_LAST_BIT > 8 * sizeof(int));

	BUILD_BUG_ON(sizeof(atomic_t) != sizeof(u32));

	BUILD_BUG_ON(sizeof(struct io_uring_cmd) > 64);

	req_cachep = KMEM_CACHE(io_kiocb, SLAB_HWCACHE_ALIGN | SLAB_PANIC |
				SLAB_ACCOUNT);
	return 0;
};
__initcall(io_uring_init);<|MERGE_RESOLUTION|>--- conflicted
+++ resolved
@@ -1735,8 +1735,6 @@
 	 */
 	if ((req->flags & REQ_F_BUFFER_SELECTED) &&
 	    (req->flags & REQ_F_PARTIAL_IO))
-<<<<<<< HEAD
-=======
 		return;
 
 	/*
@@ -1745,7 +1743,6 @@
 	 * data stored in addr is lost. Therefore forbid recycling for now.
 	 */
 	if (req->opcode == IORING_OP_READV)
->>>>>>> e0dccc3b
 		return;
 
 	/*
