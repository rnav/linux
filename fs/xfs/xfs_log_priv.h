--- conflicted
+++ resolved
@@ -47,16 +47,6 @@
 	{ XLOG_STATE_DONE_SYNC,	"XLOG_STATE_DONE_SYNC" }, \
 	{ XLOG_STATE_CALLBACK,	"XLOG_STATE_CALLBACK" }, \
 	{ XLOG_STATE_DIRTY,	"XLOG_STATE_DIRTY" }
-
-/*
- * In core log flags
- */
-#define XLOG_ICL_NEED_FLUSH	(1 << 0)	/* iclog needs REQ_PREFLUSH */
-#define XLOG_ICL_NEED_FUA	(1 << 1)	/* iclog needs REQ_FUA */
-
-#define XLOG_ICL_STRINGS \
-	{ XLOG_ICL_NEED_FLUSH,	"XLOG_ICL_NEED_FLUSH" }, \
-	{ XLOG_ICL_NEED_FUA,	"XLOG_ICL_NEED_FUA" }
 
 /*
  * In core log flags
@@ -532,11 +522,8 @@
 void	xfs_log_ticket_ungrant(struct xlog *log, struct xlog_ticket *ticket);
 void	xfs_log_ticket_regrant(struct xlog *log, struct xlog_ticket *ticket);
 
-<<<<<<< HEAD
-=======
 void xlog_state_switch_iclogs(struct xlog *log, struct xlog_in_core *iclog,
 		int eventual_size);
->>>>>>> 7cca308c
 int xlog_state_release_iclog(struct xlog *log, struct xlog_in_core *iclog,
 		xfs_lsn_t log_tail_lsn);
 
