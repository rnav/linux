// SPDX-License-Identifier: GPL-2.0
/*
 * Basic worker thread pool for io_uring
 *
 * Copyright (C) 2019 Jens Axboe
 *
 */
#include <linux/kernel.h>
#include <linux/init.h>
#include <linux/errno.h>
#include <linux/sched/signal.h>
#include <linux/percpu.h>
#include <linux/slab.h>
#include <linux/rculist_nulls.h>
#include <linux/cpu.h>
#include <linux/tracehook.h>

#include "io-wq.h"

#define WORKER_IDLE_TIMEOUT	(5 * HZ)

enum {
	IO_WORKER_F_UP		= 1,	/* up and active */
	IO_WORKER_F_RUNNING	= 2,	/* account as running */
	IO_WORKER_F_FREE	= 4,	/* worker on free list */
	IO_WORKER_F_FIXED	= 8,	/* static idle worker */
	IO_WORKER_F_BOUND	= 16,	/* is doing bounded work */
};

enum {
	IO_WQ_BIT_EXIT		= 0,	/* wq exiting */
};

enum {
	IO_WQE_FLAG_STALLED	= 1,	/* stalled on hash */
};

/*
 * One for each thread in a wqe pool
 */
struct io_worker {
	refcount_t ref;
	unsigned flags;
	struct hlist_nulls_node nulls_node;
	struct list_head all_list;
	struct task_struct *task;
	struct io_wqe *wqe;

	struct io_wq_work *cur_work;
	spinlock_t lock;

	struct completion ref_done;

	struct rcu_head rcu;
};

#if BITS_PER_LONG == 64
#define IO_WQ_HASH_ORDER	6
#else
#define IO_WQ_HASH_ORDER	5
#endif

#define IO_WQ_NR_HASH_BUCKETS	(1u << IO_WQ_HASH_ORDER)

struct io_wqe_acct {
	unsigned nr_workers;
	unsigned max_workers;
	int index;
	atomic_t nr_running;
};

enum {
	IO_WQ_ACCT_BOUND,
	IO_WQ_ACCT_UNBOUND,
};

/*
 * Per-node worker thread pool
 */
struct io_wqe {
	struct {
		raw_spinlock_t lock;
		struct io_wq_work_list work_list;
		unsigned flags;
	} ____cacheline_aligned_in_smp;

	int node;
	struct io_wqe_acct acct[2];

	struct hlist_nulls_head free_list;
	struct list_head all_list;

	struct wait_queue_entry wait;

	struct io_wq *wq;
	struct io_wq_work *hash_tail[IO_WQ_NR_HASH_BUCKETS];

	cpumask_var_t cpu_mask;
};

/*
 * Per io_wq state
  */
struct io_wq {
	unsigned long state;

	free_work_fn *free_work;
	io_wq_work_fn *do_work;

	struct io_wq_hash *hash;

	atomic_t worker_refs;
	struct completion worker_done;

	struct hlist_node cpuhp_node;

	struct task_struct *task;

	struct io_wqe *wqes[];
};

static enum cpuhp_state io_wq_online;

struct io_cb_cancel_data {
	work_cancel_fn *fn;
	void *data;
	int nr_running;
	int nr_pending;
	bool cancel_all;
};

<<<<<<< HEAD
static void create_io_worker(struct io_wq *wq, struct io_wqe *wqe, int index);
=======
static void create_io_worker(struct io_wq *wq, struct io_wqe *wqe, int index, bool first);
>>>>>>> 614cb275
static void io_wqe_dec_running(struct io_worker *worker);

static bool io_worker_get(struct io_worker *worker)
{
	return refcount_inc_not_zero(&worker->ref);
}

static void io_worker_release(struct io_worker *worker)
{
	if (refcount_dec_and_test(&worker->ref))
		complete(&worker->ref_done);
}

static inline struct io_wqe_acct *io_get_acct(struct io_wqe *wqe, bool bound)
{
	return &wqe->acct[bound ? IO_WQ_ACCT_BOUND : IO_WQ_ACCT_UNBOUND];
}

static inline struct io_wqe_acct *io_work_get_acct(struct io_wqe *wqe,
						   struct io_wq_work *work)
{
	return io_get_acct(wqe, !(work->flags & IO_WQ_WORK_UNBOUND));
}

static inline struct io_wqe_acct *io_wqe_get_acct(struct io_worker *worker)
{
	return io_get_acct(worker->wqe, worker->flags & IO_WORKER_F_BOUND);
}

static void io_worker_ref_put(struct io_wq *wq)
{
	if (atomic_dec_and_test(&wq->worker_refs))
		complete(&wq->worker_done);
}

static void io_worker_exit(struct io_worker *worker)
{
	struct io_wqe *wqe = worker->wqe;
	struct io_wqe_acct *acct = io_wqe_get_acct(worker);

	if (refcount_dec_and_test(&worker->ref))
		complete(&worker->ref_done);
	wait_for_completion(&worker->ref_done);

	raw_spin_lock_irq(&wqe->lock);
	if (worker->flags & IO_WORKER_F_FREE)
		hlist_nulls_del_rcu(&worker->nulls_node);
	list_del_rcu(&worker->all_list);
	acct->nr_workers--;
	preempt_disable();
	io_wqe_dec_running(worker);
	worker->flags = 0;
	current->flags &= ~PF_IO_WORKER;
	preempt_enable();
	raw_spin_unlock_irq(&wqe->lock);

	kfree_rcu(worker, rcu);
	io_worker_ref_put(wqe->wq);
	do_exit(0);
}

static inline bool io_wqe_run_queue(struct io_wqe *wqe)
	__must_hold(wqe->lock)
{
	if (!wq_list_empty(&wqe->work_list) &&
	    !(wqe->flags & IO_WQE_FLAG_STALLED))
		return true;
	return false;
}

/*
 * Check head of free list for an available worker. If one isn't available,
 * caller must create one.
 */
static bool io_wqe_activate_free_worker(struct io_wqe *wqe)
	__must_hold(RCU)
{
	struct hlist_nulls_node *n;
	struct io_worker *worker;

	/*
	 * Iterate free_list and see if we can find an idle worker to
	 * activate. If a given worker is on the free_list but in the process
	 * of exiting, keep trying.
	 */
	hlist_nulls_for_each_entry_rcu(worker, n, &wqe->free_list, nulls_node) {
		if (!io_worker_get(worker))
			continue;
		if (wake_up_process(worker->task)) {
			io_worker_release(worker);
			return true;
		}
		io_worker_release(worker);
	}

	return false;
}

/*
 * We need a worker. If we find a free one, we're good. If not, and we're
 * below the max number of workers, create one.
 */
static void io_wqe_wake_worker(struct io_wqe *wqe, struct io_wqe_acct *acct)
{
	bool ret;

	/*
	 * Most likely an attempt to queue unbounded work on an io_wq that
	 * wasn't setup with any unbounded workers.
	 */
	if (unlikely(!acct->max_workers))
		pr_warn_once("io-wq is not configured for unbound workers");

	rcu_read_lock();
	ret = io_wqe_activate_free_worker(wqe);
	rcu_read_unlock();

	if (!ret) {
<<<<<<< HEAD
		bool do_create = false;
=======
		bool do_create = false, first = false;
>>>>>>> 614cb275

		raw_spin_lock_irq(&wqe->lock);
		if (acct->nr_workers < acct->max_workers) {
			atomic_inc(&acct->nr_running);
			atomic_inc(&wqe->wq->worker_refs);
<<<<<<< HEAD
=======
			if (!acct->nr_workers)
				first = true;
>>>>>>> 614cb275
			acct->nr_workers++;
			do_create = true;
		}
		raw_spin_unlock_irq(&wqe->lock);
		if (do_create)
<<<<<<< HEAD
			create_io_worker(wqe->wq, wqe, acct->index);
=======
			create_io_worker(wqe->wq, wqe, acct->index, first);
>>>>>>> 614cb275
	}
}

static void io_wqe_inc_running(struct io_worker *worker)
{
	struct io_wqe_acct *acct = io_wqe_get_acct(worker);

	atomic_inc(&acct->nr_running);
}

struct create_worker_data {
	struct callback_head work;
	struct io_wqe *wqe;
	int index;
};

static void create_worker_cb(struct callback_head *cb)
{
	struct create_worker_data *cwd;
	struct io_wq *wq;
	struct io_wqe *wqe;
	struct io_wqe_acct *acct;
<<<<<<< HEAD
=======
	bool do_create = false, first = false;
>>>>>>> 614cb275

	cwd = container_of(cb, struct create_worker_data, work);
	wqe = cwd->wqe;
	wq = wqe->wq;
	acct = &wqe->acct[cwd->index];
	raw_spin_lock_irq(&wqe->lock);
<<<<<<< HEAD
	if (acct->nr_workers < acct->max_workers)
		acct->nr_workers++;
	raw_spin_unlock_irq(&wqe->lock);
	create_io_worker(wq, cwd->wqe, cwd->index);
=======
	if (acct->nr_workers < acct->max_workers) {
		if (!acct->nr_workers)
			first = true;
		acct->nr_workers++;
		do_create = true;
	}
	raw_spin_unlock_irq(&wqe->lock);
	if (do_create) {
		create_io_worker(wq, wqe, cwd->index, first);
	} else {
		atomic_dec(&acct->nr_running);
		io_worker_ref_put(wq);
	}
>>>>>>> 614cb275
	kfree(cwd);
}

static void io_queue_worker_create(struct io_wqe *wqe, struct io_wqe_acct *acct)
{
	struct create_worker_data *cwd;
	struct io_wq *wq = wqe->wq;

	/* raced with exit, just ignore create call */
	if (test_bit(IO_WQ_BIT_EXIT, &wq->state))
		goto fail;

	cwd = kmalloc(sizeof(*cwd), GFP_ATOMIC);
	if (cwd) {
		init_task_work(&cwd->work, create_worker_cb);
		cwd->wqe = wqe;
		cwd->index = acct->index;
		if (!task_work_add(wq->task, &cwd->work, TWA_SIGNAL))
			return;

		kfree(cwd);
	}
fail:
	atomic_dec(&acct->nr_running);
	io_worker_ref_put(wq);
}

static void io_wqe_dec_running(struct io_worker *worker)
	__must_hold(wqe->lock)
{
	struct io_wqe_acct *acct = io_wqe_get_acct(worker);
	struct io_wqe *wqe = worker->wqe;

	if (!(worker->flags & IO_WORKER_F_UP))
		return;

	if (atomic_dec_and_test(&acct->nr_running) && io_wqe_run_queue(wqe)) {
		atomic_inc(&acct->nr_running);
		atomic_inc(&wqe->wq->worker_refs);
		io_queue_worker_create(wqe, acct);
	}
}

/*
 * Worker will start processing some work. Move it to the busy list, if
 * it's currently on the freelist
 */
static void __io_worker_busy(struct io_wqe *wqe, struct io_worker *worker,
			     struct io_wq_work *work)
	__must_hold(wqe->lock)
{
	bool worker_bound, work_bound;

	BUILD_BUG_ON((IO_WQ_ACCT_UNBOUND ^ IO_WQ_ACCT_BOUND) != 1);

	if (worker->flags & IO_WORKER_F_FREE) {
		worker->flags &= ~IO_WORKER_F_FREE;
		hlist_nulls_del_init_rcu(&worker->nulls_node);
	}

	/*
	 * If worker is moving from bound to unbound (or vice versa), then
	 * ensure we update the running accounting.
	 */
	worker_bound = (worker->flags & IO_WORKER_F_BOUND) != 0;
	work_bound = (work->flags & IO_WQ_WORK_UNBOUND) == 0;
	if (worker_bound != work_bound) {
		int index = work_bound ? IO_WQ_ACCT_UNBOUND : IO_WQ_ACCT_BOUND;
		io_wqe_dec_running(worker);
		worker->flags ^= IO_WORKER_F_BOUND;
		wqe->acct[index].nr_workers--;
		wqe->acct[index ^ 1].nr_workers++;
		io_wqe_inc_running(worker);
	 }
}

/*
 * No work, worker going to sleep. Move to freelist, and unuse mm if we
 * have one attached. Dropping the mm may potentially sleep, so we drop
 * the lock in that case and return success. Since the caller has to
 * retry the loop in that case (we changed task state), we don't regrab
 * the lock if we return success.
 */
static void __io_worker_idle(struct io_wqe *wqe, struct io_worker *worker)
	__must_hold(wqe->lock)
{
	if (!(worker->flags & IO_WORKER_F_FREE)) {
		worker->flags |= IO_WORKER_F_FREE;
		hlist_nulls_add_head_rcu(&worker->nulls_node, &wqe->free_list);
	}
}

static inline unsigned int io_get_work_hash(struct io_wq_work *work)
{
	return work->flags >> IO_WQ_HASH_SHIFT;
}

static void io_wait_on_hash(struct io_wqe *wqe, unsigned int hash)
{
	struct io_wq *wq = wqe->wq;

	spin_lock(&wq->hash->wait.lock);
	if (list_empty(&wqe->wait.entry)) {
		__add_wait_queue(&wq->hash->wait, &wqe->wait);
		if (!test_bit(hash, &wq->hash->map)) {
			__set_current_state(TASK_RUNNING);
			list_del_init(&wqe->wait.entry);
		}
	}
	spin_unlock(&wq->hash->wait.lock);
}

static struct io_wq_work *io_get_next_work(struct io_wqe *wqe)
	__must_hold(wqe->lock)
{
	struct io_wq_work_node *node, *prev;
	struct io_wq_work *work, *tail;
	unsigned int stall_hash = -1U;

	wq_list_for_each(node, prev, &wqe->work_list) {
		unsigned int hash;

		work = container_of(node, struct io_wq_work, list);

		/* not hashed, can run anytime */
		if (!io_wq_is_hashed(work)) {
			wq_list_del(&wqe->work_list, node, prev);
			return work;
		}

		hash = io_get_work_hash(work);
		/* all items with this hash lie in [work, tail] */
		tail = wqe->hash_tail[hash];

		/* hashed, can run if not already running */
		if (!test_and_set_bit(hash, &wqe->wq->hash->map)) {
			wqe->hash_tail[hash] = NULL;
			wq_list_cut(&wqe->work_list, &tail->list, prev);
			return work;
		}
		if (stall_hash == -1U)
			stall_hash = hash;
		/* fast forward to a next hash, for-each will fix up @prev */
		node = &tail->list;
	}

	if (stall_hash != -1U) {
		raw_spin_unlock(&wqe->lock);
		io_wait_on_hash(wqe, stall_hash);
		raw_spin_lock(&wqe->lock);
	}

	return NULL;
}

static bool io_flush_signals(void)
{
	if (unlikely(test_thread_flag(TIF_NOTIFY_SIGNAL))) {
		__set_current_state(TASK_RUNNING);
		tracehook_notify_signal();
		return true;
	}
	return false;
}

static void io_assign_current_work(struct io_worker *worker,
				   struct io_wq_work *work)
{
	if (work) {
		io_flush_signals();
		cond_resched();
	}

	spin_lock_irq(&worker->lock);
	worker->cur_work = work;
	spin_unlock_irq(&worker->lock);
}

static void io_wqe_enqueue(struct io_wqe *wqe, struct io_wq_work *work);

static void io_worker_handle_work(struct io_worker *worker)
	__releases(wqe->lock)
{
	struct io_wqe *wqe = worker->wqe;
	struct io_wq *wq = wqe->wq;
	bool do_kill = test_bit(IO_WQ_BIT_EXIT, &wq->state);

	do {
		struct io_wq_work *work;
get_next:
		/*
		 * If we got some work, mark us as busy. If we didn't, but
		 * the list isn't empty, it means we stalled on hashed work.
		 * Mark us stalled so we don't keep looking for work when we
		 * can't make progress, any work completion or insertion will
		 * clear the stalled flag.
		 */
		work = io_get_next_work(wqe);
		if (work)
			__io_worker_busy(wqe, worker, work);
		else if (!wq_list_empty(&wqe->work_list))
			wqe->flags |= IO_WQE_FLAG_STALLED;

		raw_spin_unlock_irq(&wqe->lock);
		if (!work)
			break;
		io_assign_current_work(worker, work);
		__set_current_state(TASK_RUNNING);

		/* handle a whole dependent link */
		do {
			struct io_wq_work *next_hashed, *linked;
			unsigned int hash = io_get_work_hash(work);

			next_hashed = wq_next_work(work);

			if (unlikely(do_kill) && (work->flags & IO_WQ_WORK_UNBOUND))
				work->flags |= IO_WQ_WORK_CANCEL;
			wq->do_work(work);
			io_assign_current_work(worker, NULL);

			linked = wq->free_work(work);
			work = next_hashed;
			if (!work && linked && !io_wq_is_hashed(linked)) {
				work = linked;
				linked = NULL;
			}
			io_assign_current_work(worker, work);
			if (linked)
				io_wqe_enqueue(wqe, linked);

			if (hash != -1U && !next_hashed) {
				clear_bit(hash, &wq->hash->map);
				if (wq_has_sleeper(&wq->hash->wait))
					wake_up(&wq->hash->wait);
				raw_spin_lock_irq(&wqe->lock);
				wqe->flags &= ~IO_WQE_FLAG_STALLED;
				/* skip unnecessary unlock-lock wqe->lock */
				if (!work)
					goto get_next;
				raw_spin_unlock_irq(&wqe->lock);
			}
		} while (work);

		raw_spin_lock_irq(&wqe->lock);
	} while (1);
}

static int io_wqe_worker(void *data)
{
	struct io_worker *worker = data;
	struct io_wqe *wqe = worker->wqe;
	struct io_wq *wq = wqe->wq;
	char buf[TASK_COMM_LEN];

	worker->flags |= (IO_WORKER_F_UP | IO_WORKER_F_RUNNING);

	snprintf(buf, sizeof(buf), "iou-wrk-%d", wq->task->pid);
	set_task_comm(current, buf);

	while (!test_bit(IO_WQ_BIT_EXIT, &wq->state)) {
		long ret;

		set_current_state(TASK_INTERRUPTIBLE);
loop:
		raw_spin_lock_irq(&wqe->lock);
		if (io_wqe_run_queue(wqe)) {
			io_worker_handle_work(worker);
			goto loop;
		}
		__io_worker_idle(wqe, worker);
		raw_spin_unlock_irq(&wqe->lock);
		if (io_flush_signals())
			continue;
		ret = schedule_timeout(WORKER_IDLE_TIMEOUT);
		if (signal_pending(current)) {
			struct ksignal ksig;

			if (!get_signal(&ksig))
				continue;
			break;
		}
		if (ret)
			continue;
		/* timed out, exit unless we're the fixed worker */
		if (!(worker->flags & IO_WORKER_F_FIXED))
			break;
	}

	if (test_bit(IO_WQ_BIT_EXIT, &wq->state)) {
		raw_spin_lock_irq(&wqe->lock);
		io_worker_handle_work(worker);
	}

	io_worker_exit(worker);
	return 0;
}

/*
 * Called when a worker is scheduled in. Mark us as currently running.
 */
void io_wq_worker_running(struct task_struct *tsk)
{
	struct io_worker *worker = tsk->pf_io_worker;

	if (!worker)
		return;
	if (!(worker->flags & IO_WORKER_F_UP))
		return;
	if (worker->flags & IO_WORKER_F_RUNNING)
		return;
	worker->flags |= IO_WORKER_F_RUNNING;
	io_wqe_inc_running(worker);
}

/*
 * Called when worker is going to sleep. If there are no workers currently
 * running and we have work pending, wake up a free one or create a new one.
 */
void io_wq_worker_sleeping(struct task_struct *tsk)
{
	struct io_worker *worker = tsk->pf_io_worker;

	if (!worker)
		return;
	if (!(worker->flags & IO_WORKER_F_UP))
		return;
	if (!(worker->flags & IO_WORKER_F_RUNNING))
		return;

	worker->flags &= ~IO_WORKER_F_RUNNING;

	raw_spin_lock_irq(&worker->wqe->lock);
	io_wqe_dec_running(worker);
	raw_spin_unlock_irq(&worker->wqe->lock);
}

static void create_io_worker(struct io_wq *wq, struct io_wqe *wqe, int index, bool first)
{
	struct io_wqe_acct *acct = &wqe->acct[index];
	struct io_worker *worker;
	struct task_struct *tsk;

	__set_current_state(TASK_RUNNING);

	worker = kzalloc_node(sizeof(*worker), GFP_KERNEL, wqe->node);
	if (!worker)
		goto fail;

	refcount_set(&worker->ref, 1);
	worker->nulls_node.pprev = NULL;
	worker->wqe = wqe;
	spin_lock_init(&worker->lock);
	init_completion(&worker->ref_done);

	tsk = create_io_thread(io_wqe_worker, worker, wqe->node);
	if (IS_ERR(tsk)) {
		kfree(worker);
fail:
		atomic_dec(&acct->nr_running);
		raw_spin_lock_irq(&wqe->lock);
		acct->nr_workers--;
		raw_spin_unlock_irq(&wqe->lock);
		io_worker_ref_put(wq);
		return;
	}

	tsk->pf_io_worker = worker;
	worker->task = tsk;
	set_cpus_allowed_ptr(tsk, wqe->cpu_mask);
	tsk->flags |= PF_NO_SETAFFINITY;

	raw_spin_lock_irq(&wqe->lock);
	hlist_nulls_add_head_rcu(&worker->nulls_node, &wqe->free_list);
	list_add_tail_rcu(&worker->all_list, &wqe->all_list);
	worker->flags |= IO_WORKER_F_FREE;
	if (index == IO_WQ_ACCT_BOUND)
		worker->flags |= IO_WORKER_F_BOUND;
<<<<<<< HEAD
	if ((acct->nr_workers == 1) && (worker->flags & IO_WORKER_F_BOUND))
=======
	if (first && (worker->flags & IO_WORKER_F_BOUND))
>>>>>>> 614cb275
		worker->flags |= IO_WORKER_F_FIXED;
	raw_spin_unlock_irq(&wqe->lock);
	wake_up_new_task(tsk);
}

/*
 * Iterate the passed in list and call the specific function for each
 * worker that isn't exiting
 */
static bool io_wq_for_each_worker(struct io_wqe *wqe,
				  bool (*func)(struct io_worker *, void *),
				  void *data)
{
	struct io_worker *worker;
	bool ret = false;

	list_for_each_entry_rcu(worker, &wqe->all_list, all_list) {
		if (io_worker_get(worker)) {
			/* no task if node is/was offline */
			if (worker->task)
				ret = func(worker, data);
			io_worker_release(worker);
			if (ret)
				break;
		}
	}

	return ret;
}

static bool io_wq_worker_wake(struct io_worker *worker, void *data)
{
	set_notify_signal(worker->task);
	wake_up_process(worker->task);
	return false;
}

static bool io_wq_work_match_all(struct io_wq_work *work, void *data)
{
	return true;
}

static void io_run_cancel(struct io_wq_work *work, struct io_wqe *wqe)
{
	struct io_wq *wq = wqe->wq;

	do {
		work->flags |= IO_WQ_WORK_CANCEL;
		wq->do_work(work);
		work = wq->free_work(work);
	} while (work);
}

static void io_wqe_insert_work(struct io_wqe *wqe, struct io_wq_work *work)
{
	unsigned int hash;
	struct io_wq_work *tail;

	if (!io_wq_is_hashed(work)) {
append:
		wq_list_add_tail(&work->list, &wqe->work_list);
		return;
	}

	hash = io_get_work_hash(work);
	tail = wqe->hash_tail[hash];
	wqe->hash_tail[hash] = work;
	if (!tail)
		goto append;

	wq_list_add_after(&work->list, &tail->list, &wqe->work_list);
}

static void io_wqe_enqueue(struct io_wqe *wqe, struct io_wq_work *work)
{
	struct io_wqe_acct *acct = io_work_get_acct(wqe, work);
	int work_flags;
	unsigned long flags;

	/*
	 * If io-wq is exiting for this task, or if the request has explicitly
	 * been marked as one that should not get executed, cancel it here.
	 */
	if (test_bit(IO_WQ_BIT_EXIT, &wqe->wq->state) ||
	    (work->flags & IO_WQ_WORK_CANCEL)) {
		io_run_cancel(work, wqe);
		return;
	}

	work_flags = work->flags;
	raw_spin_lock_irqsave(&wqe->lock, flags);
	io_wqe_insert_work(wqe, work);
	wqe->flags &= ~IO_WQE_FLAG_STALLED;
	raw_spin_unlock_irqrestore(&wqe->lock, flags);

	if ((work_flags & IO_WQ_WORK_CONCURRENT) ||
	    !atomic_read(&acct->nr_running))
		io_wqe_wake_worker(wqe, acct);
}

void io_wq_enqueue(struct io_wq *wq, struct io_wq_work *work)
{
	struct io_wqe *wqe = wq->wqes[numa_node_id()];

	io_wqe_enqueue(wqe, work);
}

/*
 * Work items that hash to the same value will not be done in parallel.
 * Used to limit concurrent writes, generally hashed by inode.
 */
void io_wq_hash_work(struct io_wq_work *work, void *val)
{
	unsigned int bit;

	bit = hash_ptr(val, IO_WQ_HASH_ORDER);
	work->flags |= (IO_WQ_WORK_HASHED | (bit << IO_WQ_HASH_SHIFT));
}

static bool io_wq_worker_cancel(struct io_worker *worker, void *data)
{
	struct io_cb_cancel_data *match = data;
	unsigned long flags;

	/*
	 * Hold the lock to avoid ->cur_work going out of scope, caller
	 * may dereference the passed in work.
	 */
	spin_lock_irqsave(&worker->lock, flags);
	if (worker->cur_work &&
	    match->fn(worker->cur_work, match->data)) {
		set_notify_signal(worker->task);
		match->nr_running++;
	}
	spin_unlock_irqrestore(&worker->lock, flags);

	return match->nr_running && !match->cancel_all;
}

static inline void io_wqe_remove_pending(struct io_wqe *wqe,
					 struct io_wq_work *work,
					 struct io_wq_work_node *prev)
{
	unsigned int hash = io_get_work_hash(work);
	struct io_wq_work *prev_work = NULL;

	if (io_wq_is_hashed(work) && work == wqe->hash_tail[hash]) {
		if (prev)
			prev_work = container_of(prev, struct io_wq_work, list);
		if (prev_work && io_get_work_hash(prev_work) == hash)
			wqe->hash_tail[hash] = prev_work;
		else
			wqe->hash_tail[hash] = NULL;
	}
	wq_list_del(&wqe->work_list, &work->list, prev);
}

static void io_wqe_cancel_pending_work(struct io_wqe *wqe,
				       struct io_cb_cancel_data *match)
{
	struct io_wq_work_node *node, *prev;
	struct io_wq_work *work;
	unsigned long flags;

retry:
	raw_spin_lock_irqsave(&wqe->lock, flags);
	wq_list_for_each(node, prev, &wqe->work_list) {
		work = container_of(node, struct io_wq_work, list);
		if (!match->fn(work, match->data))
			continue;
		io_wqe_remove_pending(wqe, work, prev);
		raw_spin_unlock_irqrestore(&wqe->lock, flags);
		io_run_cancel(work, wqe);
		match->nr_pending++;
		if (!match->cancel_all)
			return;

		/* not safe to continue after unlock */
		goto retry;
	}
	raw_spin_unlock_irqrestore(&wqe->lock, flags);
}

static void io_wqe_cancel_running_work(struct io_wqe *wqe,
				       struct io_cb_cancel_data *match)
{
	rcu_read_lock();
	io_wq_for_each_worker(wqe, io_wq_worker_cancel, match);
	rcu_read_unlock();
}

enum io_wq_cancel io_wq_cancel_cb(struct io_wq *wq, work_cancel_fn *cancel,
				  void *data, bool cancel_all)
{
	struct io_cb_cancel_data match = {
		.fn		= cancel,
		.data		= data,
		.cancel_all	= cancel_all,
	};
	int node;

	/*
	 * First check pending list, if we're lucky we can just remove it
	 * from there. CANCEL_OK means that the work is returned as-new,
	 * no completion will be posted for it.
	 */
	for_each_node(node) {
		struct io_wqe *wqe = wq->wqes[node];

		io_wqe_cancel_pending_work(wqe, &match);
		if (match.nr_pending && !match.cancel_all)
			return IO_WQ_CANCEL_OK;
	}

	/*
	 * Now check if a free (going busy) or busy worker has the work
	 * currently running. If we find it there, we'll return CANCEL_RUNNING
	 * as an indication that we attempt to signal cancellation. The
	 * completion will run normally in this case.
	 */
	for_each_node(node) {
		struct io_wqe *wqe = wq->wqes[node];

		io_wqe_cancel_running_work(wqe, &match);
		if (match.nr_running && !match.cancel_all)
			return IO_WQ_CANCEL_RUNNING;
	}

	if (match.nr_running)
		return IO_WQ_CANCEL_RUNNING;
	if (match.nr_pending)
		return IO_WQ_CANCEL_OK;
	return IO_WQ_CANCEL_NOTFOUND;
}

static int io_wqe_hash_wake(struct wait_queue_entry *wait, unsigned mode,
			    int sync, void *key)
{
	struct io_wqe *wqe = container_of(wait, struct io_wqe, wait);

	list_del_init(&wait->entry);

	rcu_read_lock();
	io_wqe_activate_free_worker(wqe);
	rcu_read_unlock();
	return 1;
}

struct io_wq *io_wq_create(unsigned bounded, struct io_wq_data *data)
{
	int ret, node;
	struct io_wq *wq;

	if (WARN_ON_ONCE(!data->free_work || !data->do_work))
		return ERR_PTR(-EINVAL);
	if (WARN_ON_ONCE(!bounded))
		return ERR_PTR(-EINVAL);

	wq = kzalloc(struct_size(wq, wqes, nr_node_ids), GFP_KERNEL);
	if (!wq)
		return ERR_PTR(-ENOMEM);
	ret = cpuhp_state_add_instance_nocalls(io_wq_online, &wq->cpuhp_node);
	if (ret)
		goto err_wq;

	refcount_inc(&data->hash->refs);
	wq->hash = data->hash;
	wq->free_work = data->free_work;
	wq->do_work = data->do_work;

	ret = -ENOMEM;
	for_each_node(node) {
		struct io_wqe *wqe;
		int alloc_node = node;

		if (!node_online(alloc_node))
			alloc_node = NUMA_NO_NODE;
		wqe = kzalloc_node(sizeof(struct io_wqe), GFP_KERNEL, alloc_node);
		if (!wqe)
			goto err;
		if (!alloc_cpumask_var(&wqe->cpu_mask, GFP_KERNEL))
			goto err;
		cpumask_copy(wqe->cpu_mask, cpumask_of_node(node));
		wq->wqes[node] = wqe;
		wqe->node = alloc_node;
		wqe->acct[IO_WQ_ACCT_BOUND].index = IO_WQ_ACCT_BOUND;
		wqe->acct[IO_WQ_ACCT_UNBOUND].index = IO_WQ_ACCT_UNBOUND;
		wqe->acct[IO_WQ_ACCT_BOUND].max_workers = bounded;
		atomic_set(&wqe->acct[IO_WQ_ACCT_BOUND].nr_running, 0);
		wqe->acct[IO_WQ_ACCT_UNBOUND].max_workers =
					task_rlimit(current, RLIMIT_NPROC);
		atomic_set(&wqe->acct[IO_WQ_ACCT_UNBOUND].nr_running, 0);
		wqe->wait.func = io_wqe_hash_wake;
		INIT_LIST_HEAD(&wqe->wait.entry);
		wqe->wq = wq;
		raw_spin_lock_init(&wqe->lock);
		INIT_WQ_LIST(&wqe->work_list);
		INIT_HLIST_NULLS_HEAD(&wqe->free_list, 0);
		INIT_LIST_HEAD(&wqe->all_list);
	}

	wq->task = get_task_struct(data->task);
	atomic_set(&wq->worker_refs, 1);
	init_completion(&wq->worker_done);
	return wq;
err:
	io_wq_put_hash(data->hash);
	cpuhp_state_remove_instance_nocalls(io_wq_online, &wq->cpuhp_node);
	for_each_node(node) {
		if (!wq->wqes[node])
			continue;
		free_cpumask_var(wq->wqes[node]->cpu_mask);
		kfree(wq->wqes[node]);
	}
err_wq:
	kfree(wq);
	return ERR_PTR(ret);
}

static bool io_task_work_match(struct callback_head *cb, void *data)
{
	struct create_worker_data *cwd;

	if (cb->func != create_worker_cb)
		return false;
	cwd = container_of(cb, struct create_worker_data, work);
	return cwd->wqe->wq == data;
}

void io_wq_exit_start(struct io_wq *wq)
{
	set_bit(IO_WQ_BIT_EXIT, &wq->state);
}

static void io_wq_exit_workers(struct io_wq *wq)
{
	struct callback_head *cb;
	int node;

	if (!wq->task)
		return;

	while ((cb = task_work_cancel_match(wq->task, io_task_work_match, wq)) != NULL) {
		struct create_worker_data *cwd;

		cwd = container_of(cb, struct create_worker_data, work);
		atomic_dec(&cwd->wqe->acct[cwd->index].nr_running);
		io_worker_ref_put(wq);
		kfree(cwd);
	}

	rcu_read_lock();
	for_each_node(node) {
		struct io_wqe *wqe = wq->wqes[node];

		io_wq_for_each_worker(wqe, io_wq_worker_wake, NULL);
	}
	rcu_read_unlock();
	io_worker_ref_put(wq);
	wait_for_completion(&wq->worker_done);

	for_each_node(node) {
		spin_lock_irq(&wq->hash->wait.lock);
		list_del_init(&wq->wqes[node]->wait.entry);
		spin_unlock_irq(&wq->hash->wait.lock);
	}
	put_task_struct(wq->task);
	wq->task = NULL;
}

static void io_wq_destroy(struct io_wq *wq)
{
	int node;

	cpuhp_state_remove_instance_nocalls(io_wq_online, &wq->cpuhp_node);

	for_each_node(node) {
		struct io_wqe *wqe = wq->wqes[node];
		struct io_cb_cancel_data match = {
			.fn		= io_wq_work_match_all,
			.cancel_all	= true,
		};
		io_wqe_cancel_pending_work(wqe, &match);
		free_cpumask_var(wqe->cpu_mask);
		kfree(wqe);
	}
	io_wq_put_hash(wq->hash);
	kfree(wq);
}

void io_wq_put_and_exit(struct io_wq *wq)
{
	WARN_ON_ONCE(!test_bit(IO_WQ_BIT_EXIT, &wq->state));

	io_wq_exit_workers(wq);
	io_wq_destroy(wq);
}

struct online_data {
	unsigned int cpu;
	bool online;
};

static bool io_wq_worker_affinity(struct io_worker *worker, void *data)
{
	struct online_data *od = data;

	if (od->online)
		cpumask_set_cpu(od->cpu, worker->wqe->cpu_mask);
	else
		cpumask_clear_cpu(od->cpu, worker->wqe->cpu_mask);
	return false;
}

static int __io_wq_cpu_online(struct io_wq *wq, unsigned int cpu, bool online)
{
	struct online_data od = {
		.cpu = cpu,
		.online = online
	};
	int i;

	rcu_read_lock();
	for_each_node(i)
		io_wq_for_each_worker(wq->wqes[i], io_wq_worker_affinity, &od);
	rcu_read_unlock();
	return 0;
}

static int io_wq_cpu_online(unsigned int cpu, struct hlist_node *node)
{
	struct io_wq *wq = hlist_entry_safe(node, struct io_wq, cpuhp_node);

	return __io_wq_cpu_online(wq, cpu, true);
}

static int io_wq_cpu_offline(unsigned int cpu, struct hlist_node *node)
{
	struct io_wq *wq = hlist_entry_safe(node, struct io_wq, cpuhp_node);

	return __io_wq_cpu_online(wq, cpu, false);
}

int io_wq_cpu_affinity(struct io_wq *wq, cpumask_var_t mask)
{
	int i;

	rcu_read_lock();
	for_each_node(i) {
		struct io_wqe *wqe = wq->wqes[i];

		if (mask)
			cpumask_copy(wqe->cpu_mask, mask);
		else
			cpumask_copy(wqe->cpu_mask, cpumask_of_node(i));
	}
	rcu_read_unlock();
	return 0;
}

static __init int io_wq_init(void)
{
	int ret;

	ret = cpuhp_setup_state_multi(CPUHP_AP_ONLINE_DYN, "io-wq/online",
					io_wq_cpu_online, io_wq_cpu_offline);
	if (ret < 0)
		return ret;
	io_wq_online = ret;
	return 0;
}
subsys_initcall(io_wq_init);<|MERGE_RESOLUTION|>--- conflicted
+++ resolved
@@ -129,11 +129,7 @@
 	bool cancel_all;
 };
 
-<<<<<<< HEAD
-static void create_io_worker(struct io_wq *wq, struct io_wqe *wqe, int index);
-=======
 static void create_io_worker(struct io_wq *wq, struct io_wqe *wqe, int index, bool first);
->>>>>>> 614cb275
 static void io_wqe_dec_running(struct io_worker *worker);
 
 static bool io_worker_get(struct io_worker *worker)
@@ -252,31 +248,20 @@
 	rcu_read_unlock();
 
 	if (!ret) {
-<<<<<<< HEAD
-		bool do_create = false;
-=======
 		bool do_create = false, first = false;
->>>>>>> 614cb275
 
 		raw_spin_lock_irq(&wqe->lock);
 		if (acct->nr_workers < acct->max_workers) {
 			atomic_inc(&acct->nr_running);
 			atomic_inc(&wqe->wq->worker_refs);
-<<<<<<< HEAD
-=======
 			if (!acct->nr_workers)
 				first = true;
->>>>>>> 614cb275
 			acct->nr_workers++;
 			do_create = true;
 		}
 		raw_spin_unlock_irq(&wqe->lock);
 		if (do_create)
-<<<<<<< HEAD
-			create_io_worker(wqe->wq, wqe, acct->index);
-=======
 			create_io_worker(wqe->wq, wqe, acct->index, first);
->>>>>>> 614cb275
 	}
 }
 
@@ -299,22 +284,13 @@
 	struct io_wq *wq;
 	struct io_wqe *wqe;
 	struct io_wqe_acct *acct;
-<<<<<<< HEAD
-=======
 	bool do_create = false, first = false;
->>>>>>> 614cb275
 
 	cwd = container_of(cb, struct create_worker_data, work);
 	wqe = cwd->wqe;
 	wq = wqe->wq;
 	acct = &wqe->acct[cwd->index];
 	raw_spin_lock_irq(&wqe->lock);
-<<<<<<< HEAD
-	if (acct->nr_workers < acct->max_workers)
-		acct->nr_workers++;
-	raw_spin_unlock_irq(&wqe->lock);
-	create_io_worker(wq, cwd->wqe, cwd->index);
-=======
 	if (acct->nr_workers < acct->max_workers) {
 		if (!acct->nr_workers)
 			first = true;
@@ -328,7 +304,6 @@
 		atomic_dec(&acct->nr_running);
 		io_worker_ref_put(wq);
 	}
->>>>>>> 614cb275
 	kfree(cwd);
 }
 
@@ -707,11 +682,7 @@
 	worker->flags |= IO_WORKER_F_FREE;
 	if (index == IO_WQ_ACCT_BOUND)
 		worker->flags |= IO_WORKER_F_BOUND;
-<<<<<<< HEAD
-	if ((acct->nr_workers == 1) && (worker->flags & IO_WORKER_F_BOUND))
-=======
 	if (first && (worker->flags & IO_WORKER_F_BOUND))
->>>>>>> 614cb275
 		worker->flags |= IO_WORKER_F_FIXED;
 	raw_spin_unlock_irq(&wqe->lock);
 	wake_up_new_task(tsk);
