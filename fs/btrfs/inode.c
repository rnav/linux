/*
 * Copyright (C) 2007 Oracle.  All rights reserved.
 *
 * This program is free software; you can redistribute it and/or
 * modify it under the terms of the GNU General Public
 * License v2 as published by the Free Software Foundation.
 *
 * This program is distributed in the hope that it will be useful,
 * but WITHOUT ANY WARRANTY; without even the implied warranty of
 * MERCHANTABILITY or FITNESS FOR A PARTICULAR PURPOSE.  See the GNU
 * General Public License for more details.
 *
 * You should have received a copy of the GNU General Public
 * License along with this program; if not, write to the
 * Free Software Foundation, Inc., 59 Temple Place - Suite 330,
 * Boston, MA 021110-1307, USA.
 */

#include <linux/kernel.h>
#include <linux/bio.h>
#include <linux/buffer_head.h>
#include <linux/file.h>
#include <linux/fs.h>
#include <linux/pagemap.h>
#include <linux/highmem.h>
#include <linux/time.h>
#include <linux/init.h>
#include <linux/string.h>
#include <linux/backing-dev.h>
#include <linux/mpage.h>
#include <linux/swap.h>
#include <linux/writeback.h>
#include <linux/compat.h>
#include <linux/bit_spinlock.h>
#include <linux/xattr.h>
#include <linux/posix_acl.h>
#include <linux/falloc.h>
#include <linux/slab.h>
#include <linux/ratelimit.h>
#include <linux/mount.h>
#include <linux/btrfs.h>
#include <linux/blkdev.h>
#include <linux/posix_acl_xattr.h>
#include <linux/uio.h>
#include "ctree.h"
#include "disk-io.h"
#include "transaction.h"
#include "btrfs_inode.h"
#include "print-tree.h"
#include "ordered-data.h"
#include "xattr.h"
#include "tree-log.h"
#include "volumes.h"
#include "compression.h"
#include "locking.h"
#include "free-space-cache.h"
#include "inode-map.h"
#include "backref.h"
#include "hash.h"
#include "props.h"
#include "qgroup.h"
#include "dedupe.h"

struct btrfs_iget_args {
	struct btrfs_key *location;
	struct btrfs_root *root;
};

struct btrfs_dio_data {
	u64 outstanding_extents;
	u64 reserve;
	u64 unsubmitted_oe_range_start;
	u64 unsubmitted_oe_range_end;
	int overwrite;
};

static const struct inode_operations btrfs_dir_inode_operations;
static const struct inode_operations btrfs_symlink_inode_operations;
static const struct inode_operations btrfs_dir_ro_inode_operations;
static const struct inode_operations btrfs_special_inode_operations;
static const struct inode_operations btrfs_file_inode_operations;
static const struct address_space_operations btrfs_aops;
static const struct address_space_operations btrfs_symlink_aops;
static const struct file_operations btrfs_dir_file_operations;
static const struct extent_io_ops btrfs_extent_io_ops;

static struct kmem_cache *btrfs_inode_cachep;
struct kmem_cache *btrfs_trans_handle_cachep;
struct kmem_cache *btrfs_path_cachep;
struct kmem_cache *btrfs_free_space_cachep;

#define S_SHIFT 12
static const unsigned char btrfs_type_by_mode[S_IFMT >> S_SHIFT] = {
	[S_IFREG >> S_SHIFT]	= BTRFS_FT_REG_FILE,
	[S_IFDIR >> S_SHIFT]	= BTRFS_FT_DIR,
	[S_IFCHR >> S_SHIFT]	= BTRFS_FT_CHRDEV,
	[S_IFBLK >> S_SHIFT]	= BTRFS_FT_BLKDEV,
	[S_IFIFO >> S_SHIFT]	= BTRFS_FT_FIFO,
	[S_IFSOCK >> S_SHIFT]	= BTRFS_FT_SOCK,
	[S_IFLNK >> S_SHIFT]	= BTRFS_FT_SYMLINK,
};

static int btrfs_setsize(struct inode *inode, struct iattr *attr);
static int btrfs_truncate(struct inode *inode);
static int btrfs_finish_ordered_io(struct btrfs_ordered_extent *ordered_extent);
static noinline int cow_file_range(struct inode *inode,
				   struct page *locked_page,
				   u64 start, u64 end, u64 delalloc_end,
				   int *page_started, unsigned long *nr_written,
				   int unlock, struct btrfs_dedupe_hash *hash);
static struct extent_map *create_io_em(struct inode *inode, u64 start, u64 len,
				       u64 orig_start, u64 block_start,
				       u64 block_len, u64 orig_block_len,
				       u64 ram_bytes, int compress_type,
				       int type);

static void __endio_write_update_ordered(struct inode *inode,
					 const u64 offset, const u64 bytes,
					 const bool uptodate);

/*
 * Cleanup all submitted ordered extents in specified range to handle errors
 * from the fill_dellaloc() callback.
 *
 * NOTE: caller must ensure that when an error happens, it can not call
 * extent_clear_unlock_delalloc() to clear both the bits EXTENT_DO_ACCOUNTING
 * and EXTENT_DELALLOC simultaneously, because that causes the reserved metadata
 * to be released, which we want to happen only when finishing the ordered
 * extent (btrfs_finish_ordered_io()). Also note that the caller of the
 * fill_delalloc() callback already does proper cleanup for the first page of
 * the range, that is, it invokes the callback writepage_end_io_hook() for the
 * range of the first page.
 */
static inline void btrfs_cleanup_ordered_extents(struct inode *inode,
						 const u64 offset,
						 const u64 bytes)
{
	return __endio_write_update_ordered(inode, offset + PAGE_SIZE,
					    bytes - PAGE_SIZE, false);
}

static int btrfs_dirty_inode(struct inode *inode);

#ifdef CONFIG_BTRFS_FS_RUN_SANITY_TESTS
void btrfs_test_inode_set_ops(struct inode *inode)
{
	BTRFS_I(inode)->io_tree.ops = &btrfs_extent_io_ops;
}
#endif

static int btrfs_init_inode_security(struct btrfs_trans_handle *trans,
				     struct inode *inode,  struct inode *dir,
				     const struct qstr *qstr)
{
	int err;

	err = btrfs_init_acl(trans, inode, dir);
	if (!err)
		err = btrfs_xattr_security_init(trans, inode, dir, qstr);
	return err;
}

/*
 * this does all the hard work for inserting an inline extent into
 * the btree.  The caller should have done a btrfs_drop_extents so that
 * no overlapping inline items exist in the btree
 */
static int insert_inline_extent(struct btrfs_trans_handle *trans,
				struct btrfs_path *path, int extent_inserted,
				struct btrfs_root *root, struct inode *inode,
				u64 start, size_t size, size_t compressed_size,
				int compress_type,
				struct page **compressed_pages)
{
	struct extent_buffer *leaf;
	struct page *page = NULL;
	char *kaddr;
	unsigned long ptr;
	struct btrfs_file_extent_item *ei;
	int ret;
	size_t cur_size = size;
	unsigned long offset;

	if (compressed_size && compressed_pages)
		cur_size = compressed_size;

	inode_add_bytes(inode, size);

	if (!extent_inserted) {
		struct btrfs_key key;
		size_t datasize;

		key.objectid = btrfs_ino(BTRFS_I(inode));
		key.offset = start;
		key.type = BTRFS_EXTENT_DATA_KEY;

		datasize = btrfs_file_extent_calc_inline_size(cur_size);
		path->leave_spinning = 1;
		ret = btrfs_insert_empty_item(trans, root, path, &key,
					      datasize);
		if (ret)
			goto fail;
	}
	leaf = path->nodes[0];
	ei = btrfs_item_ptr(leaf, path->slots[0],
			    struct btrfs_file_extent_item);
	btrfs_set_file_extent_generation(leaf, ei, trans->transid);
	btrfs_set_file_extent_type(leaf, ei, BTRFS_FILE_EXTENT_INLINE);
	btrfs_set_file_extent_encryption(leaf, ei, 0);
	btrfs_set_file_extent_other_encoding(leaf, ei, 0);
	btrfs_set_file_extent_ram_bytes(leaf, ei, size);
	ptr = btrfs_file_extent_inline_start(ei);

	if (compress_type != BTRFS_COMPRESS_NONE) {
		struct page *cpage;
		int i = 0;
		while (compressed_size > 0) {
			cpage = compressed_pages[i];
			cur_size = min_t(unsigned long, compressed_size,
				       PAGE_SIZE);

			kaddr = kmap_atomic(cpage);
			write_extent_buffer(leaf, kaddr, ptr, cur_size);
			kunmap_atomic(kaddr);

			i++;
			ptr += cur_size;
			compressed_size -= cur_size;
		}
		btrfs_set_file_extent_compression(leaf, ei,
						  compress_type);
	} else {
		page = find_get_page(inode->i_mapping,
				     start >> PAGE_SHIFT);
		btrfs_set_file_extent_compression(leaf, ei, 0);
		kaddr = kmap_atomic(page);
		offset = start & (PAGE_SIZE - 1);
		write_extent_buffer(leaf, kaddr + offset, ptr, size);
		kunmap_atomic(kaddr);
		put_page(page);
	}
	btrfs_mark_buffer_dirty(leaf);
	btrfs_release_path(path);

	/*
	 * we're an inline extent, so nobody can
	 * extend the file past i_size without locking
	 * a page we already have locked.
	 *
	 * We must do any isize and inode updates
	 * before we unlock the pages.  Otherwise we
	 * could end up racing with unlink.
	 */
	BTRFS_I(inode)->disk_i_size = inode->i_size;
	ret = btrfs_update_inode(trans, root, inode);

fail:
	return ret;
}


/*
 * conditionally insert an inline extent into the file.  This
 * does the checks required to make sure the data is small enough
 * to fit as an inline extent.
 */
static noinline int cow_file_range_inline(struct btrfs_root *root,
					  struct inode *inode, u64 start,
					  u64 end, size_t compressed_size,
					  int compress_type,
					  struct page **compressed_pages)
{
	struct btrfs_fs_info *fs_info = root->fs_info;
	struct btrfs_trans_handle *trans;
	u64 isize = i_size_read(inode);
	u64 actual_end = min(end + 1, isize);
	u64 inline_len = actual_end - start;
	u64 aligned_end = ALIGN(end, fs_info->sectorsize);
	u64 data_len = inline_len;
	int ret;
	struct btrfs_path *path;
	int extent_inserted = 0;
	u32 extent_item_size;

	if (compressed_size)
		data_len = compressed_size;

	if (start > 0 ||
	    actual_end > fs_info->sectorsize ||
	    data_len > BTRFS_MAX_INLINE_DATA_SIZE(fs_info) ||
	    (!compressed_size &&
	    (actual_end & (fs_info->sectorsize - 1)) == 0) ||
	    end + 1 < isize ||
	    data_len > fs_info->max_inline) {
		return 1;
	}

	path = btrfs_alloc_path();
	if (!path)
		return -ENOMEM;

	trans = btrfs_join_transaction(root);
	if (IS_ERR(trans)) {
		btrfs_free_path(path);
		return PTR_ERR(trans);
	}
	trans->block_rsv = &fs_info->delalloc_block_rsv;

	if (compressed_size && compressed_pages)
		extent_item_size = btrfs_file_extent_calc_inline_size(
		   compressed_size);
	else
		extent_item_size = btrfs_file_extent_calc_inline_size(
		    inline_len);

	ret = __btrfs_drop_extents(trans, root, inode, path,
				   start, aligned_end, NULL,
				   1, 1, extent_item_size, &extent_inserted);
	if (ret) {
		btrfs_abort_transaction(trans, ret);
		goto out;
	}

	if (isize > actual_end)
		inline_len = min_t(u64, isize, actual_end);
	ret = insert_inline_extent(trans, path, extent_inserted,
				   root, inode, start,
				   inline_len, compressed_size,
				   compress_type, compressed_pages);
	if (ret && ret != -ENOSPC) {
		btrfs_abort_transaction(trans, ret);
		goto out;
	} else if (ret == -ENOSPC) {
		ret = 1;
		goto out;
	}

	set_bit(BTRFS_INODE_NEEDS_FULL_SYNC, &BTRFS_I(inode)->runtime_flags);
	btrfs_delalloc_release_metadata(BTRFS_I(inode), end + 1 - start);
	btrfs_drop_extent_cache(BTRFS_I(inode), start, aligned_end - 1, 0);
out:
	/*
	 * Don't forget to free the reserved space, as for inlined extent
	 * it won't count as data extent, free them directly here.
	 * And at reserve time, it's always aligned to page size, so
	 * just free one page here.
	 */
	btrfs_qgroup_free_data(inode, NULL, 0, PAGE_SIZE);
	btrfs_free_path(path);
	btrfs_end_transaction(trans);
	return ret;
}

struct async_extent {
	u64 start;
	u64 ram_size;
	u64 compressed_size;
	struct page **pages;
	unsigned long nr_pages;
	int compress_type;
	struct list_head list;
};

struct async_cow {
	struct inode *inode;
	struct btrfs_root *root;
	struct page *locked_page;
	u64 start;
	u64 end;
	struct list_head extents;
	struct btrfs_work work;
};

static noinline int add_async_extent(struct async_cow *cow,
				     u64 start, u64 ram_size,
				     u64 compressed_size,
				     struct page **pages,
				     unsigned long nr_pages,
				     int compress_type)
{
	struct async_extent *async_extent;

	async_extent = kmalloc(sizeof(*async_extent), GFP_NOFS);
	BUG_ON(!async_extent); /* -ENOMEM */
	async_extent->start = start;
	async_extent->ram_size = ram_size;
	async_extent->compressed_size = compressed_size;
	async_extent->pages = pages;
	async_extent->nr_pages = nr_pages;
	async_extent->compress_type = compress_type;
	list_add_tail(&async_extent->list, &cow->extents);
	return 0;
}

static inline int inode_need_compress(struct inode *inode, u64 start, u64 end)
{
	struct btrfs_fs_info *fs_info = btrfs_sb(inode->i_sb);

	/* force compress */
	if (btrfs_test_opt(fs_info, FORCE_COMPRESS))
		return 1;
	/* defrag ioctl */
	if (BTRFS_I(inode)->defrag_compress)
		return 1;
	/* bad compression ratios */
	if (BTRFS_I(inode)->flags & BTRFS_INODE_NOCOMPRESS)
		return 0;
	if (btrfs_test_opt(fs_info, COMPRESS) ||
	    BTRFS_I(inode)->flags & BTRFS_INODE_COMPRESS ||
	    BTRFS_I(inode)->prop_compress)
		return btrfs_compress_heuristic(inode, start, end);
	return 0;
}

static inline void inode_should_defrag(struct btrfs_inode *inode,
		u64 start, u64 end, u64 num_bytes, u64 small_write)
{
	/* If this is a small write inside eof, kick off a defrag */
	if (num_bytes < small_write &&
	    (start > 0 || end + 1 < inode->disk_i_size))
		btrfs_add_inode_defrag(NULL, inode);
}

/*
 * we create compressed extents in two phases.  The first
 * phase compresses a range of pages that have already been
 * locked (both pages and state bits are locked).
 *
 * This is done inside an ordered work queue, and the compression
 * is spread across many cpus.  The actual IO submission is step
 * two, and the ordered work queue takes care of making sure that
 * happens in the same order things were put onto the queue by
 * writepages and friends.
 *
 * If this code finds it can't get good compression, it puts an
 * entry onto the work queue to write the uncompressed bytes.  This
 * makes sure that both compressed inodes and uncompressed inodes
 * are written in the same order that the flusher thread sent them
 * down.
 */
static noinline void compress_file_range(struct inode *inode,
					struct page *locked_page,
					u64 start, u64 end,
					struct async_cow *async_cow,
					int *num_added)
{
	struct btrfs_fs_info *fs_info = btrfs_sb(inode->i_sb);
	struct btrfs_root *root = BTRFS_I(inode)->root;
	u64 num_bytes;
	u64 blocksize = fs_info->sectorsize;
	u64 actual_end;
	u64 isize = i_size_read(inode);
	int ret = 0;
	struct page **pages = NULL;
	unsigned long nr_pages;
	unsigned long total_compressed = 0;
	unsigned long total_in = 0;
	int i;
	int will_compress;
	int compress_type = fs_info->compress_type;
	int redirty = 0;

	inode_should_defrag(BTRFS_I(inode), start, end, end - start + 1,
			SZ_16K);

	actual_end = min_t(u64, isize, end + 1);
again:
	will_compress = 0;
	nr_pages = (end >> PAGE_SHIFT) - (start >> PAGE_SHIFT) + 1;
	BUILD_BUG_ON((BTRFS_MAX_COMPRESSED % PAGE_SIZE) != 0);
	nr_pages = min_t(unsigned long, nr_pages,
			BTRFS_MAX_COMPRESSED / PAGE_SIZE);

	/*
	 * we don't want to send crud past the end of i_size through
	 * compression, that's just a waste of CPU time.  So, if the
	 * end of the file is before the start of our current
	 * requested range of bytes, we bail out to the uncompressed
	 * cleanup code that can deal with all of this.
	 *
	 * It isn't really the fastest way to fix things, but this is a
	 * very uncommon corner.
	 */
	if (actual_end <= start)
		goto cleanup_and_bail_uncompressed;

	total_compressed = actual_end - start;

	/*
	 * skip compression for a small file range(<=blocksize) that
	 * isn't an inline extent, since it doesn't save disk space at all.
	 */
	if (total_compressed <= blocksize &&
	   (start > 0 || end + 1 < BTRFS_I(inode)->disk_i_size))
		goto cleanup_and_bail_uncompressed;

	total_compressed = min_t(unsigned long, total_compressed,
			BTRFS_MAX_UNCOMPRESSED);
	num_bytes = ALIGN(end - start + 1, blocksize);
	num_bytes = max(blocksize,  num_bytes);
	total_in = 0;
	ret = 0;

	/*
	 * we do compression for mount -o compress and when the
	 * inode has not been flagged as nocompress.  This flag can
	 * change at any time if we discover bad compression ratios.
	 */
	if (inode_need_compress(inode, start, end)) {
		WARN_ON(pages);
		pages = kcalloc(nr_pages, sizeof(struct page *), GFP_NOFS);
		if (!pages) {
			/* just bail out to the uncompressed code */
			goto cont;
		}

		if (BTRFS_I(inode)->defrag_compress)
			compress_type = BTRFS_I(inode)->defrag_compress;
		else if (BTRFS_I(inode)->prop_compress)
			compress_type = BTRFS_I(inode)->prop_compress;

		/*
		 * we need to call clear_page_dirty_for_io on each
		 * page in the range.  Otherwise applications with the file
		 * mmap'd can wander in and change the page contents while
		 * we are compressing them.
		 *
		 * If the compression fails for any reason, we set the pages
		 * dirty again later on.
		 */
		extent_range_clear_dirty_for_io(inode, start, end);
		redirty = 1;
		ret = btrfs_compress_pages(compress_type,
					   inode->i_mapping, start,
					   pages,
					   &nr_pages,
					   &total_in,
					   &total_compressed);

		if (!ret) {
			unsigned long offset = total_compressed &
				(PAGE_SIZE - 1);
			struct page *page = pages[nr_pages - 1];
			char *kaddr;

			/* zero the tail end of the last page, we might be
			 * sending it down to disk
			 */
			if (offset) {
				kaddr = kmap_atomic(page);
				memset(kaddr + offset, 0,
				       PAGE_SIZE - offset);
				kunmap_atomic(kaddr);
			}
			will_compress = 1;
		}
	}
cont:
	if (start == 0) {
		/* lets try to make an inline extent */
		if (ret || total_in < (actual_end - start)) {
			/* we didn't compress the entire range, try
			 * to make an uncompressed inline extent.
			 */
			ret = cow_file_range_inline(root, inode, start, end,
					    0, BTRFS_COMPRESS_NONE, NULL);
		} else {
			/* try making a compressed inline extent */
			ret = cow_file_range_inline(root, inode, start, end,
						    total_compressed,
						    compress_type, pages);
		}
		if (ret <= 0) {
			unsigned long clear_flags = EXTENT_DELALLOC |
				EXTENT_DELALLOC_NEW | EXTENT_DEFRAG;
			unsigned long page_error_op;

			clear_flags |= (ret < 0) ? EXTENT_DO_ACCOUNTING : 0;
			page_error_op = ret < 0 ? PAGE_SET_ERROR : 0;

			/*
			 * inline extent creation worked or returned error,
			 * we don't need to create any more async work items.
			 * Unlock and free up our temp pages.
			 */
			extent_clear_unlock_delalloc(inode, start, end, end,
						     NULL, clear_flags,
						     PAGE_UNLOCK |
						     PAGE_CLEAR_DIRTY |
						     PAGE_SET_WRITEBACK |
						     page_error_op |
						     PAGE_END_WRITEBACK);
			if (ret == 0)
				btrfs_free_reserved_data_space_noquota(inode,
							       start,
							       end - start + 1);
			goto free_pages_out;
		}
	}

	if (will_compress) {
		/*
		 * we aren't doing an inline extent round the compressed size
		 * up to a block size boundary so the allocator does sane
		 * things
		 */
		total_compressed = ALIGN(total_compressed, blocksize);

		/*
		 * one last check to make sure the compression is really a
		 * win, compare the page count read with the blocks on disk,
		 * compression must free at least one sector size
		 */
		total_in = ALIGN(total_in, PAGE_SIZE);
		if (total_compressed + blocksize <= total_in) {
			num_bytes = total_in;
			*num_added += 1;

			/*
			 * The async work queues will take care of doing actual
			 * allocation on disk for these compressed pages, and
			 * will submit them to the elevator.
			 */
			add_async_extent(async_cow, start, num_bytes,
					total_compressed, pages, nr_pages,
					compress_type);

			if (start + num_bytes < end) {
				start += num_bytes;
				pages = NULL;
				cond_resched();
				goto again;
			}
			return;
		}
	}
	if (pages) {
		/*
		 * the compression code ran but failed to make things smaller,
		 * free any pages it allocated and our page pointer array
		 */
		for (i = 0; i < nr_pages; i++) {
			WARN_ON(pages[i]->mapping);
			put_page(pages[i]);
		}
		kfree(pages);
		pages = NULL;
		total_compressed = 0;
		nr_pages = 0;

		/* flag the file so we don't compress in the future */
		if (!btrfs_test_opt(fs_info, FORCE_COMPRESS) &&
		    !(BTRFS_I(inode)->prop_compress)) {
			BTRFS_I(inode)->flags |= BTRFS_INODE_NOCOMPRESS;
		}
	}
cleanup_and_bail_uncompressed:
	/*
	 * No compression, but we still need to write the pages in the file
	 * we've been given so far.  redirty the locked page if it corresponds
	 * to our extent and set things up for the async work queue to run
	 * cow_file_range to do the normal delalloc dance.
	 */
	if (page_offset(locked_page) >= start &&
	    page_offset(locked_page) <= end)
		__set_page_dirty_nobuffers(locked_page);
		/* unlocked later on in the async handlers */

	if (redirty)
		extent_range_redirty_for_io(inode, start, end);
	add_async_extent(async_cow, start, end - start + 1, 0, NULL, 0,
			 BTRFS_COMPRESS_NONE);
	*num_added += 1;

	return;

free_pages_out:
	for (i = 0; i < nr_pages; i++) {
		WARN_ON(pages[i]->mapping);
		put_page(pages[i]);
	}
	kfree(pages);
}

static void free_async_extent_pages(struct async_extent *async_extent)
{
	int i;

	if (!async_extent->pages)
		return;

	for (i = 0; i < async_extent->nr_pages; i++) {
		WARN_ON(async_extent->pages[i]->mapping);
		put_page(async_extent->pages[i]);
	}
	kfree(async_extent->pages);
	async_extent->nr_pages = 0;
	async_extent->pages = NULL;
}

/*
 * phase two of compressed writeback.  This is the ordered portion
 * of the code, which only gets called in the order the work was
 * queued.  We walk all the async extents created by compress_file_range
 * and send them down to the disk.
 */
static noinline void submit_compressed_extents(struct inode *inode,
					      struct async_cow *async_cow)
{
	struct btrfs_fs_info *fs_info = btrfs_sb(inode->i_sb);
	struct async_extent *async_extent;
	u64 alloc_hint = 0;
	struct btrfs_key ins;
	struct extent_map *em;
	struct btrfs_root *root = BTRFS_I(inode)->root;
	struct extent_io_tree *io_tree;
	int ret = 0;

again:
	while (!list_empty(&async_cow->extents)) {
		async_extent = list_entry(async_cow->extents.next,
					  struct async_extent, list);
		list_del(&async_extent->list);

		io_tree = &BTRFS_I(inode)->io_tree;

retry:
		/* did the compression code fall back to uncompressed IO? */
		if (!async_extent->pages) {
			int page_started = 0;
			unsigned long nr_written = 0;

			lock_extent(io_tree, async_extent->start,
					 async_extent->start +
					 async_extent->ram_size - 1);

			/* allocate blocks */
			ret = cow_file_range(inode, async_cow->locked_page,
					     async_extent->start,
					     async_extent->start +
					     async_extent->ram_size - 1,
					     async_extent->start +
					     async_extent->ram_size - 1,
					     &page_started, &nr_written, 0,
					     NULL);

			/* JDM XXX */

			/*
			 * if page_started, cow_file_range inserted an
			 * inline extent and took care of all the unlocking
			 * and IO for us.  Otherwise, we need to submit
			 * all those pages down to the drive.
			 */
			if (!page_started && !ret)
				extent_write_locked_range(io_tree,
						  inode, async_extent->start,
						  async_extent->start +
						  async_extent->ram_size - 1,
						  btrfs_get_extent,
						  WB_SYNC_ALL);
			else if (ret)
				unlock_page(async_cow->locked_page);
			kfree(async_extent);
			cond_resched();
			continue;
		}

		lock_extent(io_tree, async_extent->start,
			    async_extent->start + async_extent->ram_size - 1);

		ret = btrfs_reserve_extent(root, async_extent->ram_size,
					   async_extent->compressed_size,
					   async_extent->compressed_size,
					   0, alloc_hint, &ins, 1, 1);
		if (ret) {
			free_async_extent_pages(async_extent);

			if (ret == -ENOSPC) {
				unlock_extent(io_tree, async_extent->start,
					      async_extent->start +
					      async_extent->ram_size - 1);

				/*
				 * we need to redirty the pages if we decide to
				 * fallback to uncompressed IO, otherwise we
				 * will not submit these pages down to lower
				 * layers.
				 */
				extent_range_redirty_for_io(inode,
						async_extent->start,
						async_extent->start +
						async_extent->ram_size - 1);

				goto retry;
			}
			goto out_free;
		}
		/*
		 * here we're doing allocation and writeback of the
		 * compressed pages
		 */
		em = create_io_em(inode, async_extent->start,
				  async_extent->ram_size, /* len */
				  async_extent->start, /* orig_start */
				  ins.objectid, /* block_start */
				  ins.offset, /* block_len */
				  ins.offset, /* orig_block_len */
				  async_extent->ram_size, /* ram_bytes */
				  async_extent->compress_type,
				  BTRFS_ORDERED_COMPRESSED);
		if (IS_ERR(em))
			/* ret value is not necessary due to void function */
			goto out_free_reserve;
		free_extent_map(em);

		ret = btrfs_add_ordered_extent_compress(inode,
						async_extent->start,
						ins.objectid,
						async_extent->ram_size,
						ins.offset,
						BTRFS_ORDERED_COMPRESSED,
						async_extent->compress_type);
		if (ret) {
			btrfs_drop_extent_cache(BTRFS_I(inode),
						async_extent->start,
						async_extent->start +
						async_extent->ram_size - 1, 0);
			goto out_free_reserve;
		}
		btrfs_dec_block_group_reservations(fs_info, ins.objectid);

		/*
		 * clear dirty, set writeback and unlock the pages.
		 */
		extent_clear_unlock_delalloc(inode, async_extent->start,
				async_extent->start +
				async_extent->ram_size - 1,
				async_extent->start +
				async_extent->ram_size - 1,
				NULL, EXTENT_LOCKED | EXTENT_DELALLOC,
				PAGE_UNLOCK | PAGE_CLEAR_DIRTY |
				PAGE_SET_WRITEBACK);
		if (btrfs_submit_compressed_write(inode,
				    async_extent->start,
				    async_extent->ram_size,
				    ins.objectid,
				    ins.offset, async_extent->pages,
				    async_extent->nr_pages)) {
			struct extent_io_tree *tree = &BTRFS_I(inode)->io_tree;
			struct page *p = async_extent->pages[0];
			const u64 start = async_extent->start;
			const u64 end = start + async_extent->ram_size - 1;

			p->mapping = inode->i_mapping;
			tree->ops->writepage_end_io_hook(p, start, end,
							 NULL, 0);
			p->mapping = NULL;
			extent_clear_unlock_delalloc(inode, start, end, end,
						     NULL, 0,
						     PAGE_END_WRITEBACK |
						     PAGE_SET_ERROR);
			free_async_extent_pages(async_extent);
		}
		alloc_hint = ins.objectid + ins.offset;
		kfree(async_extent);
		cond_resched();
	}
	return;
out_free_reserve:
	btrfs_dec_block_group_reservations(fs_info, ins.objectid);
	btrfs_free_reserved_extent(fs_info, ins.objectid, ins.offset, 1);
out_free:
	extent_clear_unlock_delalloc(inode, async_extent->start,
				     async_extent->start +
				     async_extent->ram_size - 1,
				     async_extent->start +
				     async_extent->ram_size - 1,
				     NULL, EXTENT_LOCKED | EXTENT_DELALLOC |
				     EXTENT_DELALLOC_NEW |
				     EXTENT_DEFRAG | EXTENT_DO_ACCOUNTING,
				     PAGE_UNLOCK | PAGE_CLEAR_DIRTY |
				     PAGE_SET_WRITEBACK | PAGE_END_WRITEBACK |
				     PAGE_SET_ERROR);
	free_async_extent_pages(async_extent);
	kfree(async_extent);
	goto again;
}

static u64 get_extent_allocation_hint(struct inode *inode, u64 start,
				      u64 num_bytes)
{
	struct extent_map_tree *em_tree = &BTRFS_I(inode)->extent_tree;
	struct extent_map *em;
	u64 alloc_hint = 0;

	read_lock(&em_tree->lock);
	em = search_extent_mapping(em_tree, start, num_bytes);
	if (em) {
		/*
		 * if block start isn't an actual block number then find the
		 * first block in this inode and use that as a hint.  If that
		 * block is also bogus then just don't worry about it.
		 */
		if (em->block_start >= EXTENT_MAP_LAST_BYTE) {
			free_extent_map(em);
			em = search_extent_mapping(em_tree, 0, 0);
			if (em && em->block_start < EXTENT_MAP_LAST_BYTE)
				alloc_hint = em->block_start;
			if (em)
				free_extent_map(em);
		} else {
			alloc_hint = em->block_start;
			free_extent_map(em);
		}
	}
	read_unlock(&em_tree->lock);

	return alloc_hint;
}

/*
 * when extent_io.c finds a delayed allocation range in the file,
 * the call backs end up in this code.  The basic idea is to
 * allocate extents on disk for the range, and create ordered data structs
 * in ram to track those extents.
 *
 * locked_page is the page that writepage had locked already.  We use
 * it to make sure we don't do extra locks or unlocks.
 *
 * *page_started is set to one if we unlock locked_page and do everything
 * required to start IO on it.  It may be clean and already done with
 * IO when we return.
 */
static noinline int cow_file_range(struct inode *inode,
				   struct page *locked_page,
				   u64 start, u64 end, u64 delalloc_end,
				   int *page_started, unsigned long *nr_written,
				   int unlock, struct btrfs_dedupe_hash *hash)
{
	struct btrfs_fs_info *fs_info = btrfs_sb(inode->i_sb);
	struct btrfs_root *root = BTRFS_I(inode)->root;
	u64 alloc_hint = 0;
	u64 num_bytes;
	unsigned long ram_size;
	u64 disk_num_bytes;
	u64 cur_alloc_size = 0;
	u64 blocksize = fs_info->sectorsize;
	struct btrfs_key ins;
	struct extent_map *em;
	unsigned clear_bits;
	unsigned long page_ops;
	bool extent_reserved = false;
	int ret = 0;

	if (btrfs_is_free_space_inode(BTRFS_I(inode))) {
		WARN_ON_ONCE(1);
		ret = -EINVAL;
		goto out_unlock;
	}

	num_bytes = ALIGN(end - start + 1, blocksize);
	num_bytes = max(blocksize,  num_bytes);
	disk_num_bytes = num_bytes;

	inode_should_defrag(BTRFS_I(inode), start, end, num_bytes, SZ_64K);

	if (start == 0) {
		/* lets try to make an inline extent */
		ret = cow_file_range_inline(root, inode, start, end, 0,
					BTRFS_COMPRESS_NONE, NULL);
		if (ret == 0) {
			extent_clear_unlock_delalloc(inode, start, end,
				     delalloc_end, NULL,
				     EXTENT_LOCKED | EXTENT_DELALLOC |
				     EXTENT_DELALLOC_NEW |
				     EXTENT_DEFRAG, PAGE_UNLOCK |
				     PAGE_CLEAR_DIRTY | PAGE_SET_WRITEBACK |
				     PAGE_END_WRITEBACK);
			btrfs_free_reserved_data_space_noquota(inode, start,
						end - start + 1);
			*nr_written = *nr_written +
			     (end - start + PAGE_SIZE) / PAGE_SIZE;
			*page_started = 1;
			goto out;
		} else if (ret < 0) {
			goto out_unlock;
		}
	}

	BUG_ON(disk_num_bytes >
	       btrfs_super_total_bytes(fs_info->super_copy));

	alloc_hint = get_extent_allocation_hint(inode, start, num_bytes);
	btrfs_drop_extent_cache(BTRFS_I(inode), start,
			start + num_bytes - 1, 0);

	while (disk_num_bytes > 0) {
		cur_alloc_size = disk_num_bytes;
		ret = btrfs_reserve_extent(root, cur_alloc_size, cur_alloc_size,
					   fs_info->sectorsize, 0, alloc_hint,
					   &ins, 1, 1);
		if (ret < 0)
			goto out_unlock;
		cur_alloc_size = ins.offset;
		extent_reserved = true;

		ram_size = ins.offset;
		em = create_io_em(inode, start, ins.offset, /* len */
				  start, /* orig_start */
				  ins.objectid, /* block_start */
				  ins.offset, /* block_len */
				  ins.offset, /* orig_block_len */
				  ram_size, /* ram_bytes */
				  BTRFS_COMPRESS_NONE, /* compress_type */
				  BTRFS_ORDERED_REGULAR /* type */);
		if (IS_ERR(em))
			goto out_reserve;
		free_extent_map(em);

		ret = btrfs_add_ordered_extent(inode, start, ins.objectid,
					       ram_size, cur_alloc_size, 0);
		if (ret)
			goto out_drop_extent_cache;

		if (root->root_key.objectid ==
		    BTRFS_DATA_RELOC_TREE_OBJECTID) {
			ret = btrfs_reloc_clone_csums(inode, start,
						      cur_alloc_size);
			/*
			 * Only drop cache here, and process as normal.
			 *
			 * We must not allow extent_clear_unlock_delalloc()
			 * at out_unlock label to free meta of this ordered
			 * extent, as its meta should be freed by
			 * btrfs_finish_ordered_io().
			 *
			 * So we must continue until @start is increased to
			 * skip current ordered extent.
			 */
			if (ret)
				btrfs_drop_extent_cache(BTRFS_I(inode), start,
						start + ram_size - 1, 0);
		}

		btrfs_dec_block_group_reservations(fs_info, ins.objectid);

		/* we're not doing compressed IO, don't unlock the first
		 * page (which the caller expects to stay locked), don't
		 * clear any dirty bits and don't set any writeback bits
		 *
		 * Do set the Private2 bit so we know this page was properly
		 * setup for writepage
		 */
		page_ops = unlock ? PAGE_UNLOCK : 0;
		page_ops |= PAGE_SET_PRIVATE2;

		extent_clear_unlock_delalloc(inode, start,
					     start + ram_size - 1,
					     delalloc_end, locked_page,
					     EXTENT_LOCKED | EXTENT_DELALLOC,
					     page_ops);
		if (disk_num_bytes < cur_alloc_size)
			disk_num_bytes = 0;
		else
			disk_num_bytes -= cur_alloc_size;
		num_bytes -= cur_alloc_size;
		alloc_hint = ins.objectid + ins.offset;
		start += cur_alloc_size;
		extent_reserved = false;

		/*
		 * btrfs_reloc_clone_csums() error, since start is increased
		 * extent_clear_unlock_delalloc() at out_unlock label won't
		 * free metadata of current ordered extent, we're OK to exit.
		 */
		if (ret)
			goto out_unlock;
	}
out:
	return ret;

out_drop_extent_cache:
	btrfs_drop_extent_cache(BTRFS_I(inode), start, start + ram_size - 1, 0);
out_reserve:
	btrfs_dec_block_group_reservations(fs_info, ins.objectid);
	btrfs_free_reserved_extent(fs_info, ins.objectid, ins.offset, 1);
out_unlock:
	clear_bits = EXTENT_LOCKED | EXTENT_DELALLOC | EXTENT_DELALLOC_NEW |
		EXTENT_DEFRAG | EXTENT_CLEAR_META_RESV;
	page_ops = PAGE_UNLOCK | PAGE_CLEAR_DIRTY | PAGE_SET_WRITEBACK |
		PAGE_END_WRITEBACK;
	/*
	 * If we reserved an extent for our delalloc range (or a subrange) and
	 * failed to create the respective ordered extent, then it means that
	 * when we reserved the extent we decremented the extent's size from
	 * the data space_info's bytes_may_use counter and incremented the
	 * space_info's bytes_reserved counter by the same amount. We must make
	 * sure extent_clear_unlock_delalloc() does not try to decrement again
	 * the data space_info's bytes_may_use counter, therefore we do not pass
	 * it the flag EXTENT_CLEAR_DATA_RESV.
	 */
	if (extent_reserved) {
		extent_clear_unlock_delalloc(inode, start,
					     start + cur_alloc_size,
					     start + cur_alloc_size,
					     locked_page,
					     clear_bits,
					     page_ops);
		start += cur_alloc_size;
		if (start >= end)
			goto out;
	}
	extent_clear_unlock_delalloc(inode, start, end, delalloc_end,
				     locked_page,
				     clear_bits | EXTENT_CLEAR_DATA_RESV,
				     page_ops);
	goto out;
}

/*
 * work queue call back to started compression on a file and pages
 */
static noinline void async_cow_start(struct btrfs_work *work)
{
	struct async_cow *async_cow;
	int num_added = 0;
	async_cow = container_of(work, struct async_cow, work);

	compress_file_range(async_cow->inode, async_cow->locked_page,
			    async_cow->start, async_cow->end, async_cow,
			    &num_added);
	if (num_added == 0) {
		btrfs_add_delayed_iput(async_cow->inode);
		async_cow->inode = NULL;
	}
}

/*
 * work queue call back to submit previously compressed pages
 */
static noinline void async_cow_submit(struct btrfs_work *work)
{
	struct btrfs_fs_info *fs_info;
	struct async_cow *async_cow;
	struct btrfs_root *root;
	unsigned long nr_pages;

	async_cow = container_of(work, struct async_cow, work);

	root = async_cow->root;
	fs_info = root->fs_info;
	nr_pages = (async_cow->end - async_cow->start + PAGE_SIZE) >>
		PAGE_SHIFT;

	/*
	 * atomic_sub_return implies a barrier for waitqueue_active
	 */
	if (atomic_sub_return(nr_pages, &fs_info->async_delalloc_pages) <
	    5 * SZ_1M &&
	    waitqueue_active(&fs_info->async_submit_wait))
		wake_up(&fs_info->async_submit_wait);

	if (async_cow->inode)
		submit_compressed_extents(async_cow->inode, async_cow);
}

static noinline void async_cow_free(struct btrfs_work *work)
{
	struct async_cow *async_cow;
	async_cow = container_of(work, struct async_cow, work);
	if (async_cow->inode)
		btrfs_add_delayed_iput(async_cow->inode);
	kfree(async_cow);
}

static int cow_file_range_async(struct inode *inode, struct page *locked_page,
				u64 start, u64 end, int *page_started,
				unsigned long *nr_written)
{
	struct btrfs_fs_info *fs_info = btrfs_sb(inode->i_sb);
	struct async_cow *async_cow;
	struct btrfs_root *root = BTRFS_I(inode)->root;
	unsigned long nr_pages;
	u64 cur_end;

	clear_extent_bit(&BTRFS_I(inode)->io_tree, start, end, EXTENT_LOCKED,
			 1, 0, NULL, GFP_NOFS);
	while (start < end) {
		async_cow = kmalloc(sizeof(*async_cow), GFP_NOFS);
		BUG_ON(!async_cow); /* -ENOMEM */
		async_cow->inode = igrab(inode);
		async_cow->root = root;
		async_cow->locked_page = locked_page;
		async_cow->start = start;

		if (BTRFS_I(inode)->flags & BTRFS_INODE_NOCOMPRESS &&
		    !btrfs_test_opt(fs_info, FORCE_COMPRESS))
			cur_end = end;
		else
			cur_end = min(end, start + SZ_512K - 1);

		async_cow->end = cur_end;
		INIT_LIST_HEAD(&async_cow->extents);

		btrfs_init_work(&async_cow->work,
				btrfs_delalloc_helper,
				async_cow_start, async_cow_submit,
				async_cow_free);

		nr_pages = (cur_end - start + PAGE_SIZE) >>
			PAGE_SHIFT;
		atomic_add(nr_pages, &fs_info->async_delalloc_pages);

		btrfs_queue_work(fs_info->delalloc_workers, &async_cow->work);

		while (atomic_read(&fs_info->async_submit_draining) &&
		       atomic_read(&fs_info->async_delalloc_pages)) {
			wait_event(fs_info->async_submit_wait,
				   (atomic_read(&fs_info->async_delalloc_pages) ==
				    0));
		}

		*nr_written += nr_pages;
		start = cur_end + 1;
	}
	*page_started = 1;
	return 0;
}

static noinline int csum_exist_in_range(struct btrfs_fs_info *fs_info,
					u64 bytenr, u64 num_bytes)
{
	int ret;
	struct btrfs_ordered_sum *sums;
	LIST_HEAD(list);

	ret = btrfs_lookup_csums_range(fs_info->csum_root, bytenr,
				       bytenr + num_bytes - 1, &list, 0);
	if (ret == 0 && list_empty(&list))
		return 0;

	while (!list_empty(&list)) {
		sums = list_entry(list.next, struct btrfs_ordered_sum, list);
		list_del(&sums->list);
		kfree(sums);
	}
	return 1;
}

/*
 * when nowcow writeback call back.  This checks for snapshots or COW copies
 * of the extents that exist in the file, and COWs the file as required.
 *
 * If no cow copies or snapshots exist, we write directly to the existing
 * blocks on disk
 */
static noinline int run_delalloc_nocow(struct inode *inode,
				       struct page *locked_page,
			      u64 start, u64 end, int *page_started, int force,
			      unsigned long *nr_written)
{
	struct btrfs_fs_info *fs_info = btrfs_sb(inode->i_sb);
	struct btrfs_root *root = BTRFS_I(inode)->root;
	struct extent_buffer *leaf;
	struct btrfs_path *path;
	struct btrfs_file_extent_item *fi;
	struct btrfs_key found_key;
	struct extent_map *em;
	u64 cow_start;
	u64 cur_offset;
	u64 extent_end;
	u64 extent_offset;
	u64 disk_bytenr;
	u64 num_bytes;
	u64 disk_num_bytes;
	u64 ram_bytes;
	int extent_type;
	int ret, err;
	int type;
	int nocow;
	int check_prev = 1;
	bool nolock;
	u64 ino = btrfs_ino(BTRFS_I(inode));

	path = btrfs_alloc_path();
	if (!path) {
		extent_clear_unlock_delalloc(inode, start, end, end,
					     locked_page,
					     EXTENT_LOCKED | EXTENT_DELALLOC |
					     EXTENT_DO_ACCOUNTING |
					     EXTENT_DEFRAG, PAGE_UNLOCK |
					     PAGE_CLEAR_DIRTY |
					     PAGE_SET_WRITEBACK |
					     PAGE_END_WRITEBACK);
		return -ENOMEM;
	}

	nolock = btrfs_is_free_space_inode(BTRFS_I(inode));

	cow_start = (u64)-1;
	cur_offset = start;
	while (1) {
		ret = btrfs_lookup_file_extent(NULL, root, path, ino,
					       cur_offset, 0);
		if (ret < 0)
			goto error;
		if (ret > 0 && path->slots[0] > 0 && check_prev) {
			leaf = path->nodes[0];
			btrfs_item_key_to_cpu(leaf, &found_key,
					      path->slots[0] - 1);
			if (found_key.objectid == ino &&
			    found_key.type == BTRFS_EXTENT_DATA_KEY)
				path->slots[0]--;
		}
		check_prev = 0;
next_slot:
		leaf = path->nodes[0];
		if (path->slots[0] >= btrfs_header_nritems(leaf)) {
			ret = btrfs_next_leaf(root, path);
			if (ret < 0)
				goto error;
			if (ret > 0)
				break;
			leaf = path->nodes[0];
		}

		nocow = 0;
		disk_bytenr = 0;
		num_bytes = 0;
		btrfs_item_key_to_cpu(leaf, &found_key, path->slots[0]);

		if (found_key.objectid > ino)
			break;
		if (WARN_ON_ONCE(found_key.objectid < ino) ||
		    found_key.type < BTRFS_EXTENT_DATA_KEY) {
			path->slots[0]++;
			goto next_slot;
		}
		if (found_key.type > BTRFS_EXTENT_DATA_KEY ||
		    found_key.offset > end)
			break;

		if (found_key.offset > cur_offset) {
			extent_end = found_key.offset;
			extent_type = 0;
			goto out_check;
		}

		fi = btrfs_item_ptr(leaf, path->slots[0],
				    struct btrfs_file_extent_item);
		extent_type = btrfs_file_extent_type(leaf, fi);

		ram_bytes = btrfs_file_extent_ram_bytes(leaf, fi);
		if (extent_type == BTRFS_FILE_EXTENT_REG ||
		    extent_type == BTRFS_FILE_EXTENT_PREALLOC) {
			disk_bytenr = btrfs_file_extent_disk_bytenr(leaf, fi);
			extent_offset = btrfs_file_extent_offset(leaf, fi);
			extent_end = found_key.offset +
				btrfs_file_extent_num_bytes(leaf, fi);
			disk_num_bytes =
				btrfs_file_extent_disk_num_bytes(leaf, fi);
			if (extent_end <= start) {
				path->slots[0]++;
				goto next_slot;
			}
			if (disk_bytenr == 0)
				goto out_check;
			if (btrfs_file_extent_compression(leaf, fi) ||
			    btrfs_file_extent_encryption(leaf, fi) ||
			    btrfs_file_extent_other_encoding(leaf, fi))
				goto out_check;
			if (extent_type == BTRFS_FILE_EXTENT_REG && !force)
				goto out_check;
			if (btrfs_extent_readonly(fs_info, disk_bytenr))
				goto out_check;
			if (btrfs_cross_ref_exist(root, ino,
						  found_key.offset -
						  extent_offset, disk_bytenr))
				goto out_check;
			disk_bytenr += extent_offset;
			disk_bytenr += cur_offset - found_key.offset;
			num_bytes = min(end + 1, extent_end) - cur_offset;
			/*
			 * if there are pending snapshots for this root,
			 * we fall into common COW way.
			 */
			if (!nolock) {
				err = btrfs_start_write_no_snapshotting(root);
				if (!err)
					goto out_check;
			}
			/*
			 * force cow if csum exists in the range.
			 * this ensure that csum for a given extent are
			 * either valid or do not exist.
			 */
			if (csum_exist_in_range(fs_info, disk_bytenr,
						num_bytes)) {
				if (!nolock)
					btrfs_end_write_no_snapshotting(root);
				goto out_check;
			}
			if (!btrfs_inc_nocow_writers(fs_info, disk_bytenr)) {
				if (!nolock)
					btrfs_end_write_no_snapshotting(root);
				goto out_check;
			}
			nocow = 1;
		} else if (extent_type == BTRFS_FILE_EXTENT_INLINE) {
			extent_end = found_key.offset +
				btrfs_file_extent_inline_len(leaf,
						     path->slots[0], fi);
			extent_end = ALIGN(extent_end,
					   fs_info->sectorsize);
		} else {
			BUG_ON(1);
		}
out_check:
		if (extent_end <= start) {
			path->slots[0]++;
			if (!nolock && nocow)
				btrfs_end_write_no_snapshotting(root);
			if (nocow)
				btrfs_dec_nocow_writers(fs_info, disk_bytenr);
			goto next_slot;
		}
		if (!nocow) {
			if (cow_start == (u64)-1)
				cow_start = cur_offset;
			cur_offset = extent_end;
			if (cur_offset > end)
				break;
			path->slots[0]++;
			goto next_slot;
		}

		btrfs_release_path(path);
		if (cow_start != (u64)-1) {
			ret = cow_file_range(inode, locked_page,
					     cow_start, found_key.offset - 1,
					     end, page_started, nr_written, 1,
					     NULL);
			if (ret) {
				if (!nolock && nocow)
					btrfs_end_write_no_snapshotting(root);
				if (nocow)
					btrfs_dec_nocow_writers(fs_info,
								disk_bytenr);
				goto error;
			}
			cow_start = (u64)-1;
		}

		if (extent_type == BTRFS_FILE_EXTENT_PREALLOC) {
			u64 orig_start = found_key.offset - extent_offset;

			em = create_io_em(inode, cur_offset, num_bytes,
					  orig_start,
					  disk_bytenr, /* block_start */
					  num_bytes, /* block_len */
					  disk_num_bytes, /* orig_block_len */
					  ram_bytes, BTRFS_COMPRESS_NONE,
					  BTRFS_ORDERED_PREALLOC);
			if (IS_ERR(em)) {
				if (!nolock && nocow)
					btrfs_end_write_no_snapshotting(root);
				if (nocow)
					btrfs_dec_nocow_writers(fs_info,
								disk_bytenr);
				ret = PTR_ERR(em);
				goto error;
			}
			free_extent_map(em);
		}

		if (extent_type == BTRFS_FILE_EXTENT_PREALLOC) {
			type = BTRFS_ORDERED_PREALLOC;
		} else {
			type = BTRFS_ORDERED_NOCOW;
		}

		ret = btrfs_add_ordered_extent(inode, cur_offset, disk_bytenr,
					       num_bytes, num_bytes, type);
		if (nocow)
			btrfs_dec_nocow_writers(fs_info, disk_bytenr);
		BUG_ON(ret); /* -ENOMEM */

		if (root->root_key.objectid ==
		    BTRFS_DATA_RELOC_TREE_OBJECTID)
			/*
			 * Error handled later, as we must prevent
			 * extent_clear_unlock_delalloc() in error handler
			 * from freeing metadata of created ordered extent.
			 */
			ret = btrfs_reloc_clone_csums(inode, cur_offset,
						      num_bytes);

		extent_clear_unlock_delalloc(inode, cur_offset,
					     cur_offset + num_bytes - 1, end,
					     locked_page, EXTENT_LOCKED |
					     EXTENT_DELALLOC |
					     EXTENT_CLEAR_DATA_RESV,
					     PAGE_UNLOCK | PAGE_SET_PRIVATE2);

		if (!nolock && nocow)
			btrfs_end_write_no_snapshotting(root);
		cur_offset = extent_end;

		/*
		 * btrfs_reloc_clone_csums() error, now we're OK to call error
		 * handler, as metadata for created ordered extent will only
		 * be freed by btrfs_finish_ordered_io().
		 */
		if (ret)
			goto error;
		if (cur_offset > end)
			break;
	}
	btrfs_release_path(path);

	if (cur_offset <= end && cow_start == (u64)-1) {
		cow_start = cur_offset;
		cur_offset = end;
	}

	if (cow_start != (u64)-1) {
		ret = cow_file_range(inode, locked_page, cow_start, end, end,
				     page_started, nr_written, 1, NULL);
		if (ret)
			goto error;
	}

error:
	if (ret && cur_offset < end)
		extent_clear_unlock_delalloc(inode, cur_offset, end, end,
					     locked_page, EXTENT_LOCKED |
					     EXTENT_DELALLOC | EXTENT_DEFRAG |
					     EXTENT_DO_ACCOUNTING, PAGE_UNLOCK |
					     PAGE_CLEAR_DIRTY |
					     PAGE_SET_WRITEBACK |
					     PAGE_END_WRITEBACK);
	btrfs_free_path(path);
	return ret;
}

static inline int need_force_cow(struct inode *inode, u64 start, u64 end)
{

	if (!(BTRFS_I(inode)->flags & BTRFS_INODE_NODATACOW) &&
	    !(BTRFS_I(inode)->flags & BTRFS_INODE_PREALLOC))
		return 0;

	/*
	 * @defrag_bytes is a hint value, no spinlock held here,
	 * if is not zero, it means the file is defragging.
	 * Force cow if given extent needs to be defragged.
	 */
	if (BTRFS_I(inode)->defrag_bytes &&
	    test_range_bit(&BTRFS_I(inode)->io_tree, start, end,
			   EXTENT_DEFRAG, 0, NULL))
		return 1;

	return 0;
}

/*
 * extent_io.c call back to do delayed allocation processing
 */
static int run_delalloc_range(void *private_data, struct page *locked_page,
			      u64 start, u64 end, int *page_started,
			      unsigned long *nr_written)
{
	struct inode *inode = private_data;
	int ret;
	int force_cow = need_force_cow(inode, start, end);

	if (BTRFS_I(inode)->flags & BTRFS_INODE_NODATACOW && !force_cow) {
		ret = run_delalloc_nocow(inode, locked_page, start, end,
					 page_started, 1, nr_written);
	} else if (BTRFS_I(inode)->flags & BTRFS_INODE_PREALLOC && !force_cow) {
		ret = run_delalloc_nocow(inode, locked_page, start, end,
					 page_started, 0, nr_written);
	} else if (!inode_need_compress(inode, start, end)) {
		ret = cow_file_range(inode, locked_page, start, end, end,
				      page_started, nr_written, 1, NULL);
	} else {
		set_bit(BTRFS_INODE_HAS_ASYNC_EXTENT,
			&BTRFS_I(inode)->runtime_flags);
		ret = cow_file_range_async(inode, locked_page, start, end,
					   page_started, nr_written);
	}
	if (ret)
		btrfs_cleanup_ordered_extents(inode, start, end - start + 1);
	return ret;
}

static void btrfs_split_extent_hook(void *private_data,
				    struct extent_state *orig, u64 split)
{
	struct inode *inode = private_data;
	u64 size;

	/* not delalloc, ignore it */
	if (!(orig->state & EXTENT_DELALLOC))
		return;

	size = orig->end - orig->start + 1;
	if (size > BTRFS_MAX_EXTENT_SIZE) {
		u32 num_extents;
		u64 new_size;

		/*
		 * See the explanation in btrfs_merge_extent_hook, the same
		 * applies here, just in reverse.
		 */
		new_size = orig->end - split + 1;
		num_extents = count_max_extents(new_size);
		new_size = split - orig->start;
		num_extents += count_max_extents(new_size);
		if (count_max_extents(size) >= num_extents)
			return;
	}

	spin_lock(&BTRFS_I(inode)->lock);
	BTRFS_I(inode)->outstanding_extents++;
	spin_unlock(&BTRFS_I(inode)->lock);
}

/*
 * extent_io.c merge_extent_hook, used to track merged delayed allocation
 * extents so we can keep track of new extents that are just merged onto old
 * extents, such as when we are doing sequential writes, so we can properly
 * account for the metadata space we'll need.
 */
static void btrfs_merge_extent_hook(void *private_data,
				    struct extent_state *new,
				    struct extent_state *other)
{
	struct inode *inode = private_data;
	u64 new_size, old_size;
	u32 num_extents;

	/* not delalloc, ignore it */
	if (!(other->state & EXTENT_DELALLOC))
		return;

	if (new->start > other->start)
		new_size = new->end - other->start + 1;
	else
		new_size = other->end - new->start + 1;

	/* we're not bigger than the max, unreserve the space and go */
	if (new_size <= BTRFS_MAX_EXTENT_SIZE) {
		spin_lock(&BTRFS_I(inode)->lock);
		BTRFS_I(inode)->outstanding_extents--;
		spin_unlock(&BTRFS_I(inode)->lock);
		return;
	}

	/*
	 * We have to add up either side to figure out how many extents were
	 * accounted for before we merged into one big extent.  If the number of
	 * extents we accounted for is <= the amount we need for the new range
	 * then we can return, otherwise drop.  Think of it like this
	 *
	 * [ 4k][MAX_SIZE]
	 *
	 * So we've grown the extent by a MAX_SIZE extent, this would mean we
	 * need 2 outstanding extents, on one side we have 1 and the other side
	 * we have 1 so they are == and we can return.  But in this case
	 *
	 * [MAX_SIZE+4k][MAX_SIZE+4k]
	 *
	 * Each range on their own accounts for 2 extents, but merged together
	 * they are only 3 extents worth of accounting, so we need to drop in
	 * this case.
	 */
	old_size = other->end - other->start + 1;
	num_extents = count_max_extents(old_size);
	old_size = new->end - new->start + 1;
	num_extents += count_max_extents(old_size);
	if (count_max_extents(new_size) >= num_extents)
		return;

	spin_lock(&BTRFS_I(inode)->lock);
	BTRFS_I(inode)->outstanding_extents--;
	spin_unlock(&BTRFS_I(inode)->lock);
}

static void btrfs_add_delalloc_inodes(struct btrfs_root *root,
				      struct inode *inode)
{
	struct btrfs_fs_info *fs_info = btrfs_sb(inode->i_sb);

	spin_lock(&root->delalloc_lock);
	if (list_empty(&BTRFS_I(inode)->delalloc_inodes)) {
		list_add_tail(&BTRFS_I(inode)->delalloc_inodes,
			      &root->delalloc_inodes);
		set_bit(BTRFS_INODE_IN_DELALLOC_LIST,
			&BTRFS_I(inode)->runtime_flags);
		root->nr_delalloc_inodes++;
		if (root->nr_delalloc_inodes == 1) {
			spin_lock(&fs_info->delalloc_root_lock);
			BUG_ON(!list_empty(&root->delalloc_root));
			list_add_tail(&root->delalloc_root,
				      &fs_info->delalloc_roots);
			spin_unlock(&fs_info->delalloc_root_lock);
		}
	}
	spin_unlock(&root->delalloc_lock);
}

static void btrfs_del_delalloc_inode(struct btrfs_root *root,
				     struct btrfs_inode *inode)
{
	struct btrfs_fs_info *fs_info = btrfs_sb(inode->vfs_inode.i_sb);

	spin_lock(&root->delalloc_lock);
	if (!list_empty(&inode->delalloc_inodes)) {
		list_del_init(&inode->delalloc_inodes);
		clear_bit(BTRFS_INODE_IN_DELALLOC_LIST,
			  &inode->runtime_flags);
		root->nr_delalloc_inodes--;
		if (!root->nr_delalloc_inodes) {
			spin_lock(&fs_info->delalloc_root_lock);
			BUG_ON(list_empty(&root->delalloc_root));
			list_del_init(&root->delalloc_root);
			spin_unlock(&fs_info->delalloc_root_lock);
		}
	}
	spin_unlock(&root->delalloc_lock);
}

/*
 * extent_io.c set_bit_hook, used to track delayed allocation
 * bytes in this file, and to maintain the list of inodes that
 * have pending delalloc work to be done.
 */
static void btrfs_set_bit_hook(void *private_data,
			       struct extent_state *state, unsigned *bits)
{
	struct inode *inode = private_data;

	struct btrfs_fs_info *fs_info = btrfs_sb(inode->i_sb);

	if ((*bits & EXTENT_DEFRAG) && !(*bits & EXTENT_DELALLOC))
		WARN_ON(1);
	/*
	 * set_bit and clear bit hooks normally require _irqsave/restore
	 * but in this case, we are only testing for the DELALLOC
	 * bit, which is only set or cleared with irqs on
	 */
	if (!(state->state & EXTENT_DELALLOC) && (*bits & EXTENT_DELALLOC)) {
		struct btrfs_root *root = BTRFS_I(inode)->root;
		u64 len = state->end + 1 - state->start;
		bool do_list = !btrfs_is_free_space_inode(BTRFS_I(inode));

		if (*bits & EXTENT_FIRST_DELALLOC) {
			*bits &= ~EXTENT_FIRST_DELALLOC;
		} else {
			spin_lock(&BTRFS_I(inode)->lock);
			BTRFS_I(inode)->outstanding_extents++;
			spin_unlock(&BTRFS_I(inode)->lock);
		}

		/* For sanity tests */
		if (btrfs_is_testing(fs_info))
			return;

		percpu_counter_add_batch(&fs_info->delalloc_bytes, len,
					 fs_info->delalloc_batch);
		spin_lock(&BTRFS_I(inode)->lock);
		BTRFS_I(inode)->delalloc_bytes += len;
		if (*bits & EXTENT_DEFRAG)
			BTRFS_I(inode)->defrag_bytes += len;
		if (do_list && !test_bit(BTRFS_INODE_IN_DELALLOC_LIST,
					 &BTRFS_I(inode)->runtime_flags))
			btrfs_add_delalloc_inodes(root, inode);
		spin_unlock(&BTRFS_I(inode)->lock);
	}

	if (!(state->state & EXTENT_DELALLOC_NEW) &&
	    (*bits & EXTENT_DELALLOC_NEW)) {
		spin_lock(&BTRFS_I(inode)->lock);
		BTRFS_I(inode)->new_delalloc_bytes += state->end + 1 -
			state->start;
		spin_unlock(&BTRFS_I(inode)->lock);
	}
}

/*
 * extent_io.c clear_bit_hook, see set_bit_hook for why
 */
static void btrfs_clear_bit_hook(void *private_data,
				 struct extent_state *state,
				 unsigned *bits)
{
	struct btrfs_inode *inode = BTRFS_I((struct inode *)private_data);
	struct btrfs_fs_info *fs_info = btrfs_sb(inode->vfs_inode.i_sb);
	u64 len = state->end + 1 - state->start;
	u32 num_extents = count_max_extents(len);

	if ((state->state & EXTENT_DEFRAG) && (*bits & EXTENT_DEFRAG)) {
		spin_lock(&inode->lock);
		inode->defrag_bytes -= len;
		spin_unlock(&inode->lock);
	}

	/*
	 * set_bit and clear bit hooks normally require _irqsave/restore
	 * but in this case, we are only testing for the DELALLOC
	 * bit, which is only set or cleared with irqs on
	 */
	if ((state->state & EXTENT_DELALLOC) && (*bits & EXTENT_DELALLOC)) {
		struct btrfs_root *root = inode->root;
		bool do_list = !btrfs_is_free_space_inode(inode);

		if (*bits & EXTENT_FIRST_DELALLOC) {
			*bits &= ~EXTENT_FIRST_DELALLOC;
		} else if (!(*bits & EXTENT_CLEAR_META_RESV)) {
			spin_lock(&inode->lock);
			inode->outstanding_extents -= num_extents;
			spin_unlock(&inode->lock);
		}

		/*
		 * We don't reserve metadata space for space cache inodes so we
		 * don't need to call dellalloc_release_metadata if there is an
		 * error.
		 */
		if (*bits & EXTENT_CLEAR_META_RESV &&
		    root != fs_info->tree_root)
			btrfs_delalloc_release_metadata(inode, len);

		/* For sanity tests. */
		if (btrfs_is_testing(fs_info))
			return;

		if (root->root_key.objectid != BTRFS_DATA_RELOC_TREE_OBJECTID &&
		    do_list && !(state->state & EXTENT_NORESERVE) &&
		    (*bits & EXTENT_CLEAR_DATA_RESV))
			btrfs_free_reserved_data_space_noquota(
					&inode->vfs_inode,
					state->start, len);

		percpu_counter_add_batch(&fs_info->delalloc_bytes, -len,
					 fs_info->delalloc_batch);
		spin_lock(&inode->lock);
		inode->delalloc_bytes -= len;
		if (do_list && inode->delalloc_bytes == 0 &&
		    test_bit(BTRFS_INODE_IN_DELALLOC_LIST,
					&inode->runtime_flags))
			btrfs_del_delalloc_inode(root, inode);
		spin_unlock(&inode->lock);
	}

	if ((state->state & EXTENT_DELALLOC_NEW) &&
	    (*bits & EXTENT_DELALLOC_NEW)) {
		spin_lock(&inode->lock);
		ASSERT(inode->new_delalloc_bytes >= len);
		inode->new_delalloc_bytes -= len;
		spin_unlock(&inode->lock);
	}
}

/*
 * extent_io.c merge_bio_hook, this must check the chunk tree to make sure
 * we don't create bios that span stripes or chunks
 *
 * return 1 if page cannot be merged to bio
 * return 0 if page can be merged to bio
 * return error otherwise
 */
int btrfs_merge_bio_hook(struct page *page, unsigned long offset,
			 size_t size, struct bio *bio,
			 unsigned long bio_flags)
{
	struct inode *inode = page->mapping->host;
	struct btrfs_fs_info *fs_info = btrfs_sb(inode->i_sb);
	u64 logical = (u64)bio->bi_iter.bi_sector << 9;
	u64 length = 0;
	u64 map_length;
	int ret;

	if (bio_flags & EXTENT_BIO_COMPRESSED)
		return 0;

	length = bio->bi_iter.bi_size;
	map_length = length;
	ret = btrfs_map_block(fs_info, btrfs_op(bio), logical, &map_length,
			      NULL, 0);
	if (ret < 0)
		return ret;
	if (map_length < length + size)
		return 1;
	return 0;
}

/*
 * in order to insert checksums into the metadata in large chunks,
 * we wait until bio submission time.   All the pages in the bio are
 * checksummed and sums are attached onto the ordered extent record.
 *
 * At IO completion time the cums attached on the ordered extent record
 * are inserted into the btree
 */
static blk_status_t __btrfs_submit_bio_start(void *private_data, struct bio *bio,
				    int mirror_num, unsigned long bio_flags,
				    u64 bio_offset)
{
	struct inode *inode = private_data;
	blk_status_t ret = 0;

	ret = btrfs_csum_one_bio(inode, bio, 0, 0);
	BUG_ON(ret); /* -ENOMEM */
	return 0;
}

/*
 * in order to insert checksums into the metadata in large chunks,
 * we wait until bio submission time.   All the pages in the bio are
 * checksummed and sums are attached onto the ordered extent record.
 *
 * At IO completion time the cums attached on the ordered extent record
 * are inserted into the btree
 */
static blk_status_t __btrfs_submit_bio_done(void *private_data, struct bio *bio,
			  int mirror_num, unsigned long bio_flags,
			  u64 bio_offset)
{
	struct inode *inode = private_data;
	struct btrfs_fs_info *fs_info = btrfs_sb(inode->i_sb);
	blk_status_t ret;

	ret = btrfs_map_bio(fs_info, bio, mirror_num, 1);
	if (ret) {
		bio->bi_status = ret;
		bio_endio(bio);
	}
	return ret;
}

/*
 * extent_io.c submission hook. This does the right thing for csum calculation
 * on write, or reading the csums from the tree before a read
 */
static blk_status_t btrfs_submit_bio_hook(void *private_data, struct bio *bio,
				 int mirror_num, unsigned long bio_flags,
				 u64 bio_offset)
{
	struct inode *inode = private_data;
	struct btrfs_fs_info *fs_info = btrfs_sb(inode->i_sb);
	struct btrfs_root *root = BTRFS_I(inode)->root;
	enum btrfs_wq_endio_type metadata = BTRFS_WQ_ENDIO_DATA;
	blk_status_t ret = 0;
	int skip_sum;
	int async = !atomic_read(&BTRFS_I(inode)->sync_writers);

	skip_sum = BTRFS_I(inode)->flags & BTRFS_INODE_NODATASUM;

	if (btrfs_is_free_space_inode(BTRFS_I(inode)))
		metadata = BTRFS_WQ_ENDIO_FREE_SPACE;

	if (bio_op(bio) != REQ_OP_WRITE) {
		ret = btrfs_bio_wq_end_io(fs_info, bio, metadata);
		if (ret)
			goto out;

		if (bio_flags & EXTENT_BIO_COMPRESSED) {
			ret = btrfs_submit_compressed_read(inode, bio,
							   mirror_num,
							   bio_flags);
			goto out;
		} else if (!skip_sum) {
			ret = btrfs_lookup_bio_sums(inode, bio, NULL);
			if (ret)
				goto out;
		}
		goto mapit;
	} else if (async && !skip_sum) {
		/* csum items have already been cloned */
		if (root->root_key.objectid == BTRFS_DATA_RELOC_TREE_OBJECTID)
			goto mapit;
		/* we're doing a write, do the async checksumming */
		ret = btrfs_wq_submit_bio(fs_info, bio, mirror_num, bio_flags,
					  bio_offset, inode,
					  __btrfs_submit_bio_start,
					  __btrfs_submit_bio_done);
		goto out;
	} else if (!skip_sum) {
		ret = btrfs_csum_one_bio(inode, bio, 0, 0);
		if (ret)
			goto out;
	}

mapit:
	ret = btrfs_map_bio(fs_info, bio, mirror_num, 0);

out:
	if (ret) {
		bio->bi_status = ret;
		bio_endio(bio);
	}
	return ret;
}

/*
 * given a list of ordered sums record them in the inode.  This happens
 * at IO completion time based on sums calculated at bio submission time.
 */
static noinline int add_pending_csums(struct btrfs_trans_handle *trans,
			     struct inode *inode, struct list_head *list)
{
	struct btrfs_ordered_sum *sum;

	list_for_each_entry(sum, list, list) {
		trans->adding_csums = 1;
		btrfs_csum_file_blocks(trans,
		       BTRFS_I(inode)->root->fs_info->csum_root, sum);
		trans->adding_csums = 0;
	}
	return 0;
}

int btrfs_set_extent_delalloc(struct inode *inode, u64 start, u64 end,
			      struct extent_state **cached_state, int dedupe)
{
	WARN_ON((end & (PAGE_SIZE - 1)) == 0);
	return set_extent_delalloc(&BTRFS_I(inode)->io_tree, start, end,
				   cached_state);
}

/* see btrfs_writepage_start_hook for details on why this is required */
struct btrfs_writepage_fixup {
	struct page *page;
	struct btrfs_work work;
};

static void btrfs_writepage_fixup_worker(struct btrfs_work *work)
{
	struct btrfs_writepage_fixup *fixup;
	struct btrfs_ordered_extent *ordered;
	struct extent_state *cached_state = NULL;
	struct extent_changeset *data_reserved = NULL;
	struct page *page;
	struct inode *inode;
	u64 page_start;
	u64 page_end;
	int ret;

	fixup = container_of(work, struct btrfs_writepage_fixup, work);
	page = fixup->page;
again:
	lock_page(page);
	if (!page->mapping || !PageDirty(page) || !PageChecked(page)) {
		ClearPageChecked(page);
		goto out_page;
	}

	inode = page->mapping->host;
	page_start = page_offset(page);
	page_end = page_offset(page) + PAGE_SIZE - 1;

	lock_extent_bits(&BTRFS_I(inode)->io_tree, page_start, page_end,
			 &cached_state);

	/* already ordered? We're done */
	if (PagePrivate2(page))
		goto out;

	ordered = btrfs_lookup_ordered_range(BTRFS_I(inode), page_start,
					PAGE_SIZE);
	if (ordered) {
		unlock_extent_cached(&BTRFS_I(inode)->io_tree, page_start,
				     page_end, &cached_state, GFP_NOFS);
		unlock_page(page);
		btrfs_start_ordered_extent(inode, ordered, 1);
		btrfs_put_ordered_extent(ordered);
		goto again;
	}

	ret = btrfs_delalloc_reserve_space(inode, &data_reserved, page_start,
					   PAGE_SIZE);
	if (ret) {
		mapping_set_error(page->mapping, ret);
		end_extent_writepage(page, ret, page_start, page_end);
		ClearPageChecked(page);
		goto out;
	 }

	btrfs_set_extent_delalloc(inode, page_start, page_end, &cached_state,
				  0);
	ClearPageChecked(page);
	set_page_dirty(page);
out:
	unlock_extent_cached(&BTRFS_I(inode)->io_tree, page_start, page_end,
			     &cached_state, GFP_NOFS);
out_page:
	unlock_page(page);
	put_page(page);
	kfree(fixup);
	extent_changeset_free(data_reserved);
}

/*
 * There are a few paths in the higher layers of the kernel that directly
 * set the page dirty bit without asking the filesystem if it is a
 * good idea.  This causes problems because we want to make sure COW
 * properly happens and the data=ordered rules are followed.
 *
 * In our case any range that doesn't have the ORDERED bit set
 * hasn't been properly setup for IO.  We kick off an async process
 * to fix it up.  The async helper will wait for ordered extents, set
 * the delalloc bit and make it safe to write the page.
 */
static int btrfs_writepage_start_hook(struct page *page, u64 start, u64 end)
{
	struct inode *inode = page->mapping->host;
	struct btrfs_fs_info *fs_info = btrfs_sb(inode->i_sb);
	struct btrfs_writepage_fixup *fixup;

	/* this page is properly in the ordered list */
	if (TestClearPagePrivate2(page))
		return 0;

	if (PageChecked(page))
		return -EAGAIN;

	fixup = kzalloc(sizeof(*fixup), GFP_NOFS);
	if (!fixup)
		return -EAGAIN;

	SetPageChecked(page);
	get_page(page);
	btrfs_init_work(&fixup->work, btrfs_fixup_helper,
			btrfs_writepage_fixup_worker, NULL, NULL);
	fixup->page = page;
	btrfs_queue_work(fs_info->fixup_workers, &fixup->work);
	return -EBUSY;
}

static int insert_reserved_file_extent(struct btrfs_trans_handle *trans,
				       struct inode *inode, u64 file_pos,
				       u64 disk_bytenr, u64 disk_num_bytes,
				       u64 num_bytes, u64 ram_bytes,
				       u8 compression, u8 encryption,
				       u16 other_encoding, int extent_type)
{
	struct btrfs_root *root = BTRFS_I(inode)->root;
	struct btrfs_file_extent_item *fi;
	struct btrfs_path *path;
	struct extent_buffer *leaf;
	struct btrfs_key ins;
	u64 qg_released;
	int extent_inserted = 0;
	int ret;

	path = btrfs_alloc_path();
	if (!path)
		return -ENOMEM;

	/*
	 * we may be replacing one extent in the tree with another.
	 * The new extent is pinned in the extent map, and we don't want
	 * to drop it from the cache until it is completely in the btree.
	 *
	 * So, tell btrfs_drop_extents to leave this extent in the cache.
	 * the caller is expected to unpin it and allow it to be merged
	 * with the others.
	 */
	ret = __btrfs_drop_extents(trans, root, inode, path, file_pos,
				   file_pos + num_bytes, NULL, 0,
				   1, sizeof(*fi), &extent_inserted);
	if (ret)
		goto out;

	if (!extent_inserted) {
		ins.objectid = btrfs_ino(BTRFS_I(inode));
		ins.offset = file_pos;
		ins.type = BTRFS_EXTENT_DATA_KEY;

		path->leave_spinning = 1;
		ret = btrfs_insert_empty_item(trans, root, path, &ins,
					      sizeof(*fi));
		if (ret)
			goto out;
	}
	leaf = path->nodes[0];
	fi = btrfs_item_ptr(leaf, path->slots[0],
			    struct btrfs_file_extent_item);
	btrfs_set_file_extent_generation(leaf, fi, trans->transid);
	btrfs_set_file_extent_type(leaf, fi, extent_type);
	btrfs_set_file_extent_disk_bytenr(leaf, fi, disk_bytenr);
	btrfs_set_file_extent_disk_num_bytes(leaf, fi, disk_num_bytes);
	btrfs_set_file_extent_offset(leaf, fi, 0);
	btrfs_set_file_extent_num_bytes(leaf, fi, num_bytes);
	btrfs_set_file_extent_ram_bytes(leaf, fi, ram_bytes);
	btrfs_set_file_extent_compression(leaf, fi, compression);
	btrfs_set_file_extent_encryption(leaf, fi, encryption);
	btrfs_set_file_extent_other_encoding(leaf, fi, other_encoding);

	btrfs_mark_buffer_dirty(leaf);
	btrfs_release_path(path);

	inode_add_bytes(inode, num_bytes);

	ins.objectid = disk_bytenr;
	ins.offset = disk_num_bytes;
	ins.type = BTRFS_EXTENT_ITEM_KEY;

	/*
	 * Release the reserved range from inode dirty range map, as it is
	 * already moved into delayed_ref_head
	 */
	ret = btrfs_qgroup_release_data(inode, file_pos, ram_bytes);
	if (ret < 0)
		goto out;
	qg_released = ret;
	ret = btrfs_alloc_reserved_file_extent(trans, root->root_key.objectid,
			btrfs_ino(BTRFS_I(inode)), file_pos, qg_released, &ins);
out:
	btrfs_free_path(path);

	return ret;
}

/* snapshot-aware defrag */
struct sa_defrag_extent_backref {
	struct rb_node node;
	struct old_sa_defrag_extent *old;
	u64 root_id;
	u64 inum;
	u64 file_pos;
	u64 extent_offset;
	u64 num_bytes;
	u64 generation;
};

struct old_sa_defrag_extent {
	struct list_head list;
	struct new_sa_defrag_extent *new;

	u64 extent_offset;
	u64 bytenr;
	u64 offset;
	u64 len;
	int count;
};

struct new_sa_defrag_extent {
	struct rb_root root;
	struct list_head head;
	struct btrfs_path *path;
	struct inode *inode;
	u64 file_pos;
	u64 len;
	u64 bytenr;
	u64 disk_len;
	u8 compress_type;
};

static int backref_comp(struct sa_defrag_extent_backref *b1,
			struct sa_defrag_extent_backref *b2)
{
	if (b1->root_id < b2->root_id)
		return -1;
	else if (b1->root_id > b2->root_id)
		return 1;

	if (b1->inum < b2->inum)
		return -1;
	else if (b1->inum > b2->inum)
		return 1;

	if (b1->file_pos < b2->file_pos)
		return -1;
	else if (b1->file_pos > b2->file_pos)
		return 1;

	/*
	 * [------------------------------] ===> (a range of space)
	 *     |<--->|   |<---->| =============> (fs/file tree A)
	 * |<---------------------------->| ===> (fs/file tree B)
	 *
	 * A range of space can refer to two file extents in one tree while
	 * refer to only one file extent in another tree.
	 *
	 * So we may process a disk offset more than one time(two extents in A)
	 * and locate at the same extent(one extent in B), then insert two same
	 * backrefs(both refer to the extent in B).
	 */
	return 0;
}

static void backref_insert(struct rb_root *root,
			   struct sa_defrag_extent_backref *backref)
{
	struct rb_node **p = &root->rb_node;
	struct rb_node *parent = NULL;
	struct sa_defrag_extent_backref *entry;
	int ret;

	while (*p) {
		parent = *p;
		entry = rb_entry(parent, struct sa_defrag_extent_backref, node);

		ret = backref_comp(backref, entry);
		if (ret < 0)
			p = &(*p)->rb_left;
		else
			p = &(*p)->rb_right;
	}

	rb_link_node(&backref->node, parent, p);
	rb_insert_color(&backref->node, root);
}

/*
 * Note the backref might has changed, and in this case we just return 0.
 */
static noinline int record_one_backref(u64 inum, u64 offset, u64 root_id,
				       void *ctx)
{
	struct btrfs_file_extent_item *extent;
	struct old_sa_defrag_extent *old = ctx;
	struct new_sa_defrag_extent *new = old->new;
	struct btrfs_path *path = new->path;
	struct btrfs_key key;
	struct btrfs_root *root;
	struct sa_defrag_extent_backref *backref;
	struct extent_buffer *leaf;
	struct inode *inode = new->inode;
	struct btrfs_fs_info *fs_info = btrfs_sb(inode->i_sb);
	int slot;
	int ret;
	u64 extent_offset;
	u64 num_bytes;

	if (BTRFS_I(inode)->root->root_key.objectid == root_id &&
	    inum == btrfs_ino(BTRFS_I(inode)))
		return 0;

	key.objectid = root_id;
	key.type = BTRFS_ROOT_ITEM_KEY;
	key.offset = (u64)-1;

	root = btrfs_read_fs_root_no_name(fs_info, &key);
	if (IS_ERR(root)) {
		if (PTR_ERR(root) == -ENOENT)
			return 0;
		WARN_ON(1);
		btrfs_debug(fs_info, "inum=%llu, offset=%llu, root_id=%llu",
			 inum, offset, root_id);
		return PTR_ERR(root);
	}

	key.objectid = inum;
	key.type = BTRFS_EXTENT_DATA_KEY;
	if (offset > (u64)-1 << 32)
		key.offset = 0;
	else
		key.offset = offset;

	ret = btrfs_search_slot(NULL, root, &key, path, 0, 0);
	if (WARN_ON(ret < 0))
		return ret;
	ret = 0;

	while (1) {
		cond_resched();

		leaf = path->nodes[0];
		slot = path->slots[0];

		if (slot >= btrfs_header_nritems(leaf)) {
			ret = btrfs_next_leaf(root, path);
			if (ret < 0) {
				goto out;
			} else if (ret > 0) {
				ret = 0;
				goto out;
			}
			continue;
		}

		path->slots[0]++;

		btrfs_item_key_to_cpu(leaf, &key, slot);

		if (key.objectid > inum)
			goto out;

		if (key.objectid < inum || key.type != BTRFS_EXTENT_DATA_KEY)
			continue;

		extent = btrfs_item_ptr(leaf, slot,
					struct btrfs_file_extent_item);

		if (btrfs_file_extent_disk_bytenr(leaf, extent) != old->bytenr)
			continue;

		/*
		 * 'offset' refers to the exact key.offset,
		 * NOT the 'offset' field in btrfs_extent_data_ref, ie.
		 * (key.offset - extent_offset).
		 */
		if (key.offset != offset)
			continue;

		extent_offset = btrfs_file_extent_offset(leaf, extent);
		num_bytes = btrfs_file_extent_num_bytes(leaf, extent);

		if (extent_offset >= old->extent_offset + old->offset +
		    old->len || extent_offset + num_bytes <=
		    old->extent_offset + old->offset)
			continue;
		break;
	}

	backref = kmalloc(sizeof(*backref), GFP_NOFS);
	if (!backref) {
		ret = -ENOENT;
		goto out;
	}

	backref->root_id = root_id;
	backref->inum = inum;
	backref->file_pos = offset;
	backref->num_bytes = num_bytes;
	backref->extent_offset = extent_offset;
	backref->generation = btrfs_file_extent_generation(leaf, extent);
	backref->old = old;
	backref_insert(&new->root, backref);
	old->count++;
out:
	btrfs_release_path(path);
	WARN_ON(ret);
	return ret;
}

static noinline bool record_extent_backrefs(struct btrfs_path *path,
				   struct new_sa_defrag_extent *new)
{
	struct btrfs_fs_info *fs_info = btrfs_sb(new->inode->i_sb);
	struct old_sa_defrag_extent *old, *tmp;
	int ret;

	new->path = path;

	list_for_each_entry_safe(old, tmp, &new->head, list) {
		ret = iterate_inodes_from_logical(old->bytenr +
						  old->extent_offset, fs_info,
						  path, record_one_backref,
						  old);
		if (ret < 0 && ret != -ENOENT)
			return false;

		/* no backref to be processed for this extent */
		if (!old->count) {
			list_del(&old->list);
			kfree(old);
		}
	}

	if (list_empty(&new->head))
		return false;

	return true;
}

static int relink_is_mergable(struct extent_buffer *leaf,
			      struct btrfs_file_extent_item *fi,
			      struct new_sa_defrag_extent *new)
{
	if (btrfs_file_extent_disk_bytenr(leaf, fi) != new->bytenr)
		return 0;

	if (btrfs_file_extent_type(leaf, fi) != BTRFS_FILE_EXTENT_REG)
		return 0;

	if (btrfs_file_extent_compression(leaf, fi) != new->compress_type)
		return 0;

	if (btrfs_file_extent_encryption(leaf, fi) ||
	    btrfs_file_extent_other_encoding(leaf, fi))
		return 0;

	return 1;
}

/*
 * Note the backref might has changed, and in this case we just return 0.
 */
static noinline int relink_extent_backref(struct btrfs_path *path,
				 struct sa_defrag_extent_backref *prev,
				 struct sa_defrag_extent_backref *backref)
{
	struct btrfs_file_extent_item *extent;
	struct btrfs_file_extent_item *item;
	struct btrfs_ordered_extent *ordered;
	struct btrfs_trans_handle *trans;
	struct btrfs_root *root;
	struct btrfs_key key;
	struct extent_buffer *leaf;
	struct old_sa_defrag_extent *old = backref->old;
	struct new_sa_defrag_extent *new = old->new;
	struct btrfs_fs_info *fs_info = btrfs_sb(new->inode->i_sb);
	struct inode *inode;
	struct extent_state *cached = NULL;
	int ret = 0;
	u64 start;
	u64 len;
	u64 lock_start;
	u64 lock_end;
	bool merge = false;
	int index;

	if (prev && prev->root_id == backref->root_id &&
	    prev->inum == backref->inum &&
	    prev->file_pos + prev->num_bytes == backref->file_pos)
		merge = true;

	/* step 1: get root */
	key.objectid = backref->root_id;
	key.type = BTRFS_ROOT_ITEM_KEY;
	key.offset = (u64)-1;

	index = srcu_read_lock(&fs_info->subvol_srcu);

	root = btrfs_read_fs_root_no_name(fs_info, &key);
	if (IS_ERR(root)) {
		srcu_read_unlock(&fs_info->subvol_srcu, index);
		if (PTR_ERR(root) == -ENOENT)
			return 0;
		return PTR_ERR(root);
	}

	if (btrfs_root_readonly(root)) {
		srcu_read_unlock(&fs_info->subvol_srcu, index);
		return 0;
	}

	/* step 2: get inode */
	key.objectid = backref->inum;
	key.type = BTRFS_INODE_ITEM_KEY;
	key.offset = 0;

	inode = btrfs_iget(fs_info->sb, &key, root, NULL);
	if (IS_ERR(inode)) {
		srcu_read_unlock(&fs_info->subvol_srcu, index);
		return 0;
	}

	srcu_read_unlock(&fs_info->subvol_srcu, index);

	/* step 3: relink backref */
	lock_start = backref->file_pos;
	lock_end = backref->file_pos + backref->num_bytes - 1;
	lock_extent_bits(&BTRFS_I(inode)->io_tree, lock_start, lock_end,
			 &cached);

	ordered = btrfs_lookup_first_ordered_extent(inode, lock_end);
	if (ordered) {
		btrfs_put_ordered_extent(ordered);
		goto out_unlock;
	}

	trans = btrfs_join_transaction(root);
	if (IS_ERR(trans)) {
		ret = PTR_ERR(trans);
		goto out_unlock;
	}

	key.objectid = backref->inum;
	key.type = BTRFS_EXTENT_DATA_KEY;
	key.offset = backref->file_pos;

	ret = btrfs_search_slot(NULL, root, &key, path, 0, 0);
	if (ret < 0) {
		goto out_free_path;
	} else if (ret > 0) {
		ret = 0;
		goto out_free_path;
	}

	extent = btrfs_item_ptr(path->nodes[0], path->slots[0],
				struct btrfs_file_extent_item);

	if (btrfs_file_extent_generation(path->nodes[0], extent) !=
	    backref->generation)
		goto out_free_path;

	btrfs_release_path(path);

	start = backref->file_pos;
	if (backref->extent_offset < old->extent_offset + old->offset)
		start += old->extent_offset + old->offset -
			 backref->extent_offset;

	len = min(backref->extent_offset + backref->num_bytes,
		  old->extent_offset + old->offset + old->len);
	len -= max(backref->extent_offset, old->extent_offset + old->offset);

	ret = btrfs_drop_extents(trans, root, inode, start,
				 start + len, 1);
	if (ret)
		goto out_free_path;
again:
	key.objectid = btrfs_ino(BTRFS_I(inode));
	key.type = BTRFS_EXTENT_DATA_KEY;
	key.offset = start;

	path->leave_spinning = 1;
	if (merge) {
		struct btrfs_file_extent_item *fi;
		u64 extent_len;
		struct btrfs_key found_key;

		ret = btrfs_search_slot(trans, root, &key, path, 0, 1);
		if (ret < 0)
			goto out_free_path;

		path->slots[0]--;
		leaf = path->nodes[0];
		btrfs_item_key_to_cpu(leaf, &found_key, path->slots[0]);

		fi = btrfs_item_ptr(leaf, path->slots[0],
				    struct btrfs_file_extent_item);
		extent_len = btrfs_file_extent_num_bytes(leaf, fi);

		if (extent_len + found_key.offset == start &&
		    relink_is_mergable(leaf, fi, new)) {
			btrfs_set_file_extent_num_bytes(leaf, fi,
							extent_len + len);
			btrfs_mark_buffer_dirty(leaf);
			inode_add_bytes(inode, len);

			ret = 1;
			goto out_free_path;
		} else {
			merge = false;
			btrfs_release_path(path);
			goto again;
		}
	}

	ret = btrfs_insert_empty_item(trans, root, path, &key,
					sizeof(*extent));
	if (ret) {
		btrfs_abort_transaction(trans, ret);
		goto out_free_path;
	}

	leaf = path->nodes[0];
	item = btrfs_item_ptr(leaf, path->slots[0],
				struct btrfs_file_extent_item);
	btrfs_set_file_extent_disk_bytenr(leaf, item, new->bytenr);
	btrfs_set_file_extent_disk_num_bytes(leaf, item, new->disk_len);
	btrfs_set_file_extent_offset(leaf, item, start - new->file_pos);
	btrfs_set_file_extent_num_bytes(leaf, item, len);
	btrfs_set_file_extent_ram_bytes(leaf, item, new->len);
	btrfs_set_file_extent_generation(leaf, item, trans->transid);
	btrfs_set_file_extent_type(leaf, item, BTRFS_FILE_EXTENT_REG);
	btrfs_set_file_extent_compression(leaf, item, new->compress_type);
	btrfs_set_file_extent_encryption(leaf, item, 0);
	btrfs_set_file_extent_other_encoding(leaf, item, 0);

	btrfs_mark_buffer_dirty(leaf);
	inode_add_bytes(inode, len);
	btrfs_release_path(path);

	ret = btrfs_inc_extent_ref(trans, fs_info, new->bytenr,
			new->disk_len, 0,
			backref->root_id, backref->inum,
			new->file_pos);	/* start - extent_offset */
	if (ret) {
		btrfs_abort_transaction(trans, ret);
		goto out_free_path;
	}

	ret = 1;
out_free_path:
	btrfs_release_path(path);
	path->leave_spinning = 0;
	btrfs_end_transaction(trans);
out_unlock:
	unlock_extent_cached(&BTRFS_I(inode)->io_tree, lock_start, lock_end,
			     &cached, GFP_NOFS);
	iput(inode);
	return ret;
}

static void free_sa_defrag_extent(struct new_sa_defrag_extent *new)
{
	struct old_sa_defrag_extent *old, *tmp;

	if (!new)
		return;

	list_for_each_entry_safe(old, tmp, &new->head, list) {
		kfree(old);
	}
	kfree(new);
}

static void relink_file_extents(struct new_sa_defrag_extent *new)
{
	struct btrfs_fs_info *fs_info = btrfs_sb(new->inode->i_sb);
	struct btrfs_path *path;
	struct sa_defrag_extent_backref *backref;
	struct sa_defrag_extent_backref *prev = NULL;
	struct inode *inode;
	struct btrfs_root *root;
	struct rb_node *node;
	int ret;

	inode = new->inode;
	root = BTRFS_I(inode)->root;

	path = btrfs_alloc_path();
	if (!path)
		return;

	if (!record_extent_backrefs(path, new)) {
		btrfs_free_path(path);
		goto out;
	}
	btrfs_release_path(path);

	while (1) {
		node = rb_first(&new->root);
		if (!node)
			break;
		rb_erase(node, &new->root);

		backref = rb_entry(node, struct sa_defrag_extent_backref, node);

		ret = relink_extent_backref(path, prev, backref);
		WARN_ON(ret < 0);

		kfree(prev);

		if (ret == 1)
			prev = backref;
		else
			prev = NULL;
		cond_resched();
	}
	kfree(prev);

	btrfs_free_path(path);
out:
	free_sa_defrag_extent(new);

	atomic_dec(&fs_info->defrag_running);
	wake_up(&fs_info->transaction_wait);
}

static struct new_sa_defrag_extent *
record_old_file_extents(struct inode *inode,
			struct btrfs_ordered_extent *ordered)
{
	struct btrfs_fs_info *fs_info = btrfs_sb(inode->i_sb);
	struct btrfs_root *root = BTRFS_I(inode)->root;
	struct btrfs_path *path;
	struct btrfs_key key;
	struct old_sa_defrag_extent *old;
	struct new_sa_defrag_extent *new;
	int ret;

	new = kmalloc(sizeof(*new), GFP_NOFS);
	if (!new)
		return NULL;

	new->inode = inode;
	new->file_pos = ordered->file_offset;
	new->len = ordered->len;
	new->bytenr = ordered->start;
	new->disk_len = ordered->disk_len;
	new->compress_type = ordered->compress_type;
	new->root = RB_ROOT;
	INIT_LIST_HEAD(&new->head);

	path = btrfs_alloc_path();
	if (!path)
		goto out_kfree;

	key.objectid = btrfs_ino(BTRFS_I(inode));
	key.type = BTRFS_EXTENT_DATA_KEY;
	key.offset = new->file_pos;

	ret = btrfs_search_slot(NULL, root, &key, path, 0, 0);
	if (ret < 0)
		goto out_free_path;
	if (ret > 0 && path->slots[0] > 0)
		path->slots[0]--;

	/* find out all the old extents for the file range */
	while (1) {
		struct btrfs_file_extent_item *extent;
		struct extent_buffer *l;
		int slot;
		u64 num_bytes;
		u64 offset;
		u64 end;
		u64 disk_bytenr;
		u64 extent_offset;

		l = path->nodes[0];
		slot = path->slots[0];

		if (slot >= btrfs_header_nritems(l)) {
			ret = btrfs_next_leaf(root, path);
			if (ret < 0)
				goto out_free_path;
			else if (ret > 0)
				break;
			continue;
		}

		btrfs_item_key_to_cpu(l, &key, slot);

		if (key.objectid != btrfs_ino(BTRFS_I(inode)))
			break;
		if (key.type != BTRFS_EXTENT_DATA_KEY)
			break;
		if (key.offset >= new->file_pos + new->len)
			break;

		extent = btrfs_item_ptr(l, slot, struct btrfs_file_extent_item);

		num_bytes = btrfs_file_extent_num_bytes(l, extent);
		if (key.offset + num_bytes < new->file_pos)
			goto next;

		disk_bytenr = btrfs_file_extent_disk_bytenr(l, extent);
		if (!disk_bytenr)
			goto next;

		extent_offset = btrfs_file_extent_offset(l, extent);

		old = kmalloc(sizeof(*old), GFP_NOFS);
		if (!old)
			goto out_free_path;

		offset = max(new->file_pos, key.offset);
		end = min(new->file_pos + new->len, key.offset + num_bytes);

		old->bytenr = disk_bytenr;
		old->extent_offset = extent_offset;
		old->offset = offset - key.offset;
		old->len = end - offset;
		old->new = new;
		old->count = 0;
		list_add_tail(&old->list, &new->head);
next:
		path->slots[0]++;
		cond_resched();
	}

	btrfs_free_path(path);
	atomic_inc(&fs_info->defrag_running);

	return new;

out_free_path:
	btrfs_free_path(path);
out_kfree:
	free_sa_defrag_extent(new);
	return NULL;
}

static void btrfs_release_delalloc_bytes(struct btrfs_fs_info *fs_info,
					 u64 start, u64 len)
{
	struct btrfs_block_group_cache *cache;

	cache = btrfs_lookup_block_group(fs_info, start);
	ASSERT(cache);

	spin_lock(&cache->lock);
	cache->delalloc_bytes -= len;
	spin_unlock(&cache->lock);

	btrfs_put_block_group(cache);
}

/* as ordered data IO finishes, this gets called so we can finish
 * an ordered extent if the range of bytes in the file it covers are
 * fully written.
 */
static int btrfs_finish_ordered_io(struct btrfs_ordered_extent *ordered_extent)
{
	struct inode *inode = ordered_extent->inode;
	struct btrfs_fs_info *fs_info = btrfs_sb(inode->i_sb);
	struct btrfs_root *root = BTRFS_I(inode)->root;
	struct btrfs_trans_handle *trans = NULL;
	struct extent_io_tree *io_tree = &BTRFS_I(inode)->io_tree;
	struct extent_state *cached_state = NULL;
	struct new_sa_defrag_extent *new = NULL;
	int compress_type = 0;
	int ret = 0;
	u64 logical_len = ordered_extent->len;
	bool nolock;
	bool truncated = false;
	bool range_locked = false;
	bool clear_new_delalloc_bytes = false;

	if (!test_bit(BTRFS_ORDERED_NOCOW, &ordered_extent->flags) &&
	    !test_bit(BTRFS_ORDERED_PREALLOC, &ordered_extent->flags) &&
	    !test_bit(BTRFS_ORDERED_DIRECT, &ordered_extent->flags))
		clear_new_delalloc_bytes = true;

	nolock = btrfs_is_free_space_inode(BTRFS_I(inode));

	if (test_bit(BTRFS_ORDERED_IOERR, &ordered_extent->flags)) {
		ret = -EIO;
		goto out;
	}

	btrfs_free_io_failure_record(BTRFS_I(inode),
			ordered_extent->file_offset,
			ordered_extent->file_offset +
			ordered_extent->len - 1);

	if (test_bit(BTRFS_ORDERED_TRUNCATED, &ordered_extent->flags)) {
		truncated = true;
		logical_len = ordered_extent->truncated_len;
		/* Truncated the entire extent, don't bother adding */
		if (!logical_len)
			goto out;
	}

	if (test_bit(BTRFS_ORDERED_NOCOW, &ordered_extent->flags)) {
		BUG_ON(!list_empty(&ordered_extent->list)); /* Logic error */

		/*
		 * For mwrite(mmap + memset to write) case, we still reserve
		 * space for NOCOW range.
		 * As NOCOW won't cause a new delayed ref, just free the space
		 */
		btrfs_qgroup_free_data(inode, NULL, ordered_extent->file_offset,
				       ordered_extent->len);
		btrfs_ordered_update_i_size(inode, 0, ordered_extent);
		if (nolock)
			trans = btrfs_join_transaction_nolock(root);
		else
			trans = btrfs_join_transaction(root);
		if (IS_ERR(trans)) {
			ret = PTR_ERR(trans);
			trans = NULL;
			goto out;
		}
		trans->block_rsv = &fs_info->delalloc_block_rsv;
		ret = btrfs_update_inode_fallback(trans, root, inode);
		if (ret) /* -ENOMEM or corruption */
			btrfs_abort_transaction(trans, ret);
		goto out;
	}

	range_locked = true;
	lock_extent_bits(io_tree, ordered_extent->file_offset,
			 ordered_extent->file_offset + ordered_extent->len - 1,
			 &cached_state);

	ret = test_range_bit(io_tree, ordered_extent->file_offset,
			ordered_extent->file_offset + ordered_extent->len - 1,
			EXTENT_DEFRAG, 0, cached_state);
	if (ret) {
		u64 last_snapshot = btrfs_root_last_snapshot(&root->root_item);
		if (0 && last_snapshot >= BTRFS_I(inode)->generation)
			/* the inode is shared */
			new = record_old_file_extents(inode, ordered_extent);

		clear_extent_bit(io_tree, ordered_extent->file_offset,
			ordered_extent->file_offset + ordered_extent->len - 1,
			EXTENT_DEFRAG, 0, 0, &cached_state, GFP_NOFS);
	}

	if (nolock)
		trans = btrfs_join_transaction_nolock(root);
	else
		trans = btrfs_join_transaction(root);
	if (IS_ERR(trans)) {
		ret = PTR_ERR(trans);
		trans = NULL;
		goto out;
	}

	trans->block_rsv = &fs_info->delalloc_block_rsv;

	if (test_bit(BTRFS_ORDERED_COMPRESSED, &ordered_extent->flags))
		compress_type = ordered_extent->compress_type;
	if (test_bit(BTRFS_ORDERED_PREALLOC, &ordered_extent->flags)) {
		BUG_ON(compress_type);
		ret = btrfs_mark_extent_written(trans, BTRFS_I(inode),
						ordered_extent->file_offset,
						ordered_extent->file_offset +
						logical_len);
	} else {
		BUG_ON(root == fs_info->tree_root);
		ret = insert_reserved_file_extent(trans, inode,
						ordered_extent->file_offset,
						ordered_extent->start,
						ordered_extent->disk_len,
						logical_len, logical_len,
						compress_type, 0, 0,
						BTRFS_FILE_EXTENT_REG);
		if (!ret)
			btrfs_release_delalloc_bytes(fs_info,
						     ordered_extent->start,
						     ordered_extent->disk_len);
	}
	unpin_extent_cache(&BTRFS_I(inode)->extent_tree,
			   ordered_extent->file_offset, ordered_extent->len,
			   trans->transid);
	if (ret < 0) {
		btrfs_abort_transaction(trans, ret);
		goto out;
	}

	add_pending_csums(trans, inode, &ordered_extent->list);

	btrfs_ordered_update_i_size(inode, 0, ordered_extent);
	ret = btrfs_update_inode_fallback(trans, root, inode);
	if (ret) { /* -ENOMEM or corruption */
		btrfs_abort_transaction(trans, ret);
		goto out;
	}
	ret = 0;
out:
	if (range_locked || clear_new_delalloc_bytes) {
		unsigned int clear_bits = 0;

		if (range_locked)
			clear_bits |= EXTENT_LOCKED;
		if (clear_new_delalloc_bytes)
			clear_bits |= EXTENT_DELALLOC_NEW;
		clear_extent_bit(&BTRFS_I(inode)->io_tree,
				 ordered_extent->file_offset,
				 ordered_extent->file_offset +
				 ordered_extent->len - 1,
				 clear_bits,
				 (clear_bits & EXTENT_LOCKED) ? 1 : 0,
				 0, &cached_state, GFP_NOFS);
	}

	if (root != fs_info->tree_root)
		btrfs_delalloc_release_metadata(BTRFS_I(inode),
				ordered_extent->len);
	if (trans)
		btrfs_end_transaction(trans);

	if (ret || truncated) {
		u64 start, end;

		if (truncated)
			start = ordered_extent->file_offset + logical_len;
		else
			start = ordered_extent->file_offset;
		end = ordered_extent->file_offset + ordered_extent->len - 1;
		clear_extent_uptodate(io_tree, start, end, NULL, GFP_NOFS);

		/* Drop the cache for the part of the extent we didn't write. */
		btrfs_drop_extent_cache(BTRFS_I(inode), start, end, 0);

		/*
		 * If the ordered extent had an IOERR or something else went
		 * wrong we need to return the space for this ordered extent
		 * back to the allocator.  We only free the extent in the
		 * truncated case if we didn't write out the extent at all.
		 */
		if ((ret || !logical_len) &&
		    !test_bit(BTRFS_ORDERED_NOCOW, &ordered_extent->flags) &&
		    !test_bit(BTRFS_ORDERED_PREALLOC, &ordered_extent->flags))
			btrfs_free_reserved_extent(fs_info,
						   ordered_extent->start,
						   ordered_extent->disk_len, 1);
	}


	/*
	 * This needs to be done to make sure anybody waiting knows we are done
	 * updating everything for this ordered extent.
	 */
	btrfs_remove_ordered_extent(inode, ordered_extent);

	/* for snapshot-aware defrag */
	if (new) {
		if (ret) {
			free_sa_defrag_extent(new);
			atomic_dec(&fs_info->defrag_running);
		} else {
			relink_file_extents(new);
		}
	}

	/* once for us */
	btrfs_put_ordered_extent(ordered_extent);
	/* once for the tree */
	btrfs_put_ordered_extent(ordered_extent);

	return ret;
}

static void finish_ordered_fn(struct btrfs_work *work)
{
	struct btrfs_ordered_extent *ordered_extent;
	ordered_extent = container_of(work, struct btrfs_ordered_extent, work);
	btrfs_finish_ordered_io(ordered_extent);
}

static void btrfs_writepage_end_io_hook(struct page *page, u64 start, u64 end,
				struct extent_state *state, int uptodate)
{
	struct inode *inode = page->mapping->host;
	struct btrfs_fs_info *fs_info = btrfs_sb(inode->i_sb);
	struct btrfs_ordered_extent *ordered_extent = NULL;
	struct btrfs_workqueue *wq;
	btrfs_work_func_t func;

	trace_btrfs_writepage_end_io_hook(page, start, end, uptodate);

	ClearPagePrivate2(page);
	if (!btrfs_dec_test_ordered_pending(inode, &ordered_extent, start,
					    end - start + 1, uptodate))
		return;

	if (btrfs_is_free_space_inode(BTRFS_I(inode))) {
		wq = fs_info->endio_freespace_worker;
		func = btrfs_freespace_write_helper;
	} else {
		wq = fs_info->endio_write_workers;
		func = btrfs_endio_write_helper;
	}

	btrfs_init_work(&ordered_extent->work, func, finish_ordered_fn, NULL,
			NULL);
	btrfs_queue_work(wq, &ordered_extent->work);
}

static int __readpage_endio_check(struct inode *inode,
				  struct btrfs_io_bio *io_bio,
				  int icsum, struct page *page,
				  int pgoff, u64 start, size_t len)
{
	char *kaddr;
	u32 csum_expected;
	u32 csum = ~(u32)0;

	csum_expected = *(((u32 *)io_bio->csum) + icsum);

	kaddr = kmap_atomic(page);
	csum = btrfs_csum_data(kaddr + pgoff, csum,  len);
	btrfs_csum_final(csum, (u8 *)&csum);
	if (csum != csum_expected)
		goto zeroit;

	kunmap_atomic(kaddr);
	return 0;
zeroit:
	btrfs_print_data_csum_error(BTRFS_I(inode), start, csum, csum_expected,
				    io_bio->mirror_num);
	memset(kaddr + pgoff, 1, len);
	flush_dcache_page(page);
	kunmap_atomic(kaddr);
	return -EIO;
}

/*
 * when reads are done, we need to check csums to verify the data is correct
 * if there's a match, we allow the bio to finish.  If not, the code in
 * extent_io.c will try to find good copies for us.
 */
static int btrfs_readpage_end_io_hook(struct btrfs_io_bio *io_bio,
				      u64 phy_offset, struct page *page,
				      u64 start, u64 end, int mirror)
{
	size_t offset = start - page_offset(page);
	struct inode *inode = page->mapping->host;
	struct extent_io_tree *io_tree = &BTRFS_I(inode)->io_tree;
	struct btrfs_root *root = BTRFS_I(inode)->root;

	if (PageChecked(page)) {
		ClearPageChecked(page);
		return 0;
	}

	if (BTRFS_I(inode)->flags & BTRFS_INODE_NODATASUM)
		return 0;

	if (root->root_key.objectid == BTRFS_DATA_RELOC_TREE_OBJECTID &&
	    test_range_bit(io_tree, start, end, EXTENT_NODATASUM, 1, NULL)) {
		clear_extent_bits(io_tree, start, end, EXTENT_NODATASUM);
		return 0;
	}

	phy_offset >>= inode->i_sb->s_blocksize_bits;
	return __readpage_endio_check(inode, io_bio, phy_offset, page, offset,
				      start, (size_t)(end - start + 1));
}

void btrfs_add_delayed_iput(struct inode *inode)
{
	struct btrfs_fs_info *fs_info = btrfs_sb(inode->i_sb);
	struct btrfs_inode *binode = BTRFS_I(inode);

	if (atomic_add_unless(&inode->i_count, -1, 1))
		return;

	spin_lock(&fs_info->delayed_iput_lock);
	if (binode->delayed_iput_count == 0) {
		ASSERT(list_empty(&binode->delayed_iput));
		list_add_tail(&binode->delayed_iput, &fs_info->delayed_iputs);
	} else {
		binode->delayed_iput_count++;
	}
	spin_unlock(&fs_info->delayed_iput_lock);
}

void btrfs_run_delayed_iputs(struct btrfs_fs_info *fs_info)
{

	spin_lock(&fs_info->delayed_iput_lock);
	while (!list_empty(&fs_info->delayed_iputs)) {
		struct btrfs_inode *inode;

		inode = list_first_entry(&fs_info->delayed_iputs,
				struct btrfs_inode, delayed_iput);
		if (inode->delayed_iput_count) {
			inode->delayed_iput_count--;
			list_move_tail(&inode->delayed_iput,
					&fs_info->delayed_iputs);
		} else {
			list_del_init(&inode->delayed_iput);
		}
		spin_unlock(&fs_info->delayed_iput_lock);
		iput(&inode->vfs_inode);
		spin_lock(&fs_info->delayed_iput_lock);
	}
	spin_unlock(&fs_info->delayed_iput_lock);
}

/*
 * This is called in transaction commit time. If there are no orphan
 * files in the subvolume, it removes orphan item and frees block_rsv
 * structure.
 */
void btrfs_orphan_commit_root(struct btrfs_trans_handle *trans,
			      struct btrfs_root *root)
{
	struct btrfs_fs_info *fs_info = root->fs_info;
	struct btrfs_block_rsv *block_rsv;
	int ret;

	if (atomic_read(&root->orphan_inodes) ||
	    root->orphan_cleanup_state != ORPHAN_CLEANUP_DONE)
		return;

	spin_lock(&root->orphan_lock);
	if (atomic_read(&root->orphan_inodes)) {
		spin_unlock(&root->orphan_lock);
		return;
	}

	if (root->orphan_cleanup_state != ORPHAN_CLEANUP_DONE) {
		spin_unlock(&root->orphan_lock);
		return;
	}

	block_rsv = root->orphan_block_rsv;
	root->orphan_block_rsv = NULL;
	spin_unlock(&root->orphan_lock);

	if (test_bit(BTRFS_ROOT_ORPHAN_ITEM_INSERTED, &root->state) &&
	    btrfs_root_refs(&root->root_item) > 0) {
		ret = btrfs_del_orphan_item(trans, fs_info->tree_root,
					    root->root_key.objectid);
		if (ret)
			btrfs_abort_transaction(trans, ret);
		else
			clear_bit(BTRFS_ROOT_ORPHAN_ITEM_INSERTED,
				  &root->state);
	}

	if (block_rsv) {
		WARN_ON(block_rsv->size > 0);
		btrfs_free_block_rsv(fs_info, block_rsv);
	}
}

/*
 * This creates an orphan entry for the given inode in case something goes
 * wrong in the middle of an unlink/truncate.
 *
 * NOTE: caller of this function should reserve 5 units of metadata for
 *	 this function.
 */
int btrfs_orphan_add(struct btrfs_trans_handle *trans,
		struct btrfs_inode *inode)
{
	struct btrfs_fs_info *fs_info = btrfs_sb(inode->vfs_inode.i_sb);
	struct btrfs_root *root = inode->root;
	struct btrfs_block_rsv *block_rsv = NULL;
	int reserve = 0;
	int insert = 0;
	int ret;

	if (!root->orphan_block_rsv) {
		block_rsv = btrfs_alloc_block_rsv(fs_info,
						  BTRFS_BLOCK_RSV_TEMP);
		if (!block_rsv)
			return -ENOMEM;
	}

	spin_lock(&root->orphan_lock);
	if (!root->orphan_block_rsv) {
		root->orphan_block_rsv = block_rsv;
	} else if (block_rsv) {
		btrfs_free_block_rsv(fs_info, block_rsv);
		block_rsv = NULL;
	}

	if (!test_and_set_bit(BTRFS_INODE_HAS_ORPHAN_ITEM,
			      &inode->runtime_flags)) {
#if 0
		/*
		 * For proper ENOSPC handling, we should do orphan
		 * cleanup when mounting. But this introduces backward
		 * compatibility issue.
		 */
		if (!xchg(&root->orphan_item_inserted, 1))
			insert = 2;
		else
			insert = 1;
#endif
		insert = 1;
		atomic_inc(&root->orphan_inodes);
	}

	if (!test_and_set_bit(BTRFS_INODE_ORPHAN_META_RESERVED,
			      &inode->runtime_flags))
		reserve = 1;
	spin_unlock(&root->orphan_lock);

	/* grab metadata reservation from transaction handle */
	if (reserve) {
		ret = btrfs_orphan_reserve_metadata(trans, inode);
		ASSERT(!ret);
		if (ret) {
			atomic_dec(&root->orphan_inodes);
			clear_bit(BTRFS_INODE_ORPHAN_META_RESERVED,
				  &inode->runtime_flags);
			if (insert)
				clear_bit(BTRFS_INODE_HAS_ORPHAN_ITEM,
					  &inode->runtime_flags);
			return ret;
		}
	}

	/* insert an orphan item to track this unlinked/truncated file */
	if (insert >= 1) {
		ret = btrfs_insert_orphan_item(trans, root, btrfs_ino(inode));
		if (ret) {
			atomic_dec(&root->orphan_inodes);
			if (reserve) {
				clear_bit(BTRFS_INODE_ORPHAN_META_RESERVED,
					  &inode->runtime_flags);
				btrfs_orphan_release_metadata(inode);
			}
			if (ret != -EEXIST) {
				clear_bit(BTRFS_INODE_HAS_ORPHAN_ITEM,
					  &inode->runtime_flags);
				btrfs_abort_transaction(trans, ret);
				return ret;
			}
		}
		ret = 0;
	}

	/* insert an orphan item to track subvolume contains orphan files */
	if (insert >= 2) {
		ret = btrfs_insert_orphan_item(trans, fs_info->tree_root,
					       root->root_key.objectid);
		if (ret && ret != -EEXIST) {
			btrfs_abort_transaction(trans, ret);
			return ret;
		}
	}
	return 0;
}

/*
 * We have done the truncate/delete so we can go ahead and remove the orphan
 * item for this particular inode.
 */
static int btrfs_orphan_del(struct btrfs_trans_handle *trans,
			    struct btrfs_inode *inode)
{
	struct btrfs_root *root = inode->root;
	int delete_item = 0;
	int release_rsv = 0;
	int ret = 0;

	spin_lock(&root->orphan_lock);
	if (test_and_clear_bit(BTRFS_INODE_HAS_ORPHAN_ITEM,
			       &inode->runtime_flags))
		delete_item = 1;

	if (test_and_clear_bit(BTRFS_INODE_ORPHAN_META_RESERVED,
			       &inode->runtime_flags))
		release_rsv = 1;
	spin_unlock(&root->orphan_lock);

	if (delete_item) {
		atomic_dec(&root->orphan_inodes);
		if (trans)
			ret = btrfs_del_orphan_item(trans, root,
						    btrfs_ino(inode));
	}

	if (release_rsv)
		btrfs_orphan_release_metadata(inode);

	return ret;
}

/*
 * this cleans up any orphans that may be left on the list from the last use
 * of this root.
 */
int btrfs_orphan_cleanup(struct btrfs_root *root)
{
	struct btrfs_fs_info *fs_info = root->fs_info;
	struct btrfs_path *path;
	struct extent_buffer *leaf;
	struct btrfs_key key, found_key;
	struct btrfs_trans_handle *trans;
	struct inode *inode;
	u64 last_objectid = 0;
	int ret = 0, nr_unlink = 0, nr_truncate = 0;

	if (cmpxchg(&root->orphan_cleanup_state, 0, ORPHAN_CLEANUP_STARTED))
		return 0;

	path = btrfs_alloc_path();
	if (!path) {
		ret = -ENOMEM;
		goto out;
	}
	path->reada = READA_BACK;

	key.objectid = BTRFS_ORPHAN_OBJECTID;
	key.type = BTRFS_ORPHAN_ITEM_KEY;
	key.offset = (u64)-1;

	while (1) {
		ret = btrfs_search_slot(NULL, root, &key, path, 0, 0);
		if (ret < 0)
			goto out;

		/*
		 * if ret == 0 means we found what we were searching for, which
		 * is weird, but possible, so only screw with path if we didn't
		 * find the key and see if we have stuff that matches
		 */
		if (ret > 0) {
			ret = 0;
			if (path->slots[0] == 0)
				break;
			path->slots[0]--;
		}

		/* pull out the item */
		leaf = path->nodes[0];
		btrfs_item_key_to_cpu(leaf, &found_key, path->slots[0]);

		/* make sure the item matches what we want */
		if (found_key.objectid != BTRFS_ORPHAN_OBJECTID)
			break;
		if (found_key.type != BTRFS_ORPHAN_ITEM_KEY)
			break;

		/* release the path since we're done with it */
		btrfs_release_path(path);

		/*
		 * this is where we are basically btrfs_lookup, without the
		 * crossing root thing.  we store the inode number in the
		 * offset of the orphan item.
		 */

		if (found_key.offset == last_objectid) {
			btrfs_err(fs_info,
				  "Error removing orphan entry, stopping orphan cleanup");
			ret = -EINVAL;
			goto out;
		}

		last_objectid = found_key.offset;

		found_key.objectid = found_key.offset;
		found_key.type = BTRFS_INODE_ITEM_KEY;
		found_key.offset = 0;
		inode = btrfs_iget(fs_info->sb, &found_key, root, NULL);
		ret = PTR_ERR_OR_ZERO(inode);
		if (ret && ret != -ENOENT)
			goto out;

		if (ret == -ENOENT && root == fs_info->tree_root) {
			struct btrfs_root *dead_root;
			struct btrfs_fs_info *fs_info = root->fs_info;
			int is_dead_root = 0;

			/*
			 * this is an orphan in the tree root. Currently these
			 * could come from 2 sources:
			 *  a) a snapshot deletion in progress
			 *  b) a free space cache inode
			 * We need to distinguish those two, as the snapshot
			 * orphan must not get deleted.
			 * find_dead_roots already ran before us, so if this
			 * is a snapshot deletion, we should find the root
			 * in the dead_roots list
			 */
			spin_lock(&fs_info->trans_lock);
			list_for_each_entry(dead_root, &fs_info->dead_roots,
					    root_list) {
				if (dead_root->root_key.objectid ==
				    found_key.objectid) {
					is_dead_root = 1;
					break;
				}
			}
			spin_unlock(&fs_info->trans_lock);
			if (is_dead_root) {
				/* prevent this orphan from being found again */
				key.offset = found_key.objectid - 1;
				continue;
			}
		}
		/*
		 * Inode is already gone but the orphan item is still there,
		 * kill the orphan item.
		 */
		if (ret == -ENOENT) {
			trans = btrfs_start_transaction(root, 1);
			if (IS_ERR(trans)) {
				ret = PTR_ERR(trans);
				goto out;
			}
			btrfs_debug(fs_info, "auto deleting %Lu",
				    found_key.objectid);
			ret = btrfs_del_orphan_item(trans, root,
						    found_key.objectid);
			btrfs_end_transaction(trans);
			if (ret)
				goto out;
			continue;
		}

		/*
		 * add this inode to the orphan list so btrfs_orphan_del does
		 * the proper thing when we hit it
		 */
		set_bit(BTRFS_INODE_HAS_ORPHAN_ITEM,
			&BTRFS_I(inode)->runtime_flags);
		atomic_inc(&root->orphan_inodes);

		/* if we have links, this was a truncate, lets do that */
		if (inode->i_nlink) {
			if (WARN_ON(!S_ISREG(inode->i_mode))) {
				iput(inode);
				continue;
			}
			nr_truncate++;

			/* 1 for the orphan item deletion. */
			trans = btrfs_start_transaction(root, 1);
			if (IS_ERR(trans)) {
				iput(inode);
				ret = PTR_ERR(trans);
				goto out;
			}
			ret = btrfs_orphan_add(trans, BTRFS_I(inode));
			btrfs_end_transaction(trans);
			if (ret) {
				iput(inode);
				goto out;
			}

			ret = btrfs_truncate(inode);
			if (ret)
				btrfs_orphan_del(NULL, BTRFS_I(inode));
		} else {
			nr_unlink++;
		}

		/* this will do delete_inode and everything for us */
		iput(inode);
		if (ret)
			goto out;
	}
	/* release the path since we're done with it */
	btrfs_release_path(path);

	root->orphan_cleanup_state = ORPHAN_CLEANUP_DONE;

	if (root->orphan_block_rsv)
		btrfs_block_rsv_release(fs_info, root->orphan_block_rsv,
					(u64)-1);

	if (root->orphan_block_rsv ||
	    test_bit(BTRFS_ROOT_ORPHAN_ITEM_INSERTED, &root->state)) {
		trans = btrfs_join_transaction(root);
		if (!IS_ERR(trans))
			btrfs_end_transaction(trans);
	}

	if (nr_unlink)
		btrfs_debug(fs_info, "unlinked %d orphans", nr_unlink);
	if (nr_truncate)
		btrfs_debug(fs_info, "truncated %d orphans", nr_truncate);

out:
	if (ret)
		btrfs_err(fs_info, "could not do orphan cleanup %d", ret);
	btrfs_free_path(path);
	return ret;
}

/*
 * very simple check to peek ahead in the leaf looking for xattrs.  If we
 * don't find any xattrs, we know there can't be any acls.
 *
 * slot is the slot the inode is in, objectid is the objectid of the inode
 */
static noinline int acls_after_inode_item(struct extent_buffer *leaf,
					  int slot, u64 objectid,
					  int *first_xattr_slot)
{
	u32 nritems = btrfs_header_nritems(leaf);
	struct btrfs_key found_key;
	static u64 xattr_access = 0;
	static u64 xattr_default = 0;
	int scanned = 0;

	if (!xattr_access) {
		xattr_access = btrfs_name_hash(XATTR_NAME_POSIX_ACL_ACCESS,
					strlen(XATTR_NAME_POSIX_ACL_ACCESS));
		xattr_default = btrfs_name_hash(XATTR_NAME_POSIX_ACL_DEFAULT,
					strlen(XATTR_NAME_POSIX_ACL_DEFAULT));
	}

	slot++;
	*first_xattr_slot = -1;
	while (slot < nritems) {
		btrfs_item_key_to_cpu(leaf, &found_key, slot);

		/* we found a different objectid, there must not be acls */
		if (found_key.objectid != objectid)
			return 0;

		/* we found an xattr, assume we've got an acl */
		if (found_key.type == BTRFS_XATTR_ITEM_KEY) {
			if (*first_xattr_slot == -1)
				*first_xattr_slot = slot;
			if (found_key.offset == xattr_access ||
			    found_key.offset == xattr_default)
				return 1;
		}

		/*
		 * we found a key greater than an xattr key, there can't
		 * be any acls later on
		 */
		if (found_key.type > BTRFS_XATTR_ITEM_KEY)
			return 0;

		slot++;
		scanned++;

		/*
		 * it goes inode, inode backrefs, xattrs, extents,
		 * so if there are a ton of hard links to an inode there can
		 * be a lot of backrefs.  Don't waste time searching too hard,
		 * this is just an optimization
		 */
		if (scanned >= 8)
			break;
	}
	/* we hit the end of the leaf before we found an xattr or
	 * something larger than an xattr.  We have to assume the inode
	 * has acls
	 */
	if (*first_xattr_slot == -1)
		*first_xattr_slot = slot;
	return 1;
}

/*
 * read an inode from the btree into the in-memory inode
 */
static int btrfs_read_locked_inode(struct inode *inode)
{
	struct btrfs_fs_info *fs_info = btrfs_sb(inode->i_sb);
	struct btrfs_path *path;
	struct extent_buffer *leaf;
	struct btrfs_inode_item *inode_item;
	struct btrfs_root *root = BTRFS_I(inode)->root;
	struct btrfs_key location;
	unsigned long ptr;
	int maybe_acls;
	u32 rdev;
	int ret;
	bool filled = false;
	int first_xattr_slot;

	ret = btrfs_fill_inode(inode, &rdev);
	if (!ret)
		filled = true;

	path = btrfs_alloc_path();
	if (!path) {
		ret = -ENOMEM;
		goto make_bad;
	}

	memcpy(&location, &BTRFS_I(inode)->location, sizeof(location));

	ret = btrfs_lookup_inode(NULL, root, path, &location, 0);
	if (ret) {
		if (ret > 0)
			ret = -ENOENT;
		goto make_bad;
	}

	leaf = path->nodes[0];

	if (filled)
		goto cache_index;

	inode_item = btrfs_item_ptr(leaf, path->slots[0],
				    struct btrfs_inode_item);
	inode->i_mode = btrfs_inode_mode(leaf, inode_item);
	set_nlink(inode, btrfs_inode_nlink(leaf, inode_item));
	i_uid_write(inode, btrfs_inode_uid(leaf, inode_item));
	i_gid_write(inode, btrfs_inode_gid(leaf, inode_item));
	btrfs_i_size_write(BTRFS_I(inode), btrfs_inode_size(leaf, inode_item));

	inode->i_atime.tv_sec = btrfs_timespec_sec(leaf, &inode_item->atime);
	inode->i_atime.tv_nsec = btrfs_timespec_nsec(leaf, &inode_item->atime);

	inode->i_mtime.tv_sec = btrfs_timespec_sec(leaf, &inode_item->mtime);
	inode->i_mtime.tv_nsec = btrfs_timespec_nsec(leaf, &inode_item->mtime);

	inode->i_ctime.tv_sec = btrfs_timespec_sec(leaf, &inode_item->ctime);
	inode->i_ctime.tv_nsec = btrfs_timespec_nsec(leaf, &inode_item->ctime);

	BTRFS_I(inode)->i_otime.tv_sec =
		btrfs_timespec_sec(leaf, &inode_item->otime);
	BTRFS_I(inode)->i_otime.tv_nsec =
		btrfs_timespec_nsec(leaf, &inode_item->otime);

	inode_set_bytes(inode, btrfs_inode_nbytes(leaf, inode_item));
	BTRFS_I(inode)->generation = btrfs_inode_generation(leaf, inode_item);
	BTRFS_I(inode)->last_trans = btrfs_inode_transid(leaf, inode_item);

	inode->i_version = btrfs_inode_sequence(leaf, inode_item);
	inode->i_generation = BTRFS_I(inode)->generation;
	inode->i_rdev = 0;
	rdev = btrfs_inode_rdev(leaf, inode_item);

	BTRFS_I(inode)->index_cnt = (u64)-1;
	BTRFS_I(inode)->flags = btrfs_inode_flags(leaf, inode_item);

cache_index:
	/*
	 * If we were modified in the current generation and evicted from memory
	 * and then re-read we need to do a full sync since we don't have any
	 * idea about which extents were modified before we were evicted from
	 * cache.
	 *
	 * This is required for both inode re-read from disk and delayed inode
	 * in delayed_nodes_tree.
	 */
	if (BTRFS_I(inode)->last_trans == fs_info->generation)
		set_bit(BTRFS_INODE_NEEDS_FULL_SYNC,
			&BTRFS_I(inode)->runtime_flags);

	/*
	 * We don't persist the id of the transaction where an unlink operation
	 * against the inode was last made. So here we assume the inode might
	 * have been evicted, and therefore the exact value of last_unlink_trans
	 * lost, and set it to last_trans to avoid metadata inconsistencies
	 * between the inode and its parent if the inode is fsync'ed and the log
	 * replayed. For example, in the scenario:
	 *
	 * touch mydir/foo
	 * ln mydir/foo mydir/bar
	 * sync
	 * unlink mydir/bar
	 * echo 2 > /proc/sys/vm/drop_caches   # evicts inode
	 * xfs_io -c fsync mydir/foo
	 * <power failure>
	 * mount fs, triggers fsync log replay
	 *
	 * We must make sure that when we fsync our inode foo we also log its
	 * parent inode, otherwise after log replay the parent still has the
	 * dentry with the "bar" name but our inode foo has a link count of 1
	 * and doesn't have an inode ref with the name "bar" anymore.
	 *
	 * Setting last_unlink_trans to last_trans is a pessimistic approach,
	 * but it guarantees correctness at the expense of occasional full
	 * transaction commits on fsync if our inode is a directory, or if our
	 * inode is not a directory, logging its parent unnecessarily.
	 */
	BTRFS_I(inode)->last_unlink_trans = BTRFS_I(inode)->last_trans;

	path->slots[0]++;
	if (inode->i_nlink != 1 ||
	    path->slots[0] >= btrfs_header_nritems(leaf))
		goto cache_acl;

	btrfs_item_key_to_cpu(leaf, &location, path->slots[0]);
	if (location.objectid != btrfs_ino(BTRFS_I(inode)))
		goto cache_acl;

	ptr = btrfs_item_ptr_offset(leaf, path->slots[0]);
	if (location.type == BTRFS_INODE_REF_KEY) {
		struct btrfs_inode_ref *ref;

		ref = (struct btrfs_inode_ref *)ptr;
		BTRFS_I(inode)->dir_index = btrfs_inode_ref_index(leaf, ref);
	} else if (location.type == BTRFS_INODE_EXTREF_KEY) {
		struct btrfs_inode_extref *extref;

		extref = (struct btrfs_inode_extref *)ptr;
		BTRFS_I(inode)->dir_index = btrfs_inode_extref_index(leaf,
								     extref);
	}
cache_acl:
	/*
	 * try to precache a NULL acl entry for files that don't have
	 * any xattrs or acls
	 */
	maybe_acls = acls_after_inode_item(leaf, path->slots[0],
			btrfs_ino(BTRFS_I(inode)), &first_xattr_slot);
	if (first_xattr_slot != -1) {
		path->slots[0] = first_xattr_slot;
		ret = btrfs_load_inode_props(inode, path);
		if (ret)
			btrfs_err(fs_info,
				  "error loading props for ino %llu (root %llu): %d",
				  btrfs_ino(BTRFS_I(inode)),
				  root->root_key.objectid, ret);
	}
	btrfs_free_path(path);

	if (!maybe_acls)
		cache_no_acl(inode);

	switch (inode->i_mode & S_IFMT) {
	case S_IFREG:
		inode->i_mapping->a_ops = &btrfs_aops;
		BTRFS_I(inode)->io_tree.ops = &btrfs_extent_io_ops;
		inode->i_fop = &btrfs_file_operations;
		inode->i_op = &btrfs_file_inode_operations;
		break;
	case S_IFDIR:
		inode->i_fop = &btrfs_dir_file_operations;
		inode->i_op = &btrfs_dir_inode_operations;
		break;
	case S_IFLNK:
		inode->i_op = &btrfs_symlink_inode_operations;
		inode_nohighmem(inode);
		inode->i_mapping->a_ops = &btrfs_symlink_aops;
		break;
	default:
		inode->i_op = &btrfs_special_inode_operations;
		init_special_inode(inode, inode->i_mode, rdev);
		break;
	}

	btrfs_update_iflags(inode);
	return 0;

make_bad:
	btrfs_free_path(path);
	make_bad_inode(inode);
	return ret;
}

/*
 * given a leaf and an inode, copy the inode fields into the leaf
 */
static void fill_inode_item(struct btrfs_trans_handle *trans,
			    struct extent_buffer *leaf,
			    struct btrfs_inode_item *item,
			    struct inode *inode)
{
	struct btrfs_map_token token;

	btrfs_init_map_token(&token);

	btrfs_set_token_inode_uid(leaf, item, i_uid_read(inode), &token);
	btrfs_set_token_inode_gid(leaf, item, i_gid_read(inode), &token);
	btrfs_set_token_inode_size(leaf, item, BTRFS_I(inode)->disk_i_size,
				   &token);
	btrfs_set_token_inode_mode(leaf, item, inode->i_mode, &token);
	btrfs_set_token_inode_nlink(leaf, item, inode->i_nlink, &token);

	btrfs_set_token_timespec_sec(leaf, &item->atime,
				     inode->i_atime.tv_sec, &token);
	btrfs_set_token_timespec_nsec(leaf, &item->atime,
				      inode->i_atime.tv_nsec, &token);

	btrfs_set_token_timespec_sec(leaf, &item->mtime,
				     inode->i_mtime.tv_sec, &token);
	btrfs_set_token_timespec_nsec(leaf, &item->mtime,
				      inode->i_mtime.tv_nsec, &token);

	btrfs_set_token_timespec_sec(leaf, &item->ctime,
				     inode->i_ctime.tv_sec, &token);
	btrfs_set_token_timespec_nsec(leaf, &item->ctime,
				      inode->i_ctime.tv_nsec, &token);

	btrfs_set_token_timespec_sec(leaf, &item->otime,
				     BTRFS_I(inode)->i_otime.tv_sec, &token);
	btrfs_set_token_timespec_nsec(leaf, &item->otime,
				      BTRFS_I(inode)->i_otime.tv_nsec, &token);

	btrfs_set_token_inode_nbytes(leaf, item, inode_get_bytes(inode),
				     &token);
	btrfs_set_token_inode_generation(leaf, item, BTRFS_I(inode)->generation,
					 &token);
	btrfs_set_token_inode_sequence(leaf, item, inode->i_version, &token);
	btrfs_set_token_inode_transid(leaf, item, trans->transid, &token);
	btrfs_set_token_inode_rdev(leaf, item, inode->i_rdev, &token);
	btrfs_set_token_inode_flags(leaf, item, BTRFS_I(inode)->flags, &token);
	btrfs_set_token_inode_block_group(leaf, item, 0, &token);
}

/*
 * copy everything in the in-memory inode into the btree.
 */
static noinline int btrfs_update_inode_item(struct btrfs_trans_handle *trans,
				struct btrfs_root *root, struct inode *inode)
{
	struct btrfs_inode_item *inode_item;
	struct btrfs_path *path;
	struct extent_buffer *leaf;
	int ret;

	path = btrfs_alloc_path();
	if (!path)
		return -ENOMEM;

	path->leave_spinning = 1;
	ret = btrfs_lookup_inode(trans, root, path, &BTRFS_I(inode)->location,
				 1);
	if (ret) {
		if (ret > 0)
			ret = -ENOENT;
		goto failed;
	}

	leaf = path->nodes[0];
	inode_item = btrfs_item_ptr(leaf, path->slots[0],
				    struct btrfs_inode_item);

	fill_inode_item(trans, leaf, inode_item, inode);
	btrfs_mark_buffer_dirty(leaf);
	btrfs_set_inode_last_trans(trans, inode);
	ret = 0;
failed:
	btrfs_free_path(path);
	return ret;
}

/*
 * copy everything in the in-memory inode into the btree.
 */
noinline int btrfs_update_inode(struct btrfs_trans_handle *trans,
				struct btrfs_root *root, struct inode *inode)
{
	struct btrfs_fs_info *fs_info = root->fs_info;
	int ret;

	/*
	 * If the inode is a free space inode, we can deadlock during commit
	 * if we put it into the delayed code.
	 *
	 * The data relocation inode should also be directly updated
	 * without delay
	 */
	if (!btrfs_is_free_space_inode(BTRFS_I(inode))
	    && root->root_key.objectid != BTRFS_DATA_RELOC_TREE_OBJECTID
	    && !test_bit(BTRFS_FS_LOG_RECOVERING, &fs_info->flags)) {
		btrfs_update_root_times(trans, root);

		ret = btrfs_delayed_update_inode(trans, root, inode);
		if (!ret)
			btrfs_set_inode_last_trans(trans, inode);
		return ret;
	}

	return btrfs_update_inode_item(trans, root, inode);
}

noinline int btrfs_update_inode_fallback(struct btrfs_trans_handle *trans,
					 struct btrfs_root *root,
					 struct inode *inode)
{
	int ret;

	ret = btrfs_update_inode(trans, root, inode);
	if (ret == -ENOSPC)
		return btrfs_update_inode_item(trans, root, inode);
	return ret;
}

/*
 * unlink helper that gets used here in inode.c and in the tree logging
 * recovery code.  It remove a link in a directory with a given name, and
 * also drops the back refs in the inode to the directory
 */
static int __btrfs_unlink_inode(struct btrfs_trans_handle *trans,
				struct btrfs_root *root,
				struct btrfs_inode *dir,
				struct btrfs_inode *inode,
				const char *name, int name_len)
{
	struct btrfs_fs_info *fs_info = root->fs_info;
	struct btrfs_path *path;
	int ret = 0;
	struct extent_buffer *leaf;
	struct btrfs_dir_item *di;
	struct btrfs_key key;
	u64 index;
	u64 ino = btrfs_ino(inode);
	u64 dir_ino = btrfs_ino(dir);

	path = btrfs_alloc_path();
	if (!path) {
		ret = -ENOMEM;
		goto out;
	}

	path->leave_spinning = 1;
	di = btrfs_lookup_dir_item(trans, root, path, dir_ino,
				    name, name_len, -1);
	if (IS_ERR(di)) {
		ret = PTR_ERR(di);
		goto err;
	}
	if (!di) {
		ret = -ENOENT;
		goto err;
	}
	leaf = path->nodes[0];
	btrfs_dir_item_key_to_cpu(leaf, di, &key);
	ret = btrfs_delete_one_dir_name(trans, root, path, di);
	if (ret)
		goto err;
	btrfs_release_path(path);

	/*
	 * If we don't have dir index, we have to get it by looking up
	 * the inode ref, since we get the inode ref, remove it directly,
	 * it is unnecessary to do delayed deletion.
	 *
	 * But if we have dir index, needn't search inode ref to get it.
	 * Since the inode ref is close to the inode item, it is better
	 * that we delay to delete it, and just do this deletion when
	 * we update the inode item.
	 */
	if (inode->dir_index) {
		ret = btrfs_delayed_delete_inode_ref(inode);
		if (!ret) {
			index = inode->dir_index;
			goto skip_backref;
		}
	}

	ret = btrfs_del_inode_ref(trans, root, name, name_len, ino,
				  dir_ino, &index);
	if (ret) {
		btrfs_info(fs_info,
			"failed to delete reference to %.*s, inode %llu parent %llu",
			name_len, name, ino, dir_ino);
		btrfs_abort_transaction(trans, ret);
		goto err;
	}
skip_backref:
	ret = btrfs_delete_delayed_dir_index(trans, fs_info, dir, index);
	if (ret) {
		btrfs_abort_transaction(trans, ret);
		goto err;
	}

	ret = btrfs_del_inode_ref_in_log(trans, root, name, name_len, inode,
			dir_ino);
	if (ret != 0 && ret != -ENOENT) {
		btrfs_abort_transaction(trans, ret);
		goto err;
	}

	ret = btrfs_del_dir_entries_in_log(trans, root, name, name_len, dir,
			index);
	if (ret == -ENOENT)
		ret = 0;
	else if (ret)
		btrfs_abort_transaction(trans, ret);
err:
	btrfs_free_path(path);
	if (ret)
		goto out;

	btrfs_i_size_write(dir, dir->vfs_inode.i_size - name_len * 2);
	inode_inc_iversion(&inode->vfs_inode);
	inode_inc_iversion(&dir->vfs_inode);
	inode->vfs_inode.i_ctime = dir->vfs_inode.i_mtime =
		dir->vfs_inode.i_ctime = current_time(&inode->vfs_inode);
	ret = btrfs_update_inode(trans, root, &dir->vfs_inode);
out:
	return ret;
}

int btrfs_unlink_inode(struct btrfs_trans_handle *trans,
		       struct btrfs_root *root,
		       struct btrfs_inode *dir, struct btrfs_inode *inode,
		       const char *name, int name_len)
{
	int ret;
	ret = __btrfs_unlink_inode(trans, root, dir, inode, name, name_len);
	if (!ret) {
		drop_nlink(&inode->vfs_inode);
		ret = btrfs_update_inode(trans, root, &inode->vfs_inode);
	}
	return ret;
}

/*
 * helper to start transaction for unlink and rmdir.
 *
 * unlink and rmdir are special in btrfs, they do not always free space, so
 * if we cannot make our reservations the normal way try and see if there is
 * plenty of slack room in the global reserve to migrate, otherwise we cannot
 * allow the unlink to occur.
 */
static struct btrfs_trans_handle *__unlink_start_trans(struct inode *dir)
{
	struct btrfs_root *root = BTRFS_I(dir)->root;

	/*
	 * 1 for the possible orphan item
	 * 1 for the dir item
	 * 1 for the dir index
	 * 1 for the inode ref
	 * 1 for the inode
	 */
	return btrfs_start_transaction_fallback_global_rsv(root, 5, 5);
}

static int btrfs_unlink(struct inode *dir, struct dentry *dentry)
{
	struct btrfs_root *root = BTRFS_I(dir)->root;
	struct btrfs_trans_handle *trans;
	struct inode *inode = d_inode(dentry);
	int ret;

	trans = __unlink_start_trans(dir);
	if (IS_ERR(trans))
		return PTR_ERR(trans);

	btrfs_record_unlink_dir(trans, BTRFS_I(dir), BTRFS_I(d_inode(dentry)),
			0);

	ret = btrfs_unlink_inode(trans, root, BTRFS_I(dir),
			BTRFS_I(d_inode(dentry)), dentry->d_name.name,
			dentry->d_name.len);
	if (ret)
		goto out;

	if (inode->i_nlink == 0) {
		ret = btrfs_orphan_add(trans, BTRFS_I(inode));
		if (ret)
			goto out;
	}

out:
	btrfs_end_transaction(trans);
	btrfs_btree_balance_dirty(root->fs_info);
	return ret;
}

int btrfs_unlink_subvol(struct btrfs_trans_handle *trans,
			struct btrfs_root *root,
			struct inode *dir, u64 objectid,
			const char *name, int name_len)
{
	struct btrfs_fs_info *fs_info = root->fs_info;
	struct btrfs_path *path;
	struct extent_buffer *leaf;
	struct btrfs_dir_item *di;
	struct btrfs_key key;
	u64 index;
	int ret;
	u64 dir_ino = btrfs_ino(BTRFS_I(dir));

	path = btrfs_alloc_path();
	if (!path)
		return -ENOMEM;

	di = btrfs_lookup_dir_item(trans, root, path, dir_ino,
				   name, name_len, -1);
	if (IS_ERR_OR_NULL(di)) {
		if (!di)
			ret = -ENOENT;
		else
			ret = PTR_ERR(di);
		goto out;
	}

	leaf = path->nodes[0];
	btrfs_dir_item_key_to_cpu(leaf, di, &key);
	WARN_ON(key.type != BTRFS_ROOT_ITEM_KEY || key.objectid != objectid);
	ret = btrfs_delete_one_dir_name(trans, root, path, di);
	if (ret) {
		btrfs_abort_transaction(trans, ret);
		goto out;
	}
	btrfs_release_path(path);

	ret = btrfs_del_root_ref(trans, fs_info, objectid,
				 root->root_key.objectid, dir_ino,
				 &index, name, name_len);
	if (ret < 0) {
		if (ret != -ENOENT) {
			btrfs_abort_transaction(trans, ret);
			goto out;
		}
		di = btrfs_search_dir_index_item(root, path, dir_ino,
						 name, name_len);
		if (IS_ERR_OR_NULL(di)) {
			if (!di)
				ret = -ENOENT;
			else
				ret = PTR_ERR(di);
			btrfs_abort_transaction(trans, ret);
			goto out;
		}

		leaf = path->nodes[0];
		btrfs_item_key_to_cpu(leaf, &key, path->slots[0]);
		btrfs_release_path(path);
		index = key.offset;
	}
	btrfs_release_path(path);

	ret = btrfs_delete_delayed_dir_index(trans, fs_info, BTRFS_I(dir), index);
	if (ret) {
		btrfs_abort_transaction(trans, ret);
		goto out;
	}

	btrfs_i_size_write(BTRFS_I(dir), dir->i_size - name_len * 2);
	inode_inc_iversion(dir);
	dir->i_mtime = dir->i_ctime = current_time(dir);
	ret = btrfs_update_inode_fallback(trans, root, dir);
	if (ret)
		btrfs_abort_transaction(trans, ret);
out:
	btrfs_free_path(path);
	return ret;
}

static int btrfs_rmdir(struct inode *dir, struct dentry *dentry)
{
	struct inode *inode = d_inode(dentry);
	int err = 0;
	struct btrfs_root *root = BTRFS_I(dir)->root;
	struct btrfs_trans_handle *trans;
	u64 last_unlink_trans;

	if (inode->i_size > BTRFS_EMPTY_DIR_SIZE)
		return -ENOTEMPTY;
	if (btrfs_ino(BTRFS_I(inode)) == BTRFS_FIRST_FREE_OBJECTID)
		return -EPERM;

	trans = __unlink_start_trans(dir);
	if (IS_ERR(trans))
		return PTR_ERR(trans);

	if (unlikely(btrfs_ino(BTRFS_I(inode)) == BTRFS_EMPTY_SUBVOL_DIR_OBJECTID)) {
		err = btrfs_unlink_subvol(trans, root, dir,
					  BTRFS_I(inode)->location.objectid,
					  dentry->d_name.name,
					  dentry->d_name.len);
		goto out;
	}

	err = btrfs_orphan_add(trans, BTRFS_I(inode));
	if (err)
		goto out;

	last_unlink_trans = BTRFS_I(inode)->last_unlink_trans;

	/* now the directory is empty */
	err = btrfs_unlink_inode(trans, root, BTRFS_I(dir),
			BTRFS_I(d_inode(dentry)), dentry->d_name.name,
			dentry->d_name.len);
	if (!err) {
		btrfs_i_size_write(BTRFS_I(inode), 0);
		/*
		 * Propagate the last_unlink_trans value of the deleted dir to
		 * its parent directory. This is to prevent an unrecoverable
		 * log tree in the case we do something like this:
		 * 1) create dir foo
		 * 2) create snapshot under dir foo
		 * 3) delete the snapshot
		 * 4) rmdir foo
		 * 5) mkdir foo
		 * 6) fsync foo or some file inside foo
		 */
		if (last_unlink_trans >= trans->transid)
			BTRFS_I(dir)->last_unlink_trans = last_unlink_trans;
	}
out:
	btrfs_end_transaction(trans);
	btrfs_btree_balance_dirty(root->fs_info);

	return err;
}

static int truncate_space_check(struct btrfs_trans_handle *trans,
				struct btrfs_root *root,
				u64 bytes_deleted)
{
	struct btrfs_fs_info *fs_info = root->fs_info;
	int ret;

	/*
	 * This is only used to apply pressure to the enospc system, we don't
	 * intend to use this reservation at all.
	 */
	bytes_deleted = btrfs_csum_bytes_to_leaves(fs_info, bytes_deleted);
	bytes_deleted *= fs_info->nodesize;
	ret = btrfs_block_rsv_add(root, &fs_info->trans_block_rsv,
				  bytes_deleted, BTRFS_RESERVE_NO_FLUSH);
	if (!ret) {
		trace_btrfs_space_reservation(fs_info, "transaction",
					      trans->transid,
					      bytes_deleted, 1);
		trans->bytes_reserved += bytes_deleted;
	}
	return ret;

}

static int truncate_inline_extent(struct inode *inode,
				  struct btrfs_path *path,
				  struct btrfs_key *found_key,
				  const u64 item_end,
				  const u64 new_size)
{
	struct extent_buffer *leaf = path->nodes[0];
	int slot = path->slots[0];
	struct btrfs_file_extent_item *fi;
	u32 size = (u32)(new_size - found_key->offset);
	struct btrfs_root *root = BTRFS_I(inode)->root;

	fi = btrfs_item_ptr(leaf, slot, struct btrfs_file_extent_item);

	if (btrfs_file_extent_compression(leaf, fi) != BTRFS_COMPRESS_NONE) {
		loff_t offset = new_size;
		loff_t page_end = ALIGN(offset, PAGE_SIZE);

		/*
		 * Zero out the remaining of the last page of our inline extent,
		 * instead of directly truncating our inline extent here - that
		 * would be much more complex (decompressing all the data, then
		 * compressing the truncated data, which might be bigger than
		 * the size of the inline extent, resize the extent, etc).
		 * We release the path because to get the page we might need to
		 * read the extent item from disk (data not in the page cache).
		 */
		btrfs_release_path(path);
		return btrfs_truncate_block(inode, offset, page_end - offset,
					0);
	}

	btrfs_set_file_extent_ram_bytes(leaf, fi, size);
	size = btrfs_file_extent_calc_inline_size(size);
	btrfs_truncate_item(root->fs_info, path, size, 1);

	if (test_bit(BTRFS_ROOT_REF_COWS, &root->state))
		inode_sub_bytes(inode, item_end + 1 - new_size);

	return 0;
}

/*
 * this can truncate away extent items, csum items and directory items.
 * It starts at a high offset and removes keys until it can't find
 * any higher than new_size
 *
 * csum items that cross the new i_size are truncated to the new size
 * as well.
 *
 * min_type is the minimum key type to truncate down to.  If set to 0, this
 * will kill all the items on this inode, including the INODE_ITEM_KEY.
 */
int btrfs_truncate_inode_items(struct btrfs_trans_handle *trans,
			       struct btrfs_root *root,
			       struct inode *inode,
			       u64 new_size, u32 min_type)
{
	struct btrfs_fs_info *fs_info = root->fs_info;
	struct btrfs_path *path;
	struct extent_buffer *leaf;
	struct btrfs_file_extent_item *fi;
	struct btrfs_key key;
	struct btrfs_key found_key;
	u64 extent_start = 0;
	u64 extent_num_bytes = 0;
	u64 extent_offset = 0;
	u64 item_end = 0;
	u64 last_size = new_size;
	u32 found_type = (u8)-1;
	int found_extent;
	int del_item;
	int pending_del_nr = 0;
	int pending_del_slot = 0;
	int extent_type = -1;
	int ret;
	int err = 0;
	u64 ino = btrfs_ino(BTRFS_I(inode));
	u64 bytes_deleted = 0;
	bool be_nice = 0;
	bool should_throttle = 0;
	bool should_end = 0;

	BUG_ON(new_size > 0 && min_type != BTRFS_EXTENT_DATA_KEY);

	/*
	 * for non-free space inodes and ref cows, we want to back off from
	 * time to time
	 */
	if (!btrfs_is_free_space_inode(BTRFS_I(inode)) &&
	    test_bit(BTRFS_ROOT_REF_COWS, &root->state))
		be_nice = 1;

	path = btrfs_alloc_path();
	if (!path)
		return -ENOMEM;
	path->reada = READA_BACK;

	/*
	 * We want to drop from the next block forward in case this new size is
	 * not block aligned since we will be keeping the last block of the
	 * extent just the way it is.
	 */
	if (test_bit(BTRFS_ROOT_REF_COWS, &root->state) ||
	    root == fs_info->tree_root)
		btrfs_drop_extent_cache(BTRFS_I(inode), ALIGN(new_size,
					fs_info->sectorsize),
					(u64)-1, 0);

	/*
	 * This function is also used to drop the items in the log tree before
	 * we relog the inode, so if root != BTRFS_I(inode)->root, it means
	 * it is used to drop the loged items. So we shouldn't kill the delayed
	 * items.
	 */
	if (min_type == 0 && root == BTRFS_I(inode)->root)
		btrfs_kill_delayed_inode_items(BTRFS_I(inode));

	key.objectid = ino;
	key.offset = (u64)-1;
	key.type = (u8)-1;

search_again:
	/*
	 * with a 16K leaf size and 128MB extents, you can actually queue
	 * up a huge file in a single leaf.  Most of the time that
	 * bytes_deleted is > 0, it will be huge by the time we get here
	 */
	if (be_nice && bytes_deleted > SZ_32M) {
		if (btrfs_should_end_transaction(trans)) {
			err = -EAGAIN;
			goto error;
		}
	}


	path->leave_spinning = 1;
	ret = btrfs_search_slot(trans, root, &key, path, -1, 1);
	if (ret < 0) {
		err = ret;
		goto out;
	}

	if (ret > 0) {
		/* there are no items in the tree for us to truncate, we're
		 * done
		 */
		if (path->slots[0] == 0)
			goto out;
		path->slots[0]--;
	}

	while (1) {
		fi = NULL;
		leaf = path->nodes[0];
		btrfs_item_key_to_cpu(leaf, &found_key, path->slots[0]);
		found_type = found_key.type;

		if (found_key.objectid != ino)
			break;

		if (found_type < min_type)
			break;

		item_end = found_key.offset;
		if (found_type == BTRFS_EXTENT_DATA_KEY) {
			fi = btrfs_item_ptr(leaf, path->slots[0],
					    struct btrfs_file_extent_item);
			extent_type = btrfs_file_extent_type(leaf, fi);
			if (extent_type != BTRFS_FILE_EXTENT_INLINE) {
				item_end +=
				    btrfs_file_extent_num_bytes(leaf, fi);

				trace_btrfs_truncate_show_fi_regular(
					BTRFS_I(inode), leaf, fi,
					found_key.offset);
			} else if (extent_type == BTRFS_FILE_EXTENT_INLINE) {
				item_end += btrfs_file_extent_inline_len(leaf,
							 path->slots[0], fi);

				trace_btrfs_truncate_show_fi_inline(
					BTRFS_I(inode), leaf, fi, path->slots[0],
					found_key.offset);
			}
			item_end--;
		}
		if (found_type > min_type) {
			del_item = 1;
		} else {
			if (item_end < new_size)
				break;
			if (found_key.offset >= new_size)
				del_item = 1;
			else
				del_item = 0;
		}
		found_extent = 0;
		/* FIXME, shrink the extent if the ref count is only 1 */
		if (found_type != BTRFS_EXTENT_DATA_KEY)
			goto delete;

		if (del_item)
			last_size = found_key.offset;
		else
			last_size = new_size;

		if (extent_type != BTRFS_FILE_EXTENT_INLINE) {
			u64 num_dec;
			extent_start = btrfs_file_extent_disk_bytenr(leaf, fi);
			if (!del_item) {
				u64 orig_num_bytes =
					btrfs_file_extent_num_bytes(leaf, fi);
				extent_num_bytes = ALIGN(new_size -
						found_key.offset,
						fs_info->sectorsize);
				btrfs_set_file_extent_num_bytes(leaf, fi,
							 extent_num_bytes);
				num_dec = (orig_num_bytes -
					   extent_num_bytes);
				if (test_bit(BTRFS_ROOT_REF_COWS,
					     &root->state) &&
				    extent_start != 0)
					inode_sub_bytes(inode, num_dec);
				btrfs_mark_buffer_dirty(leaf);
			} else {
				extent_num_bytes =
					btrfs_file_extent_disk_num_bytes(leaf,
									 fi);
				extent_offset = found_key.offset -
					btrfs_file_extent_offset(leaf, fi);

				/* FIXME blocksize != 4096 */
				num_dec = btrfs_file_extent_num_bytes(leaf, fi);
				if (extent_start != 0) {
					found_extent = 1;
					if (test_bit(BTRFS_ROOT_REF_COWS,
						     &root->state))
						inode_sub_bytes(inode, num_dec);
				}
			}
		} else if (extent_type == BTRFS_FILE_EXTENT_INLINE) {
			/*
			 * we can't truncate inline items that have had
			 * special encodings
			 */
			if (!del_item &&
			    btrfs_file_extent_encryption(leaf, fi) == 0 &&
			    btrfs_file_extent_other_encoding(leaf, fi) == 0) {

				/*
				 * Need to release path in order to truncate a
				 * compressed extent. So delete any accumulated
				 * extent items so far.
				 */
				if (btrfs_file_extent_compression(leaf, fi) !=
				    BTRFS_COMPRESS_NONE && pending_del_nr) {
					err = btrfs_del_items(trans, root, path,
							      pending_del_slot,
							      pending_del_nr);
					if (err) {
						btrfs_abort_transaction(trans,
									err);
						goto error;
					}
					pending_del_nr = 0;
				}

				err = truncate_inline_extent(inode, path,
							     &found_key,
							     item_end,
							     new_size);
				if (err) {
					btrfs_abort_transaction(trans, err);
					goto error;
				}
			} else if (test_bit(BTRFS_ROOT_REF_COWS,
					    &root->state)) {
				inode_sub_bytes(inode, item_end + 1 - new_size);
			}
		}
delete:
		if (del_item) {
			if (!pending_del_nr) {
				/* no pending yet, add ourselves */
				pending_del_slot = path->slots[0];
				pending_del_nr = 1;
			} else if (pending_del_nr &&
				   path->slots[0] + 1 == pending_del_slot) {
				/* hop on the pending chunk */
				pending_del_nr++;
				pending_del_slot = path->slots[0];
			} else {
				BUG();
			}
		} else {
			break;
		}
		should_throttle = 0;

		if (found_extent &&
		    (test_bit(BTRFS_ROOT_REF_COWS, &root->state) ||
		     root == fs_info->tree_root)) {
			btrfs_set_path_blocking(path);
			bytes_deleted += extent_num_bytes;
			ret = btrfs_free_extent(trans, fs_info, extent_start,
						extent_num_bytes, 0,
						btrfs_header_owner(leaf),
						ino, extent_offset);
			BUG_ON(ret);
			if (btrfs_should_throttle_delayed_refs(trans, fs_info))
				btrfs_async_run_delayed_refs(fs_info,
					trans->delayed_ref_updates * 2,
					trans->transid, 0);
			if (be_nice) {
				if (truncate_space_check(trans, root,
							 extent_num_bytes)) {
					should_end = 1;
				}
				if (btrfs_should_throttle_delayed_refs(trans,
								       fs_info))
					should_throttle = 1;
			}
		}

		if (found_type == BTRFS_INODE_ITEM_KEY)
			break;

		if (path->slots[0] == 0 ||
		    path->slots[0] != pending_del_slot ||
		    should_throttle || should_end) {
			if (pending_del_nr) {
				ret = btrfs_del_items(trans, root, path,
						pending_del_slot,
						pending_del_nr);
				if (ret) {
					btrfs_abort_transaction(trans, ret);
					goto error;
				}
				pending_del_nr = 0;
			}
			btrfs_release_path(path);
			if (should_throttle) {
				unsigned long updates = trans->delayed_ref_updates;
				if (updates) {
					trans->delayed_ref_updates = 0;
					ret = btrfs_run_delayed_refs(trans,
								   fs_info,
								   updates * 2);
					if (ret && !err)
						err = ret;
				}
			}
			/*
			 * if we failed to refill our space rsv, bail out
			 * and let the transaction restart
			 */
			if (should_end) {
				err = -EAGAIN;
				goto error;
			}
			goto search_again;
		} else {
			path->slots[0]--;
		}
	}
out:
	if (pending_del_nr) {
		ret = btrfs_del_items(trans, root, path, pending_del_slot,
				      pending_del_nr);
		if (ret)
			btrfs_abort_transaction(trans, ret);
	}
error:
	if (root->root_key.objectid != BTRFS_TREE_LOG_OBJECTID) {
		ASSERT(last_size >= new_size);
		if (!err && last_size > new_size)
			last_size = new_size;
		btrfs_ordered_update_i_size(inode, last_size, NULL);
	}

	btrfs_free_path(path);

	if (be_nice && bytes_deleted > SZ_32M) {
		unsigned long updates = trans->delayed_ref_updates;
		if (updates) {
			trans->delayed_ref_updates = 0;
			ret = btrfs_run_delayed_refs(trans, fs_info,
						     updates * 2);
			if (ret && !err)
				err = ret;
		}
	}
	return err;
}

/*
 * btrfs_truncate_block - read, zero a chunk and write a block
 * @inode - inode that we're zeroing
 * @from - the offset to start zeroing
 * @len - the length to zero, 0 to zero the entire range respective to the
 *	offset
 * @front - zero up to the offset instead of from the offset on
 *
 * This will find the block for the "from" offset and cow the block and zero the
 * part we want to zero.  This is used with truncate and hole punching.
 */
int btrfs_truncate_block(struct inode *inode, loff_t from, loff_t len,
			int front)
{
	struct btrfs_fs_info *fs_info = btrfs_sb(inode->i_sb);
	struct address_space *mapping = inode->i_mapping;
	struct extent_io_tree *io_tree = &BTRFS_I(inode)->io_tree;
	struct btrfs_ordered_extent *ordered;
	struct extent_state *cached_state = NULL;
	struct extent_changeset *data_reserved = NULL;
	char *kaddr;
	u32 blocksize = fs_info->sectorsize;
	pgoff_t index = from >> PAGE_SHIFT;
	unsigned offset = from & (blocksize - 1);
	struct page *page;
	gfp_t mask = btrfs_alloc_write_mask(mapping);
	int ret = 0;
	u64 block_start;
	u64 block_end;

	if ((offset & (blocksize - 1)) == 0 &&
	    (!len || ((len & (blocksize - 1)) == 0)))
		goto out;

	ret = btrfs_delalloc_reserve_space(inode, &data_reserved,
			round_down(from, blocksize), blocksize);
	if (ret)
		goto out;

again:
	page = find_or_create_page(mapping, index, mask);
	if (!page) {
		btrfs_delalloc_release_space(inode, data_reserved,
				round_down(from, blocksize),
				blocksize);
		ret = -ENOMEM;
		goto out;
	}

	block_start = round_down(from, blocksize);
	block_end = block_start + blocksize - 1;

	if (!PageUptodate(page)) {
		ret = btrfs_readpage(NULL, page);
		lock_page(page);
		if (page->mapping != mapping) {
			unlock_page(page);
			put_page(page);
			goto again;
		}
		if (!PageUptodate(page)) {
			ret = -EIO;
			goto out_unlock;
		}
	}
	wait_on_page_writeback(page);

	lock_extent_bits(io_tree, block_start, block_end, &cached_state);
	set_page_extent_mapped(page);

	ordered = btrfs_lookup_ordered_extent(inode, block_start);
	if (ordered) {
		unlock_extent_cached(io_tree, block_start, block_end,
				     &cached_state, GFP_NOFS);
		unlock_page(page);
		put_page(page);
		btrfs_start_ordered_extent(inode, ordered, 1);
		btrfs_put_ordered_extent(ordered);
		goto again;
	}

	clear_extent_bit(&BTRFS_I(inode)->io_tree, block_start, block_end,
			  EXTENT_DIRTY | EXTENT_DELALLOC |
			  EXTENT_DO_ACCOUNTING | EXTENT_DEFRAG,
			  0, 0, &cached_state, GFP_NOFS);

	ret = btrfs_set_extent_delalloc(inode, block_start, block_end,
					&cached_state, 0);
	if (ret) {
		unlock_extent_cached(io_tree, block_start, block_end,
				     &cached_state, GFP_NOFS);
		goto out_unlock;
	}

	if (offset != blocksize) {
		if (!len)
			len = blocksize - offset;
		kaddr = kmap(page);
		if (front)
			memset(kaddr + (block_start - page_offset(page)),
				0, offset);
		else
			memset(kaddr + (block_start - page_offset(page)) +  offset,
				0, len);
		flush_dcache_page(page);
		kunmap(page);
	}
	ClearPageChecked(page);
	set_page_dirty(page);
	unlock_extent_cached(io_tree, block_start, block_end, &cached_state,
			     GFP_NOFS);

out_unlock:
	if (ret)
		btrfs_delalloc_release_space(inode, data_reserved, block_start,
					     blocksize);
	unlock_page(page);
	put_page(page);
out:
	extent_changeset_free(data_reserved);
	return ret;
}

static int maybe_insert_hole(struct btrfs_root *root, struct inode *inode,
			     u64 offset, u64 len)
{
	struct btrfs_fs_info *fs_info = btrfs_sb(inode->i_sb);
	struct btrfs_trans_handle *trans;
	int ret;

	/*
	 * Still need to make sure the inode looks like it's been updated so
	 * that any holes get logged if we fsync.
	 */
	if (btrfs_fs_incompat(fs_info, NO_HOLES)) {
		BTRFS_I(inode)->last_trans = fs_info->generation;
		BTRFS_I(inode)->last_sub_trans = root->log_transid;
		BTRFS_I(inode)->last_log_commit = root->last_log_commit;
		return 0;
	}

	/*
	 * 1 - for the one we're dropping
	 * 1 - for the one we're adding
	 * 1 - for updating the inode.
	 */
	trans = btrfs_start_transaction(root, 3);
	if (IS_ERR(trans))
		return PTR_ERR(trans);

	ret = btrfs_drop_extents(trans, root, inode, offset, offset + len, 1);
	if (ret) {
		btrfs_abort_transaction(trans, ret);
		btrfs_end_transaction(trans);
		return ret;
	}

	ret = btrfs_insert_file_extent(trans, root, btrfs_ino(BTRFS_I(inode)),
			offset, 0, 0, len, 0, len, 0, 0, 0);
	if (ret)
		btrfs_abort_transaction(trans, ret);
	else
		btrfs_update_inode(trans, root, inode);
	btrfs_end_transaction(trans);
	return ret;
}

/*
 * This function puts in dummy file extents for the area we're creating a hole
 * for.  So if we are truncating this file to a larger size we need to insert
 * these file extents so that btrfs_get_extent will return a EXTENT_MAP_HOLE for
 * the range between oldsize and size
 */
int btrfs_cont_expand(struct inode *inode, loff_t oldsize, loff_t size)
{
	struct btrfs_fs_info *fs_info = btrfs_sb(inode->i_sb);
	struct btrfs_root *root = BTRFS_I(inode)->root;
	struct extent_io_tree *io_tree = &BTRFS_I(inode)->io_tree;
	struct extent_map *em = NULL;
	struct extent_state *cached_state = NULL;
	struct extent_map_tree *em_tree = &BTRFS_I(inode)->extent_tree;
	u64 hole_start = ALIGN(oldsize, fs_info->sectorsize);
	u64 block_end = ALIGN(size, fs_info->sectorsize);
	u64 last_byte;
	u64 cur_offset;
	u64 hole_size;
	int err = 0;

	/*
	 * If our size started in the middle of a block we need to zero out the
	 * rest of the block before we expand the i_size, otherwise we could
	 * expose stale data.
	 */
	err = btrfs_truncate_block(inode, oldsize, 0, 0);
	if (err)
		return err;

	if (size <= hole_start)
		return 0;

	while (1) {
		struct btrfs_ordered_extent *ordered;

		lock_extent_bits(io_tree, hole_start, block_end - 1,
				 &cached_state);
		ordered = btrfs_lookup_ordered_range(BTRFS_I(inode), hole_start,
						     block_end - hole_start);
		if (!ordered)
			break;
		unlock_extent_cached(io_tree, hole_start, block_end - 1,
				     &cached_state, GFP_NOFS);
		btrfs_start_ordered_extent(inode, ordered, 1);
		btrfs_put_ordered_extent(ordered);
	}

	cur_offset = hole_start;
	while (1) {
		em = btrfs_get_extent(BTRFS_I(inode), NULL, 0, cur_offset,
				block_end - cur_offset, 0);
		if (IS_ERR(em)) {
			err = PTR_ERR(em);
			em = NULL;
			break;
		}
		last_byte = min(extent_map_end(em), block_end);
		last_byte = ALIGN(last_byte, fs_info->sectorsize);
		if (!test_bit(EXTENT_FLAG_PREALLOC, &em->flags)) {
			struct extent_map *hole_em;
			hole_size = last_byte - cur_offset;

			err = maybe_insert_hole(root, inode, cur_offset,
						hole_size);
			if (err)
				break;
			btrfs_drop_extent_cache(BTRFS_I(inode), cur_offset,
						cur_offset + hole_size - 1, 0);
			hole_em = alloc_extent_map();
			if (!hole_em) {
				set_bit(BTRFS_INODE_NEEDS_FULL_SYNC,
					&BTRFS_I(inode)->runtime_flags);
				goto next;
			}
			hole_em->start = cur_offset;
			hole_em->len = hole_size;
			hole_em->orig_start = cur_offset;

			hole_em->block_start = EXTENT_MAP_HOLE;
			hole_em->block_len = 0;
			hole_em->orig_block_len = 0;
			hole_em->ram_bytes = hole_size;
			hole_em->bdev = fs_info->fs_devices->latest_bdev;
			hole_em->compress_type = BTRFS_COMPRESS_NONE;
			hole_em->generation = fs_info->generation;

			while (1) {
				write_lock(&em_tree->lock);
				err = add_extent_mapping(em_tree, hole_em, 1);
				write_unlock(&em_tree->lock);
				if (err != -EEXIST)
					break;
				btrfs_drop_extent_cache(BTRFS_I(inode),
							cur_offset,
							cur_offset +
							hole_size - 1, 0);
			}
			free_extent_map(hole_em);
		}
next:
		free_extent_map(em);
		em = NULL;
		cur_offset = last_byte;
		if (cur_offset >= block_end)
			break;
	}
	free_extent_map(em);
	unlock_extent_cached(io_tree, hole_start, block_end - 1, &cached_state,
			     GFP_NOFS);
	return err;
}

static int btrfs_setsize(struct inode *inode, struct iattr *attr)
{
	struct btrfs_root *root = BTRFS_I(inode)->root;
	struct btrfs_trans_handle *trans;
	loff_t oldsize = i_size_read(inode);
	loff_t newsize = attr->ia_size;
	int mask = attr->ia_valid;
	int ret;

	/*
	 * The regular truncate() case without ATTR_CTIME and ATTR_MTIME is a
	 * special case where we need to update the times despite not having
	 * these flags set.  For all other operations the VFS set these flags
	 * explicitly if it wants a timestamp update.
	 */
	if (newsize != oldsize) {
		inode_inc_iversion(inode);
		if (!(mask & (ATTR_CTIME | ATTR_MTIME)))
			inode->i_ctime = inode->i_mtime =
				current_time(inode);
	}

	if (newsize > oldsize) {
		/*
		 * Don't do an expanding truncate while snapshotting is ongoing.
		 * This is to ensure the snapshot captures a fully consistent
		 * state of this file - if the snapshot captures this expanding
		 * truncation, it must capture all writes that happened before
		 * this truncation.
		 */
		btrfs_wait_for_snapshot_creation(root);
		ret = btrfs_cont_expand(inode, oldsize, newsize);
		if (ret) {
			btrfs_end_write_no_snapshotting(root);
			return ret;
		}

		trans = btrfs_start_transaction(root, 1);
		if (IS_ERR(trans)) {
			btrfs_end_write_no_snapshotting(root);
			return PTR_ERR(trans);
		}

		i_size_write(inode, newsize);
		btrfs_ordered_update_i_size(inode, i_size_read(inode), NULL);
		pagecache_isize_extended(inode, oldsize, newsize);
		ret = btrfs_update_inode(trans, root, inode);
		btrfs_end_write_no_snapshotting(root);
		btrfs_end_transaction(trans);
	} else {

		/*
		 * We're truncating a file that used to have good data down to
		 * zero. Make sure it gets into the ordered flush list so that
		 * any new writes get down to disk quickly.
		 */
		if (newsize == 0)
			set_bit(BTRFS_INODE_ORDERED_DATA_CLOSE,
				&BTRFS_I(inode)->runtime_flags);

		/*
		 * 1 for the orphan item we're going to add
		 * 1 for the orphan item deletion.
		 */
		trans = btrfs_start_transaction(root, 2);
		if (IS_ERR(trans))
			return PTR_ERR(trans);

		/*
		 * We need to do this in case we fail at _any_ point during the
		 * actual truncate.  Once we do the truncate_setsize we could
		 * invalidate pages which forces any outstanding ordered io to
		 * be instantly completed which will give us extents that need
		 * to be truncated.  If we fail to get an orphan inode down we
		 * could have left over extents that were never meant to live,
		 * so we need to guarantee from this point on that everything
		 * will be consistent.
		 */
		ret = btrfs_orphan_add(trans, BTRFS_I(inode));
		btrfs_end_transaction(trans);
		if (ret)
			return ret;

		/* we don't support swapfiles, so vmtruncate shouldn't fail */
		truncate_setsize(inode, newsize);

		/* Disable nonlocked read DIO to avoid the end less truncate */
		btrfs_inode_block_unlocked_dio(BTRFS_I(inode));
		inode_dio_wait(inode);
		btrfs_inode_resume_unlocked_dio(BTRFS_I(inode));

		ret = btrfs_truncate(inode);
		if (ret && inode->i_nlink) {
			int err;

			/* To get a stable disk_i_size */
			err = btrfs_wait_ordered_range(inode, 0, (u64)-1);
			if (err) {
				btrfs_orphan_del(NULL, BTRFS_I(inode));
				return err;
			}

			/*
			 * failed to truncate, disk_i_size is only adjusted down
			 * as we remove extents, so it should represent the true
			 * size of the inode, so reset the in memory size and
			 * delete our orphan entry.
			 */
			trans = btrfs_join_transaction(root);
			if (IS_ERR(trans)) {
				btrfs_orphan_del(NULL, BTRFS_I(inode));
				return ret;
			}
			i_size_write(inode, BTRFS_I(inode)->disk_i_size);
			err = btrfs_orphan_del(trans, BTRFS_I(inode));
			if (err)
				btrfs_abort_transaction(trans, err);
			btrfs_end_transaction(trans);
		}
	}

	return ret;
}

static int btrfs_setattr(struct dentry *dentry, struct iattr *attr)
{
	struct inode *inode = d_inode(dentry);
	struct btrfs_root *root = BTRFS_I(inode)->root;
	int err;

	if (btrfs_root_readonly(root))
		return -EROFS;

	err = setattr_prepare(dentry, attr);
	if (err)
		return err;

	if (S_ISREG(inode->i_mode) && (attr->ia_valid & ATTR_SIZE)) {
		err = btrfs_setsize(inode, attr);
		if (err)
			return err;
	}

	if (attr->ia_valid) {
		setattr_copy(inode, attr);
		inode_inc_iversion(inode);
		err = btrfs_dirty_inode(inode);

		if (!err && attr->ia_valid & ATTR_MODE)
			err = posix_acl_chmod(inode, inode->i_mode);
	}

	return err;
}

/*
 * While truncating the inode pages during eviction, we get the VFS calling
 * btrfs_invalidatepage() against each page of the inode. This is slow because
 * the calls to btrfs_invalidatepage() result in a huge amount of calls to
 * lock_extent_bits() and clear_extent_bit(), which keep merging and splitting
 * extent_state structures over and over, wasting lots of time.
 *
 * Therefore if the inode is being evicted, let btrfs_invalidatepage() skip all
 * those expensive operations on a per page basis and do only the ordered io
 * finishing, while we release here the extent_map and extent_state structures,
 * without the excessive merging and splitting.
 */
static void evict_inode_truncate_pages(struct inode *inode)
{
	struct extent_io_tree *io_tree = &BTRFS_I(inode)->io_tree;
	struct extent_map_tree *map_tree = &BTRFS_I(inode)->extent_tree;
	struct rb_node *node;

	ASSERT(inode->i_state & I_FREEING);
	truncate_inode_pages_final(&inode->i_data);

	write_lock(&map_tree->lock);
	while (!RB_EMPTY_ROOT(&map_tree->map)) {
		struct extent_map *em;

		node = rb_first(&map_tree->map);
		em = rb_entry(node, struct extent_map, rb_node);
		clear_bit(EXTENT_FLAG_PINNED, &em->flags);
		clear_bit(EXTENT_FLAG_LOGGING, &em->flags);
		remove_extent_mapping(map_tree, em);
		free_extent_map(em);
		if (need_resched()) {
			write_unlock(&map_tree->lock);
			cond_resched();
			write_lock(&map_tree->lock);
		}
	}
	write_unlock(&map_tree->lock);

	/*
	 * Keep looping until we have no more ranges in the io tree.
	 * We can have ongoing bios started by readpages (called from readahead)
	 * that have their endio callback (extent_io.c:end_bio_extent_readpage)
	 * still in progress (unlocked the pages in the bio but did not yet
	 * unlocked the ranges in the io tree). Therefore this means some
	 * ranges can still be locked and eviction started because before
	 * submitting those bios, which are executed by a separate task (work
	 * queue kthread), inode references (inode->i_count) were not taken
	 * (which would be dropped in the end io callback of each bio).
	 * Therefore here we effectively end up waiting for those bios and
	 * anyone else holding locked ranges without having bumped the inode's
	 * reference count - if we don't do it, when they access the inode's
	 * io_tree to unlock a range it may be too late, leading to an
	 * use-after-free issue.
	 */
	spin_lock(&io_tree->lock);
	while (!RB_EMPTY_ROOT(&io_tree->state)) {
		struct extent_state *state;
		struct extent_state *cached_state = NULL;
		u64 start;
		u64 end;

		node = rb_first(&io_tree->state);
		state = rb_entry(node, struct extent_state, rb_node);
		start = state->start;
		end = state->end;
		spin_unlock(&io_tree->lock);

		lock_extent_bits(io_tree, start, end, &cached_state);

		/*
		 * If still has DELALLOC flag, the extent didn't reach disk,
		 * and its reserved space won't be freed by delayed_ref.
		 * So we need to free its reserved space here.
		 * (Refer to comment in btrfs_invalidatepage, case 2)
		 *
		 * Note, end is the bytenr of last byte, so we need + 1 here.
		 */
		if (state->state & EXTENT_DELALLOC)
			btrfs_qgroup_free_data(inode, NULL, start, end - start + 1);

		clear_extent_bit(io_tree, start, end,
				 EXTENT_LOCKED | EXTENT_DIRTY |
				 EXTENT_DELALLOC | EXTENT_DO_ACCOUNTING |
				 EXTENT_DEFRAG, 1, 1,
				 &cached_state, GFP_NOFS);

		cond_resched();
		spin_lock(&io_tree->lock);
	}
	spin_unlock(&io_tree->lock);
}

void btrfs_evict_inode(struct inode *inode)
{
	struct btrfs_fs_info *fs_info = btrfs_sb(inode->i_sb);
	struct btrfs_trans_handle *trans;
	struct btrfs_root *root = BTRFS_I(inode)->root;
	struct btrfs_block_rsv *rsv, *global_rsv;
	int steal_from_global = 0;
	u64 min_size;
	int ret;

	trace_btrfs_inode_evict(inode);

	if (!root) {
		kmem_cache_free(btrfs_inode_cachep, BTRFS_I(inode));
		return;
	}

	min_size = btrfs_calc_trunc_metadata_size(fs_info, 1);

	evict_inode_truncate_pages(inode);

	if (inode->i_nlink &&
	    ((btrfs_root_refs(&root->root_item) != 0 &&
	      root->root_key.objectid != BTRFS_ROOT_TREE_OBJECTID) ||
	     btrfs_is_free_space_inode(BTRFS_I(inode))))
		goto no_delete;

	if (is_bad_inode(inode)) {
		btrfs_orphan_del(NULL, BTRFS_I(inode));
		goto no_delete;
	}
	/* do we really want it for ->i_nlink > 0 and zero btrfs_root_refs? */
	if (!special_file(inode->i_mode))
		btrfs_wait_ordered_range(inode, 0, (u64)-1);

	btrfs_free_io_failure_record(BTRFS_I(inode), 0, (u64)-1);

	if (test_bit(BTRFS_FS_LOG_RECOVERING, &fs_info->flags)) {
		BUG_ON(test_bit(BTRFS_INODE_HAS_ORPHAN_ITEM,
				 &BTRFS_I(inode)->runtime_flags));
		goto no_delete;
	}

	if (inode->i_nlink > 0) {
		BUG_ON(btrfs_root_refs(&root->root_item) != 0 &&
		       root->root_key.objectid != BTRFS_ROOT_TREE_OBJECTID);
		goto no_delete;
	}

	ret = btrfs_commit_inode_delayed_inode(BTRFS_I(inode));
	if (ret) {
		btrfs_orphan_del(NULL, BTRFS_I(inode));
		goto no_delete;
	}

	rsv = btrfs_alloc_block_rsv(fs_info, BTRFS_BLOCK_RSV_TEMP);
	if (!rsv) {
		btrfs_orphan_del(NULL, BTRFS_I(inode));
		goto no_delete;
	}
	rsv->size = min_size;
	rsv->failfast = 1;
	global_rsv = &fs_info->global_block_rsv;

	btrfs_i_size_write(BTRFS_I(inode), 0);

	/*
	 * This is a bit simpler than btrfs_truncate since we've already
	 * reserved our space for our orphan item in the unlink, so we just
	 * need to reserve some slack space in case we add bytes and update
	 * inode item when doing the truncate.
	 */
	while (1) {
		ret = btrfs_block_rsv_refill(root, rsv, min_size,
					     BTRFS_RESERVE_FLUSH_LIMIT);

		/*
		 * Try and steal from the global reserve since we will
		 * likely not use this space anyway, we want to try as
		 * hard as possible to get this to work.
		 */
		if (ret)
			steal_from_global++;
		else
			steal_from_global = 0;
		ret = 0;

		/*
		 * steal_from_global == 0: we reserved stuff, hooray!
		 * steal_from_global == 1: we didn't reserve stuff, boo!
		 * steal_from_global == 2: we've committed, still not a lot of
		 * room but maybe we'll have room in the global reserve this
		 * time.
		 * steal_from_global == 3: abandon all hope!
		 */
		if (steal_from_global > 2) {
			btrfs_warn(fs_info,
				   "Could not get space for a delete, will truncate on mount %d",
				   ret);
			btrfs_orphan_del(NULL, BTRFS_I(inode));
			btrfs_free_block_rsv(fs_info, rsv);
			goto no_delete;
		}

		trans = btrfs_join_transaction(root);
		if (IS_ERR(trans)) {
			btrfs_orphan_del(NULL, BTRFS_I(inode));
			btrfs_free_block_rsv(fs_info, rsv);
			goto no_delete;
		}

		/*
		 * We can't just steal from the global reserve, we need to make
		 * sure there is room to do it, if not we need to commit and try
		 * again.
		 */
		if (steal_from_global) {
			if (!btrfs_check_space_for_delayed_refs(trans, fs_info))
				ret = btrfs_block_rsv_migrate(global_rsv, rsv,
							      min_size, 0);
			else
				ret = -ENOSPC;
		}

		/*
		 * Couldn't steal from the global reserve, we have too much
		 * pending stuff built up, commit the transaction and try it
		 * again.
		 */
		if (ret) {
			ret = btrfs_commit_transaction(trans);
			if (ret) {
				btrfs_orphan_del(NULL, BTRFS_I(inode));
				btrfs_free_block_rsv(fs_info, rsv);
				goto no_delete;
			}
			continue;
		} else {
			steal_from_global = 0;
		}

		trans->block_rsv = rsv;

		ret = btrfs_truncate_inode_items(trans, root, inode, 0, 0);
		if (ret != -ENOSPC && ret != -EAGAIN)
			break;

		trans->block_rsv = &fs_info->trans_block_rsv;
		btrfs_end_transaction(trans);
		trans = NULL;
		btrfs_btree_balance_dirty(fs_info);
	}

	btrfs_free_block_rsv(fs_info, rsv);

	/*
	 * Errors here aren't a big deal, it just means we leave orphan items
	 * in the tree.  They will be cleaned up on the next mount.
	 */
	if (ret == 0) {
		trans->block_rsv = root->orphan_block_rsv;
		btrfs_orphan_del(trans, BTRFS_I(inode));
	} else {
		btrfs_orphan_del(NULL, BTRFS_I(inode));
	}

	trans->block_rsv = &fs_info->trans_block_rsv;
	if (!(root == fs_info->tree_root ||
	      root->root_key.objectid == BTRFS_TREE_RELOC_OBJECTID))
		btrfs_return_ino(root, btrfs_ino(BTRFS_I(inode)));

	btrfs_end_transaction(trans);
	btrfs_btree_balance_dirty(fs_info);
no_delete:
	btrfs_remove_delayed_node(BTRFS_I(inode));
	clear_inode(inode);
}

/*
 * this returns the key found in the dir entry in the location pointer.
 * If no dir entries were found, location->objectid is 0.
 */
static int btrfs_inode_by_name(struct inode *dir, struct dentry *dentry,
			       struct btrfs_key *location)
{
	const char *name = dentry->d_name.name;
	int namelen = dentry->d_name.len;
	struct btrfs_dir_item *di;
	struct btrfs_path *path;
	struct btrfs_root *root = BTRFS_I(dir)->root;
	int ret = 0;

	path = btrfs_alloc_path();
	if (!path)
		return -ENOMEM;

	di = btrfs_lookup_dir_item(NULL, root, path, btrfs_ino(BTRFS_I(dir)),
			name, namelen, 0);
	if (IS_ERR(di))
		ret = PTR_ERR(di);

	if (IS_ERR_OR_NULL(di))
		goto out_err;

	btrfs_dir_item_key_to_cpu(path->nodes[0], di, location);
out:
	btrfs_free_path(path);
	return ret;
out_err:
	location->objectid = 0;
	goto out;
}

/*
 * when we hit a tree root in a directory, the btrfs part of the inode
 * needs to be changed to reflect the root directory of the tree root.  This
 * is kind of like crossing a mount point.
 */
static int fixup_tree_root_location(struct btrfs_fs_info *fs_info,
				    struct inode *dir,
				    struct dentry *dentry,
				    struct btrfs_key *location,
				    struct btrfs_root **sub_root)
{
	struct btrfs_path *path;
	struct btrfs_root *new_root;
	struct btrfs_root_ref *ref;
	struct extent_buffer *leaf;
	struct btrfs_key key;
	int ret;
	int err = 0;

	path = btrfs_alloc_path();
	if (!path) {
		err = -ENOMEM;
		goto out;
	}

	err = -ENOENT;
	key.objectid = BTRFS_I(dir)->root->root_key.objectid;
	key.type = BTRFS_ROOT_REF_KEY;
	key.offset = location->objectid;

	ret = btrfs_search_slot(NULL, fs_info->tree_root, &key, path, 0, 0);
	if (ret) {
		if (ret < 0)
			err = ret;
		goto out;
	}

	leaf = path->nodes[0];
	ref = btrfs_item_ptr(leaf, path->slots[0], struct btrfs_root_ref);
	if (btrfs_root_ref_dirid(leaf, ref) != btrfs_ino(BTRFS_I(dir)) ||
	    btrfs_root_ref_name_len(leaf, ref) != dentry->d_name.len)
		goto out;

	ret = memcmp_extent_buffer(leaf, dentry->d_name.name,
				   (unsigned long)(ref + 1),
				   dentry->d_name.len);
	if (ret)
		goto out;

	btrfs_release_path(path);

	new_root = btrfs_read_fs_root_no_name(fs_info, location);
	if (IS_ERR(new_root)) {
		err = PTR_ERR(new_root);
		goto out;
	}

	*sub_root = new_root;
	location->objectid = btrfs_root_dirid(&new_root->root_item);
	location->type = BTRFS_INODE_ITEM_KEY;
	location->offset = 0;
	err = 0;
out:
	btrfs_free_path(path);
	return err;
}

static void inode_tree_add(struct inode *inode)
{
	struct btrfs_root *root = BTRFS_I(inode)->root;
	struct btrfs_inode *entry;
	struct rb_node **p;
	struct rb_node *parent;
	struct rb_node *new = &BTRFS_I(inode)->rb_node;
	u64 ino = btrfs_ino(BTRFS_I(inode));

	if (inode_unhashed(inode))
		return;
	parent = NULL;
	spin_lock(&root->inode_lock);
	p = &root->inode_tree.rb_node;
	while (*p) {
		parent = *p;
		entry = rb_entry(parent, struct btrfs_inode, rb_node);

		if (ino < btrfs_ino(BTRFS_I(&entry->vfs_inode)))
			p = &parent->rb_left;
		else if (ino > btrfs_ino(BTRFS_I(&entry->vfs_inode)))
			p = &parent->rb_right;
		else {
			WARN_ON(!(entry->vfs_inode.i_state &
				  (I_WILL_FREE | I_FREEING)));
			rb_replace_node(parent, new, &root->inode_tree);
			RB_CLEAR_NODE(parent);
			spin_unlock(&root->inode_lock);
			return;
		}
	}
	rb_link_node(new, parent, p);
	rb_insert_color(new, &root->inode_tree);
	spin_unlock(&root->inode_lock);
}

static void inode_tree_del(struct inode *inode)
{
	struct btrfs_fs_info *fs_info = btrfs_sb(inode->i_sb);
	struct btrfs_root *root = BTRFS_I(inode)->root;
	int empty = 0;

	spin_lock(&root->inode_lock);
	if (!RB_EMPTY_NODE(&BTRFS_I(inode)->rb_node)) {
		rb_erase(&BTRFS_I(inode)->rb_node, &root->inode_tree);
		RB_CLEAR_NODE(&BTRFS_I(inode)->rb_node);
		empty = RB_EMPTY_ROOT(&root->inode_tree);
	}
	spin_unlock(&root->inode_lock);

	if (empty && btrfs_root_refs(&root->root_item) == 0) {
		synchronize_srcu(&fs_info->subvol_srcu);
		spin_lock(&root->inode_lock);
		empty = RB_EMPTY_ROOT(&root->inode_tree);
		spin_unlock(&root->inode_lock);
		if (empty)
			btrfs_add_dead_root(root);
	}
}

void btrfs_invalidate_inodes(struct btrfs_root *root)
{
	struct btrfs_fs_info *fs_info = root->fs_info;
	struct rb_node *node;
	struct rb_node *prev;
	struct btrfs_inode *entry;
	struct inode *inode;
	u64 objectid = 0;

	if (!test_bit(BTRFS_FS_STATE_ERROR, &fs_info->fs_state))
		WARN_ON(btrfs_root_refs(&root->root_item) != 0);

	spin_lock(&root->inode_lock);
again:
	node = root->inode_tree.rb_node;
	prev = NULL;
	while (node) {
		prev = node;
		entry = rb_entry(node, struct btrfs_inode, rb_node);

		if (objectid < btrfs_ino(BTRFS_I(&entry->vfs_inode)))
			node = node->rb_left;
		else if (objectid > btrfs_ino(BTRFS_I(&entry->vfs_inode)))
			node = node->rb_right;
		else
			break;
	}
	if (!node) {
		while (prev) {
			entry = rb_entry(prev, struct btrfs_inode, rb_node);
			if (objectid <= btrfs_ino(BTRFS_I(&entry->vfs_inode))) {
				node = prev;
				break;
			}
			prev = rb_next(prev);
		}
	}
	while (node) {
		entry = rb_entry(node, struct btrfs_inode, rb_node);
		objectid = btrfs_ino(BTRFS_I(&entry->vfs_inode)) + 1;
		inode = igrab(&entry->vfs_inode);
		if (inode) {
			spin_unlock(&root->inode_lock);
			if (atomic_read(&inode->i_count) > 1)
				d_prune_aliases(inode);
			/*
			 * btrfs_drop_inode will have it removed from
			 * the inode cache when its usage count
			 * hits zero.
			 */
			iput(inode);
			cond_resched();
			spin_lock(&root->inode_lock);
			goto again;
		}

		if (cond_resched_lock(&root->inode_lock))
			goto again;

		node = rb_next(node);
	}
	spin_unlock(&root->inode_lock);
}

static int btrfs_init_locked_inode(struct inode *inode, void *p)
{
	struct btrfs_iget_args *args = p;
	inode->i_ino = args->location->objectid;
	memcpy(&BTRFS_I(inode)->location, args->location,
	       sizeof(*args->location));
	BTRFS_I(inode)->root = args->root;
	return 0;
}

static int btrfs_find_actor(struct inode *inode, void *opaque)
{
	struct btrfs_iget_args *args = opaque;
	return args->location->objectid == BTRFS_I(inode)->location.objectid &&
		args->root == BTRFS_I(inode)->root;
}

static struct inode *btrfs_iget_locked(struct super_block *s,
				       struct btrfs_key *location,
				       struct btrfs_root *root)
{
	struct inode *inode;
	struct btrfs_iget_args args;
	unsigned long hashval = btrfs_inode_hash(location->objectid, root);

	args.location = location;
	args.root = root;

	inode = iget5_locked(s, hashval, btrfs_find_actor,
			     btrfs_init_locked_inode,
			     (void *)&args);
	return inode;
}

/* Get an inode object given its location and corresponding root.
 * Returns in *is_new if the inode was read from disk
 */
struct inode *btrfs_iget(struct super_block *s, struct btrfs_key *location,
			 struct btrfs_root *root, int *new)
{
	struct inode *inode;

	inode = btrfs_iget_locked(s, location, root);
	if (!inode)
		return ERR_PTR(-ENOMEM);

	if (inode->i_state & I_NEW) {
		int ret;

		ret = btrfs_read_locked_inode(inode);
		if (!is_bad_inode(inode)) {
			inode_tree_add(inode);
			unlock_new_inode(inode);
			if (new)
				*new = 1;
		} else {
			unlock_new_inode(inode);
			iput(inode);
			ASSERT(ret < 0);
			inode = ERR_PTR(ret < 0 ? ret : -ESTALE);
		}
	}

	return inode;
}

static struct inode *new_simple_dir(struct super_block *s,
				    struct btrfs_key *key,
				    struct btrfs_root *root)
{
	struct inode *inode = new_inode(s);

	if (!inode)
		return ERR_PTR(-ENOMEM);

	BTRFS_I(inode)->root = root;
	memcpy(&BTRFS_I(inode)->location, key, sizeof(*key));
	set_bit(BTRFS_INODE_DUMMY, &BTRFS_I(inode)->runtime_flags);

	inode->i_ino = BTRFS_EMPTY_SUBVOL_DIR_OBJECTID;
	inode->i_op = &btrfs_dir_ro_inode_operations;
	inode->i_opflags &= ~IOP_XATTR;
	inode->i_fop = &simple_dir_operations;
	inode->i_mode = S_IFDIR | S_IRUGO | S_IWUSR | S_IXUGO;
	inode->i_mtime = current_time(inode);
	inode->i_atime = inode->i_mtime;
	inode->i_ctime = inode->i_mtime;
	BTRFS_I(inode)->i_otime = inode->i_mtime;

	return inode;
}

struct inode *btrfs_lookup_dentry(struct inode *dir, struct dentry *dentry)
{
	struct btrfs_fs_info *fs_info = btrfs_sb(dir->i_sb);
	struct inode *inode;
	struct btrfs_root *root = BTRFS_I(dir)->root;
	struct btrfs_root *sub_root = root;
	struct btrfs_key location;
	int index;
	int ret = 0;

	if (dentry->d_name.len > BTRFS_NAME_LEN)
		return ERR_PTR(-ENAMETOOLONG);

	ret = btrfs_inode_by_name(dir, dentry, &location);
	if (ret < 0)
		return ERR_PTR(ret);

	if (location.objectid == 0)
		return ERR_PTR(-ENOENT);

	if (location.type == BTRFS_INODE_ITEM_KEY) {
		inode = btrfs_iget(dir->i_sb, &location, root, NULL);
		return inode;
	}

	BUG_ON(location.type != BTRFS_ROOT_ITEM_KEY);

	index = srcu_read_lock(&fs_info->subvol_srcu);
	ret = fixup_tree_root_location(fs_info, dir, dentry,
				       &location, &sub_root);
	if (ret < 0) {
		if (ret != -ENOENT)
			inode = ERR_PTR(ret);
		else
			inode = new_simple_dir(dir->i_sb, &location, sub_root);
	} else {
		inode = btrfs_iget(dir->i_sb, &location, sub_root, NULL);
	}
	srcu_read_unlock(&fs_info->subvol_srcu, index);

	if (!IS_ERR(inode) && root != sub_root) {
		down_read(&fs_info->cleanup_work_sem);
		if (!(inode->i_sb->s_flags & MS_RDONLY))
			ret = btrfs_orphan_cleanup(sub_root);
		up_read(&fs_info->cleanup_work_sem);
		if (ret) {
			iput(inode);
			inode = ERR_PTR(ret);
		}
	}

	return inode;
}

static int btrfs_dentry_delete(const struct dentry *dentry)
{
	struct btrfs_root *root;
	struct inode *inode = d_inode(dentry);

	if (!inode && !IS_ROOT(dentry))
		inode = d_inode(dentry->d_parent);

	if (inode) {
		root = BTRFS_I(inode)->root;
		if (btrfs_root_refs(&root->root_item) == 0)
			return 1;

		if (btrfs_ino(BTRFS_I(inode)) == BTRFS_EMPTY_SUBVOL_DIR_OBJECTID)
			return 1;
	}
	return 0;
}

static void btrfs_dentry_release(struct dentry *dentry)
{
	kfree(dentry->d_fsdata);
}

static struct dentry *btrfs_lookup(struct inode *dir, struct dentry *dentry,
				   unsigned int flags)
{
	struct inode *inode;

	inode = btrfs_lookup_dentry(dir, dentry);
	if (IS_ERR(inode)) {
		if (PTR_ERR(inode) == -ENOENT)
			inode = NULL;
		else
			return ERR_CAST(inode);
	}

	return d_splice_alias(inode, dentry);
}

unsigned char btrfs_filetype_table[] = {
	DT_UNKNOWN, DT_REG, DT_DIR, DT_CHR, DT_BLK, DT_FIFO, DT_SOCK, DT_LNK
};

/*
 * All this infrastructure exists because dir_emit can fault, and we are holding
 * the tree lock when doing readdir.  For now just allocate a buffer and copy
 * our information into that, and then dir_emit from the buffer.  This is
 * similar to what NFS does, only we don't keep the buffer around in pagecache
 * because I'm afraid I'll mess that up.  Long term we need to make filldir do
 * copy_to_user_inatomic so we don't have to worry about page faulting under the
 * tree lock.
 */
static int btrfs_opendir(struct inode *inode, struct file *file)
{
	struct btrfs_file_private *private;

	private = kzalloc(sizeof(struct btrfs_file_private), GFP_KERNEL);
	if (!private)
		return -ENOMEM;
	private->filldir_buf = kzalloc(PAGE_SIZE, GFP_KERNEL);
	if (!private->filldir_buf) {
		kfree(private);
		return -ENOMEM;
	}
	file->private_data = private;
	return 0;
}

struct dir_entry {
	u64 ino;
	u64 offset;
	unsigned type;
	int name_len;
};

static int btrfs_filldir(void *addr, int entries, struct dir_context *ctx)
{
	while (entries--) {
		struct dir_entry *entry = addr;
		char *name = (char *)(entry + 1);

		ctx->pos = entry->offset;
		if (!dir_emit(ctx, name, entry->name_len, entry->ino,
			      entry->type))
			return 1;
		addr += sizeof(struct dir_entry) + entry->name_len;
		ctx->pos++;
	}
	return 0;
}

static int btrfs_real_readdir(struct file *file, struct dir_context *ctx)
{
	struct inode *inode = file_inode(file);
	struct btrfs_fs_info *fs_info = btrfs_sb(inode->i_sb);
	struct btrfs_root *root = BTRFS_I(inode)->root;
	struct btrfs_file_private *private = file->private_data;
	struct btrfs_dir_item *di;
	struct btrfs_key key;
	struct btrfs_key found_key;
	struct btrfs_path *path;
	void *addr;
	struct list_head ins_list;
	struct list_head del_list;
	int ret;
	struct extent_buffer *leaf;
	int slot;
	char *name_ptr;
	int name_len;
	int entries = 0;
	int total_len = 0;
	bool put = false;
	struct btrfs_key location;

	if (!dir_emit_dots(file, ctx))
		return 0;

	path = btrfs_alloc_path();
	if (!path)
		return -ENOMEM;

	addr = private->filldir_buf;
	path->reada = READA_FORWARD;

	INIT_LIST_HEAD(&ins_list);
	INIT_LIST_HEAD(&del_list);
	put = btrfs_readdir_get_delayed_items(inode, &ins_list, &del_list);

again:
	key.type = BTRFS_DIR_INDEX_KEY;
	key.offset = ctx->pos;
	key.objectid = btrfs_ino(BTRFS_I(inode));

	ret = btrfs_search_slot(NULL, root, &key, path, 0, 0);
	if (ret < 0)
		goto err;

	while (1) {
		struct dir_entry *entry;

		leaf = path->nodes[0];
		slot = path->slots[0];
		if (slot >= btrfs_header_nritems(leaf)) {
			ret = btrfs_next_leaf(root, path);
			if (ret < 0)
				goto err;
			else if (ret > 0)
				break;
			continue;
		}

		btrfs_item_key_to_cpu(leaf, &found_key, slot);

		if (found_key.objectid != key.objectid)
			break;
		if (found_key.type != BTRFS_DIR_INDEX_KEY)
			break;
		if (found_key.offset < ctx->pos)
			goto next;
		if (btrfs_should_delete_dir_index(&del_list, found_key.offset))
			goto next;
		di = btrfs_item_ptr(leaf, slot, struct btrfs_dir_item);
		if (verify_dir_item(fs_info, leaf, slot, di))
			goto next;

		name_len = btrfs_dir_name_len(leaf, di);
		if ((total_len + sizeof(struct dir_entry) + name_len) >=
		    PAGE_SIZE) {
			btrfs_release_path(path);
			ret = btrfs_filldir(private->filldir_buf, entries, ctx);
			if (ret)
				goto nopos;
			addr = private->filldir_buf;
			entries = 0;
			total_len = 0;
			goto again;
		}

		entry = addr;
		entry->name_len = name_len;
		name_ptr = (char *)(entry + 1);
		read_extent_buffer(leaf, name_ptr, (unsigned long)(di + 1),
				   name_len);
		entry->type = btrfs_filetype_table[btrfs_dir_type(leaf, di)];
		btrfs_dir_item_key_to_cpu(leaf, di, &location);
		entry->ino = location.objectid;
		entry->offset = found_key.offset;
		entries++;
		addr += sizeof(struct dir_entry) + name_len;
		total_len += sizeof(struct dir_entry) + name_len;
next:
		path->slots[0]++;
	}
	btrfs_release_path(path);

	ret = btrfs_filldir(private->filldir_buf, entries, ctx);
	if (ret)
		goto nopos;

	ret = btrfs_readdir_delayed_dir_index(ctx, &ins_list);
	if (ret)
		goto nopos;

	/*
	 * Stop new entries from being returned after we return the last
	 * entry.
	 *
	 * New directory entries are assigned a strictly increasing
	 * offset.  This means that new entries created during readdir
	 * are *guaranteed* to be seen in the future by that readdir.
	 * This has broken buggy programs which operate on names as
	 * they're returned by readdir.  Until we re-use freed offsets
	 * we have this hack to stop new entries from being returned
	 * under the assumption that they'll never reach this huge
	 * offset.
	 *
	 * This is being careful not to overflow 32bit loff_t unless the
	 * last entry requires it because doing so has broken 32bit apps
	 * in the past.
	 */
	if (ctx->pos >= INT_MAX)
		ctx->pos = LLONG_MAX;
	else
		ctx->pos = INT_MAX;
nopos:
	ret = 0;
err:
	if (put)
		btrfs_readdir_put_delayed_items(inode, &ins_list, &del_list);
	btrfs_free_path(path);
	return ret;
}

int btrfs_write_inode(struct inode *inode, struct writeback_control *wbc)
{
	struct btrfs_root *root = BTRFS_I(inode)->root;
	struct btrfs_trans_handle *trans;
	int ret = 0;
	bool nolock = false;

	if (test_bit(BTRFS_INODE_DUMMY, &BTRFS_I(inode)->runtime_flags))
		return 0;

	if (btrfs_fs_closing(root->fs_info) &&
			btrfs_is_free_space_inode(BTRFS_I(inode)))
		nolock = true;

	if (wbc->sync_mode == WB_SYNC_ALL) {
		if (nolock)
			trans = btrfs_join_transaction_nolock(root);
		else
			trans = btrfs_join_transaction(root);
		if (IS_ERR(trans))
			return PTR_ERR(trans);
		ret = btrfs_commit_transaction(trans);
	}
	return ret;
}

/*
 * This is somewhat expensive, updating the tree every time the
 * inode changes.  But, it is most likely to find the inode in cache.
 * FIXME, needs more benchmarking...there are no reasons other than performance
 * to keep or drop this code.
 */
static int btrfs_dirty_inode(struct inode *inode)
{
	struct btrfs_fs_info *fs_info = btrfs_sb(inode->i_sb);
	struct btrfs_root *root = BTRFS_I(inode)->root;
	struct btrfs_trans_handle *trans;
	int ret;

	if (test_bit(BTRFS_INODE_DUMMY, &BTRFS_I(inode)->runtime_flags))
		return 0;

	trans = btrfs_join_transaction(root);
	if (IS_ERR(trans))
		return PTR_ERR(trans);

	ret = btrfs_update_inode(trans, root, inode);
	if (ret && ret == -ENOSPC) {
		/* whoops, lets try again with the full transaction */
		btrfs_end_transaction(trans);
		trans = btrfs_start_transaction(root, 1);
		if (IS_ERR(trans))
			return PTR_ERR(trans);

		ret = btrfs_update_inode(trans, root, inode);
	}
	btrfs_end_transaction(trans);
	if (BTRFS_I(inode)->delayed_node)
		btrfs_balance_delayed_items(fs_info);

	return ret;
}

/*
 * This is a copy of file_update_time.  We need this so we can return error on
 * ENOSPC for updating the inode in the case of file write and mmap writes.
 */
static int btrfs_update_time(struct inode *inode, struct timespec *now,
			     int flags)
{
	struct btrfs_root *root = BTRFS_I(inode)->root;

	if (btrfs_root_readonly(root))
		return -EROFS;

	if (flags & S_VERSION)
		inode_inc_iversion(inode);
	if (flags & S_CTIME)
		inode->i_ctime = *now;
	if (flags & S_MTIME)
		inode->i_mtime = *now;
	if (flags & S_ATIME)
		inode->i_atime = *now;
	return btrfs_dirty_inode(inode);
}

/*
 * find the highest existing sequence number in a directory
 * and then set the in-memory index_cnt variable to reflect
 * free sequence numbers
 */
static int btrfs_set_inode_index_count(struct btrfs_inode *inode)
{
	struct btrfs_root *root = inode->root;
	struct btrfs_key key, found_key;
	struct btrfs_path *path;
	struct extent_buffer *leaf;
	int ret;

	key.objectid = btrfs_ino(inode);
	key.type = BTRFS_DIR_INDEX_KEY;
	key.offset = (u64)-1;

	path = btrfs_alloc_path();
	if (!path)
		return -ENOMEM;

	ret = btrfs_search_slot(NULL, root, &key, path, 0, 0);
	if (ret < 0)
		goto out;
	/* FIXME: we should be able to handle this */
	if (ret == 0)
		goto out;
	ret = 0;

	/*
	 * MAGIC NUMBER EXPLANATION:
	 * since we search a directory based on f_pos we have to start at 2
	 * since '.' and '..' have f_pos of 0 and 1 respectively, so everybody
	 * else has to start at 2
	 */
	if (path->slots[0] == 0) {
		inode->index_cnt = 2;
		goto out;
	}

	path->slots[0]--;

	leaf = path->nodes[0];
	btrfs_item_key_to_cpu(leaf, &found_key, path->slots[0]);

	if (found_key.objectid != btrfs_ino(inode) ||
	    found_key.type != BTRFS_DIR_INDEX_KEY) {
		inode->index_cnt = 2;
		goto out;
	}

	inode->index_cnt = found_key.offset + 1;
out:
	btrfs_free_path(path);
	return ret;
}

/*
 * helper to find a free sequence number in a given directory.  This current
 * code is very simple, later versions will do smarter things in the btree
 */
int btrfs_set_inode_index(struct btrfs_inode *dir, u64 *index)
{
	int ret = 0;

	if (dir->index_cnt == (u64)-1) {
		ret = btrfs_inode_delayed_dir_index_count(dir);
		if (ret) {
			ret = btrfs_set_inode_index_count(dir);
			if (ret)
				return ret;
		}
	}

	*index = dir->index_cnt;
	dir->index_cnt++;

	return ret;
}

static int btrfs_insert_inode_locked(struct inode *inode)
{
	struct btrfs_iget_args args;
	args.location = &BTRFS_I(inode)->location;
	args.root = BTRFS_I(inode)->root;

	return insert_inode_locked4(inode,
		   btrfs_inode_hash(inode->i_ino, BTRFS_I(inode)->root),
		   btrfs_find_actor, &args);
}

/*
 * Inherit flags from the parent inode.
 *
 * Currently only the compression flags and the cow flags are inherited.
 */
static void btrfs_inherit_iflags(struct inode *inode, struct inode *dir)
{
	unsigned int flags;

	if (!dir)
		return;

	flags = BTRFS_I(dir)->flags;

	if (flags & BTRFS_INODE_NOCOMPRESS) {
		BTRFS_I(inode)->flags &= ~BTRFS_INODE_COMPRESS;
		BTRFS_I(inode)->flags |= BTRFS_INODE_NOCOMPRESS;
	} else if (flags & BTRFS_INODE_COMPRESS) {
		BTRFS_I(inode)->flags &= ~BTRFS_INODE_NOCOMPRESS;
		BTRFS_I(inode)->flags |= BTRFS_INODE_COMPRESS;
	}

	if (flags & BTRFS_INODE_NODATACOW) {
		BTRFS_I(inode)->flags |= BTRFS_INODE_NODATACOW;
		if (S_ISREG(inode->i_mode))
			BTRFS_I(inode)->flags |= BTRFS_INODE_NODATASUM;
	}

	btrfs_update_iflags(inode);
}

static struct inode *btrfs_new_inode(struct btrfs_trans_handle *trans,
				     struct btrfs_root *root,
				     struct inode *dir,
				     const char *name, int name_len,
				     u64 ref_objectid, u64 objectid,
				     umode_t mode, u64 *index)
{
	struct btrfs_fs_info *fs_info = root->fs_info;
	struct inode *inode;
	struct btrfs_inode_item *inode_item;
	struct btrfs_key *location;
	struct btrfs_path *path;
	struct btrfs_inode_ref *ref;
	struct btrfs_key key[2];
	u32 sizes[2];
	int nitems = name ? 2 : 1;
	unsigned long ptr;
	int ret;

	path = btrfs_alloc_path();
	if (!path)
		return ERR_PTR(-ENOMEM);

	inode = new_inode(fs_info->sb);
	if (!inode) {
		btrfs_free_path(path);
		return ERR_PTR(-ENOMEM);
	}

	/*
	 * O_TMPFILE, set link count to 0, so that after this point,
	 * we fill in an inode item with the correct link count.
	 */
	if (!name)
		set_nlink(inode, 0);

	/*
	 * we have to initialize this early, so we can reclaim the inode
	 * number if we fail afterwards in this function.
	 */
	inode->i_ino = objectid;

	if (dir && name) {
		trace_btrfs_inode_request(dir);

		ret = btrfs_set_inode_index(BTRFS_I(dir), index);
		if (ret) {
			btrfs_free_path(path);
			iput(inode);
			return ERR_PTR(ret);
		}
	} else if (dir) {
		*index = 0;
	}
	/*
	 * index_cnt is ignored for everything but a dir,
	 * btrfs_get_inode_index_count has an explanation for the magic
	 * number
	 */
	BTRFS_I(inode)->index_cnt = 2;
	BTRFS_I(inode)->dir_index = *index;
	BTRFS_I(inode)->root = root;
	BTRFS_I(inode)->generation = trans->transid;
	inode->i_generation = BTRFS_I(inode)->generation;

	/*
	 * We could have gotten an inode number from somebody who was fsynced
	 * and then removed in this same transaction, so let's just set full
	 * sync since it will be a full sync anyway and this will blow away the
	 * old info in the log.
	 */
	set_bit(BTRFS_INODE_NEEDS_FULL_SYNC, &BTRFS_I(inode)->runtime_flags);

	key[0].objectid = objectid;
	key[0].type = BTRFS_INODE_ITEM_KEY;
	key[0].offset = 0;

	sizes[0] = sizeof(struct btrfs_inode_item);

	if (name) {
		/*
		 * Start new inodes with an inode_ref. This is slightly more
		 * efficient for small numbers of hard links since they will
		 * be packed into one item. Extended refs will kick in if we
		 * add more hard links than can fit in the ref item.
		 */
		key[1].objectid = objectid;
		key[1].type = BTRFS_INODE_REF_KEY;
		key[1].offset = ref_objectid;

		sizes[1] = name_len + sizeof(*ref);
	}

	location = &BTRFS_I(inode)->location;
	location->objectid = objectid;
	location->offset = 0;
	location->type = BTRFS_INODE_ITEM_KEY;

	ret = btrfs_insert_inode_locked(inode);
	if (ret < 0)
		goto fail;

	path->leave_spinning = 1;
	ret = btrfs_insert_empty_items(trans, root, path, key, sizes, nitems);
	if (ret != 0)
		goto fail_unlock;

	inode_init_owner(inode, dir, mode);
	inode_set_bytes(inode, 0);

	inode->i_mtime = current_time(inode);
	inode->i_atime = inode->i_mtime;
	inode->i_ctime = inode->i_mtime;
	BTRFS_I(inode)->i_otime = inode->i_mtime;

	inode_item = btrfs_item_ptr(path->nodes[0], path->slots[0],
				  struct btrfs_inode_item);
	memzero_extent_buffer(path->nodes[0], (unsigned long)inode_item,
			     sizeof(*inode_item));
	fill_inode_item(trans, path->nodes[0], inode_item, inode);

	if (name) {
		ref = btrfs_item_ptr(path->nodes[0], path->slots[0] + 1,
				     struct btrfs_inode_ref);
		btrfs_set_inode_ref_name_len(path->nodes[0], ref, name_len);
		btrfs_set_inode_ref_index(path->nodes[0], ref, *index);
		ptr = (unsigned long)(ref + 1);
		write_extent_buffer(path->nodes[0], name, ptr, name_len);
	}

	btrfs_mark_buffer_dirty(path->nodes[0]);
	btrfs_free_path(path);

	btrfs_inherit_iflags(inode, dir);

	if (S_ISREG(mode)) {
		if (btrfs_test_opt(fs_info, NODATASUM))
			BTRFS_I(inode)->flags |= BTRFS_INODE_NODATASUM;
		if (btrfs_test_opt(fs_info, NODATACOW))
			BTRFS_I(inode)->flags |= BTRFS_INODE_NODATACOW |
				BTRFS_INODE_NODATASUM;
	}

	inode_tree_add(inode);

	trace_btrfs_inode_new(inode);
	btrfs_set_inode_last_trans(trans, inode);

	btrfs_update_root_times(trans, root);

	ret = btrfs_inode_inherit_props(trans, inode, dir);
	if (ret)
		btrfs_err(fs_info,
			  "error inheriting props for ino %llu (root %llu): %d",
			btrfs_ino(BTRFS_I(inode)), root->root_key.objectid, ret);

	return inode;

fail_unlock:
	unlock_new_inode(inode);
fail:
	if (dir && name)
		BTRFS_I(dir)->index_cnt--;
	btrfs_free_path(path);
	iput(inode);
	return ERR_PTR(ret);
}

static inline u8 btrfs_inode_type(struct inode *inode)
{
	return btrfs_type_by_mode[(inode->i_mode & S_IFMT) >> S_SHIFT];
}

/*
 * utility function to add 'inode' into 'parent_inode' with
 * a give name and a given sequence number.
 * if 'add_backref' is true, also insert a backref from the
 * inode to the parent directory.
 */
int btrfs_add_link(struct btrfs_trans_handle *trans,
		   struct btrfs_inode *parent_inode, struct btrfs_inode *inode,
		   const char *name, int name_len, int add_backref, u64 index)
{
	struct btrfs_fs_info *fs_info = btrfs_sb(inode->vfs_inode.i_sb);
	int ret = 0;
	struct btrfs_key key;
	struct btrfs_root *root = parent_inode->root;
	u64 ino = btrfs_ino(inode);
	u64 parent_ino = btrfs_ino(parent_inode);

	if (unlikely(ino == BTRFS_FIRST_FREE_OBJECTID)) {
		memcpy(&key, &inode->root->root_key, sizeof(key));
	} else {
		key.objectid = ino;
		key.type = BTRFS_INODE_ITEM_KEY;
		key.offset = 0;
	}

	if (unlikely(ino == BTRFS_FIRST_FREE_OBJECTID)) {
		ret = btrfs_add_root_ref(trans, fs_info, key.objectid,
					 root->root_key.objectid, parent_ino,
					 index, name, name_len);
	} else if (add_backref) {
		ret = btrfs_insert_inode_ref(trans, root, name, name_len, ino,
					     parent_ino, index);
	}

	/* Nothing to clean up yet */
	if (ret)
		return ret;

	ret = btrfs_insert_dir_item(trans, root, name, name_len,
				    parent_inode, &key,
				    btrfs_inode_type(&inode->vfs_inode), index);
	if (ret == -EEXIST || ret == -EOVERFLOW)
		goto fail_dir_item;
	else if (ret) {
		btrfs_abort_transaction(trans, ret);
		return ret;
	}

	btrfs_i_size_write(parent_inode, parent_inode->vfs_inode.i_size +
			   name_len * 2);
	inode_inc_iversion(&parent_inode->vfs_inode);
	parent_inode->vfs_inode.i_mtime = parent_inode->vfs_inode.i_ctime =
		current_time(&parent_inode->vfs_inode);
	ret = btrfs_update_inode(trans, root, &parent_inode->vfs_inode);
	if (ret)
		btrfs_abort_transaction(trans, ret);
	return ret;

fail_dir_item:
	if (unlikely(ino == BTRFS_FIRST_FREE_OBJECTID)) {
		u64 local_index;
		int err;
		err = btrfs_del_root_ref(trans, fs_info, key.objectid,
					 root->root_key.objectid, parent_ino,
					 &local_index, name, name_len);

	} else if (add_backref) {
		u64 local_index;
		int err;

		err = btrfs_del_inode_ref(trans, root, name, name_len,
					  ino, parent_ino, &local_index);
	}
	return ret;
}

static int btrfs_add_nondir(struct btrfs_trans_handle *trans,
			    struct btrfs_inode *dir, struct dentry *dentry,
			    struct btrfs_inode *inode, int backref, u64 index)
{
	int err = btrfs_add_link(trans, dir, inode,
				 dentry->d_name.name, dentry->d_name.len,
				 backref, index);
	if (err > 0)
		err = -EEXIST;
	return err;
}

static int btrfs_mknod(struct inode *dir, struct dentry *dentry,
			umode_t mode, dev_t rdev)
{
	struct btrfs_fs_info *fs_info = btrfs_sb(dir->i_sb);
	struct btrfs_trans_handle *trans;
	struct btrfs_root *root = BTRFS_I(dir)->root;
	struct inode *inode = NULL;
	int err;
	int drop_inode = 0;
	u64 objectid;
	u64 index = 0;

	/*
	 * 2 for inode item and ref
	 * 2 for dir items
	 * 1 for xattr if selinux is on
	 */
	trans = btrfs_start_transaction(root, 5);
	if (IS_ERR(trans))
		return PTR_ERR(trans);

	err = btrfs_find_free_ino(root, &objectid);
	if (err)
		goto out_unlock;

	inode = btrfs_new_inode(trans, root, dir, dentry->d_name.name,
			dentry->d_name.len, btrfs_ino(BTRFS_I(dir)), objectid,
			mode, &index);
	if (IS_ERR(inode)) {
		err = PTR_ERR(inode);
		goto out_unlock;
	}

	/*
	* If the active LSM wants to access the inode during
	* d_instantiate it needs these. Smack checks to see
	* if the filesystem supports xattrs by looking at the
	* ops vector.
	*/
	inode->i_op = &btrfs_special_inode_operations;
	init_special_inode(inode, inode->i_mode, rdev);

	err = btrfs_init_inode_security(trans, inode, dir, &dentry->d_name);
	if (err)
		goto out_unlock_inode;

	err = btrfs_add_nondir(trans, BTRFS_I(dir), dentry, BTRFS_I(inode),
			0, index);
	if (err) {
		goto out_unlock_inode;
	} else {
		btrfs_update_inode(trans, root, inode);
		unlock_new_inode(inode);
		d_instantiate(dentry, inode);
	}

out_unlock:
	btrfs_end_transaction(trans);
	btrfs_balance_delayed_items(fs_info);
	btrfs_btree_balance_dirty(fs_info);
	if (drop_inode) {
		inode_dec_link_count(inode);
		iput(inode);
	}
	return err;

out_unlock_inode:
	drop_inode = 1;
	unlock_new_inode(inode);
	goto out_unlock;

}

static int btrfs_create(struct inode *dir, struct dentry *dentry,
			umode_t mode, bool excl)
{
	struct btrfs_fs_info *fs_info = btrfs_sb(dir->i_sb);
	struct btrfs_trans_handle *trans;
	struct btrfs_root *root = BTRFS_I(dir)->root;
	struct inode *inode = NULL;
	int drop_inode_on_err = 0;
	int err;
	u64 objectid;
	u64 index = 0;

	/*
	 * 2 for inode item and ref
	 * 2 for dir items
	 * 1 for xattr if selinux is on
	 */
	trans = btrfs_start_transaction(root, 5);
	if (IS_ERR(trans))
		return PTR_ERR(trans);

	err = btrfs_find_free_ino(root, &objectid);
	if (err)
		goto out_unlock;

	inode = btrfs_new_inode(trans, root, dir, dentry->d_name.name,
			dentry->d_name.len, btrfs_ino(BTRFS_I(dir)), objectid,
			mode, &index);
	if (IS_ERR(inode)) {
		err = PTR_ERR(inode);
		goto out_unlock;
	}
	drop_inode_on_err = 1;
	/*
	* If the active LSM wants to access the inode during
	* d_instantiate it needs these. Smack checks to see
	* if the filesystem supports xattrs by looking at the
	* ops vector.
	*/
	inode->i_fop = &btrfs_file_operations;
	inode->i_op = &btrfs_file_inode_operations;
	inode->i_mapping->a_ops = &btrfs_aops;

	err = btrfs_init_inode_security(trans, inode, dir, &dentry->d_name);
	if (err)
		goto out_unlock_inode;

	err = btrfs_update_inode(trans, root, inode);
	if (err)
		goto out_unlock_inode;

	err = btrfs_add_nondir(trans, BTRFS_I(dir), dentry, BTRFS_I(inode),
			0, index);
	if (err)
		goto out_unlock_inode;

	BTRFS_I(inode)->io_tree.ops = &btrfs_extent_io_ops;
	unlock_new_inode(inode);
	d_instantiate(dentry, inode);

out_unlock:
	btrfs_end_transaction(trans);
	if (err && drop_inode_on_err) {
		inode_dec_link_count(inode);
		iput(inode);
	}
	btrfs_balance_delayed_items(fs_info);
	btrfs_btree_balance_dirty(fs_info);
	return err;

out_unlock_inode:
	unlock_new_inode(inode);
	goto out_unlock;

}

static int btrfs_link(struct dentry *old_dentry, struct inode *dir,
		      struct dentry *dentry)
{
	struct btrfs_trans_handle *trans = NULL;
	struct btrfs_root *root = BTRFS_I(dir)->root;
	struct inode *inode = d_inode(old_dentry);
	struct btrfs_fs_info *fs_info = btrfs_sb(inode->i_sb);
	u64 index;
	int err;
	int drop_inode = 0;

	/* do not allow sys_link's with other subvols of the same device */
	if (root->objectid != BTRFS_I(inode)->root->objectid)
		return -EXDEV;

	if (inode->i_nlink >= BTRFS_LINK_MAX)
		return -EMLINK;

	err = btrfs_set_inode_index(BTRFS_I(dir), &index);
	if (err)
		goto fail;

	/*
	 * 2 items for inode and inode ref
	 * 2 items for dir items
	 * 1 item for parent inode
	 */
	trans = btrfs_start_transaction(root, 5);
	if (IS_ERR(trans)) {
		err = PTR_ERR(trans);
		trans = NULL;
		goto fail;
	}

	/* There are several dir indexes for this inode, clear the cache. */
	BTRFS_I(inode)->dir_index = 0ULL;
	inc_nlink(inode);
	inode_inc_iversion(inode);
	inode->i_ctime = current_time(inode);
	ihold(inode);
	set_bit(BTRFS_INODE_COPY_EVERYTHING, &BTRFS_I(inode)->runtime_flags);

	err = btrfs_add_nondir(trans, BTRFS_I(dir), dentry, BTRFS_I(inode),
			1, index);

	if (err) {
		drop_inode = 1;
	} else {
		struct dentry *parent = dentry->d_parent;
		err = btrfs_update_inode(trans, root, inode);
		if (err)
			goto fail;
		if (inode->i_nlink == 1) {
			/*
			 * If new hard link count is 1, it's a file created
			 * with open(2) O_TMPFILE flag.
			 */
			err = btrfs_orphan_del(trans, BTRFS_I(inode));
			if (err)
				goto fail;
		}
		d_instantiate(dentry, inode);
		btrfs_log_new_name(trans, BTRFS_I(inode), NULL, parent);
	}

	btrfs_balance_delayed_items(fs_info);
fail:
	if (trans)
		btrfs_end_transaction(trans);
	if (drop_inode) {
		inode_dec_link_count(inode);
		iput(inode);
	}
	btrfs_btree_balance_dirty(fs_info);
	return err;
}

static int btrfs_mkdir(struct inode *dir, struct dentry *dentry, umode_t mode)
{
	struct btrfs_fs_info *fs_info = btrfs_sb(dir->i_sb);
	struct inode *inode = NULL;
	struct btrfs_trans_handle *trans;
	struct btrfs_root *root = BTRFS_I(dir)->root;
	int err = 0;
	int drop_on_err = 0;
	u64 objectid = 0;
	u64 index = 0;

	/*
	 * 2 items for inode and ref
	 * 2 items for dir items
	 * 1 for xattr if selinux is on
	 */
	trans = btrfs_start_transaction(root, 5);
	if (IS_ERR(trans))
		return PTR_ERR(trans);

	err = btrfs_find_free_ino(root, &objectid);
	if (err)
		goto out_fail;

	inode = btrfs_new_inode(trans, root, dir, dentry->d_name.name,
			dentry->d_name.len, btrfs_ino(BTRFS_I(dir)), objectid,
			S_IFDIR | mode, &index);
	if (IS_ERR(inode)) {
		err = PTR_ERR(inode);
		goto out_fail;
	}

	drop_on_err = 1;
	/* these must be set before we unlock the inode */
	inode->i_op = &btrfs_dir_inode_operations;
	inode->i_fop = &btrfs_dir_file_operations;

	err = btrfs_init_inode_security(trans, inode, dir, &dentry->d_name);
	if (err)
		goto out_fail_inode;

	btrfs_i_size_write(BTRFS_I(inode), 0);
	err = btrfs_update_inode(trans, root, inode);
	if (err)
		goto out_fail_inode;

	err = btrfs_add_link(trans, BTRFS_I(dir), BTRFS_I(inode),
			dentry->d_name.name,
			dentry->d_name.len, 0, index);
	if (err)
		goto out_fail_inode;

	d_instantiate(dentry, inode);
	/*
	 * mkdir is special.  We're unlocking after we call d_instantiate
	 * to avoid a race with nfsd calling d_instantiate.
	 */
	unlock_new_inode(inode);
	drop_on_err = 0;

out_fail:
	btrfs_end_transaction(trans);
	if (drop_on_err) {
		inode_dec_link_count(inode);
		iput(inode);
	}
	btrfs_balance_delayed_items(fs_info);
	btrfs_btree_balance_dirty(fs_info);
	return err;

out_fail_inode:
	unlock_new_inode(inode);
	goto out_fail;
}

/* Find next extent map of a given extent map, caller needs to ensure locks */
static struct extent_map *next_extent_map(struct extent_map *em)
{
	struct rb_node *next;

	next = rb_next(&em->rb_node);
	if (!next)
		return NULL;
	return container_of(next, struct extent_map, rb_node);
}

static struct extent_map *prev_extent_map(struct extent_map *em)
{
	struct rb_node *prev;

	prev = rb_prev(&em->rb_node);
	if (!prev)
		return NULL;
	return container_of(prev, struct extent_map, rb_node);
}

/* helper for btfs_get_extent.  Given an existing extent in the tree,
 * the existing extent is the nearest extent to map_start,
 * and an extent that you want to insert, deal with overlap and insert
 * the best fitted new extent into the tree.
 */
static int merge_extent_mapping(struct extent_map_tree *em_tree,
				struct extent_map *existing,
				struct extent_map *em,
				u64 map_start)
{
	struct extent_map *prev;
	struct extent_map *next;
	u64 start;
	u64 end;
	u64 start_diff;

	BUG_ON(map_start < em->start || map_start >= extent_map_end(em));

	if (existing->start > map_start) {
		next = existing;
		prev = prev_extent_map(next);
	} else {
		prev = existing;
		next = next_extent_map(prev);
	}

	start = prev ? extent_map_end(prev) : em->start;
	start = max_t(u64, start, em->start);
	end = next ? next->start : extent_map_end(em);
	end = min_t(u64, end, extent_map_end(em));
	start_diff = start - em->start;
	em->start = start;
	em->len = end - start;
	if (em->block_start < EXTENT_MAP_LAST_BYTE &&
	    !test_bit(EXTENT_FLAG_COMPRESSED, &em->flags)) {
		em->block_start += start_diff;
		em->block_len -= start_diff;
	}
	return add_extent_mapping(em_tree, em, 0);
}

static noinline int uncompress_inline(struct btrfs_path *path,
				      struct page *page,
				      size_t pg_offset, u64 extent_offset,
				      struct btrfs_file_extent_item *item)
{
	int ret;
	struct extent_buffer *leaf = path->nodes[0];
	char *tmp;
	size_t max_size;
	unsigned long inline_size;
	unsigned long ptr;
	int compress_type;

	WARN_ON(pg_offset != 0);
	compress_type = btrfs_file_extent_compression(leaf, item);
	max_size = btrfs_file_extent_ram_bytes(leaf, item);
	inline_size = btrfs_file_extent_inline_item_len(leaf,
					btrfs_item_nr(path->slots[0]));
	tmp = kmalloc(inline_size, GFP_NOFS);
	if (!tmp)
		return -ENOMEM;
	ptr = btrfs_file_extent_inline_start(item);

	read_extent_buffer(leaf, tmp, ptr, inline_size);

	max_size = min_t(unsigned long, PAGE_SIZE, max_size);
	ret = btrfs_decompress(compress_type, tmp, page,
			       extent_offset, inline_size, max_size);

	/*
	 * decompression code contains a memset to fill in any space between the end
	 * of the uncompressed data and the end of max_size in case the decompressed
	 * data ends up shorter than ram_bytes.  That doesn't cover the hole between
	 * the end of an inline extent and the beginning of the next block, so we
	 * cover that region here.
	 */

	if (max_size + pg_offset < PAGE_SIZE) {
		char *map = kmap(page);
		memset(map + pg_offset + max_size, 0, PAGE_SIZE - max_size - pg_offset);
		kunmap(page);
	}
	kfree(tmp);
	return ret;
}

/*
 * a bit scary, this does extent mapping from logical file offset to the disk.
 * the ugly parts come from merging extents from the disk with the in-ram
 * representation.  This gets more complex because of the data=ordered code,
 * where the in-ram extents might be locked pending data=ordered completion.
 *
 * This also copies inline extents directly into the page.
 */
struct extent_map *btrfs_get_extent(struct btrfs_inode *inode,
		struct page *page,
	    size_t pg_offset, u64 start, u64 len,
		int create)
{
	struct btrfs_fs_info *fs_info = btrfs_sb(inode->vfs_inode.i_sb);
	int ret;
	int err = 0;
	u64 extent_start = 0;
	u64 extent_end = 0;
	u64 objectid = btrfs_ino(inode);
	u32 found_type;
	struct btrfs_path *path = NULL;
	struct btrfs_root *root = inode->root;
	struct btrfs_file_extent_item *item;
	struct extent_buffer *leaf;
	struct btrfs_key found_key;
	struct extent_map *em = NULL;
	struct extent_map_tree *em_tree = &inode->extent_tree;
	struct extent_io_tree *io_tree = &inode->io_tree;
	struct btrfs_trans_handle *trans = NULL;
	const bool new_inline = !page || create;

again:
	read_lock(&em_tree->lock);
	em = lookup_extent_mapping(em_tree, start, len);
	if (em)
		em->bdev = fs_info->fs_devices->latest_bdev;
	read_unlock(&em_tree->lock);

	if (em) {
		if (em->start > start || em->start + em->len <= start)
			free_extent_map(em);
		else if (em->block_start == EXTENT_MAP_INLINE && page)
			free_extent_map(em);
		else
			goto out;
	}
	em = alloc_extent_map();
	if (!em) {
		err = -ENOMEM;
		goto out;
	}
	em->bdev = fs_info->fs_devices->latest_bdev;
	em->start = EXTENT_MAP_HOLE;
	em->orig_start = EXTENT_MAP_HOLE;
	em->len = (u64)-1;
	em->block_len = (u64)-1;

	if (!path) {
		path = btrfs_alloc_path();
		if (!path) {
			err = -ENOMEM;
			goto out;
		}
		/*
		 * Chances are we'll be called again, so go ahead and do
		 * readahead
		 */
		path->reada = READA_FORWARD;
	}

	ret = btrfs_lookup_file_extent(trans, root, path,
				       objectid, start, trans != NULL);
	if (ret < 0) {
		err = ret;
		goto out;
	}

	if (ret != 0) {
		if (path->slots[0] == 0)
			goto not_found;
		path->slots[0]--;
	}

	leaf = path->nodes[0];
	item = btrfs_item_ptr(leaf, path->slots[0],
			      struct btrfs_file_extent_item);
	/* are we inside the extent that was found? */
	btrfs_item_key_to_cpu(leaf, &found_key, path->slots[0]);
	found_type = found_key.type;
	if (found_key.objectid != objectid ||
	    found_type != BTRFS_EXTENT_DATA_KEY) {
		/*
		 * If we backup past the first extent we want to move forward
		 * and see if there is an extent in front of us, otherwise we'll
		 * say there is a hole for our whole search range which can
		 * cause problems.
		 */
		extent_end = start;
		goto next;
	}

	found_type = btrfs_file_extent_type(leaf, item);
	extent_start = found_key.offset;
	if (found_type == BTRFS_FILE_EXTENT_REG ||
	    found_type == BTRFS_FILE_EXTENT_PREALLOC) {
		extent_end = extent_start +
		       btrfs_file_extent_num_bytes(leaf, item);

		trace_btrfs_get_extent_show_fi_regular(inode, leaf, item,
						       extent_start);
	} else if (found_type == BTRFS_FILE_EXTENT_INLINE) {
		size_t size;
		size = btrfs_file_extent_inline_len(leaf, path->slots[0], item);
		extent_end = ALIGN(extent_start + size,
				   fs_info->sectorsize);

		trace_btrfs_get_extent_show_fi_inline(inode, leaf, item,
						      path->slots[0],
						      extent_start);
	}
next:
	if (start >= extent_end) {
		path->slots[0]++;
		if (path->slots[0] >= btrfs_header_nritems(leaf)) {
			ret = btrfs_next_leaf(root, path);
			if (ret < 0) {
				err = ret;
				goto out;
			}
			if (ret > 0)
				goto not_found;
			leaf = path->nodes[0];
		}
		btrfs_item_key_to_cpu(leaf, &found_key, path->slots[0]);
		if (found_key.objectid != objectid ||
		    found_key.type != BTRFS_EXTENT_DATA_KEY)
			goto not_found;
		if (start + len <= found_key.offset)
			goto not_found;
		if (start > found_key.offset)
			goto next;
		em->start = start;
		em->orig_start = start;
		em->len = found_key.offset - start;
		goto not_found_em;
	}

	btrfs_extent_item_to_extent_map(inode, path, item,
			new_inline, em);

	if (found_type == BTRFS_FILE_EXTENT_REG ||
	    found_type == BTRFS_FILE_EXTENT_PREALLOC) {
		goto insert;
	} else if (found_type == BTRFS_FILE_EXTENT_INLINE) {
		unsigned long ptr;
		char *map;
		size_t size;
		size_t extent_offset;
		size_t copy_size;

		if (new_inline)
			goto out;

		size = btrfs_file_extent_inline_len(leaf, path->slots[0], item);
		extent_offset = page_offset(page) + pg_offset - extent_start;
		copy_size = min_t(u64, PAGE_SIZE - pg_offset,
				  size - extent_offset);
		em->start = extent_start + extent_offset;
		em->len = ALIGN(copy_size, fs_info->sectorsize);
		em->orig_block_len = em->len;
		em->orig_start = em->start;
		ptr = btrfs_file_extent_inline_start(item) + extent_offset;
		if (create == 0 && !PageUptodate(page)) {
			if (btrfs_file_extent_compression(leaf, item) !=
			    BTRFS_COMPRESS_NONE) {
				ret = uncompress_inline(path, page, pg_offset,
							extent_offset, item);
				if (ret) {
					err = ret;
					goto out;
				}
			} else {
				map = kmap(page);
				read_extent_buffer(leaf, map + pg_offset, ptr,
						   copy_size);
				if (pg_offset + copy_size < PAGE_SIZE) {
					memset(map + pg_offset + copy_size, 0,
					       PAGE_SIZE - pg_offset -
					       copy_size);
				}
				kunmap(page);
			}
			flush_dcache_page(page);
		} else if (create && PageUptodate(page)) {
			BUG();
			if (!trans) {
				kunmap(page);
				free_extent_map(em);
				em = NULL;

				btrfs_release_path(path);
				trans = btrfs_join_transaction(root);

				if (IS_ERR(trans))
					return ERR_CAST(trans);
				goto again;
			}
			map = kmap(page);
			write_extent_buffer(leaf, map + pg_offset, ptr,
					    copy_size);
			kunmap(page);
			btrfs_mark_buffer_dirty(leaf);
		}
		set_extent_uptodate(io_tree, em->start,
				    extent_map_end(em) - 1, NULL, GFP_NOFS);
		goto insert;
	}
not_found:
	em->start = start;
	em->orig_start = start;
	em->len = len;
not_found_em:
	em->block_start = EXTENT_MAP_HOLE;
	set_bit(EXTENT_FLAG_VACANCY, &em->flags);
insert:
	btrfs_release_path(path);
	if (em->start > start || extent_map_end(em) <= start) {
		btrfs_err(fs_info,
			  "bad extent! em: [%llu %llu] passed [%llu %llu]",
			  em->start, em->len, start, len);
		err = -EIO;
		goto out;
	}

	err = 0;
	write_lock(&em_tree->lock);
	ret = add_extent_mapping(em_tree, em, 0);
	/* it is possible that someone inserted the extent into the tree
	 * while we had the lock dropped.  It is also possible that
	 * an overlapping map exists in the tree
	 */
	if (ret == -EEXIST) {
		struct extent_map *existing;

		ret = 0;

		existing = search_extent_mapping(em_tree, start, len);
		/*
		 * existing will always be non-NULL, since there must be
		 * extent causing the -EEXIST.
		 */
		if (existing->start == em->start &&
		    extent_map_end(existing) >= extent_map_end(em) &&
		    em->block_start == existing->block_start) {
			/*
			 * The existing extent map already encompasses the
			 * entire extent map we tried to add.
			 */
			free_extent_map(em);
			em = existing;
			err = 0;

		} else if (start >= extent_map_end(existing) ||
		    start <= existing->start) {
			/*
			 * The existing extent map is the one nearest to
			 * the [start, start + len) range which overlaps
			 */
			err = merge_extent_mapping(em_tree, existing,
						   em, start);
			free_extent_map(existing);
			if (err) {
				free_extent_map(em);
				em = NULL;
			}
		} else {
			free_extent_map(em);
			em = existing;
			err = 0;
		}
	}
	write_unlock(&em_tree->lock);
out:

	trace_btrfs_get_extent(root, inode, em);

	btrfs_free_path(path);
	if (trans) {
		ret = btrfs_end_transaction(trans);
		if (!err)
			err = ret;
	}
	if (err) {
		free_extent_map(em);
		return ERR_PTR(err);
	}
	BUG_ON(!em); /* Error is always set */
	return em;
}

struct extent_map *btrfs_get_extent_fiemap(struct btrfs_inode *inode,
		struct page *page,
		size_t pg_offset, u64 start, u64 len,
		int create)
{
	struct extent_map *em;
	struct extent_map *hole_em = NULL;
	u64 range_start = start;
	u64 end;
	u64 found;
	u64 found_end;
	int err = 0;

	em = btrfs_get_extent(inode, page, pg_offset, start, len, create);
	if (IS_ERR(em))
		return em;
	/*
	 * If our em maps to:
	 * - a hole or
	 * - a pre-alloc extent,
	 * there might actually be delalloc bytes behind it.
	 */
	if (em->block_start != EXTENT_MAP_HOLE &&
	    !test_bit(EXTENT_FLAG_PREALLOC, &em->flags))
		return em;
	else
		hole_em = em;

	/* check to see if we've wrapped (len == -1 or similar) */
	end = start + len;
	if (end < start)
		end = (u64)-1;
	else
		end -= 1;

	em = NULL;

	/* ok, we didn't find anything, lets look for delalloc */
	found = count_range_bits(&inode->io_tree, &range_start,
				 end, len, EXTENT_DELALLOC, 1);
	found_end = range_start + found;
	if (found_end < range_start)
		found_end = (u64)-1;

	/*
	 * we didn't find anything useful, return
	 * the original results from get_extent()
	 */
	if (range_start > end || found_end <= start) {
		em = hole_em;
		hole_em = NULL;
		goto out;
	}

	/* adjust the range_start to make sure it doesn't
	 * go backwards from the start they passed in
	 */
	range_start = max(start, range_start);
	found = found_end - range_start;

	if (found > 0) {
		u64 hole_start = start;
		u64 hole_len = len;

		em = alloc_extent_map();
		if (!em) {
			err = -ENOMEM;
			goto out;
		}
		/*
		 * when btrfs_get_extent can't find anything it
		 * returns one huge hole
		 *
		 * make sure what it found really fits our range, and
		 * adjust to make sure it is based on the start from
		 * the caller
		 */
		if (hole_em) {
			u64 calc_end = extent_map_end(hole_em);

			if (calc_end <= start || (hole_em->start > end)) {
				free_extent_map(hole_em);
				hole_em = NULL;
			} else {
				hole_start = max(hole_em->start, start);
				hole_len = calc_end - hole_start;
			}
		}
		em->bdev = NULL;
		if (hole_em && range_start > hole_start) {
			/* our hole starts before our delalloc, so we
			 * have to return just the parts of the hole
			 * that go until  the delalloc starts
			 */
			em->len = min(hole_len,
				      range_start - hole_start);
			em->start = hole_start;
			em->orig_start = hole_start;
			/*
			 * don't adjust block start at all,
			 * it is fixed at EXTENT_MAP_HOLE
			 */
			em->block_start = hole_em->block_start;
			em->block_len = hole_len;
			if (test_bit(EXTENT_FLAG_PREALLOC, &hole_em->flags))
				set_bit(EXTENT_FLAG_PREALLOC, &em->flags);
		} else {
			em->start = range_start;
			em->len = found;
			em->orig_start = range_start;
			em->block_start = EXTENT_MAP_DELALLOC;
			em->block_len = found;
		}
	} else if (hole_em) {
		return hole_em;
	}
out:

	free_extent_map(hole_em);
	if (err) {
		free_extent_map(em);
		return ERR_PTR(err);
	}
	return em;
}

static struct extent_map *btrfs_create_dio_extent(struct inode *inode,
						  const u64 start,
						  const u64 len,
						  const u64 orig_start,
						  const u64 block_start,
						  const u64 block_len,
						  const u64 orig_block_len,
						  const u64 ram_bytes,
						  const int type)
{
	struct extent_map *em = NULL;
	int ret;

	if (type != BTRFS_ORDERED_NOCOW) {
		em = create_io_em(inode, start, len, orig_start,
				  block_start, block_len, orig_block_len,
				  ram_bytes,
				  BTRFS_COMPRESS_NONE, /* compress_type */
				  type);
		if (IS_ERR(em))
			goto out;
	}
	ret = btrfs_add_ordered_extent_dio(inode, start, block_start,
					   len, block_len, type);
	if (ret) {
		if (em) {
			free_extent_map(em);
			btrfs_drop_extent_cache(BTRFS_I(inode), start,
						start + len - 1, 0);
		}
		em = ERR_PTR(ret);
	}
 out:

	return em;
}

static struct extent_map *btrfs_new_extent_direct(struct inode *inode,
						  u64 start, u64 len)
{
	struct btrfs_fs_info *fs_info = btrfs_sb(inode->i_sb);
	struct btrfs_root *root = BTRFS_I(inode)->root;
	struct extent_map *em;
	struct btrfs_key ins;
	u64 alloc_hint;
	int ret;

	alloc_hint = get_extent_allocation_hint(inode, start, len);
	ret = btrfs_reserve_extent(root, len, len, fs_info->sectorsize,
				   0, alloc_hint, &ins, 1, 1);
	if (ret)
		return ERR_PTR(ret);

	em = btrfs_create_dio_extent(inode, start, ins.offset, start,
				     ins.objectid, ins.offset, ins.offset,
				     ins.offset, BTRFS_ORDERED_REGULAR);
	btrfs_dec_block_group_reservations(fs_info, ins.objectid);
	if (IS_ERR(em))
		btrfs_free_reserved_extent(fs_info, ins.objectid,
					   ins.offset, 1);

	return em;
}

/*
 * returns 1 when the nocow is safe, < 1 on error, 0 if the
 * block must be cow'd
 */
noinline int can_nocow_extent(struct inode *inode, u64 offset, u64 *len,
			      u64 *orig_start, u64 *orig_block_len,
			      u64 *ram_bytes)
{
	struct btrfs_fs_info *fs_info = btrfs_sb(inode->i_sb);
	struct btrfs_path *path;
	int ret;
	struct extent_buffer *leaf;
	struct btrfs_root *root = BTRFS_I(inode)->root;
	struct extent_io_tree *io_tree = &BTRFS_I(inode)->io_tree;
	struct btrfs_file_extent_item *fi;
	struct btrfs_key key;
	u64 disk_bytenr;
	u64 backref_offset;
	u64 extent_end;
	u64 num_bytes;
	int slot;
	int found_type;
	bool nocow = (BTRFS_I(inode)->flags & BTRFS_INODE_NODATACOW);

	path = btrfs_alloc_path();
	if (!path)
		return -ENOMEM;

	ret = btrfs_lookup_file_extent(NULL, root, path,
			btrfs_ino(BTRFS_I(inode)), offset, 0);
	if (ret < 0)
		goto out;

	slot = path->slots[0];
	if (ret == 1) {
		if (slot == 0) {
			/* can't find the item, must cow */
			ret = 0;
			goto out;
		}
		slot--;
	}
	ret = 0;
	leaf = path->nodes[0];
	btrfs_item_key_to_cpu(leaf, &key, slot);
	if (key.objectid != btrfs_ino(BTRFS_I(inode)) ||
	    key.type != BTRFS_EXTENT_DATA_KEY) {
		/* not our file or wrong item type, must cow */
		goto out;
	}

	if (key.offset > offset) {
		/* Wrong offset, must cow */
		goto out;
	}

	fi = btrfs_item_ptr(leaf, slot, struct btrfs_file_extent_item);
	found_type = btrfs_file_extent_type(leaf, fi);
	if (found_type != BTRFS_FILE_EXTENT_REG &&
	    found_type != BTRFS_FILE_EXTENT_PREALLOC) {
		/* not a regular extent, must cow */
		goto out;
	}

	if (!nocow && found_type == BTRFS_FILE_EXTENT_REG)
		goto out;

	extent_end = key.offset + btrfs_file_extent_num_bytes(leaf, fi);
	if (extent_end <= offset)
		goto out;

	disk_bytenr = btrfs_file_extent_disk_bytenr(leaf, fi);
	if (disk_bytenr == 0)
		goto out;

	if (btrfs_file_extent_compression(leaf, fi) ||
	    btrfs_file_extent_encryption(leaf, fi) ||
	    btrfs_file_extent_other_encoding(leaf, fi))
		goto out;

	backref_offset = btrfs_file_extent_offset(leaf, fi);

	if (orig_start) {
		*orig_start = key.offset - backref_offset;
		*orig_block_len = btrfs_file_extent_disk_num_bytes(leaf, fi);
		*ram_bytes = btrfs_file_extent_ram_bytes(leaf, fi);
	}

	if (btrfs_extent_readonly(fs_info, disk_bytenr))
		goto out;

	num_bytes = min(offset + *len, extent_end) - offset;
	if (!nocow && found_type == BTRFS_FILE_EXTENT_PREALLOC) {
		u64 range_end;

		range_end = round_up(offset + num_bytes,
				     root->fs_info->sectorsize) - 1;
		ret = test_range_bit(io_tree, offset, range_end,
				     EXTENT_DELALLOC, 0, NULL);
		if (ret) {
			ret = -EAGAIN;
			goto out;
		}
	}

	btrfs_release_path(path);

	/*
	 * look for other files referencing this extent, if we
	 * find any we must cow
	 */

	ret = btrfs_cross_ref_exist(root, btrfs_ino(BTRFS_I(inode)),
				    key.offset - backref_offset, disk_bytenr);
	if (ret) {
		ret = 0;
		goto out;
	}

	/*
	 * adjust disk_bytenr and num_bytes to cover just the bytes
	 * in this extent we are about to write.  If there
	 * are any csums in that range we have to cow in order
	 * to keep the csums correct
	 */
	disk_bytenr += backref_offset;
	disk_bytenr += offset - key.offset;
	if (csum_exist_in_range(fs_info, disk_bytenr, num_bytes))
		goto out;
	/*
	 * all of the above have passed, it is safe to overwrite this extent
	 * without cow
	 */
	*len = num_bytes;
	ret = 1;
out:
	btrfs_free_path(path);
	return ret;
}

bool btrfs_page_exists_in_range(struct inode *inode, loff_t start, loff_t end)
{
	struct radix_tree_root *root = &inode->i_mapping->page_tree;
	bool found = false;
	void **pagep = NULL;
	struct page *page = NULL;
	unsigned long start_idx;
	unsigned long end_idx;

	start_idx = start >> PAGE_SHIFT;

	/*
	 * end is the last byte in the last page.  end == start is legal
	 */
	end_idx = end >> PAGE_SHIFT;

	rcu_read_lock();

	/* Most of the code in this while loop is lifted from
	 * find_get_page.  It's been modified to begin searching from a
	 * page and return just the first page found in that range.  If the
	 * found idx is less than or equal to the end idx then we know that
	 * a page exists.  If no pages are found or if those pages are
	 * outside of the range then we're fine (yay!) */
	while (page == NULL &&
	       radix_tree_gang_lookup_slot(root, &pagep, NULL, start_idx, 1)) {
		page = radix_tree_deref_slot(pagep);
		if (unlikely(!page))
			break;

		if (radix_tree_exception(page)) {
			if (radix_tree_deref_retry(page)) {
				page = NULL;
				continue;
			}
			/*
			 * Otherwise, shmem/tmpfs must be storing a swap entry
			 * here as an exceptional entry: so return it without
			 * attempting to raise page count.
			 */
			page = NULL;
			break; /* TODO: Is this relevant for this use case? */
		}

		if (!page_cache_get_speculative(page)) {
			page = NULL;
			continue;
		}

		/*
		 * Has the page moved?
		 * This is part of the lockless pagecache protocol. See
		 * include/linux/pagemap.h for details.
		 */
		if (unlikely(page != *pagep)) {
			put_page(page);
			page = NULL;
		}
	}

	if (page) {
		if (page->index <= end_idx)
			found = true;
		put_page(page);
	}

	rcu_read_unlock();
	return found;
}

static int lock_extent_direct(struct inode *inode, u64 lockstart, u64 lockend,
			      struct extent_state **cached_state, int writing)
{
	struct btrfs_ordered_extent *ordered;
	int ret = 0;

	while (1) {
		lock_extent_bits(&BTRFS_I(inode)->io_tree, lockstart, lockend,
				 cached_state);
		/*
		 * We're concerned with the entire range that we're going to be
		 * doing DIO to, so we need to make sure there's no ordered
		 * extents in this range.
		 */
		ordered = btrfs_lookup_ordered_range(BTRFS_I(inode), lockstart,
						     lockend - lockstart + 1);

		/*
		 * We need to make sure there are no buffered pages in this
		 * range either, we could have raced between the invalidate in
		 * generic_file_direct_write and locking the extent.  The
		 * invalidate needs to happen so that reads after a write do not
		 * get stale data.
		 */
		if (!ordered &&
		    (!writing ||
		     !btrfs_page_exists_in_range(inode, lockstart, lockend)))
			break;

		unlock_extent_cached(&BTRFS_I(inode)->io_tree, lockstart, lockend,
				     cached_state, GFP_NOFS);

		if (ordered) {
			/*
			 * If we are doing a DIO read and the ordered extent we
			 * found is for a buffered write, we can not wait for it
			 * to complete and retry, because if we do so we can
			 * deadlock with concurrent buffered writes on page
			 * locks. This happens only if our DIO read covers more
			 * than one extent map, if at this point has already
			 * created an ordered extent for a previous extent map
			 * and locked its range in the inode's io tree, and a
			 * concurrent write against that previous extent map's
			 * range and this range started (we unlock the ranges
			 * in the io tree only when the bios complete and
			 * buffered writes always lock pages before attempting
			 * to lock range in the io tree).
			 */
			if (writing ||
			    test_bit(BTRFS_ORDERED_DIRECT, &ordered->flags))
				btrfs_start_ordered_extent(inode, ordered, 1);
			else
				ret = -ENOTBLK;
			btrfs_put_ordered_extent(ordered);
		} else {
			/*
			 * We could trigger writeback for this range (and wait
			 * for it to complete) and then invalidate the pages for
			 * this range (through invalidate_inode_pages2_range()),
			 * but that can lead us to a deadlock with a concurrent
			 * call to readpages() (a buffered read or a defrag call
			 * triggered a readahead) on a page lock due to an
			 * ordered dio extent we created before but did not have
			 * yet a corresponding bio submitted (whence it can not
			 * complete), which makes readpages() wait for that
			 * ordered extent to complete while holding a lock on
			 * that page.
			 */
			ret = -ENOTBLK;
		}

		if (ret)
			break;

		cond_resched();
	}

	return ret;
}

/* The callers of this must take lock_extent() */
static struct extent_map *create_io_em(struct inode *inode, u64 start, u64 len,
				       u64 orig_start, u64 block_start,
				       u64 block_len, u64 orig_block_len,
				       u64 ram_bytes, int compress_type,
				       int type)
{
	struct extent_map_tree *em_tree;
	struct extent_map *em;
	struct btrfs_root *root = BTRFS_I(inode)->root;
	int ret;

	ASSERT(type == BTRFS_ORDERED_PREALLOC ||
	       type == BTRFS_ORDERED_COMPRESSED ||
	       type == BTRFS_ORDERED_NOCOW ||
	       type == BTRFS_ORDERED_REGULAR);

	em_tree = &BTRFS_I(inode)->extent_tree;
	em = alloc_extent_map();
	if (!em)
		return ERR_PTR(-ENOMEM);

	em->start = start;
	em->orig_start = orig_start;
	em->len = len;
	em->block_len = block_len;
	em->block_start = block_start;
	em->bdev = root->fs_info->fs_devices->latest_bdev;
	em->orig_block_len = orig_block_len;
	em->ram_bytes = ram_bytes;
	em->generation = -1;
	set_bit(EXTENT_FLAG_PINNED, &em->flags);
	if (type == BTRFS_ORDERED_PREALLOC) {
		set_bit(EXTENT_FLAG_FILLING, &em->flags);
	} else if (type == BTRFS_ORDERED_COMPRESSED) {
		set_bit(EXTENT_FLAG_COMPRESSED, &em->flags);
		em->compress_type = compress_type;
	}

	do {
		btrfs_drop_extent_cache(BTRFS_I(inode), em->start,
				em->start + em->len - 1, 0);
		write_lock(&em_tree->lock);
		ret = add_extent_mapping(em_tree, em, 1);
		write_unlock(&em_tree->lock);
		/*
		 * The caller has taken lock_extent(), who could race with us
		 * to add em?
		 */
	} while (ret == -EEXIST);

	if (ret) {
		free_extent_map(em);
		return ERR_PTR(ret);
	}

	/* em got 2 refs now, callers needs to do free_extent_map once. */
	return em;
}

static void adjust_dio_outstanding_extents(struct inode *inode,
					   struct btrfs_dio_data *dio_data,
					   const u64 len)
{
	unsigned num_extents = count_max_extents(len);

	/*
	 * If we have an outstanding_extents count still set then we're
	 * within our reservation, otherwise we need to adjust our inode
	 * counter appropriately.
	 */
	if (dio_data->outstanding_extents >= num_extents) {
		dio_data->outstanding_extents -= num_extents;
	} else {
		/*
		 * If dio write length has been split due to no large enough
		 * contiguous space, we need to compensate our inode counter
		 * appropriately.
		 */
		u64 num_needed = num_extents - dio_data->outstanding_extents;

		spin_lock(&BTRFS_I(inode)->lock);
		BTRFS_I(inode)->outstanding_extents += num_needed;
		spin_unlock(&BTRFS_I(inode)->lock);
	}
}

static int btrfs_get_blocks_direct(struct inode *inode, sector_t iblock,
				   struct buffer_head *bh_result, int create)
{
	struct btrfs_fs_info *fs_info = btrfs_sb(inode->i_sb);
	struct extent_map *em;
	struct extent_state *cached_state = NULL;
	struct btrfs_dio_data *dio_data = NULL;
	u64 start = iblock << inode->i_blkbits;
	u64 lockstart, lockend;
	u64 len = bh_result->b_size;
	int unlock_bits = EXTENT_LOCKED;
	int ret = 0;

	if (create)
		unlock_bits |= EXTENT_DIRTY;
	else
		len = min_t(u64, len, fs_info->sectorsize);

	lockstart = start;
	lockend = start + len - 1;

	if (current->journal_info) {
		/*
		 * Need to pull our outstanding extents and set journal_info to NULL so
		 * that anything that needs to check if there's a transaction doesn't get
		 * confused.
		 */
		dio_data = current->journal_info;
		current->journal_info = NULL;
	}

	/*
	 * If this errors out it's because we couldn't invalidate pagecache for
	 * this range and we need to fallback to buffered.
	 */
	if (lock_extent_direct(inode, lockstart, lockend, &cached_state,
			       create)) {
		ret = -ENOTBLK;
		goto err;
	}

	em = btrfs_get_extent(BTRFS_I(inode), NULL, 0, start, len, 0);
	if (IS_ERR(em)) {
		ret = PTR_ERR(em);
		goto unlock_err;
	}

	/*
	 * Ok for INLINE and COMPRESSED extents we need to fallback on buffered
	 * io.  INLINE is special, and we could probably kludge it in here, but
	 * it's still buffered so for safety lets just fall back to the generic
	 * buffered path.
	 *
	 * For COMPRESSED we _have_ to read the entire extent in so we can
	 * decompress it, so there will be buffering required no matter what we
	 * do, so go ahead and fallback to buffered.
	 *
	 * We return -ENOTBLK because that's what makes DIO go ahead and go back
	 * to buffered IO.  Don't blame me, this is the price we pay for using
	 * the generic code.
	 */
	if (test_bit(EXTENT_FLAG_COMPRESSED, &em->flags) ||
	    em->block_start == EXTENT_MAP_INLINE) {
		free_extent_map(em);
		ret = -ENOTBLK;
		goto unlock_err;
	}

	/* Just a good old fashioned hole, return */
	if (!create && (em->block_start == EXTENT_MAP_HOLE ||
			test_bit(EXTENT_FLAG_PREALLOC, &em->flags))) {
		free_extent_map(em);
		goto unlock_err;
	}

	/*
	 * We don't allocate a new extent in the following cases
	 *
	 * 1) The inode is marked as NODATACOW.  In this case we'll just use the
	 * existing extent.
	 * 2) The extent is marked as PREALLOC.  We're good to go here and can
	 * just use the extent.
	 *
	 */
	if (!create) {
		len = min(len, em->len - (start - em->start));
		lockstart = start + len;
		goto unlock;
	}

	if (test_bit(EXTENT_FLAG_PREALLOC, &em->flags) ||
	    ((BTRFS_I(inode)->flags & BTRFS_INODE_NODATACOW) &&
	     em->block_start != EXTENT_MAP_HOLE)) {
		int type;
		u64 block_start, orig_start, orig_block_len, ram_bytes;

		if (test_bit(EXTENT_FLAG_PREALLOC, &em->flags))
			type = BTRFS_ORDERED_PREALLOC;
		else
			type = BTRFS_ORDERED_NOCOW;
		len = min(len, em->len - (start - em->start));
		block_start = em->block_start + (start - em->start);

		if (can_nocow_extent(inode, start, &len, &orig_start,
				     &orig_block_len, &ram_bytes) == 1 &&
		    btrfs_inc_nocow_writers(fs_info, block_start)) {
			struct extent_map *em2;

			em2 = btrfs_create_dio_extent(inode, start, len,
						      orig_start, block_start,
						      len, orig_block_len,
						      ram_bytes, type);
			btrfs_dec_nocow_writers(fs_info, block_start);
			if (type == BTRFS_ORDERED_PREALLOC) {
				free_extent_map(em);
				em = em2;
			}
			if (em2 && IS_ERR(em2)) {
				ret = PTR_ERR(em2);
				goto unlock_err;
			}
			/*
			 * For inode marked NODATACOW or extent marked PREALLOC,
			 * use the existing or preallocated extent, so does not
			 * need to adjust btrfs_space_info's bytes_may_use.
			 */
			btrfs_free_reserved_data_space_noquota(inode,
					start, len);
			goto unlock;
		}
	}

	/*
	 * this will cow the extent, reset the len in case we changed
	 * it above
	 */
	len = bh_result->b_size;
	free_extent_map(em);
	em = btrfs_new_extent_direct(inode, start, len);
	if (IS_ERR(em)) {
		ret = PTR_ERR(em);
		goto unlock_err;
	}
	len = min(len, em->len - (start - em->start));
unlock:
	bh_result->b_blocknr = (em->block_start + (start - em->start)) >>
		inode->i_blkbits;
	bh_result->b_size = len;
	bh_result->b_bdev = em->bdev;
	set_buffer_mapped(bh_result);
	if (create) {
		if (!test_bit(EXTENT_FLAG_PREALLOC, &em->flags))
			set_buffer_new(bh_result);

		/*
		 * Need to update the i_size under the extent lock so buffered
		 * readers will get the updated i_size when we unlock.
		 */
		if (!dio_data->overwrite && start + len > i_size_read(inode))
			i_size_write(inode, start + len);

		adjust_dio_outstanding_extents(inode, dio_data, len);
		WARN_ON(dio_data->reserve < len);
		dio_data->reserve -= len;
		dio_data->unsubmitted_oe_range_end = start + len;
		current->journal_info = dio_data;
	}

	/*
	 * In the case of write we need to clear and unlock the entire range,
	 * in the case of read we need to unlock only the end area that we
	 * aren't using if there is any left over space.
	 */
	if (lockstart < lockend) {
		clear_extent_bit(&BTRFS_I(inode)->io_tree, lockstart,
				 lockend, unlock_bits, 1, 0,
				 &cached_state, GFP_NOFS);
	} else {
		free_extent_state(cached_state);
	}

	free_extent_map(em);

	return 0;

unlock_err:
	clear_extent_bit(&BTRFS_I(inode)->io_tree, lockstart, lockend,
			 unlock_bits, 1, 0, &cached_state, GFP_NOFS);
err:
	if (dio_data)
		current->journal_info = dio_data;
	/*
	 * Compensate the delalloc release we do in btrfs_direct_IO() when we
	 * write less data then expected, so that we don't underflow our inode's
	 * outstanding extents counter.
	 */
	if (create && dio_data)
		adjust_dio_outstanding_extents(inode, dio_data, len);

	return ret;
}

static inline blk_status_t submit_dio_repair_bio(struct inode *inode,
						 struct bio *bio,
						 int mirror_num)
{
	struct btrfs_fs_info *fs_info = btrfs_sb(inode->i_sb);
	blk_status_t ret;

	BUG_ON(bio_op(bio) == REQ_OP_WRITE);

	bio_get(bio);

	ret = btrfs_bio_wq_end_io(fs_info, bio, BTRFS_WQ_ENDIO_DIO_REPAIR);
	if (ret)
		goto err;

	ret = btrfs_map_bio(fs_info, bio, mirror_num, 0);
err:
	bio_put(bio);
	return ret;
}

static int btrfs_check_dio_repairable(struct inode *inode,
				      struct bio *failed_bio,
				      struct io_failure_record *failrec,
				      int failed_mirror)
{
	struct btrfs_fs_info *fs_info = btrfs_sb(inode->i_sb);
	int num_copies;

	num_copies = btrfs_num_copies(fs_info, failrec->logical, failrec->len);
	if (num_copies == 1) {
		/*
		 * we only have a single copy of the data, so don't bother with
		 * all the retry and error correction code that follows. no
		 * matter what the error is, it is very likely to persist.
		 */
		btrfs_debug(fs_info,
			"Check DIO Repairable: cannot repair, num_copies=%d, next_mirror %d, failed_mirror %d",
			num_copies, failrec->this_mirror, failed_mirror);
		return 0;
	}

	failrec->failed_mirror = failed_mirror;
	failrec->this_mirror++;
	if (failrec->this_mirror == failed_mirror)
		failrec->this_mirror++;

	if (failrec->this_mirror > num_copies) {
		btrfs_debug(fs_info,
			"Check DIO Repairable: (fail) num_copies=%d, next_mirror %d, failed_mirror %d",
			num_copies, failrec->this_mirror, failed_mirror);
		return 0;
	}

	return 1;
}

static blk_status_t dio_read_error(struct inode *inode, struct bio *failed_bio,
				   struct page *page, unsigned int pgoff,
				   u64 start, u64 end, int failed_mirror,
				   bio_end_io_t *repair_endio, void *repair_arg)
{
	struct io_failure_record *failrec;
	struct extent_io_tree *io_tree = &BTRFS_I(inode)->io_tree;
	struct extent_io_tree *failure_tree = &BTRFS_I(inode)->io_failure_tree;
	struct bio *bio;
	int isector;
	unsigned int read_mode = 0;
	int segs;
	int ret;
	blk_status_t status;

	BUG_ON(bio_op(failed_bio) == REQ_OP_WRITE);

	ret = btrfs_get_io_failure_record(inode, start, end, &failrec);
	if (ret)
		return errno_to_blk_status(ret);

	ret = btrfs_check_dio_repairable(inode, failed_bio, failrec,
					 failed_mirror);
	if (!ret) {
		free_io_failure(failure_tree, io_tree, failrec);
		return BLK_STS_IOERR;
	}

	segs = bio_segments(failed_bio);
	if (segs > 1 ||
	    (failed_bio->bi_io_vec->bv_len > btrfs_inode_sectorsize(inode)))
		read_mode |= REQ_FAILFAST_DEV;

	isector = start - btrfs_io_bio(failed_bio)->logical;
	isector >>= inode->i_sb->s_blocksize_bits;
	bio = btrfs_create_repair_bio(inode, failed_bio, failrec, page,
				pgoff, isector, repair_endio, repair_arg);
	bio_set_op_attrs(bio, REQ_OP_READ, read_mode);

	btrfs_debug(BTRFS_I(inode)->root->fs_info,
		    "repair DIO read error: submitting new dio read[%#x] to this_mirror=%d, in_validation=%d",
		    read_mode, failrec->this_mirror, failrec->in_validation);

	status = submit_dio_repair_bio(inode, bio, failrec->this_mirror);
	if (status) {
		free_io_failure(failure_tree, io_tree, failrec);
		bio_put(bio);
	}

	return status;
}

struct btrfs_retry_complete {
	struct completion done;
	struct inode *inode;
	u64 start;
	int uptodate;
};

static void btrfs_retry_endio_nocsum(struct bio *bio)
{
	struct btrfs_retry_complete *done = bio->bi_private;
	struct inode *inode = done->inode;
	struct bio_vec *bvec;
	struct extent_io_tree *io_tree, *failure_tree;
	int i;

	if (bio->bi_status)
		goto end;

	ASSERT(bio->bi_vcnt == 1);
	io_tree = &BTRFS_I(inode)->io_tree;
	failure_tree = &BTRFS_I(inode)->io_failure_tree;
	ASSERT(bio->bi_io_vec->bv_len == btrfs_inode_sectorsize(inode));

	done->uptodate = 1;
	ASSERT(!bio_flagged(bio, BIO_CLONED));
	bio_for_each_segment_all(bvec, bio, i)
		clean_io_failure(BTRFS_I(inode)->root->fs_info, failure_tree,
				 io_tree, done->start, bvec->bv_page,
				 btrfs_ino(BTRFS_I(inode)), 0);
end:
	complete(&done->done);
	bio_put(bio);
}

static blk_status_t __btrfs_correct_data_nocsum(struct inode *inode,
						struct btrfs_io_bio *io_bio)
{
	struct btrfs_fs_info *fs_info;
	struct bio_vec bvec;
	struct bvec_iter iter;
	struct btrfs_retry_complete done;
	u64 start;
	unsigned int pgoff;
	u32 sectorsize;
	int nr_sectors;
	blk_status_t ret;
	blk_status_t err = BLK_STS_OK;

	fs_info = BTRFS_I(inode)->root->fs_info;
	sectorsize = fs_info->sectorsize;

	start = io_bio->logical;
	done.inode = inode;
	io_bio->bio.bi_iter = io_bio->iter;

	bio_for_each_segment(bvec, &io_bio->bio, iter) {
		nr_sectors = BTRFS_BYTES_TO_BLKS(fs_info, bvec.bv_len);
		pgoff = bvec.bv_offset;

next_block_or_try_again:
		done.uptodate = 0;
		done.start = start;
		init_completion(&done.done);

		ret = dio_read_error(inode, &io_bio->bio, bvec.bv_page,
				pgoff, start, start + sectorsize - 1,
				io_bio->mirror_num,
				btrfs_retry_endio_nocsum, &done);
		if (ret) {
			err = ret;
			goto next;
		}

		wait_for_completion_io(&done.done);

		if (!done.uptodate) {
			/* We might have another mirror, so try again */
			goto next_block_or_try_again;
		}

next:
		start += sectorsize;

		nr_sectors--;
		if (nr_sectors) {
			pgoff += sectorsize;
			ASSERT(pgoff < PAGE_SIZE);
			goto next_block_or_try_again;
		}
	}

	return err;
}

static void btrfs_retry_endio(struct bio *bio)
{
	struct btrfs_retry_complete *done = bio->bi_private;
	struct btrfs_io_bio *io_bio = btrfs_io_bio(bio);
	struct extent_io_tree *io_tree, *failure_tree;
	struct inode *inode = done->inode;
	struct bio_vec *bvec;
	int uptodate;
	int ret;
	int i;

	if (bio->bi_status)
		goto end;

	uptodate = 1;

	ASSERT(bio->bi_vcnt == 1);
	ASSERT(bio->bi_io_vec->bv_len == btrfs_inode_sectorsize(done->inode));

	io_tree = &BTRFS_I(inode)->io_tree;
	failure_tree = &BTRFS_I(inode)->io_failure_tree;

	ASSERT(!bio_flagged(bio, BIO_CLONED));
	bio_for_each_segment_all(bvec, bio, i) {
		ret = __readpage_endio_check(inode, io_bio, i, bvec->bv_page,
					     bvec->bv_offset, done->start,
					     bvec->bv_len);
		if (!ret)
			clean_io_failure(BTRFS_I(inode)->root->fs_info,
					 failure_tree, io_tree, done->start,
					 bvec->bv_page,
					 btrfs_ino(BTRFS_I(inode)),
					 bvec->bv_offset);
		else
			uptodate = 0;
	}

	done->uptodate = uptodate;
end:
	complete(&done->done);
	bio_put(bio);
}

static blk_status_t __btrfs_subio_endio_read(struct inode *inode,
		struct btrfs_io_bio *io_bio, blk_status_t err)
{
	struct btrfs_fs_info *fs_info;
	struct bio_vec bvec;
	struct bvec_iter iter;
	struct btrfs_retry_complete done;
	u64 start;
	u64 offset = 0;
	u32 sectorsize;
	int nr_sectors;
	unsigned int pgoff;
	int csum_pos;
	bool uptodate = (err == 0);
	int ret;
	blk_status_t status;

	fs_info = BTRFS_I(inode)->root->fs_info;
	sectorsize = fs_info->sectorsize;

	err = BLK_STS_OK;
	start = io_bio->logical;
	done.inode = inode;
	io_bio->bio.bi_iter = io_bio->iter;

	bio_for_each_segment(bvec, &io_bio->bio, iter) {
		nr_sectors = BTRFS_BYTES_TO_BLKS(fs_info, bvec.bv_len);

		pgoff = bvec.bv_offset;
next_block:
		if (uptodate) {
			csum_pos = BTRFS_BYTES_TO_BLKS(fs_info, offset);
			ret = __readpage_endio_check(inode, io_bio, csum_pos,
					bvec.bv_page, pgoff, start, sectorsize);
			if (likely(!ret))
				goto next;
		}
try_again:
		done.uptodate = 0;
		done.start = start;
		init_completion(&done.done);

		status = dio_read_error(inode, &io_bio->bio, bvec.bv_page,
					pgoff, start, start + sectorsize - 1,
					io_bio->mirror_num, btrfs_retry_endio,
					&done);
		if (status) {
			err = status;
			goto next;
		}

		wait_for_completion_io(&done.done);

		if (!done.uptodate) {
			/* We might have another mirror, so try again */
			goto try_again;
		}
next:
		offset += sectorsize;
		start += sectorsize;

		ASSERT(nr_sectors);

		nr_sectors--;
		if (nr_sectors) {
			pgoff += sectorsize;
			ASSERT(pgoff < PAGE_SIZE);
			goto next_block;
		}
	}

	return err;
}

static blk_status_t btrfs_subio_endio_read(struct inode *inode,
		struct btrfs_io_bio *io_bio, blk_status_t err)
{
	bool skip_csum = BTRFS_I(inode)->flags & BTRFS_INODE_NODATASUM;

	if (skip_csum) {
		if (unlikely(err))
			return __btrfs_correct_data_nocsum(inode, io_bio);
		else
			return BLK_STS_OK;
	} else {
		return __btrfs_subio_endio_read(inode, io_bio, err);
	}
}

static void btrfs_endio_direct_read(struct bio *bio)
{
	struct btrfs_dio_private *dip = bio->bi_private;
	struct inode *inode = dip->inode;
	struct bio *dio_bio;
	struct btrfs_io_bio *io_bio = btrfs_io_bio(bio);
	blk_status_t err = bio->bi_status;

	if (dip->flags & BTRFS_DIO_ORIG_BIO_SUBMITTED) {
		err = btrfs_subio_endio_read(inode, io_bio, err);
		if (!err)
			bio->bi_status = 0;
	}

	unlock_extent(&BTRFS_I(inode)->io_tree, dip->logical_offset,
		      dip->logical_offset + dip->bytes - 1);
	dio_bio = dip->dio_bio;

	kfree(dip);

	dio_bio->bi_status = bio->bi_status;
	dio_end_io(dio_bio);

	if (io_bio->end_io)
		io_bio->end_io(io_bio, blk_status_to_errno(err));
	bio_put(bio);
}

static void __endio_write_update_ordered(struct inode *inode,
					 const u64 offset, const u64 bytes,
					 const bool uptodate)
{
	struct btrfs_fs_info *fs_info = btrfs_sb(inode->i_sb);
	struct btrfs_ordered_extent *ordered = NULL;
	struct btrfs_workqueue *wq;
	btrfs_work_func_t func;
	u64 ordered_offset = offset;
	u64 ordered_bytes = bytes;
	int ret;

	if (btrfs_is_free_space_inode(BTRFS_I(inode))) {
		wq = fs_info->endio_freespace_worker;
		func = btrfs_freespace_write_helper;
	} else {
		wq = fs_info->endio_write_workers;
		func = btrfs_endio_write_helper;
	}

again:
	ret = btrfs_dec_test_first_ordered_pending(inode, &ordered,
						   &ordered_offset,
						   ordered_bytes,
						   uptodate);
	if (!ret)
		goto out_test;

	btrfs_init_work(&ordered->work, func, finish_ordered_fn, NULL, NULL);
	btrfs_queue_work(wq, &ordered->work);
out_test:
	/*
	 * our bio might span multiple ordered extents.  If we haven't
	 * completed the accounting for the whole dio, go back and try again
	 */
	if (ordered_offset < offset + bytes) {
		ordered_bytes = offset + bytes - ordered_offset;
		ordered = NULL;
		goto again;
	}
}

static void btrfs_endio_direct_write(struct bio *bio)
{
	struct btrfs_dio_private *dip = bio->bi_private;
	struct bio *dio_bio = dip->dio_bio;

	__endio_write_update_ordered(dip->inode, dip->logical_offset,
				     dip->bytes, !bio->bi_status);

	kfree(dip);

	dio_bio->bi_status = bio->bi_status;
	dio_end_io(dio_bio);
	bio_put(bio);
}

static blk_status_t __btrfs_submit_bio_start_direct_io(void *private_data,
				    struct bio *bio, int mirror_num,
				    unsigned long bio_flags, u64 offset)
{
	struct inode *inode = private_data;
	blk_status_t ret;
	ret = btrfs_csum_one_bio(inode, bio, offset, 1);
	BUG_ON(ret); /* -ENOMEM */
	return 0;
}

static void btrfs_end_dio_bio(struct bio *bio)
{
	struct btrfs_dio_private *dip = bio->bi_private;
	blk_status_t err = bio->bi_status;

	if (err)
		btrfs_warn(BTRFS_I(dip->inode)->root->fs_info,
			   "direct IO failed ino %llu rw %d,%u sector %#Lx len %u err no %d",
			   btrfs_ino(BTRFS_I(dip->inode)), bio_op(bio),
			   bio->bi_opf,
			   (unsigned long long)bio->bi_iter.bi_sector,
			   bio->bi_iter.bi_size, err);

	if (dip->subio_endio)
		err = dip->subio_endio(dip->inode, btrfs_io_bio(bio), err);

	if (err) {
		dip->errors = 1;

		/*
		 * before atomic variable goto zero, we must make sure
		 * dip->errors is perceived to be set.
		 */
		smp_mb__before_atomic();
	}

	/* if there are more bios still pending for this dio, just exit */
	if (!atomic_dec_and_test(&dip->pending_bios))
		goto out;

	if (dip->errors) {
		bio_io_error(dip->orig_bio);
	} else {
		dip->dio_bio->bi_status = 0;
		bio_endio(dip->orig_bio);
	}
out:
	bio_put(bio);
}

static inline blk_status_t btrfs_lookup_and_bind_dio_csum(struct inode *inode,
						 struct btrfs_dio_private *dip,
						 struct bio *bio,
						 u64 file_offset)
{
	struct btrfs_io_bio *io_bio = btrfs_io_bio(bio);
	struct btrfs_io_bio *orig_io_bio = btrfs_io_bio(dip->orig_bio);
	blk_status_t ret;

	/*
	 * We load all the csum data we need when we submit
	 * the first bio to reduce the csum tree search and
	 * contention.
	 */
	if (dip->logical_offset == file_offset) {
		ret = btrfs_lookup_bio_sums_dio(inode, dip->orig_bio,
						file_offset);
		if (ret)
			return ret;
	}

	if (bio == dip->orig_bio)
		return 0;

	file_offset -= dip->logical_offset;
	file_offset >>= inode->i_sb->s_blocksize_bits;
	io_bio->csum = (u8 *)(((u32 *)orig_io_bio->csum) + file_offset);

	return 0;
}

static inline blk_status_t
__btrfs_submit_dio_bio(struct bio *bio, struct inode *inode, u64 file_offset,
<<<<<<< HEAD
		       int skip_sum, int async_submit)
=======
		       int async_submit)
>>>>>>> a2bc8dea
{
	struct btrfs_fs_info *fs_info = btrfs_sb(inode->i_sb);
	struct btrfs_dio_private *dip = bio->bi_private;
	bool write = bio_op(bio) == REQ_OP_WRITE;
	blk_status_t ret;

	if (async_submit)
		async_submit = !atomic_read(&BTRFS_I(inode)->sync_writers);

	bio_get(bio);

	if (!write) {
		ret = btrfs_bio_wq_end_io(fs_info, bio, BTRFS_WQ_ENDIO_DATA);
		if (ret)
			goto err;
	}

	if (BTRFS_I(inode)->flags & BTRFS_INODE_NODATASUM)
		goto map;

	if (write && async_submit) {
		ret = btrfs_wq_submit_bio(fs_info, bio, 0, 0,
					  file_offset, inode,
					  __btrfs_submit_bio_start_direct_io,
					  __btrfs_submit_bio_done);
		goto err;
	} else if (write) {
		/*
		 * If we aren't doing async submit, calculate the csum of the
		 * bio now.
		 */
		ret = btrfs_csum_one_bio(inode, bio, file_offset, 1);
		if (ret)
			goto err;
	} else {
		ret = btrfs_lookup_and_bind_dio_csum(inode, dip, bio,
						     file_offset);
		if (ret)
			goto err;
	}
map:
	ret = btrfs_map_bio(fs_info, bio, 0, async_submit);
err:
	bio_put(bio);
	return ret;
}

static int btrfs_submit_direct_hook(struct btrfs_dio_private *dip)
{
	struct inode *inode = dip->inode;
	struct btrfs_fs_info *fs_info = btrfs_sb(inode->i_sb);
	struct bio *bio;
	struct bio *orig_bio = dip->orig_bio;
	u64 start_sector = orig_bio->bi_iter.bi_sector;
	u64 file_offset = dip->logical_offset;
	u64 map_length;
	int async_submit = 0;
	u64 submit_len;
	int clone_offset = 0;
	int clone_len;
	int ret;
	blk_status_t status;

	map_length = orig_bio->bi_iter.bi_size;
	submit_len = map_length;
	ret = btrfs_map_block(fs_info, btrfs_op(orig_bio), start_sector << 9,
			      &map_length, NULL, 0);
	if (ret)
		return -EIO;

	if (map_length >= submit_len) {
		bio = orig_bio;
		dip->flags |= BTRFS_DIO_ORIG_BIO_SUBMITTED;
		goto submit;
	}

	/* async crcs make it difficult to collect full stripe writes. */
	if (btrfs_data_alloc_profile(fs_info) & BTRFS_BLOCK_GROUP_RAID56_MASK)
		async_submit = 0;
	else
		async_submit = 1;

	/* bio split */
	ASSERT(map_length <= INT_MAX);
	atomic_inc(&dip->pending_bios);
	do {
		clone_len = min_t(int, submit_len, map_length);

		/*
		 * This will never fail as it's passing GPF_NOFS and
		 * the allocation is backed by btrfs_bioset.
		 */
		bio = btrfs_bio_clone_partial(orig_bio, clone_offset,
					      clone_len);
		bio->bi_private = dip;
		bio->bi_end_io = btrfs_end_dio_bio;
		btrfs_io_bio(bio)->logical = file_offset;

		ASSERT(submit_len >= clone_len);
		submit_len -= clone_len;
		if (submit_len == 0)
			break;

		/*
		 * Increase the count before we submit the bio so we know
		 * the end IO handler won't happen before we increase the
		 * count. Otherwise, the dip might get freed before we're
		 * done setting it up.
		 */
		atomic_inc(&dip->pending_bios);

<<<<<<< HEAD
		status = __btrfs_submit_dio_bio(bio, inode, file_offset, skip_sum,
=======
		status = __btrfs_submit_dio_bio(bio, inode, file_offset,
>>>>>>> a2bc8dea
						async_submit);
		if (status) {
			bio_put(bio);
			atomic_dec(&dip->pending_bios);
			goto out_err;
		}

		clone_offset += clone_len;
		start_sector += clone_len >> 9;
		file_offset += clone_len;

		map_length = submit_len;
		ret = btrfs_map_block(fs_info, btrfs_op(orig_bio),
				      start_sector << 9, &map_length, NULL, 0);
		if (ret)
			goto out_err;
	} while (submit_len > 0);

submit:
<<<<<<< HEAD
	status = __btrfs_submit_dio_bio(bio, inode, file_offset, skip_sum,
					async_submit);
=======
	status = __btrfs_submit_dio_bio(bio, inode, file_offset, async_submit);
>>>>>>> a2bc8dea
	if (!status)
		return 0;

	bio_put(bio);
out_err:
	dip->errors = 1;
	/*
	 * before atomic variable goto zero, we must
	 * make sure dip->errors is perceived to be set.
	 */
	smp_mb__before_atomic();
	if (atomic_dec_and_test(&dip->pending_bios))
		bio_io_error(dip->orig_bio);

	/* bio_end_io() will handle error, so we needn't return it */
	return 0;
}

static void btrfs_submit_direct(struct bio *dio_bio, struct inode *inode,
				loff_t file_offset)
{
	struct btrfs_dio_private *dip = NULL;
	struct bio *bio = NULL;
	struct btrfs_io_bio *io_bio;
	bool write = (bio_op(dio_bio) == REQ_OP_WRITE);
	int ret = 0;

	bio = btrfs_bio_clone(dio_bio);

	dip = kzalloc(sizeof(*dip), GFP_NOFS);
	if (!dip) {
		ret = -ENOMEM;
		goto free_ordered;
	}

	dip->private = dio_bio->bi_private;
	dip->inode = inode;
	dip->logical_offset = file_offset;
	dip->bytes = dio_bio->bi_iter.bi_size;
	dip->disk_bytenr = (u64)dio_bio->bi_iter.bi_sector << 9;
	bio->bi_private = dip;
	dip->orig_bio = bio;
	dip->dio_bio = dio_bio;
	atomic_set(&dip->pending_bios, 0);
	io_bio = btrfs_io_bio(bio);
	io_bio->logical = file_offset;

	if (write) {
		bio->bi_end_io = btrfs_endio_direct_write;
	} else {
		bio->bi_end_io = btrfs_endio_direct_read;
		dip->subio_endio = btrfs_subio_endio_read;
	}

	/*
	 * Reset the range for unsubmitted ordered extents (to a 0 length range)
	 * even if we fail to submit a bio, because in such case we do the
	 * corresponding error handling below and it must not be done a second
	 * time by btrfs_direct_IO().
	 */
	if (write) {
		struct btrfs_dio_data *dio_data = current->journal_info;

		dio_data->unsubmitted_oe_range_end = dip->logical_offset +
			dip->bytes;
		dio_data->unsubmitted_oe_range_start =
			dio_data->unsubmitted_oe_range_end;
	}

	ret = btrfs_submit_direct_hook(dip);
	if (!ret)
		return;

	if (io_bio->end_io)
		io_bio->end_io(io_bio, ret);

free_ordered:
	/*
	 * If we arrived here it means either we failed to submit the dip
	 * or we either failed to clone the dio_bio or failed to allocate the
	 * dip. If we cloned the dio_bio and allocated the dip, we can just
	 * call bio_endio against our io_bio so that we get proper resource
	 * cleanup if we fail to submit the dip, otherwise, we must do the
	 * same as btrfs_endio_direct_[write|read] because we can't call these
	 * callbacks - they require an allocated dip and a clone of dio_bio.
	 */
	if (bio && dip) {
		bio_io_error(bio);
		/*
		 * The end io callbacks free our dip, do the final put on bio
		 * and all the cleanup and final put for dio_bio (through
		 * dio_end_io()).
		 */
		dip = NULL;
		bio = NULL;
	} else {
		if (write)
			__endio_write_update_ordered(inode,
						file_offset,
						dio_bio->bi_iter.bi_size,
						false);
		else
			unlock_extent(&BTRFS_I(inode)->io_tree, file_offset,
			      file_offset + dio_bio->bi_iter.bi_size - 1);

		dio_bio->bi_status = BLK_STS_IOERR;
		/*
		 * Releases and cleans up our dio_bio, no need to bio_put()
		 * nor bio_endio()/bio_io_error() against dio_bio.
		 */
		dio_end_io(dio_bio);
	}
	if (bio)
		bio_put(bio);
	kfree(dip);
}

static ssize_t check_direct_IO(struct btrfs_fs_info *fs_info,
			       struct kiocb *iocb,
			       const struct iov_iter *iter, loff_t offset)
{
	int seg;
	int i;
	unsigned int blocksize_mask = fs_info->sectorsize - 1;
	ssize_t retval = -EINVAL;

	if (offset & blocksize_mask)
		goto out;

	if (iov_iter_alignment(iter) & blocksize_mask)
		goto out;

	/* If this is a write we don't need to check anymore */
	if (iov_iter_rw(iter) != READ || !iter_is_iovec(iter))
		return 0;
	/*
	 * Check to make sure we don't have duplicate iov_base's in this
	 * iovec, if so return EINVAL, otherwise we'll get csum errors
	 * when reading back.
	 */
	for (seg = 0; seg < iter->nr_segs; seg++) {
		for (i = seg + 1; i < iter->nr_segs; i++) {
			if (iter->iov[seg].iov_base == iter->iov[i].iov_base)
				goto out;
		}
	}
	retval = 0;
out:
	return retval;
}

static ssize_t btrfs_direct_IO(struct kiocb *iocb, struct iov_iter *iter)
{
	struct file *file = iocb->ki_filp;
	struct inode *inode = file->f_mapping->host;
	struct btrfs_fs_info *fs_info = btrfs_sb(inode->i_sb);
	struct btrfs_dio_data dio_data = { 0 };
	struct extent_changeset *data_reserved = NULL;
	loff_t offset = iocb->ki_pos;
	size_t count = 0;
	int flags = 0;
	bool wakeup = true;
	bool relock = false;
	ssize_t ret;

	if (check_direct_IO(fs_info, iocb, iter, offset))
		return 0;

	inode_dio_begin(inode);

	/*
	 * The generic stuff only does filemap_write_and_wait_range, which
	 * isn't enough if we've written compressed pages to this area, so
	 * we need to flush the dirty pages again to make absolutely sure
	 * that any outstanding dirty pages are on disk.
	 */
	count = iov_iter_count(iter);
	if (test_bit(BTRFS_INODE_HAS_ASYNC_EXTENT,
		     &BTRFS_I(inode)->runtime_flags))
		filemap_fdatawrite_range(inode->i_mapping, offset,
					 offset + count - 1);

	if (iov_iter_rw(iter) == WRITE) {
		/*
		 * If the write DIO is beyond the EOF, we need update
		 * the isize, but it is protected by i_mutex. So we can
		 * not unlock the i_mutex at this case.
		 */
		if (offset + count <= inode->i_size) {
			dio_data.overwrite = 1;
			inode_unlock(inode);
			relock = true;
		} else if (iocb->ki_flags & IOCB_NOWAIT) {
			ret = -EAGAIN;
			goto out;
		}
		ret = btrfs_delalloc_reserve_space(inode, &data_reserved,
						   offset, count);
		if (ret)
			goto out;
		dio_data.outstanding_extents = count_max_extents(count);

		/*
		 * We need to know how many extents we reserved so that we can
		 * do the accounting properly if we go over the number we
		 * originally calculated.  Abuse current->journal_info for this.
		 */
		dio_data.reserve = round_up(count,
					    fs_info->sectorsize);
		dio_data.unsubmitted_oe_range_start = (u64)offset;
		dio_data.unsubmitted_oe_range_end = (u64)offset;
		current->journal_info = &dio_data;
		down_read(&BTRFS_I(inode)->dio_sem);
	} else if (test_bit(BTRFS_INODE_READDIO_NEED_LOCK,
				     &BTRFS_I(inode)->runtime_flags)) {
		inode_dio_end(inode);
		flags = DIO_LOCKING | DIO_SKIP_HOLES;
		wakeup = false;
	}

	ret = __blockdev_direct_IO(iocb, inode,
				   fs_info->fs_devices->latest_bdev,
				   iter, btrfs_get_blocks_direct, NULL,
				   btrfs_submit_direct, flags);
	if (iov_iter_rw(iter) == WRITE) {
		up_read(&BTRFS_I(inode)->dio_sem);
		current->journal_info = NULL;
		if (ret < 0 && ret != -EIOCBQUEUED) {
			if (dio_data.reserve)
				btrfs_delalloc_release_space(inode, data_reserved,
					offset, dio_data.reserve);
			/*
			 * On error we might have left some ordered extents
			 * without submitting corresponding bios for them, so
			 * cleanup them up to avoid other tasks getting them
			 * and waiting for them to complete forever.
			 */
			if (dio_data.unsubmitted_oe_range_start <
			    dio_data.unsubmitted_oe_range_end)
				__endio_write_update_ordered(inode,
					dio_data.unsubmitted_oe_range_start,
					dio_data.unsubmitted_oe_range_end -
					dio_data.unsubmitted_oe_range_start,
					false);
		} else if (ret >= 0 && (size_t)ret < count)
			btrfs_delalloc_release_space(inode, data_reserved,
					offset, count - (size_t)ret);
	}
out:
	if (wakeup)
		inode_dio_end(inode);
	if (relock)
		inode_lock(inode);

	extent_changeset_free(data_reserved);
	return ret;
}

#define BTRFS_FIEMAP_FLAGS	(FIEMAP_FLAG_SYNC)

static int btrfs_fiemap(struct inode *inode, struct fiemap_extent_info *fieinfo,
		__u64 start, __u64 len)
{
	int	ret;

	ret = fiemap_check_flags(fieinfo, BTRFS_FIEMAP_FLAGS);
	if (ret)
		return ret;

	return extent_fiemap(inode, fieinfo, start, len, btrfs_get_extent_fiemap);
}

int btrfs_readpage(struct file *file, struct page *page)
{
	struct extent_io_tree *tree;
	tree = &BTRFS_I(page->mapping->host)->io_tree;
	return extent_read_full_page(tree, page, btrfs_get_extent, 0);
}

static int btrfs_writepage(struct page *page, struct writeback_control *wbc)
{
	struct extent_io_tree *tree;
	struct inode *inode = page->mapping->host;
	int ret;

	if (current->flags & PF_MEMALLOC) {
		redirty_page_for_writepage(wbc, page);
		unlock_page(page);
		return 0;
	}

	/*
	 * If we are under memory pressure we will call this directly from the
	 * VM, we need to make sure we have the inode referenced for the ordered
	 * extent.  If not just return like we didn't do anything.
	 */
	if (!igrab(inode)) {
		redirty_page_for_writepage(wbc, page);
		return AOP_WRITEPAGE_ACTIVATE;
	}
	tree = &BTRFS_I(page->mapping->host)->io_tree;
	ret = extent_write_full_page(tree, page, btrfs_get_extent, wbc);
	btrfs_add_delayed_iput(inode);
	return ret;
}

static int btrfs_writepages(struct address_space *mapping,
			    struct writeback_control *wbc)
{
	struct extent_io_tree *tree;

	tree = &BTRFS_I(mapping->host)->io_tree;
	return extent_writepages(tree, mapping, btrfs_get_extent, wbc);
}

static int
btrfs_readpages(struct file *file, struct address_space *mapping,
		struct list_head *pages, unsigned nr_pages)
{
	struct extent_io_tree *tree;
	tree = &BTRFS_I(mapping->host)->io_tree;
	return extent_readpages(tree, mapping, pages, nr_pages,
				btrfs_get_extent);
}
static int __btrfs_releasepage(struct page *page, gfp_t gfp_flags)
{
	struct extent_io_tree *tree;
	struct extent_map_tree *map;
	int ret;

	tree = &BTRFS_I(page->mapping->host)->io_tree;
	map = &BTRFS_I(page->mapping->host)->extent_tree;
	ret = try_release_extent_mapping(map, tree, page, gfp_flags);
	if (ret == 1) {
		ClearPagePrivate(page);
		set_page_private(page, 0);
		put_page(page);
	}
	return ret;
}

static int btrfs_releasepage(struct page *page, gfp_t gfp_flags)
{
	if (PageWriteback(page) || PageDirty(page))
		return 0;
	return __btrfs_releasepage(page, gfp_flags);
}

static void btrfs_invalidatepage(struct page *page, unsigned int offset,
				 unsigned int length)
{
	struct inode *inode = page->mapping->host;
	struct extent_io_tree *tree;
	struct btrfs_ordered_extent *ordered;
	struct extent_state *cached_state = NULL;
	u64 page_start = page_offset(page);
	u64 page_end = page_start + PAGE_SIZE - 1;
	u64 start;
	u64 end;
	int inode_evicting = inode->i_state & I_FREEING;

	/*
	 * we have the page locked, so new writeback can't start,
	 * and the dirty bit won't be cleared while we are here.
	 *
	 * Wait for IO on this page so that we can safely clear
	 * the PagePrivate2 bit and do ordered accounting
	 */
	wait_on_page_writeback(page);

	tree = &BTRFS_I(inode)->io_tree;
	if (offset) {
		btrfs_releasepage(page, GFP_NOFS);
		return;
	}

	if (!inode_evicting)
		lock_extent_bits(tree, page_start, page_end, &cached_state);
again:
	start = page_start;
	ordered = btrfs_lookup_ordered_range(BTRFS_I(inode), start,
					page_end - start + 1);
	if (ordered) {
		end = min(page_end, ordered->file_offset + ordered->len - 1);
		/*
		 * IO on this page will never be started, so we need
		 * to account for any ordered extents now
		 */
		if (!inode_evicting)
			clear_extent_bit(tree, start, end,
					 EXTENT_DIRTY | EXTENT_DELALLOC |
					 EXTENT_DELALLOC_NEW |
					 EXTENT_LOCKED | EXTENT_DO_ACCOUNTING |
					 EXTENT_DEFRAG, 1, 0, &cached_state,
					 GFP_NOFS);
		/*
		 * whoever cleared the private bit is responsible
		 * for the finish_ordered_io
		 */
		if (TestClearPagePrivate2(page)) {
			struct btrfs_ordered_inode_tree *tree;
			u64 new_len;

			tree = &BTRFS_I(inode)->ordered_tree;

			spin_lock_irq(&tree->lock);
			set_bit(BTRFS_ORDERED_TRUNCATED, &ordered->flags);
			new_len = start - ordered->file_offset;
			if (new_len < ordered->truncated_len)
				ordered->truncated_len = new_len;
			spin_unlock_irq(&tree->lock);

			if (btrfs_dec_test_ordered_pending(inode, &ordered,
							   start,
							   end - start + 1, 1))
				btrfs_finish_ordered_io(ordered);
		}
		btrfs_put_ordered_extent(ordered);
		if (!inode_evicting) {
			cached_state = NULL;
			lock_extent_bits(tree, start, end,
					 &cached_state);
		}

		start = end + 1;
		if (start < page_end)
			goto again;
	}

	/*
	 * Qgroup reserved space handler
	 * Page here will be either
	 * 1) Already written to disk
	 *    In this case, its reserved space is released from data rsv map
	 *    and will be freed by delayed_ref handler finally.
	 *    So even we call qgroup_free_data(), it won't decrease reserved
	 *    space.
	 * 2) Not written to disk
	 *    This means the reserved space should be freed here. However,
	 *    if a truncate invalidates the page (by clearing PageDirty)
	 *    and the page is accounted for while allocating extent
	 *    in btrfs_check_data_free_space() we let delayed_ref to
	 *    free the entire extent.
	 */
	if (PageDirty(page))
		btrfs_qgroup_free_data(inode, NULL, page_start, PAGE_SIZE);
	if (!inode_evicting) {
		clear_extent_bit(tree, page_start, page_end,
				 EXTENT_LOCKED | EXTENT_DIRTY |
				 EXTENT_DELALLOC | EXTENT_DELALLOC_NEW |
				 EXTENT_DO_ACCOUNTING | EXTENT_DEFRAG, 1, 1,
				 &cached_state, GFP_NOFS);

		__btrfs_releasepage(page, GFP_NOFS);
	}

	ClearPageChecked(page);
	if (PagePrivate(page)) {
		ClearPagePrivate(page);
		set_page_private(page, 0);
		put_page(page);
	}
}

/*
 * btrfs_page_mkwrite() is not allowed to change the file size as it gets
 * called from a page fault handler when a page is first dirtied. Hence we must
 * be careful to check for EOF conditions here. We set the page up correctly
 * for a written page which means we get ENOSPC checking when writing into
 * holes and correct delalloc and unwritten extent mapping on filesystems that
 * support these features.
 *
 * We are not allowed to take the i_mutex here so we have to play games to
 * protect against truncate races as the page could now be beyond EOF.  Because
 * vmtruncate() writes the inode size before removing pages, once we have the
 * page lock we can determine safely if the page is beyond EOF. If it is not
 * beyond EOF, then the page is guaranteed safe against truncation until we
 * unlock the page.
 */
int btrfs_page_mkwrite(struct vm_fault *vmf)
{
	struct page *page = vmf->page;
	struct inode *inode = file_inode(vmf->vma->vm_file);
	struct btrfs_fs_info *fs_info = btrfs_sb(inode->i_sb);
	struct extent_io_tree *io_tree = &BTRFS_I(inode)->io_tree;
	struct btrfs_ordered_extent *ordered;
	struct extent_state *cached_state = NULL;
	struct extent_changeset *data_reserved = NULL;
	char *kaddr;
	unsigned long zero_start;
	loff_t size;
	int ret;
	int reserved = 0;
	u64 reserved_space;
	u64 page_start;
	u64 page_end;
	u64 end;

	reserved_space = PAGE_SIZE;

	sb_start_pagefault(inode->i_sb);
	page_start = page_offset(page);
	page_end = page_start + PAGE_SIZE - 1;
	end = page_end;

	/*
	 * Reserving delalloc space after obtaining the page lock can lead to
	 * deadlock. For example, if a dirty page is locked by this function
	 * and the call to btrfs_delalloc_reserve_space() ends up triggering
	 * dirty page write out, then the btrfs_writepage() function could
	 * end up waiting indefinitely to get a lock on the page currently
	 * being processed by btrfs_page_mkwrite() function.
	 */
	ret = btrfs_delalloc_reserve_space(inode, &data_reserved, page_start,
					   reserved_space);
	if (!ret) {
		ret = file_update_time(vmf->vma->vm_file);
		reserved = 1;
	}
	if (ret) {
		if (ret == -ENOMEM)
			ret = VM_FAULT_OOM;
		else /* -ENOSPC, -EIO, etc */
			ret = VM_FAULT_SIGBUS;
		if (reserved)
			goto out;
		goto out_noreserve;
	}

	ret = VM_FAULT_NOPAGE; /* make the VM retry the fault */
again:
	lock_page(page);
	size = i_size_read(inode);

	if ((page->mapping != inode->i_mapping) ||
	    (page_start >= size)) {
		/* page got truncated out from underneath us */
		goto out_unlock;
	}
	wait_on_page_writeback(page);

	lock_extent_bits(io_tree, page_start, page_end, &cached_state);
	set_page_extent_mapped(page);

	/*
	 * we can't set the delalloc bits if there are pending ordered
	 * extents.  Drop our locks and wait for them to finish
	 */
	ordered = btrfs_lookup_ordered_range(BTRFS_I(inode), page_start,
			PAGE_SIZE);
	if (ordered) {
		unlock_extent_cached(io_tree, page_start, page_end,
				     &cached_state, GFP_NOFS);
		unlock_page(page);
		btrfs_start_ordered_extent(inode, ordered, 1);
		btrfs_put_ordered_extent(ordered);
		goto again;
	}

	if (page->index == ((size - 1) >> PAGE_SHIFT)) {
		reserved_space = round_up(size - page_start,
					  fs_info->sectorsize);
		if (reserved_space < PAGE_SIZE) {
			end = page_start + reserved_space - 1;
			spin_lock(&BTRFS_I(inode)->lock);
			BTRFS_I(inode)->outstanding_extents++;
			spin_unlock(&BTRFS_I(inode)->lock);
			btrfs_delalloc_release_space(inode, data_reserved,
					page_start, PAGE_SIZE - reserved_space);
		}
	}

	/*
	 * page_mkwrite gets called when the page is firstly dirtied after it's
	 * faulted in, but write(2) could also dirty a page and set delalloc
	 * bits, thus in this case for space account reason, we still need to
	 * clear any delalloc bits within this page range since we have to
	 * reserve data&meta space before lock_page() (see above comments).
	 */
	clear_extent_bit(&BTRFS_I(inode)->io_tree, page_start, end,
			  EXTENT_DIRTY | EXTENT_DELALLOC |
			  EXTENT_DO_ACCOUNTING | EXTENT_DEFRAG,
			  0, 0, &cached_state, GFP_NOFS);

	ret = btrfs_set_extent_delalloc(inode, page_start, end,
					&cached_state, 0);
	if (ret) {
		unlock_extent_cached(io_tree, page_start, page_end,
				     &cached_state, GFP_NOFS);
		ret = VM_FAULT_SIGBUS;
		goto out_unlock;
	}
	ret = 0;

	/* page is wholly or partially inside EOF */
	if (page_start + PAGE_SIZE > size)
		zero_start = size & ~PAGE_MASK;
	else
		zero_start = PAGE_SIZE;

	if (zero_start != PAGE_SIZE) {
		kaddr = kmap(page);
		memset(kaddr + zero_start, 0, PAGE_SIZE - zero_start);
		flush_dcache_page(page);
		kunmap(page);
	}
	ClearPageChecked(page);
	set_page_dirty(page);
	SetPageUptodate(page);

	BTRFS_I(inode)->last_trans = fs_info->generation;
	BTRFS_I(inode)->last_sub_trans = BTRFS_I(inode)->root->log_transid;
	BTRFS_I(inode)->last_log_commit = BTRFS_I(inode)->root->last_log_commit;

	unlock_extent_cached(io_tree, page_start, page_end, &cached_state, GFP_NOFS);

out_unlock:
	if (!ret) {
		sb_end_pagefault(inode->i_sb);
		extent_changeset_free(data_reserved);
		return VM_FAULT_LOCKED;
	}
	unlock_page(page);
out:
	btrfs_delalloc_release_space(inode, data_reserved, page_start,
				     reserved_space);
out_noreserve:
	sb_end_pagefault(inode->i_sb);
	extent_changeset_free(data_reserved);
	return ret;
}

static int btrfs_truncate(struct inode *inode)
{
	struct btrfs_fs_info *fs_info = btrfs_sb(inode->i_sb);
	struct btrfs_root *root = BTRFS_I(inode)->root;
	struct btrfs_block_rsv *rsv;
	int ret = 0;
	int err = 0;
	struct btrfs_trans_handle *trans;
	u64 mask = fs_info->sectorsize - 1;
	u64 min_size = btrfs_calc_trunc_metadata_size(fs_info, 1);

	ret = btrfs_wait_ordered_range(inode, inode->i_size & (~mask),
				       (u64)-1);
	if (ret)
		return ret;

	/*
	 * Yes ladies and gentlemen, this is indeed ugly.  The fact is we have
	 * 3 things going on here
	 *
	 * 1) We need to reserve space for our orphan item and the space to
	 * delete our orphan item.  Lord knows we don't want to have a dangling
	 * orphan item because we didn't reserve space to remove it.
	 *
	 * 2) We need to reserve space to update our inode.
	 *
	 * 3) We need to have something to cache all the space that is going to
	 * be free'd up by the truncate operation, but also have some slack
	 * space reserved in case it uses space during the truncate (thank you
	 * very much snapshotting).
	 *
	 * And we need these to all be separate.  The fact is we can use a lot of
	 * space doing the truncate, and we have no earthly idea how much space
	 * we will use, so we need the truncate reservation to be separate so it
	 * doesn't end up using space reserved for updating the inode or
	 * removing the orphan item.  We also need to be able to stop the
	 * transaction and start a new one, which means we need to be able to
	 * update the inode several times, and we have no idea of knowing how
	 * many times that will be, so we can't just reserve 1 item for the
	 * entirety of the operation, so that has to be done separately as well.
	 * Then there is the orphan item, which does indeed need to be held on
	 * to for the whole operation, and we need nobody to touch this reserved
	 * space except the orphan code.
	 *
	 * So that leaves us with
	 *
	 * 1) root->orphan_block_rsv - for the orphan deletion.
	 * 2) rsv - for the truncate reservation, which we will steal from the
	 * transaction reservation.
	 * 3) fs_info->trans_block_rsv - this will have 1 items worth left for
	 * updating the inode.
	 */
	rsv = btrfs_alloc_block_rsv(fs_info, BTRFS_BLOCK_RSV_TEMP);
	if (!rsv)
		return -ENOMEM;
	rsv->size = min_size;
	rsv->failfast = 1;

	/*
	 * 1 for the truncate slack space
	 * 1 for updating the inode.
	 */
	trans = btrfs_start_transaction(root, 2);
	if (IS_ERR(trans)) {
		err = PTR_ERR(trans);
		goto out;
	}

	/* Migrate the slack space for the truncate to our reserve */
	ret = btrfs_block_rsv_migrate(&fs_info->trans_block_rsv, rsv,
				      min_size, 0);
	BUG_ON(ret);

	/*
	 * So if we truncate and then write and fsync we normally would just
	 * write the extents that changed, which is a problem if we need to
	 * first truncate that entire inode.  So set this flag so we write out
	 * all of the extents in the inode to the sync log so we're completely
	 * safe.
	 */
	set_bit(BTRFS_INODE_NEEDS_FULL_SYNC, &BTRFS_I(inode)->runtime_flags);
	trans->block_rsv = rsv;

	while (1) {
		ret = btrfs_truncate_inode_items(trans, root, inode,
						 inode->i_size,
						 BTRFS_EXTENT_DATA_KEY);
		if (ret != -ENOSPC && ret != -EAGAIN) {
			err = ret;
			break;
		}

		trans->block_rsv = &fs_info->trans_block_rsv;
		ret = btrfs_update_inode(trans, root, inode);
		if (ret) {
			err = ret;
			break;
		}

		btrfs_end_transaction(trans);
		btrfs_btree_balance_dirty(fs_info);

		trans = btrfs_start_transaction(root, 2);
		if (IS_ERR(trans)) {
			ret = err = PTR_ERR(trans);
			trans = NULL;
			break;
		}

		btrfs_block_rsv_release(fs_info, rsv, -1);
		ret = btrfs_block_rsv_migrate(&fs_info->trans_block_rsv,
					      rsv, min_size, 0);
		BUG_ON(ret);	/* shouldn't happen */
		trans->block_rsv = rsv;
	}

	if (ret == 0 && inode->i_nlink > 0) {
		trans->block_rsv = root->orphan_block_rsv;
		ret = btrfs_orphan_del(trans, BTRFS_I(inode));
		if (ret)
			err = ret;
	}

	if (trans) {
		trans->block_rsv = &fs_info->trans_block_rsv;
		ret = btrfs_update_inode(trans, root, inode);
		if (ret && !err)
			err = ret;

		ret = btrfs_end_transaction(trans);
		btrfs_btree_balance_dirty(fs_info);
	}
out:
	btrfs_free_block_rsv(fs_info, rsv);

	if (ret && !err)
		err = ret;

	return err;
}

/*
 * create a new subvolume directory/inode (helper for the ioctl).
 */
int btrfs_create_subvol_root(struct btrfs_trans_handle *trans,
			     struct btrfs_root *new_root,
			     struct btrfs_root *parent_root,
			     u64 new_dirid)
{
	struct inode *inode;
	int err;
	u64 index = 0;

	inode = btrfs_new_inode(trans, new_root, NULL, "..", 2,
				new_dirid, new_dirid,
				S_IFDIR | (~current_umask() & S_IRWXUGO),
				&index);
	if (IS_ERR(inode))
		return PTR_ERR(inode);
	inode->i_op = &btrfs_dir_inode_operations;
	inode->i_fop = &btrfs_dir_file_operations;

	set_nlink(inode, 1);
	btrfs_i_size_write(BTRFS_I(inode), 0);
	unlock_new_inode(inode);

	err = btrfs_subvol_inherit_props(trans, new_root, parent_root);
	if (err)
		btrfs_err(new_root->fs_info,
			  "error inheriting subvolume %llu properties: %d",
			  new_root->root_key.objectid, err);

	err = btrfs_update_inode(trans, new_root, inode);

	iput(inode);
	return err;
}

struct inode *btrfs_alloc_inode(struct super_block *sb)
{
	struct btrfs_inode *ei;
	struct inode *inode;

	ei = kmem_cache_alloc(btrfs_inode_cachep, GFP_NOFS);
	if (!ei)
		return NULL;

	ei->root = NULL;
	ei->generation = 0;
	ei->last_trans = 0;
	ei->last_sub_trans = 0;
	ei->logged_trans = 0;
	ei->delalloc_bytes = 0;
	ei->new_delalloc_bytes = 0;
	ei->defrag_bytes = 0;
	ei->disk_i_size = 0;
	ei->flags = 0;
	ei->csum_bytes = 0;
	ei->index_cnt = (u64)-1;
	ei->dir_index = 0;
	ei->last_unlink_trans = 0;
	ei->last_log_commit = 0;
	ei->delayed_iput_count = 0;

	spin_lock_init(&ei->lock);
	ei->outstanding_extents = 0;
	ei->reserved_extents = 0;

	ei->runtime_flags = 0;
	ei->prop_compress = BTRFS_COMPRESS_NONE;
	ei->defrag_compress = BTRFS_COMPRESS_NONE;

	ei->delayed_node = NULL;

	ei->i_otime.tv_sec = 0;
	ei->i_otime.tv_nsec = 0;

	inode = &ei->vfs_inode;
	extent_map_tree_init(&ei->extent_tree);
	extent_io_tree_init(&ei->io_tree, inode);
	extent_io_tree_init(&ei->io_failure_tree, inode);
	ei->io_tree.track_uptodate = 1;
	ei->io_failure_tree.track_uptodate = 1;
	atomic_set(&ei->sync_writers, 0);
	mutex_init(&ei->log_mutex);
	mutex_init(&ei->delalloc_mutex);
	btrfs_ordered_inode_tree_init(&ei->ordered_tree);
	INIT_LIST_HEAD(&ei->delalloc_inodes);
	INIT_LIST_HEAD(&ei->delayed_iput);
	RB_CLEAR_NODE(&ei->rb_node);
	init_rwsem(&ei->dio_sem);

	return inode;
}

#ifdef CONFIG_BTRFS_FS_RUN_SANITY_TESTS
void btrfs_test_destroy_inode(struct inode *inode)
{
	btrfs_drop_extent_cache(BTRFS_I(inode), 0, (u64)-1, 0);
	kmem_cache_free(btrfs_inode_cachep, BTRFS_I(inode));
}
#endif

static void btrfs_i_callback(struct rcu_head *head)
{
	struct inode *inode = container_of(head, struct inode, i_rcu);
	kmem_cache_free(btrfs_inode_cachep, BTRFS_I(inode));
}

void btrfs_destroy_inode(struct inode *inode)
{
	struct btrfs_fs_info *fs_info = btrfs_sb(inode->i_sb);
	struct btrfs_ordered_extent *ordered;
	struct btrfs_root *root = BTRFS_I(inode)->root;

	WARN_ON(!hlist_empty(&inode->i_dentry));
	WARN_ON(inode->i_data.nrpages);
	WARN_ON(BTRFS_I(inode)->outstanding_extents);
	WARN_ON(BTRFS_I(inode)->reserved_extents);
	WARN_ON(BTRFS_I(inode)->delalloc_bytes);
	WARN_ON(BTRFS_I(inode)->new_delalloc_bytes);
	WARN_ON(BTRFS_I(inode)->csum_bytes);
	WARN_ON(BTRFS_I(inode)->defrag_bytes);

	/*
	 * This can happen where we create an inode, but somebody else also
	 * created the same inode and we need to destroy the one we already
	 * created.
	 */
	if (!root)
		goto free;

	if (test_bit(BTRFS_INODE_HAS_ORPHAN_ITEM,
		     &BTRFS_I(inode)->runtime_flags)) {
		btrfs_info(fs_info, "inode %llu still on the orphan list",
			   btrfs_ino(BTRFS_I(inode)));
		atomic_dec(&root->orphan_inodes);
	}

	while (1) {
		ordered = btrfs_lookup_first_ordered_extent(inode, (u64)-1);
		if (!ordered)
			break;
		else {
			btrfs_err(fs_info,
				  "found ordered extent %llu %llu on inode cleanup",
				  ordered->file_offset, ordered->len);
			btrfs_remove_ordered_extent(inode, ordered);
			btrfs_put_ordered_extent(ordered);
			btrfs_put_ordered_extent(ordered);
		}
	}
	btrfs_qgroup_check_reserved_leak(inode);
	inode_tree_del(inode);
	btrfs_drop_extent_cache(BTRFS_I(inode), 0, (u64)-1, 0);
free:
	call_rcu(&inode->i_rcu, btrfs_i_callback);
}

int btrfs_drop_inode(struct inode *inode)
{
	struct btrfs_root *root = BTRFS_I(inode)->root;

	if (root == NULL)
		return 1;

	/* the snap/subvol tree is on deleting */
	if (btrfs_root_refs(&root->root_item) == 0)
		return 1;
	else
		return generic_drop_inode(inode);
}

static void init_once(void *foo)
{
	struct btrfs_inode *ei = (struct btrfs_inode *) foo;

	inode_init_once(&ei->vfs_inode);
}

void btrfs_destroy_cachep(void)
{
	/*
	 * Make sure all delayed rcu free inodes are flushed before we
	 * destroy cache.
	 */
	rcu_barrier();
	kmem_cache_destroy(btrfs_inode_cachep);
	kmem_cache_destroy(btrfs_trans_handle_cachep);
	kmem_cache_destroy(btrfs_path_cachep);
	kmem_cache_destroy(btrfs_free_space_cachep);
}

int btrfs_init_cachep(void)
{
	btrfs_inode_cachep = kmem_cache_create("btrfs_inode",
			sizeof(struct btrfs_inode), 0,
			SLAB_RECLAIM_ACCOUNT | SLAB_MEM_SPREAD | SLAB_ACCOUNT,
			init_once);
	if (!btrfs_inode_cachep)
		goto fail;

	btrfs_trans_handle_cachep = kmem_cache_create("btrfs_trans_handle",
			sizeof(struct btrfs_trans_handle), 0,
			SLAB_TEMPORARY | SLAB_MEM_SPREAD, NULL);
	if (!btrfs_trans_handle_cachep)
		goto fail;

	btrfs_path_cachep = kmem_cache_create("btrfs_path",
			sizeof(struct btrfs_path), 0,
			SLAB_MEM_SPREAD, NULL);
	if (!btrfs_path_cachep)
		goto fail;

	btrfs_free_space_cachep = kmem_cache_create("btrfs_free_space",
			sizeof(struct btrfs_free_space), 0,
			SLAB_MEM_SPREAD, NULL);
	if (!btrfs_free_space_cachep)
		goto fail;

	return 0;
fail:
	btrfs_destroy_cachep();
	return -ENOMEM;
}

static int btrfs_getattr(const struct path *path, struct kstat *stat,
			 u32 request_mask, unsigned int flags)
{
	u64 delalloc_bytes;
	struct inode *inode = d_inode(path->dentry);
	u32 blocksize = inode->i_sb->s_blocksize;
	u32 bi_flags = BTRFS_I(inode)->flags;

	stat->result_mask |= STATX_BTIME;
	stat->btime.tv_sec = BTRFS_I(inode)->i_otime.tv_sec;
	stat->btime.tv_nsec = BTRFS_I(inode)->i_otime.tv_nsec;
	if (bi_flags & BTRFS_INODE_APPEND)
		stat->attributes |= STATX_ATTR_APPEND;
	if (bi_flags & BTRFS_INODE_COMPRESS)
		stat->attributes |= STATX_ATTR_COMPRESSED;
	if (bi_flags & BTRFS_INODE_IMMUTABLE)
		stat->attributes |= STATX_ATTR_IMMUTABLE;
	if (bi_flags & BTRFS_INODE_NODUMP)
		stat->attributes |= STATX_ATTR_NODUMP;

	stat->attributes_mask |= (STATX_ATTR_APPEND |
				  STATX_ATTR_COMPRESSED |
				  STATX_ATTR_IMMUTABLE |
				  STATX_ATTR_NODUMP);

	generic_fillattr(inode, stat);
	stat->dev = BTRFS_I(inode)->root->anon_dev;

	spin_lock(&BTRFS_I(inode)->lock);
	delalloc_bytes = BTRFS_I(inode)->new_delalloc_bytes;
	spin_unlock(&BTRFS_I(inode)->lock);
	stat->blocks = (ALIGN(inode_get_bytes(inode), blocksize) +
			ALIGN(delalloc_bytes, blocksize)) >> 9;
	return 0;
}

static int btrfs_rename_exchange(struct inode *old_dir,
			      struct dentry *old_dentry,
			      struct inode *new_dir,
			      struct dentry *new_dentry)
{
	struct btrfs_fs_info *fs_info = btrfs_sb(old_dir->i_sb);
	struct btrfs_trans_handle *trans;
	struct btrfs_root *root = BTRFS_I(old_dir)->root;
	struct btrfs_root *dest = BTRFS_I(new_dir)->root;
	struct inode *new_inode = new_dentry->d_inode;
	struct inode *old_inode = old_dentry->d_inode;
	struct timespec ctime = current_time(old_inode);
	struct dentry *parent;
	u64 old_ino = btrfs_ino(BTRFS_I(old_inode));
	u64 new_ino = btrfs_ino(BTRFS_I(new_inode));
	u64 old_idx = 0;
	u64 new_idx = 0;
	u64 root_objectid;
	int ret;
	bool root_log_pinned = false;
	bool dest_log_pinned = false;

	/* we only allow rename subvolume link between subvolumes */
	if (old_ino != BTRFS_FIRST_FREE_OBJECTID && root != dest)
		return -EXDEV;

	/* close the race window with snapshot create/destroy ioctl */
	if (old_ino == BTRFS_FIRST_FREE_OBJECTID)
		down_read(&fs_info->subvol_sem);
	if (new_ino == BTRFS_FIRST_FREE_OBJECTID)
		down_read(&fs_info->subvol_sem);

	/*
	 * We want to reserve the absolute worst case amount of items.  So if
	 * both inodes are subvols and we need to unlink them then that would
	 * require 4 item modifications, but if they are both normal inodes it
	 * would require 5 item modifications, so we'll assume their normal
	 * inodes.  So 5 * 2 is 10, plus 2 for the new links, so 12 total items
	 * should cover the worst case number of items we'll modify.
	 */
	trans = btrfs_start_transaction(root, 12);
	if (IS_ERR(trans)) {
		ret = PTR_ERR(trans);
		goto out_notrans;
	}

	/*
	 * We need to find a free sequence number both in the source and
	 * in the destination directory for the exchange.
	 */
	ret = btrfs_set_inode_index(BTRFS_I(new_dir), &old_idx);
	if (ret)
		goto out_fail;
	ret = btrfs_set_inode_index(BTRFS_I(old_dir), &new_idx);
	if (ret)
		goto out_fail;

	BTRFS_I(old_inode)->dir_index = 0ULL;
	BTRFS_I(new_inode)->dir_index = 0ULL;

	/* Reference for the source. */
	if (old_ino == BTRFS_FIRST_FREE_OBJECTID) {
		/* force full log commit if subvolume involved. */
		btrfs_set_log_full_commit(fs_info, trans);
	} else {
		btrfs_pin_log_trans(root);
		root_log_pinned = true;
		ret = btrfs_insert_inode_ref(trans, dest,
					     new_dentry->d_name.name,
					     new_dentry->d_name.len,
					     old_ino,
					     btrfs_ino(BTRFS_I(new_dir)),
					     old_idx);
		if (ret)
			goto out_fail;
	}

	/* And now for the dest. */
	if (new_ino == BTRFS_FIRST_FREE_OBJECTID) {
		/* force full log commit if subvolume involved. */
		btrfs_set_log_full_commit(fs_info, trans);
	} else {
		btrfs_pin_log_trans(dest);
		dest_log_pinned = true;
		ret = btrfs_insert_inode_ref(trans, root,
					     old_dentry->d_name.name,
					     old_dentry->d_name.len,
					     new_ino,
					     btrfs_ino(BTRFS_I(old_dir)),
					     new_idx);
		if (ret)
			goto out_fail;
	}

	/* Update inode version and ctime/mtime. */
	inode_inc_iversion(old_dir);
	inode_inc_iversion(new_dir);
	inode_inc_iversion(old_inode);
	inode_inc_iversion(new_inode);
	old_dir->i_ctime = old_dir->i_mtime = ctime;
	new_dir->i_ctime = new_dir->i_mtime = ctime;
	old_inode->i_ctime = ctime;
	new_inode->i_ctime = ctime;

	if (old_dentry->d_parent != new_dentry->d_parent) {
		btrfs_record_unlink_dir(trans, BTRFS_I(old_dir),
				BTRFS_I(old_inode), 1);
		btrfs_record_unlink_dir(trans, BTRFS_I(new_dir),
				BTRFS_I(new_inode), 1);
	}

	/* src is a subvolume */
	if (old_ino == BTRFS_FIRST_FREE_OBJECTID) {
		root_objectid = BTRFS_I(old_inode)->root->root_key.objectid;
		ret = btrfs_unlink_subvol(trans, root, old_dir,
					  root_objectid,
					  old_dentry->d_name.name,
					  old_dentry->d_name.len);
	} else { /* src is an inode */
		ret = __btrfs_unlink_inode(trans, root, BTRFS_I(old_dir),
					   BTRFS_I(old_dentry->d_inode),
					   old_dentry->d_name.name,
					   old_dentry->d_name.len);
		if (!ret)
			ret = btrfs_update_inode(trans, root, old_inode);
	}
	if (ret) {
		btrfs_abort_transaction(trans, ret);
		goto out_fail;
	}

	/* dest is a subvolume */
	if (new_ino == BTRFS_FIRST_FREE_OBJECTID) {
		root_objectid = BTRFS_I(new_inode)->root->root_key.objectid;
		ret = btrfs_unlink_subvol(trans, dest, new_dir,
					  root_objectid,
					  new_dentry->d_name.name,
					  new_dentry->d_name.len);
	} else { /* dest is an inode */
		ret = __btrfs_unlink_inode(trans, dest, BTRFS_I(new_dir),
					   BTRFS_I(new_dentry->d_inode),
					   new_dentry->d_name.name,
					   new_dentry->d_name.len);
		if (!ret)
			ret = btrfs_update_inode(trans, dest, new_inode);
	}
	if (ret) {
		btrfs_abort_transaction(trans, ret);
		goto out_fail;
	}

	ret = btrfs_add_link(trans, BTRFS_I(new_dir), BTRFS_I(old_inode),
			     new_dentry->d_name.name,
			     new_dentry->d_name.len, 0, old_idx);
	if (ret) {
		btrfs_abort_transaction(trans, ret);
		goto out_fail;
	}

	ret = btrfs_add_link(trans, BTRFS_I(old_dir), BTRFS_I(new_inode),
			     old_dentry->d_name.name,
			     old_dentry->d_name.len, 0, new_idx);
	if (ret) {
		btrfs_abort_transaction(trans, ret);
		goto out_fail;
	}

	if (old_inode->i_nlink == 1)
		BTRFS_I(old_inode)->dir_index = old_idx;
	if (new_inode->i_nlink == 1)
		BTRFS_I(new_inode)->dir_index = new_idx;

	if (root_log_pinned) {
		parent = new_dentry->d_parent;
		btrfs_log_new_name(trans, BTRFS_I(old_inode), BTRFS_I(old_dir),
				parent);
		btrfs_end_log_trans(root);
		root_log_pinned = false;
	}
	if (dest_log_pinned) {
		parent = old_dentry->d_parent;
		btrfs_log_new_name(trans, BTRFS_I(new_inode), BTRFS_I(new_dir),
				parent);
		btrfs_end_log_trans(dest);
		dest_log_pinned = false;
	}
out_fail:
	/*
	 * If we have pinned a log and an error happened, we unpin tasks
	 * trying to sync the log and force them to fallback to a transaction
	 * commit if the log currently contains any of the inodes involved in
	 * this rename operation (to ensure we do not persist a log with an
	 * inconsistent state for any of these inodes or leading to any
	 * inconsistencies when replayed). If the transaction was aborted, the
	 * abortion reason is propagated to userspace when attempting to commit
	 * the transaction. If the log does not contain any of these inodes, we
	 * allow the tasks to sync it.
	 */
	if (ret && (root_log_pinned || dest_log_pinned)) {
		if (btrfs_inode_in_log(BTRFS_I(old_dir), fs_info->generation) ||
		    btrfs_inode_in_log(BTRFS_I(new_dir), fs_info->generation) ||
		    btrfs_inode_in_log(BTRFS_I(old_inode), fs_info->generation) ||
		    (new_inode &&
		     btrfs_inode_in_log(BTRFS_I(new_inode), fs_info->generation)))
			btrfs_set_log_full_commit(fs_info, trans);

		if (root_log_pinned) {
			btrfs_end_log_trans(root);
			root_log_pinned = false;
		}
		if (dest_log_pinned) {
			btrfs_end_log_trans(dest);
			dest_log_pinned = false;
		}
	}
	ret = btrfs_end_transaction(trans);
out_notrans:
	if (new_ino == BTRFS_FIRST_FREE_OBJECTID)
		up_read(&fs_info->subvol_sem);
	if (old_ino == BTRFS_FIRST_FREE_OBJECTID)
		up_read(&fs_info->subvol_sem);

	return ret;
}

static int btrfs_whiteout_for_rename(struct btrfs_trans_handle *trans,
				     struct btrfs_root *root,
				     struct inode *dir,
				     struct dentry *dentry)
{
	int ret;
	struct inode *inode;
	u64 objectid;
	u64 index;

	ret = btrfs_find_free_ino(root, &objectid);
	if (ret)
		return ret;

	inode = btrfs_new_inode(trans, root, dir,
				dentry->d_name.name,
				dentry->d_name.len,
				btrfs_ino(BTRFS_I(dir)),
				objectid,
				S_IFCHR | WHITEOUT_MODE,
				&index);

	if (IS_ERR(inode)) {
		ret = PTR_ERR(inode);
		return ret;
	}

	inode->i_op = &btrfs_special_inode_operations;
	init_special_inode(inode, inode->i_mode,
		WHITEOUT_DEV);

	ret = btrfs_init_inode_security(trans, inode, dir,
				&dentry->d_name);
	if (ret)
		goto out;

	ret = btrfs_add_nondir(trans, BTRFS_I(dir), dentry,
				BTRFS_I(inode), 0, index);
	if (ret)
		goto out;

	ret = btrfs_update_inode(trans, root, inode);
out:
	unlock_new_inode(inode);
	if (ret)
		inode_dec_link_count(inode);
	iput(inode);

	return ret;
}

static int btrfs_rename(struct inode *old_dir, struct dentry *old_dentry,
			   struct inode *new_dir, struct dentry *new_dentry,
			   unsigned int flags)
{
	struct btrfs_fs_info *fs_info = btrfs_sb(old_dir->i_sb);
	struct btrfs_trans_handle *trans;
	unsigned int trans_num_items;
	struct btrfs_root *root = BTRFS_I(old_dir)->root;
	struct btrfs_root *dest = BTRFS_I(new_dir)->root;
	struct inode *new_inode = d_inode(new_dentry);
	struct inode *old_inode = d_inode(old_dentry);
	u64 index = 0;
	u64 root_objectid;
	int ret;
	u64 old_ino = btrfs_ino(BTRFS_I(old_inode));
	bool log_pinned = false;

	if (btrfs_ino(BTRFS_I(new_dir)) == BTRFS_EMPTY_SUBVOL_DIR_OBJECTID)
		return -EPERM;

	/* we only allow rename subvolume link between subvolumes */
	if (old_ino != BTRFS_FIRST_FREE_OBJECTID && root != dest)
		return -EXDEV;

	if (old_ino == BTRFS_EMPTY_SUBVOL_DIR_OBJECTID ||
	    (new_inode && btrfs_ino(BTRFS_I(new_inode)) == BTRFS_FIRST_FREE_OBJECTID))
		return -ENOTEMPTY;

	if (S_ISDIR(old_inode->i_mode) && new_inode &&
	    new_inode->i_size > BTRFS_EMPTY_DIR_SIZE)
		return -ENOTEMPTY;


	/* check for collisions, even if the  name isn't there */
	ret = btrfs_check_dir_item_collision(dest, new_dir->i_ino,
			     new_dentry->d_name.name,
			     new_dentry->d_name.len);

	if (ret) {
		if (ret == -EEXIST) {
			/* we shouldn't get
			 * eexist without a new_inode */
			if (WARN_ON(!new_inode)) {
				return ret;
			}
		} else {
			/* maybe -EOVERFLOW */
			return ret;
		}
	}
	ret = 0;

	/*
	 * we're using rename to replace one file with another.  Start IO on it
	 * now so  we don't add too much work to the end of the transaction
	 */
	if (new_inode && S_ISREG(old_inode->i_mode) && new_inode->i_size)
		filemap_flush(old_inode->i_mapping);

	/* close the racy window with snapshot create/destroy ioctl */
	if (old_ino == BTRFS_FIRST_FREE_OBJECTID)
		down_read(&fs_info->subvol_sem);
	/*
	 * We want to reserve the absolute worst case amount of items.  So if
	 * both inodes are subvols and we need to unlink them then that would
	 * require 4 item modifications, but if they are both normal inodes it
	 * would require 5 item modifications, so we'll assume they are normal
	 * inodes.  So 5 * 2 is 10, plus 1 for the new link, so 11 total items
	 * should cover the worst case number of items we'll modify.
	 * If our rename has the whiteout flag, we need more 5 units for the
	 * new inode (1 inode item, 1 inode ref, 2 dir items and 1 xattr item
	 * when selinux is enabled).
	 */
	trans_num_items = 11;
	if (flags & RENAME_WHITEOUT)
		trans_num_items += 5;
	trans = btrfs_start_transaction(root, trans_num_items);
	if (IS_ERR(trans)) {
		ret = PTR_ERR(trans);
		goto out_notrans;
	}

	if (dest != root)
		btrfs_record_root_in_trans(trans, dest);

	ret = btrfs_set_inode_index(BTRFS_I(new_dir), &index);
	if (ret)
		goto out_fail;

	BTRFS_I(old_inode)->dir_index = 0ULL;
	if (unlikely(old_ino == BTRFS_FIRST_FREE_OBJECTID)) {
		/* force full log commit if subvolume involved. */
		btrfs_set_log_full_commit(fs_info, trans);
	} else {
		btrfs_pin_log_trans(root);
		log_pinned = true;
		ret = btrfs_insert_inode_ref(trans, dest,
					     new_dentry->d_name.name,
					     new_dentry->d_name.len,
					     old_ino,
					     btrfs_ino(BTRFS_I(new_dir)), index);
		if (ret)
			goto out_fail;
	}

	inode_inc_iversion(old_dir);
	inode_inc_iversion(new_dir);
	inode_inc_iversion(old_inode);
	old_dir->i_ctime = old_dir->i_mtime =
	new_dir->i_ctime = new_dir->i_mtime =
	old_inode->i_ctime = current_time(old_dir);

	if (old_dentry->d_parent != new_dentry->d_parent)
		btrfs_record_unlink_dir(trans, BTRFS_I(old_dir),
				BTRFS_I(old_inode), 1);

	if (unlikely(old_ino == BTRFS_FIRST_FREE_OBJECTID)) {
		root_objectid = BTRFS_I(old_inode)->root->root_key.objectid;
		ret = btrfs_unlink_subvol(trans, root, old_dir, root_objectid,
					old_dentry->d_name.name,
					old_dentry->d_name.len);
	} else {
		ret = __btrfs_unlink_inode(trans, root, BTRFS_I(old_dir),
					BTRFS_I(d_inode(old_dentry)),
					old_dentry->d_name.name,
					old_dentry->d_name.len);
		if (!ret)
			ret = btrfs_update_inode(trans, root, old_inode);
	}
	if (ret) {
		btrfs_abort_transaction(trans, ret);
		goto out_fail;
	}

	if (new_inode) {
		inode_inc_iversion(new_inode);
		new_inode->i_ctime = current_time(new_inode);
		if (unlikely(btrfs_ino(BTRFS_I(new_inode)) ==
			     BTRFS_EMPTY_SUBVOL_DIR_OBJECTID)) {
			root_objectid = BTRFS_I(new_inode)->location.objectid;
			ret = btrfs_unlink_subvol(trans, dest, new_dir,
						root_objectid,
						new_dentry->d_name.name,
						new_dentry->d_name.len);
			BUG_ON(new_inode->i_nlink == 0);
		} else {
			ret = btrfs_unlink_inode(trans, dest, BTRFS_I(new_dir),
						 BTRFS_I(d_inode(new_dentry)),
						 new_dentry->d_name.name,
						 new_dentry->d_name.len);
		}
		if (!ret && new_inode->i_nlink == 0)
			ret = btrfs_orphan_add(trans,
					BTRFS_I(d_inode(new_dentry)));
		if (ret) {
			btrfs_abort_transaction(trans, ret);
			goto out_fail;
		}
	}

	ret = btrfs_add_link(trans, BTRFS_I(new_dir), BTRFS_I(old_inode),
			     new_dentry->d_name.name,
			     new_dentry->d_name.len, 0, index);
	if (ret) {
		btrfs_abort_transaction(trans, ret);
		goto out_fail;
	}

	if (old_inode->i_nlink == 1)
		BTRFS_I(old_inode)->dir_index = index;

	if (log_pinned) {
		struct dentry *parent = new_dentry->d_parent;

		btrfs_log_new_name(trans, BTRFS_I(old_inode), BTRFS_I(old_dir),
				parent);
		btrfs_end_log_trans(root);
		log_pinned = false;
	}

	if (flags & RENAME_WHITEOUT) {
		ret = btrfs_whiteout_for_rename(trans, root, old_dir,
						old_dentry);

		if (ret) {
			btrfs_abort_transaction(trans, ret);
			goto out_fail;
		}
	}
out_fail:
	/*
	 * If we have pinned the log and an error happened, we unpin tasks
	 * trying to sync the log and force them to fallback to a transaction
	 * commit if the log currently contains any of the inodes involved in
	 * this rename operation (to ensure we do not persist a log with an
	 * inconsistent state for any of these inodes or leading to any
	 * inconsistencies when replayed). If the transaction was aborted, the
	 * abortion reason is propagated to userspace when attempting to commit
	 * the transaction. If the log does not contain any of these inodes, we
	 * allow the tasks to sync it.
	 */
	if (ret && log_pinned) {
		if (btrfs_inode_in_log(BTRFS_I(old_dir), fs_info->generation) ||
		    btrfs_inode_in_log(BTRFS_I(new_dir), fs_info->generation) ||
		    btrfs_inode_in_log(BTRFS_I(old_inode), fs_info->generation) ||
		    (new_inode &&
		     btrfs_inode_in_log(BTRFS_I(new_inode), fs_info->generation)))
			btrfs_set_log_full_commit(fs_info, trans);

		btrfs_end_log_trans(root);
		log_pinned = false;
	}
	btrfs_end_transaction(trans);
out_notrans:
	if (old_ino == BTRFS_FIRST_FREE_OBJECTID)
		up_read(&fs_info->subvol_sem);

	return ret;
}

static int btrfs_rename2(struct inode *old_dir, struct dentry *old_dentry,
			 struct inode *new_dir, struct dentry *new_dentry,
			 unsigned int flags)
{
	if (flags & ~(RENAME_NOREPLACE | RENAME_EXCHANGE | RENAME_WHITEOUT))
		return -EINVAL;

	if (flags & RENAME_EXCHANGE)
		return btrfs_rename_exchange(old_dir, old_dentry, new_dir,
					  new_dentry);

	return btrfs_rename(old_dir, old_dentry, new_dir, new_dentry, flags);
}

static void btrfs_run_delalloc_work(struct btrfs_work *work)
{
	struct btrfs_delalloc_work *delalloc_work;
	struct inode *inode;

	delalloc_work = container_of(work, struct btrfs_delalloc_work,
				     work);
	inode = delalloc_work->inode;
	filemap_flush(inode->i_mapping);
	if (test_bit(BTRFS_INODE_HAS_ASYNC_EXTENT,
				&BTRFS_I(inode)->runtime_flags))
		filemap_flush(inode->i_mapping);

	if (delalloc_work->delay_iput)
		btrfs_add_delayed_iput(inode);
	else
		iput(inode);
	complete(&delalloc_work->completion);
}

struct btrfs_delalloc_work *btrfs_alloc_delalloc_work(struct inode *inode,
						    int delay_iput)
{
	struct btrfs_delalloc_work *work;

	work = kmalloc(sizeof(*work), GFP_NOFS);
	if (!work)
		return NULL;

	init_completion(&work->completion);
	INIT_LIST_HEAD(&work->list);
	work->inode = inode;
	work->delay_iput = delay_iput;
	WARN_ON_ONCE(!inode);
	btrfs_init_work(&work->work, btrfs_flush_delalloc_helper,
			btrfs_run_delalloc_work, NULL, NULL);

	return work;
}

void btrfs_wait_and_free_delalloc_work(struct btrfs_delalloc_work *work)
{
	wait_for_completion(&work->completion);
	kfree(work);
}

/*
 * some fairly slow code that needs optimization. This walks the list
 * of all the inodes with pending delalloc and forces them to disk.
 */
static int __start_delalloc_inodes(struct btrfs_root *root, int delay_iput,
				   int nr)
{
	struct btrfs_inode *binode;
	struct inode *inode;
	struct btrfs_delalloc_work *work, *next;
	struct list_head works;
	struct list_head splice;
	int ret = 0;

	INIT_LIST_HEAD(&works);
	INIT_LIST_HEAD(&splice);

	mutex_lock(&root->delalloc_mutex);
	spin_lock(&root->delalloc_lock);
	list_splice_init(&root->delalloc_inodes, &splice);
	while (!list_empty(&splice)) {
		binode = list_entry(splice.next, struct btrfs_inode,
				    delalloc_inodes);

		list_move_tail(&binode->delalloc_inodes,
			       &root->delalloc_inodes);
		inode = igrab(&binode->vfs_inode);
		if (!inode) {
			cond_resched_lock(&root->delalloc_lock);
			continue;
		}
		spin_unlock(&root->delalloc_lock);

		work = btrfs_alloc_delalloc_work(inode, delay_iput);
		if (!work) {
			if (delay_iput)
				btrfs_add_delayed_iput(inode);
			else
				iput(inode);
			ret = -ENOMEM;
			goto out;
		}
		list_add_tail(&work->list, &works);
		btrfs_queue_work(root->fs_info->flush_workers,
				 &work->work);
		ret++;
		if (nr != -1 && ret >= nr)
			goto out;
		cond_resched();
		spin_lock(&root->delalloc_lock);
	}
	spin_unlock(&root->delalloc_lock);

out:
	list_for_each_entry_safe(work, next, &works, list) {
		list_del_init(&work->list);
		btrfs_wait_and_free_delalloc_work(work);
	}

	if (!list_empty_careful(&splice)) {
		spin_lock(&root->delalloc_lock);
		list_splice_tail(&splice, &root->delalloc_inodes);
		spin_unlock(&root->delalloc_lock);
	}
	mutex_unlock(&root->delalloc_mutex);
	return ret;
}

int btrfs_start_delalloc_inodes(struct btrfs_root *root, int delay_iput)
{
	struct btrfs_fs_info *fs_info = root->fs_info;
	int ret;

	if (test_bit(BTRFS_FS_STATE_ERROR, &fs_info->fs_state))
		return -EROFS;

	ret = __start_delalloc_inodes(root, delay_iput, -1);
	if (ret > 0)
		ret = 0;
	/*
	 * the filemap_flush will queue IO into the worker threads, but
	 * we have to make sure the IO is actually started and that
	 * ordered extents get created before we return
	 */
	atomic_inc(&fs_info->async_submit_draining);
	while (atomic_read(&fs_info->nr_async_submits) ||
	       atomic_read(&fs_info->async_delalloc_pages)) {
		wait_event(fs_info->async_submit_wait,
			   (atomic_read(&fs_info->nr_async_submits) == 0 &&
			    atomic_read(&fs_info->async_delalloc_pages) == 0));
	}
	atomic_dec(&fs_info->async_submit_draining);
	return ret;
}

int btrfs_start_delalloc_roots(struct btrfs_fs_info *fs_info, int delay_iput,
			       int nr)
{
	struct btrfs_root *root;
	struct list_head splice;
	int ret;

	if (test_bit(BTRFS_FS_STATE_ERROR, &fs_info->fs_state))
		return -EROFS;

	INIT_LIST_HEAD(&splice);

	mutex_lock(&fs_info->delalloc_root_mutex);
	spin_lock(&fs_info->delalloc_root_lock);
	list_splice_init(&fs_info->delalloc_roots, &splice);
	while (!list_empty(&splice) && nr) {
		root = list_first_entry(&splice, struct btrfs_root,
					delalloc_root);
		root = btrfs_grab_fs_root(root);
		BUG_ON(!root);
		list_move_tail(&root->delalloc_root,
			       &fs_info->delalloc_roots);
		spin_unlock(&fs_info->delalloc_root_lock);

		ret = __start_delalloc_inodes(root, delay_iput, nr);
		btrfs_put_fs_root(root);
		if (ret < 0)
			goto out;

		if (nr != -1) {
			nr -= ret;
			WARN_ON(nr < 0);
		}
		spin_lock(&fs_info->delalloc_root_lock);
	}
	spin_unlock(&fs_info->delalloc_root_lock);

	ret = 0;
	atomic_inc(&fs_info->async_submit_draining);
	while (atomic_read(&fs_info->nr_async_submits) ||
	      atomic_read(&fs_info->async_delalloc_pages)) {
		wait_event(fs_info->async_submit_wait,
		   (atomic_read(&fs_info->nr_async_submits) == 0 &&
		    atomic_read(&fs_info->async_delalloc_pages) == 0));
	}
	atomic_dec(&fs_info->async_submit_draining);
out:
	if (!list_empty_careful(&splice)) {
		spin_lock(&fs_info->delalloc_root_lock);
		list_splice_tail(&splice, &fs_info->delalloc_roots);
		spin_unlock(&fs_info->delalloc_root_lock);
	}
	mutex_unlock(&fs_info->delalloc_root_mutex);
	return ret;
}

static int btrfs_symlink(struct inode *dir, struct dentry *dentry,
			 const char *symname)
{
	struct btrfs_fs_info *fs_info = btrfs_sb(dir->i_sb);
	struct btrfs_trans_handle *trans;
	struct btrfs_root *root = BTRFS_I(dir)->root;
	struct btrfs_path *path;
	struct btrfs_key key;
	struct inode *inode = NULL;
	int err;
	int drop_inode = 0;
	u64 objectid;
	u64 index = 0;
	int name_len;
	int datasize;
	unsigned long ptr;
	struct btrfs_file_extent_item *ei;
	struct extent_buffer *leaf;

	name_len = strlen(symname);
	if (name_len > BTRFS_MAX_INLINE_DATA_SIZE(fs_info))
		return -ENAMETOOLONG;

	/*
	 * 2 items for inode item and ref
	 * 2 items for dir items
	 * 1 item for updating parent inode item
	 * 1 item for the inline extent item
	 * 1 item for xattr if selinux is on
	 */
	trans = btrfs_start_transaction(root, 7);
	if (IS_ERR(trans))
		return PTR_ERR(trans);

	err = btrfs_find_free_ino(root, &objectid);
	if (err)
		goto out_unlock;

	inode = btrfs_new_inode(trans, root, dir, dentry->d_name.name,
				dentry->d_name.len, btrfs_ino(BTRFS_I(dir)),
				objectid, S_IFLNK|S_IRWXUGO, &index);
	if (IS_ERR(inode)) {
		err = PTR_ERR(inode);
		goto out_unlock;
	}

	/*
	* If the active LSM wants to access the inode during
	* d_instantiate it needs these. Smack checks to see
	* if the filesystem supports xattrs by looking at the
	* ops vector.
	*/
	inode->i_fop = &btrfs_file_operations;
	inode->i_op = &btrfs_file_inode_operations;
	inode->i_mapping->a_ops = &btrfs_aops;
	BTRFS_I(inode)->io_tree.ops = &btrfs_extent_io_ops;

	err = btrfs_init_inode_security(trans, inode, dir, &dentry->d_name);
	if (err)
		goto out_unlock_inode;

	path = btrfs_alloc_path();
	if (!path) {
		err = -ENOMEM;
		goto out_unlock_inode;
	}
	key.objectid = btrfs_ino(BTRFS_I(inode));
	key.offset = 0;
	key.type = BTRFS_EXTENT_DATA_KEY;
	datasize = btrfs_file_extent_calc_inline_size(name_len);
	err = btrfs_insert_empty_item(trans, root, path, &key,
				      datasize);
	if (err) {
		btrfs_free_path(path);
		goto out_unlock_inode;
	}
	leaf = path->nodes[0];
	ei = btrfs_item_ptr(leaf, path->slots[0],
			    struct btrfs_file_extent_item);
	btrfs_set_file_extent_generation(leaf, ei, trans->transid);
	btrfs_set_file_extent_type(leaf, ei,
				   BTRFS_FILE_EXTENT_INLINE);
	btrfs_set_file_extent_encryption(leaf, ei, 0);
	btrfs_set_file_extent_compression(leaf, ei, 0);
	btrfs_set_file_extent_other_encoding(leaf, ei, 0);
	btrfs_set_file_extent_ram_bytes(leaf, ei, name_len);

	ptr = btrfs_file_extent_inline_start(ei);
	write_extent_buffer(leaf, symname, ptr, name_len);
	btrfs_mark_buffer_dirty(leaf);
	btrfs_free_path(path);

	inode->i_op = &btrfs_symlink_inode_operations;
	inode_nohighmem(inode);
	inode->i_mapping->a_ops = &btrfs_symlink_aops;
	inode_set_bytes(inode, name_len);
	btrfs_i_size_write(BTRFS_I(inode), name_len);
	err = btrfs_update_inode(trans, root, inode);
	/*
	 * Last step, add directory indexes for our symlink inode. This is the
	 * last step to avoid extra cleanup of these indexes if an error happens
	 * elsewhere above.
	 */
	if (!err)
		err = btrfs_add_nondir(trans, BTRFS_I(dir), dentry,
				BTRFS_I(inode), 0, index);
	if (err) {
		drop_inode = 1;
		goto out_unlock_inode;
	}

	unlock_new_inode(inode);
	d_instantiate(dentry, inode);

out_unlock:
	btrfs_end_transaction(trans);
	if (drop_inode) {
		inode_dec_link_count(inode);
		iput(inode);
	}
	btrfs_btree_balance_dirty(fs_info);
	return err;

out_unlock_inode:
	drop_inode = 1;
	unlock_new_inode(inode);
	goto out_unlock;
}

static int __btrfs_prealloc_file_range(struct inode *inode, int mode,
				       u64 start, u64 num_bytes, u64 min_size,
				       loff_t actual_len, u64 *alloc_hint,
				       struct btrfs_trans_handle *trans)
{
	struct btrfs_fs_info *fs_info = btrfs_sb(inode->i_sb);
	struct extent_map_tree *em_tree = &BTRFS_I(inode)->extent_tree;
	struct extent_map *em;
	struct btrfs_root *root = BTRFS_I(inode)->root;
	struct btrfs_key ins;
	u64 cur_offset = start;
	u64 i_size;
	u64 cur_bytes;
	u64 last_alloc = (u64)-1;
	int ret = 0;
	bool own_trans = true;
	u64 end = start + num_bytes - 1;

	if (trans)
		own_trans = false;
	while (num_bytes > 0) {
		if (own_trans) {
			trans = btrfs_start_transaction(root, 3);
			if (IS_ERR(trans)) {
				ret = PTR_ERR(trans);
				break;
			}
		}

		cur_bytes = min_t(u64, num_bytes, SZ_256M);
		cur_bytes = max(cur_bytes, min_size);
		/*
		 * If we are severely fragmented we could end up with really
		 * small allocations, so if the allocator is returning small
		 * chunks lets make its job easier by only searching for those
		 * sized chunks.
		 */
		cur_bytes = min(cur_bytes, last_alloc);
		ret = btrfs_reserve_extent(root, cur_bytes, cur_bytes,
				min_size, 0, *alloc_hint, &ins, 1, 0);
		if (ret) {
			if (own_trans)
				btrfs_end_transaction(trans);
			break;
		}
		btrfs_dec_block_group_reservations(fs_info, ins.objectid);

		last_alloc = ins.offset;
		ret = insert_reserved_file_extent(trans, inode,
						  cur_offset, ins.objectid,
						  ins.offset, ins.offset,
						  ins.offset, 0, 0, 0,
						  BTRFS_FILE_EXTENT_PREALLOC);
		if (ret) {
			btrfs_free_reserved_extent(fs_info, ins.objectid,
						   ins.offset, 0);
			btrfs_abort_transaction(trans, ret);
			if (own_trans)
				btrfs_end_transaction(trans);
			break;
		}

		btrfs_drop_extent_cache(BTRFS_I(inode), cur_offset,
					cur_offset + ins.offset -1, 0);

		em = alloc_extent_map();
		if (!em) {
			set_bit(BTRFS_INODE_NEEDS_FULL_SYNC,
				&BTRFS_I(inode)->runtime_flags);
			goto next;
		}

		em->start = cur_offset;
		em->orig_start = cur_offset;
		em->len = ins.offset;
		em->block_start = ins.objectid;
		em->block_len = ins.offset;
		em->orig_block_len = ins.offset;
		em->ram_bytes = ins.offset;
		em->bdev = fs_info->fs_devices->latest_bdev;
		set_bit(EXTENT_FLAG_PREALLOC, &em->flags);
		em->generation = trans->transid;

		while (1) {
			write_lock(&em_tree->lock);
			ret = add_extent_mapping(em_tree, em, 1);
			write_unlock(&em_tree->lock);
			if (ret != -EEXIST)
				break;
			btrfs_drop_extent_cache(BTRFS_I(inode), cur_offset,
						cur_offset + ins.offset - 1,
						0);
		}
		free_extent_map(em);
next:
		num_bytes -= ins.offset;
		cur_offset += ins.offset;
		*alloc_hint = ins.objectid + ins.offset;

		inode_inc_iversion(inode);
		inode->i_ctime = current_time(inode);
		BTRFS_I(inode)->flags |= BTRFS_INODE_PREALLOC;
		if (!(mode & FALLOC_FL_KEEP_SIZE) &&
		    (actual_len > inode->i_size) &&
		    (cur_offset > inode->i_size)) {
			if (cur_offset > actual_len)
				i_size = actual_len;
			else
				i_size = cur_offset;
			i_size_write(inode, i_size);
			btrfs_ordered_update_i_size(inode, i_size, NULL);
		}

		ret = btrfs_update_inode(trans, root, inode);

		if (ret) {
			btrfs_abort_transaction(trans, ret);
			if (own_trans)
				btrfs_end_transaction(trans);
			break;
		}

		if (own_trans)
			btrfs_end_transaction(trans);
	}
	if (cur_offset < end)
		btrfs_free_reserved_data_space(inode, NULL, cur_offset,
			end - cur_offset + 1);
	return ret;
}

int btrfs_prealloc_file_range(struct inode *inode, int mode,
			      u64 start, u64 num_bytes, u64 min_size,
			      loff_t actual_len, u64 *alloc_hint)
{
	return __btrfs_prealloc_file_range(inode, mode, start, num_bytes,
					   min_size, actual_len, alloc_hint,
					   NULL);
}

int btrfs_prealloc_file_range_trans(struct inode *inode,
				    struct btrfs_trans_handle *trans, int mode,
				    u64 start, u64 num_bytes, u64 min_size,
				    loff_t actual_len, u64 *alloc_hint)
{
	return __btrfs_prealloc_file_range(inode, mode, start, num_bytes,
					   min_size, actual_len, alloc_hint, trans);
}

static int btrfs_set_page_dirty(struct page *page)
{
	return __set_page_dirty_nobuffers(page);
}

static int btrfs_permission(struct inode *inode, int mask)
{
	struct btrfs_root *root = BTRFS_I(inode)->root;
	umode_t mode = inode->i_mode;

	if (mask & MAY_WRITE &&
	    (S_ISREG(mode) || S_ISDIR(mode) || S_ISLNK(mode))) {
		if (btrfs_root_readonly(root))
			return -EROFS;
		if (BTRFS_I(inode)->flags & BTRFS_INODE_READONLY)
			return -EACCES;
	}
	return generic_permission(inode, mask);
}

static int btrfs_tmpfile(struct inode *dir, struct dentry *dentry, umode_t mode)
{
	struct btrfs_fs_info *fs_info = btrfs_sb(dir->i_sb);
	struct btrfs_trans_handle *trans;
	struct btrfs_root *root = BTRFS_I(dir)->root;
	struct inode *inode = NULL;
	u64 objectid;
	u64 index;
	int ret = 0;

	/*
	 * 5 units required for adding orphan entry
	 */
	trans = btrfs_start_transaction(root, 5);
	if (IS_ERR(trans))
		return PTR_ERR(trans);

	ret = btrfs_find_free_ino(root, &objectid);
	if (ret)
		goto out;

	inode = btrfs_new_inode(trans, root, dir, NULL, 0,
			btrfs_ino(BTRFS_I(dir)), objectid, mode, &index);
	if (IS_ERR(inode)) {
		ret = PTR_ERR(inode);
		inode = NULL;
		goto out;
	}

	inode->i_fop = &btrfs_file_operations;
	inode->i_op = &btrfs_file_inode_operations;

	inode->i_mapping->a_ops = &btrfs_aops;
	BTRFS_I(inode)->io_tree.ops = &btrfs_extent_io_ops;

	ret = btrfs_init_inode_security(trans, inode, dir, NULL);
	if (ret)
		goto out_inode;

	ret = btrfs_update_inode(trans, root, inode);
	if (ret)
		goto out_inode;
	ret = btrfs_orphan_add(trans, BTRFS_I(inode));
	if (ret)
		goto out_inode;

	/*
	 * We set number of links to 0 in btrfs_new_inode(), and here we set
	 * it to 1 because d_tmpfile() will issue a warning if the count is 0,
	 * through:
	 *
	 *    d_tmpfile() -> inode_dec_link_count() -> drop_nlink()
	 */
	set_nlink(inode, 1);
	unlock_new_inode(inode);
	d_tmpfile(dentry, inode);
	mark_inode_dirty(inode);

out:
	btrfs_end_transaction(trans);
	if (ret)
		iput(inode);
	btrfs_balance_delayed_items(fs_info);
	btrfs_btree_balance_dirty(fs_info);
	return ret;

out_inode:
	unlock_new_inode(inode);
	goto out;

}

__attribute__((const))
static int btrfs_readpage_io_failed_hook(struct page *page, int failed_mirror)
{
	return -EAGAIN;
}

static struct btrfs_fs_info *iotree_fs_info(void *private_data)
{
	struct inode *inode = private_data;
	return btrfs_sb(inode->i_sb);
}

static void btrfs_check_extent_io_range(void *private_data, const char *caller,
					u64 start, u64 end)
{
	struct inode *inode = private_data;
	u64 isize;

	isize = i_size_read(inode);
	if (end >= PAGE_SIZE && (end % 2) == 0 && end != isize - 1) {
		btrfs_debug_rl(BTRFS_I(inode)->root->fs_info,
		    "%s: ino %llu isize %llu odd range [%llu,%llu]",
			caller, btrfs_ino(BTRFS_I(inode)), isize, start, end);
	}
}

void btrfs_set_range_writeback(void *private_data, u64 start, u64 end)
{
	struct inode *inode = private_data;
	unsigned long index = start >> PAGE_SHIFT;
	unsigned long end_index = end >> PAGE_SHIFT;
	struct page *page;

	while (index <= end_index) {
		page = find_get_page(inode->i_mapping, index);
		ASSERT(page); /* Pages should be in the extent_io_tree */
		set_page_writeback(page);
		put_page(page);
		index++;
	}
}

static const struct inode_operations btrfs_dir_inode_operations = {
	.getattr	= btrfs_getattr,
	.lookup		= btrfs_lookup,
	.create		= btrfs_create,
	.unlink		= btrfs_unlink,
	.link		= btrfs_link,
	.mkdir		= btrfs_mkdir,
	.rmdir		= btrfs_rmdir,
	.rename		= btrfs_rename2,
	.symlink	= btrfs_symlink,
	.setattr	= btrfs_setattr,
	.mknod		= btrfs_mknod,
	.listxattr	= btrfs_listxattr,
	.permission	= btrfs_permission,
	.get_acl	= btrfs_get_acl,
	.set_acl	= btrfs_set_acl,
	.update_time	= btrfs_update_time,
	.tmpfile        = btrfs_tmpfile,
};
static const struct inode_operations btrfs_dir_ro_inode_operations = {
	.lookup		= btrfs_lookup,
	.permission	= btrfs_permission,
	.update_time	= btrfs_update_time,
};

static const struct file_operations btrfs_dir_file_operations = {
	.llseek		= generic_file_llseek,
	.read		= generic_read_dir,
	.iterate_shared	= btrfs_real_readdir,
	.open		= btrfs_opendir,
	.unlocked_ioctl	= btrfs_ioctl,
#ifdef CONFIG_COMPAT
	.compat_ioctl	= btrfs_compat_ioctl,
#endif
	.release        = btrfs_release_file,
	.fsync		= btrfs_sync_file,
};

static const struct extent_io_ops btrfs_extent_io_ops = {
	/* mandatory callbacks */
	.submit_bio_hook = btrfs_submit_bio_hook,
	.readpage_end_io_hook = btrfs_readpage_end_io_hook,
	.merge_bio_hook = btrfs_merge_bio_hook,
	.readpage_io_failed_hook = btrfs_readpage_io_failed_hook,
	.tree_fs_info = iotree_fs_info,
	.set_range_writeback = btrfs_set_range_writeback,

	/* optional callbacks */
	.fill_delalloc = run_delalloc_range,
	.writepage_end_io_hook = btrfs_writepage_end_io_hook,
	.writepage_start_hook = btrfs_writepage_start_hook,
	.set_bit_hook = btrfs_set_bit_hook,
	.clear_bit_hook = btrfs_clear_bit_hook,
	.merge_extent_hook = btrfs_merge_extent_hook,
	.split_extent_hook = btrfs_split_extent_hook,
	.check_extent_io_range = btrfs_check_extent_io_range,
};

/*
 * btrfs doesn't support the bmap operation because swapfiles
 * use bmap to make a mapping of extents in the file.  They assume
 * these extents won't change over the life of the file and they
 * use the bmap result to do IO directly to the drive.
 *
 * the btrfs bmap call would return logical addresses that aren't
 * suitable for IO and they also will change frequently as COW
 * operations happen.  So, swapfile + btrfs == corruption.
 *
 * For now we're avoiding this by dropping bmap.
 */
static const struct address_space_operations btrfs_aops = {
	.readpage	= btrfs_readpage,
	.writepage	= btrfs_writepage,
	.writepages	= btrfs_writepages,
	.readpages	= btrfs_readpages,
	.direct_IO	= btrfs_direct_IO,
	.invalidatepage = btrfs_invalidatepage,
	.releasepage	= btrfs_releasepage,
	.set_page_dirty	= btrfs_set_page_dirty,
	.error_remove_page = generic_error_remove_page,
};

static const struct address_space_operations btrfs_symlink_aops = {
	.readpage	= btrfs_readpage,
	.writepage	= btrfs_writepage,
	.invalidatepage = btrfs_invalidatepage,
	.releasepage	= btrfs_releasepage,
};

static const struct inode_operations btrfs_file_inode_operations = {
	.getattr	= btrfs_getattr,
	.setattr	= btrfs_setattr,
	.listxattr      = btrfs_listxattr,
	.permission	= btrfs_permission,
	.fiemap		= btrfs_fiemap,
	.get_acl	= btrfs_get_acl,
	.set_acl	= btrfs_set_acl,
	.update_time	= btrfs_update_time,
};
static const struct inode_operations btrfs_special_inode_operations = {
	.getattr	= btrfs_getattr,
	.setattr	= btrfs_setattr,
	.permission	= btrfs_permission,
	.listxattr	= btrfs_listxattr,
	.get_acl	= btrfs_get_acl,
	.set_acl	= btrfs_set_acl,
	.update_time	= btrfs_update_time,
};
static const struct inode_operations btrfs_symlink_inode_operations = {
	.get_link	= page_get_link,
	.getattr	= btrfs_getattr,
	.setattr	= btrfs_setattr,
	.permission	= btrfs_permission,
	.listxattr	= btrfs_listxattr,
	.update_time	= btrfs_update_time,
};

const struct dentry_operations btrfs_dentry_operations = {
	.d_delete	= btrfs_dentry_delete,
	.d_release	= btrfs_dentry_release,
};<|MERGE_RESOLUTION|>--- conflicted
+++ resolved
@@ -8518,11 +8518,7 @@
 
 static inline blk_status_t
 __btrfs_submit_dio_bio(struct bio *bio, struct inode *inode, u64 file_offset,
-<<<<<<< HEAD
-		       int skip_sum, int async_submit)
-=======
 		       int async_submit)
->>>>>>> a2bc8dea
 {
 	struct btrfs_fs_info *fs_info = btrfs_sb(inode->i_sb);
 	struct btrfs_dio_private *dip = bio->bi_private;
@@ -8634,11 +8630,7 @@
 		 */
 		atomic_inc(&dip->pending_bios);
 
-<<<<<<< HEAD
-		status = __btrfs_submit_dio_bio(bio, inode, file_offset, skip_sum,
-=======
 		status = __btrfs_submit_dio_bio(bio, inode, file_offset,
->>>>>>> a2bc8dea
 						async_submit);
 		if (status) {
 			bio_put(bio);
@@ -8658,12 +8650,7 @@
 	} while (submit_len > 0);
 
 submit:
-<<<<<<< HEAD
-	status = __btrfs_submit_dio_bio(bio, inode, file_offset, skip_sum,
-					async_submit);
-=======
 	status = __btrfs_submit_dio_bio(bio, inode, file_offset, async_submit);
->>>>>>> a2bc8dea
 	if (!status)
 		return 0;
 
