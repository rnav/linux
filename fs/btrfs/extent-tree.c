// SPDX-License-Identifier: GPL-2.0
/*
 * Copyright (C) 2007 Oracle.  All rights reserved.
 */

#include <linux/sched.h>
#include <linux/sched/signal.h>
#include <linux/pagemap.h>
#include <linux/writeback.h>
#include <linux/blkdev.h>
#include <linux/sort.h>
#include <linux/rcupdate.h>
#include <linux/kthread.h>
#include <linux/slab.h>
#include <linux/ratelimit.h>
#include <linux/percpu_counter.h>
#include <linux/lockdep.h>
#include <linux/crc32c.h>
#include "ctree.h"
#include "extent-tree.h"
#include "transaction.h"
#include "disk-io.h"
#include "print-tree.h"
#include "volumes.h"
#include "raid56.h"
#include "locking.h"
#include "free-space-cache.h"
#include "free-space-tree.h"
#include "qgroup.h"
#include "ref-verify.h"
#include "space-info.h"
#include "block-rsv.h"
#include "discard.h"
#include "zoned.h"
#include "dev-replace.h"
#include "fs.h"
#include "accessors.h"
#include "root-tree.h"
#include "file-item.h"
#include "orphan.h"
#include "tree-checker.h"
#include "raid-stripe-tree.h"

#undef SCRAMBLE_DELAYED_REFS


static int __btrfs_free_extent(struct btrfs_trans_handle *trans,
			       struct btrfs_delayed_ref_head *href,
			       struct btrfs_delayed_ref_node *node,
			       struct btrfs_delayed_extent_op *extra_op);
static void __run_delayed_extent_op(struct btrfs_delayed_extent_op *extent_op,
				    struct extent_buffer *leaf,
				    struct btrfs_extent_item *ei);
static int alloc_reserved_file_extent(struct btrfs_trans_handle *trans,
				      u64 parent, u64 root_objectid,
				      u64 flags, u64 owner, u64 offset,
				      struct btrfs_key *ins, int ref_mod, u64 oref_root);
static int alloc_reserved_tree_block(struct btrfs_trans_handle *trans,
				     struct btrfs_delayed_ref_node *node,
				     struct btrfs_delayed_extent_op *extent_op);
static int find_next_key(struct btrfs_path *path, int level,
			 struct btrfs_key *key);

static int block_group_bits(struct btrfs_block_group *cache, u64 bits)
{
	return (cache->flags & bits) == bits;
}

/* simple helper to search for an existing data extent at a given offset */
int btrfs_lookup_data_extent(struct btrfs_fs_info *fs_info, u64 start, u64 len)
{
	struct btrfs_root *root = btrfs_extent_root(fs_info, start);
	int ret;
	struct btrfs_key key;
	struct btrfs_path *path;

	path = btrfs_alloc_path();
	if (!path)
		return -ENOMEM;

	key.objectid = start;
	key.offset = len;
	key.type = BTRFS_EXTENT_ITEM_KEY;
	ret = btrfs_search_slot(NULL, root, &key, path, 0, 0);
	btrfs_free_path(path);
	return ret;
}

/*
 * helper function to lookup reference count and flags of a tree block.
 *
 * the head node for delayed ref is used to store the sum of all the
 * reference count modifications queued up in the rbtree. the head
 * node may also store the extent flags to set. This way you can check
 * to see what the reference count and extent flags would be if all of
 * the delayed refs are not processed.
 */
int btrfs_lookup_extent_info(struct btrfs_trans_handle *trans,
			     struct btrfs_fs_info *fs_info, u64 bytenr,
			     u64 offset, int metadata, u64 *refs, u64 *flags,
			     u64 *owning_root)
{
	struct btrfs_root *extent_root;
	struct btrfs_delayed_ref_head *head;
	struct btrfs_delayed_ref_root *delayed_refs;
	struct btrfs_path *path;
	struct btrfs_extent_item *ei;
	struct extent_buffer *leaf;
	struct btrfs_key key;
	u32 item_size;
	u64 num_refs;
	u64 extent_flags;
	u64 owner = 0;
	int ret;

	/*
	 * If we don't have skinny metadata, don't bother doing anything
	 * different
	 */
	if (metadata && !btrfs_fs_incompat(fs_info, SKINNY_METADATA)) {
		offset = fs_info->nodesize;
		metadata = 0;
	}

	path = btrfs_alloc_path();
	if (!path)
		return -ENOMEM;

	if (!trans) {
		path->skip_locking = 1;
		path->search_commit_root = 1;
	}

search_again:
	key.objectid = bytenr;
	key.offset = offset;
	if (metadata)
		key.type = BTRFS_METADATA_ITEM_KEY;
	else
		key.type = BTRFS_EXTENT_ITEM_KEY;

	extent_root = btrfs_extent_root(fs_info, bytenr);
	ret = btrfs_search_slot(NULL, extent_root, &key, path, 0, 0);
	if (ret < 0)
		goto out_free;

	if (ret > 0 && metadata && key.type == BTRFS_METADATA_ITEM_KEY) {
		if (path->slots[0]) {
			path->slots[0]--;
			btrfs_item_key_to_cpu(path->nodes[0], &key,
					      path->slots[0]);
			if (key.objectid == bytenr &&
			    key.type == BTRFS_EXTENT_ITEM_KEY &&
			    key.offset == fs_info->nodesize)
				ret = 0;
		}
	}

	if (ret == 0) {
		leaf = path->nodes[0];
		item_size = btrfs_item_size(leaf, path->slots[0]);
		if (item_size >= sizeof(*ei)) {
			ei = btrfs_item_ptr(leaf, path->slots[0],
					    struct btrfs_extent_item);
			num_refs = btrfs_extent_refs(leaf, ei);
			extent_flags = btrfs_extent_flags(leaf, ei);
			owner = btrfs_get_extent_owner_root(fs_info, leaf,
							    path->slots[0]);
		} else {
			ret = -EUCLEAN;
			btrfs_err(fs_info,
			"unexpected extent item size, has %u expect >= %zu",
				  item_size, sizeof(*ei));
			if (trans)
				btrfs_abort_transaction(trans, ret);
			else
				btrfs_handle_fs_error(fs_info, ret, NULL);

			goto out_free;
		}

		BUG_ON(num_refs == 0);
	} else {
		num_refs = 0;
		extent_flags = 0;
		ret = 0;
	}

	if (!trans)
		goto out;

	delayed_refs = &trans->transaction->delayed_refs;
	spin_lock(&delayed_refs->lock);
	head = btrfs_find_delayed_ref_head(delayed_refs, bytenr);
	if (head) {
		if (!mutex_trylock(&head->mutex)) {
			refcount_inc(&head->refs);
			spin_unlock(&delayed_refs->lock);

			btrfs_release_path(path);

			/*
			 * Mutex was contended, block until it's released and try
			 * again
			 */
			mutex_lock(&head->mutex);
			mutex_unlock(&head->mutex);
			btrfs_put_delayed_ref_head(head);
			goto search_again;
		}
		spin_lock(&head->lock);
		if (head->extent_op && head->extent_op->update_flags)
			extent_flags |= head->extent_op->flags_to_set;
		else
			BUG_ON(num_refs == 0);

		num_refs += head->ref_mod;
		spin_unlock(&head->lock);
		mutex_unlock(&head->mutex);
	}
	spin_unlock(&delayed_refs->lock);
out:
	WARN_ON(num_refs == 0);
	if (refs)
		*refs = num_refs;
	if (flags)
		*flags = extent_flags;
	if (owning_root)
		*owning_root = owner;
out_free:
	btrfs_free_path(path);
	return ret;
}

/*
 * Back reference rules.  Back refs have three main goals:
 *
 * 1) differentiate between all holders of references to an extent so that
 *    when a reference is dropped we can make sure it was a valid reference
 *    before freeing the extent.
 *
 * 2) Provide enough information to quickly find the holders of an extent
 *    if we notice a given block is corrupted or bad.
 *
 * 3) Make it easy to migrate blocks for FS shrinking or storage pool
 *    maintenance.  This is actually the same as #2, but with a slightly
 *    different use case.
 *
 * There are two kinds of back refs. The implicit back refs is optimized
 * for pointers in non-shared tree blocks. For a given pointer in a block,
 * back refs of this kind provide information about the block's owner tree
 * and the pointer's key. These information allow us to find the block by
 * b-tree searching. The full back refs is for pointers in tree blocks not
 * referenced by their owner trees. The location of tree block is recorded
 * in the back refs. Actually the full back refs is generic, and can be
 * used in all cases the implicit back refs is used. The major shortcoming
 * of the full back refs is its overhead. Every time a tree block gets
 * COWed, we have to update back refs entry for all pointers in it.
 *
 * For a newly allocated tree block, we use implicit back refs for
 * pointers in it. This means most tree related operations only involve
 * implicit back refs. For a tree block created in old transaction, the
 * only way to drop a reference to it is COW it. So we can detect the
 * event that tree block loses its owner tree's reference and do the
 * back refs conversion.
 *
 * When a tree block is COWed through a tree, there are four cases:
 *
 * The reference count of the block is one and the tree is the block's
 * owner tree. Nothing to do in this case.
 *
 * The reference count of the block is one and the tree is not the
 * block's owner tree. In this case, full back refs is used for pointers
 * in the block. Remove these full back refs, add implicit back refs for
 * every pointers in the new block.
 *
 * The reference count of the block is greater than one and the tree is
 * the block's owner tree. In this case, implicit back refs is used for
 * pointers in the block. Add full back refs for every pointers in the
 * block, increase lower level extents' reference counts. The original
 * implicit back refs are entailed to the new block.
 *
 * The reference count of the block is greater than one and the tree is
 * not the block's owner tree. Add implicit back refs for every pointer in
 * the new block, increase lower level extents' reference count.
 *
 * Back Reference Key composing:
 *
 * The key objectid corresponds to the first byte in the extent,
 * The key type is used to differentiate between types of back refs.
 * There are different meanings of the key offset for different types
 * of back refs.
 *
 * File extents can be referenced by:
 *
 * - multiple snapshots, subvolumes, or different generations in one subvol
 * - different files inside a single subvolume
 * - different offsets inside a file (bookend extents in file.c)
 *
 * The extent ref structure for the implicit back refs has fields for:
 *
 * - Objectid of the subvolume root
 * - objectid of the file holding the reference
 * - original offset in the file
 * - how many bookend extents
 *
 * The key offset for the implicit back refs is hash of the first
 * three fields.
 *
 * The extent ref structure for the full back refs has field for:
 *
 * - number of pointers in the tree leaf
 *
 * The key offset for the implicit back refs is the first byte of
 * the tree leaf
 *
 * When a file extent is allocated, The implicit back refs is used.
 * the fields are filled in:
 *
 *     (root_key.objectid, inode objectid, offset in file, 1)
 *
 * When a file extent is removed file truncation, we find the
 * corresponding implicit back refs and check the following fields:
 *
 *     (btrfs_header_owner(leaf), inode objectid, offset in file)
 *
 * Btree extents can be referenced by:
 *
 * - Different subvolumes
 *
 * Both the implicit back refs and the full back refs for tree blocks
 * only consist of key. The key offset for the implicit back refs is
 * objectid of block's owner tree. The key offset for the full back refs
 * is the first byte of parent block.
 *
 * When implicit back refs is used, information about the lowest key and
 * level of the tree block are required. These information are stored in
 * tree block info structure.
 */

/*
 * is_data == BTRFS_REF_TYPE_BLOCK, tree block type is required,
 * is_data == BTRFS_REF_TYPE_DATA, data type is requiried,
 * is_data == BTRFS_REF_TYPE_ANY, either type is OK.
 */
int btrfs_get_extent_inline_ref_type(const struct extent_buffer *eb,
				     struct btrfs_extent_inline_ref *iref,
				     enum btrfs_inline_ref_type is_data)
{
	struct btrfs_fs_info *fs_info = eb->fs_info;
	int type = btrfs_extent_inline_ref_type(eb, iref);
	u64 offset = btrfs_extent_inline_ref_offset(eb, iref);

	if (type == BTRFS_EXTENT_OWNER_REF_KEY) {
		ASSERT(btrfs_fs_incompat(fs_info, SIMPLE_QUOTA));
		return type;
	}

	if (type == BTRFS_TREE_BLOCK_REF_KEY ||
	    type == BTRFS_SHARED_BLOCK_REF_KEY ||
	    type == BTRFS_SHARED_DATA_REF_KEY ||
	    type == BTRFS_EXTENT_DATA_REF_KEY) {
		if (is_data == BTRFS_REF_TYPE_BLOCK) {
			if (type == BTRFS_TREE_BLOCK_REF_KEY)
				return type;
			if (type == BTRFS_SHARED_BLOCK_REF_KEY) {
				ASSERT(fs_info);
				/*
				 * Every shared one has parent tree block,
				 * which must be aligned to sector size.
				 */
				if (offset && IS_ALIGNED(offset, fs_info->sectorsize))
					return type;
			}
		} else if (is_data == BTRFS_REF_TYPE_DATA) {
			if (type == BTRFS_EXTENT_DATA_REF_KEY)
				return type;
			if (type == BTRFS_SHARED_DATA_REF_KEY) {
				ASSERT(fs_info);
				/*
				 * Every shared one has parent tree block,
				 * which must be aligned to sector size.
				 */
				if (offset &&
				    IS_ALIGNED(offset, fs_info->sectorsize))
					return type;
			}
		} else {
			ASSERT(is_data == BTRFS_REF_TYPE_ANY);
			return type;
		}
	}

	WARN_ON(1);
	btrfs_print_leaf(eb);
	btrfs_err(fs_info,
		  "eb %llu iref 0x%lx invalid extent inline ref type %d",
		  eb->start, (unsigned long)iref, type);

	return BTRFS_REF_TYPE_INVALID;
}

u64 hash_extent_data_ref(u64 root_objectid, u64 owner, u64 offset)
{
	u32 high_crc = ~(u32)0;
	u32 low_crc = ~(u32)0;
	__le64 lenum;

	lenum = cpu_to_le64(root_objectid);
	high_crc = crc32c(high_crc, &lenum, sizeof(lenum));
	lenum = cpu_to_le64(owner);
	low_crc = crc32c(low_crc, &lenum, sizeof(lenum));
	lenum = cpu_to_le64(offset);
	low_crc = crc32c(low_crc, &lenum, sizeof(lenum));

	return ((u64)high_crc << 31) ^ (u64)low_crc;
}

static u64 hash_extent_data_ref_item(struct extent_buffer *leaf,
				     struct btrfs_extent_data_ref *ref)
{
	return hash_extent_data_ref(btrfs_extent_data_ref_root(leaf, ref),
				    btrfs_extent_data_ref_objectid(leaf, ref),
				    btrfs_extent_data_ref_offset(leaf, ref));
}

static int match_extent_data_ref(struct extent_buffer *leaf,
				 struct btrfs_extent_data_ref *ref,
				 u64 root_objectid, u64 owner, u64 offset)
{
	if (btrfs_extent_data_ref_root(leaf, ref) != root_objectid ||
	    btrfs_extent_data_ref_objectid(leaf, ref) != owner ||
	    btrfs_extent_data_ref_offset(leaf, ref) != offset)
		return 0;
	return 1;
}

static noinline int lookup_extent_data_ref(struct btrfs_trans_handle *trans,
					   struct btrfs_path *path,
					   u64 bytenr, u64 parent,
					   u64 root_objectid,
					   u64 owner, u64 offset)
{
	struct btrfs_root *root = btrfs_extent_root(trans->fs_info, bytenr);
	struct btrfs_key key;
	struct btrfs_extent_data_ref *ref;
	struct extent_buffer *leaf;
	u32 nritems;
	int recow;
	int ret;

	key.objectid = bytenr;
	if (parent) {
		key.type = BTRFS_SHARED_DATA_REF_KEY;
		key.offset = parent;
	} else {
		key.type = BTRFS_EXTENT_DATA_REF_KEY;
		key.offset = hash_extent_data_ref(root_objectid,
						  owner, offset);
	}
again:
	recow = 0;
	ret = btrfs_search_slot(trans, root, &key, path, -1, 1);
	if (ret < 0)
		return ret;

	if (parent) {
		if (ret)
			return -ENOENT;
		return 0;
	}

	ret = -ENOENT;
	leaf = path->nodes[0];
	nritems = btrfs_header_nritems(leaf);
	while (1) {
		if (path->slots[0] >= nritems) {
			ret = btrfs_next_leaf(root, path);
			if (ret) {
				if (ret > 1)
					return -ENOENT;
				return ret;
			}

			leaf = path->nodes[0];
			nritems = btrfs_header_nritems(leaf);
			recow = 1;
		}

		btrfs_item_key_to_cpu(leaf, &key, path->slots[0]);
		if (key.objectid != bytenr ||
		    key.type != BTRFS_EXTENT_DATA_REF_KEY)
			goto fail;

		ref = btrfs_item_ptr(leaf, path->slots[0],
				     struct btrfs_extent_data_ref);

		if (match_extent_data_ref(leaf, ref, root_objectid,
					  owner, offset)) {
			if (recow) {
				btrfs_release_path(path);
				goto again;
			}
			ret = 0;
			break;
		}
		path->slots[0]++;
	}
fail:
	return ret;
}

static noinline int insert_extent_data_ref(struct btrfs_trans_handle *trans,
					   struct btrfs_path *path,
					   struct btrfs_delayed_ref_node *node,
					   u64 bytenr)
{
	struct btrfs_root *root = btrfs_extent_root(trans->fs_info, bytenr);
	struct btrfs_key key;
	struct extent_buffer *leaf;
	u64 owner = btrfs_delayed_ref_owner(node);
	u64 offset = btrfs_delayed_ref_offset(node);
	u32 size;
	u32 num_refs;
	int ret;

	key.objectid = bytenr;
	if (node->parent) {
		key.type = BTRFS_SHARED_DATA_REF_KEY;
		key.offset = node->parent;
		size = sizeof(struct btrfs_shared_data_ref);
	} else {
		key.type = BTRFS_EXTENT_DATA_REF_KEY;
		key.offset = hash_extent_data_ref(node->ref_root, owner, offset);
		size = sizeof(struct btrfs_extent_data_ref);
	}

	ret = btrfs_insert_empty_item(trans, root, path, &key, size);
	if (ret && ret != -EEXIST)
		goto fail;

	leaf = path->nodes[0];
	if (node->parent) {
		struct btrfs_shared_data_ref *ref;
		ref = btrfs_item_ptr(leaf, path->slots[0],
				     struct btrfs_shared_data_ref);
		if (ret == 0) {
			btrfs_set_shared_data_ref_count(leaf, ref, node->ref_mod);
		} else {
			num_refs = btrfs_shared_data_ref_count(leaf, ref);
			num_refs += node->ref_mod;
			btrfs_set_shared_data_ref_count(leaf, ref, num_refs);
		}
	} else {
		struct btrfs_extent_data_ref *ref;
		while (ret == -EEXIST) {
			ref = btrfs_item_ptr(leaf, path->slots[0],
					     struct btrfs_extent_data_ref);
			if (match_extent_data_ref(leaf, ref, node->ref_root,
						  owner, offset))
				break;
			btrfs_release_path(path);
			key.offset++;
			ret = btrfs_insert_empty_item(trans, root, path, &key,
						      size);
			if (ret && ret != -EEXIST)
				goto fail;

			leaf = path->nodes[0];
		}
		ref = btrfs_item_ptr(leaf, path->slots[0],
				     struct btrfs_extent_data_ref);
		if (ret == 0) {
			btrfs_set_extent_data_ref_root(leaf, ref, node->ref_root);
			btrfs_set_extent_data_ref_objectid(leaf, ref, owner);
			btrfs_set_extent_data_ref_offset(leaf, ref, offset);
			btrfs_set_extent_data_ref_count(leaf, ref, node->ref_mod);
		} else {
			num_refs = btrfs_extent_data_ref_count(leaf, ref);
			num_refs += node->ref_mod;
			btrfs_set_extent_data_ref_count(leaf, ref, num_refs);
		}
	}
	btrfs_mark_buffer_dirty(trans, leaf);
	ret = 0;
fail:
	btrfs_release_path(path);
	return ret;
}

static noinline int remove_extent_data_ref(struct btrfs_trans_handle *trans,
					   struct btrfs_root *root,
					   struct btrfs_path *path,
					   int refs_to_drop)
{
	struct btrfs_key key;
	struct btrfs_extent_data_ref *ref1 = NULL;
	struct btrfs_shared_data_ref *ref2 = NULL;
	struct extent_buffer *leaf;
	u32 num_refs = 0;
	int ret = 0;

	leaf = path->nodes[0];
	btrfs_item_key_to_cpu(leaf, &key, path->slots[0]);

	if (key.type == BTRFS_EXTENT_DATA_REF_KEY) {
		ref1 = btrfs_item_ptr(leaf, path->slots[0],
				      struct btrfs_extent_data_ref);
		num_refs = btrfs_extent_data_ref_count(leaf, ref1);
	} else if (key.type == BTRFS_SHARED_DATA_REF_KEY) {
		ref2 = btrfs_item_ptr(leaf, path->slots[0],
				      struct btrfs_shared_data_ref);
		num_refs = btrfs_shared_data_ref_count(leaf, ref2);
	} else {
		btrfs_err(trans->fs_info,
			  "unrecognized backref key (%llu %u %llu)",
			  key.objectid, key.type, key.offset);
		btrfs_abort_transaction(trans, -EUCLEAN);
		return -EUCLEAN;
	}

	BUG_ON(num_refs < refs_to_drop);
	num_refs -= refs_to_drop;

	if (num_refs == 0) {
		ret = btrfs_del_item(trans, root, path);
	} else {
		if (key.type == BTRFS_EXTENT_DATA_REF_KEY)
			btrfs_set_extent_data_ref_count(leaf, ref1, num_refs);
		else if (key.type == BTRFS_SHARED_DATA_REF_KEY)
			btrfs_set_shared_data_ref_count(leaf, ref2, num_refs);
		btrfs_mark_buffer_dirty(trans, leaf);
	}
	return ret;
}

static noinline u32 extent_data_ref_count(struct btrfs_path *path,
					  struct btrfs_extent_inline_ref *iref)
{
	struct btrfs_key key;
	struct extent_buffer *leaf;
	struct btrfs_extent_data_ref *ref1;
	struct btrfs_shared_data_ref *ref2;
	u32 num_refs = 0;
	int type;

	leaf = path->nodes[0];
	btrfs_item_key_to_cpu(leaf, &key, path->slots[0]);

	if (iref) {
		/*
		 * If type is invalid, we should have bailed out earlier than
		 * this call.
		 */
		type = btrfs_get_extent_inline_ref_type(leaf, iref, BTRFS_REF_TYPE_DATA);
		ASSERT(type != BTRFS_REF_TYPE_INVALID);
		if (type == BTRFS_EXTENT_DATA_REF_KEY) {
			ref1 = (struct btrfs_extent_data_ref *)(&iref->offset);
			num_refs = btrfs_extent_data_ref_count(leaf, ref1);
		} else {
			ref2 = (struct btrfs_shared_data_ref *)(iref + 1);
			num_refs = btrfs_shared_data_ref_count(leaf, ref2);
		}
	} else if (key.type == BTRFS_EXTENT_DATA_REF_KEY) {
		ref1 = btrfs_item_ptr(leaf, path->slots[0],
				      struct btrfs_extent_data_ref);
		num_refs = btrfs_extent_data_ref_count(leaf, ref1);
	} else if (key.type == BTRFS_SHARED_DATA_REF_KEY) {
		ref2 = btrfs_item_ptr(leaf, path->slots[0],
				      struct btrfs_shared_data_ref);
		num_refs = btrfs_shared_data_ref_count(leaf, ref2);
	} else {
		WARN_ON(1);
	}
	return num_refs;
}

static noinline int lookup_tree_block_ref(struct btrfs_trans_handle *trans,
					  struct btrfs_path *path,
					  u64 bytenr, u64 parent,
					  u64 root_objectid)
{
	struct btrfs_root *root = btrfs_extent_root(trans->fs_info, bytenr);
	struct btrfs_key key;
	int ret;

	key.objectid = bytenr;
	if (parent) {
		key.type = BTRFS_SHARED_BLOCK_REF_KEY;
		key.offset = parent;
	} else {
		key.type = BTRFS_TREE_BLOCK_REF_KEY;
		key.offset = root_objectid;
	}

	ret = btrfs_search_slot(trans, root, &key, path, -1, 1);
	if (ret > 0)
		ret = -ENOENT;
	return ret;
}

static noinline int insert_tree_block_ref(struct btrfs_trans_handle *trans,
					  struct btrfs_path *path,
					  struct btrfs_delayed_ref_node *node,
					  u64 bytenr)
{
	struct btrfs_root *root = btrfs_extent_root(trans->fs_info, bytenr);
	struct btrfs_key key;
	int ret;

	key.objectid = bytenr;
	if (node->parent) {
		key.type = BTRFS_SHARED_BLOCK_REF_KEY;
		key.offset = node->parent;
	} else {
		key.type = BTRFS_TREE_BLOCK_REF_KEY;
		key.offset = node->ref_root;
	}

	ret = btrfs_insert_empty_item(trans, root, path, &key, 0);
	btrfs_release_path(path);
	return ret;
}

static inline int extent_ref_type(u64 parent, u64 owner)
{
	int type;
	if (owner < BTRFS_FIRST_FREE_OBJECTID) {
		if (parent > 0)
			type = BTRFS_SHARED_BLOCK_REF_KEY;
		else
			type = BTRFS_TREE_BLOCK_REF_KEY;
	} else {
		if (parent > 0)
			type = BTRFS_SHARED_DATA_REF_KEY;
		else
			type = BTRFS_EXTENT_DATA_REF_KEY;
	}
	return type;
}

static int find_next_key(struct btrfs_path *path, int level,
			 struct btrfs_key *key)

{
	for (; level < BTRFS_MAX_LEVEL; level++) {
		if (!path->nodes[level])
			break;
		if (path->slots[level] + 1 >=
		    btrfs_header_nritems(path->nodes[level]))
			continue;
		if (level == 0)
			btrfs_item_key_to_cpu(path->nodes[level], key,
					      path->slots[level] + 1);
		else
			btrfs_node_key_to_cpu(path->nodes[level], key,
					      path->slots[level] + 1);
		return 0;
	}
	return 1;
}

/*
 * look for inline back ref. if back ref is found, *ref_ret is set
 * to the address of inline back ref, and 0 is returned.
 *
 * if back ref isn't found, *ref_ret is set to the address where it
 * should be inserted, and -ENOENT is returned.
 *
 * if insert is true and there are too many inline back refs, the path
 * points to the extent item, and -EAGAIN is returned.
 *
 * NOTE: inline back refs are ordered in the same way that back ref
 *	 items in the tree are ordered.
 */
static noinline_for_stack
int lookup_inline_extent_backref(struct btrfs_trans_handle *trans,
				 struct btrfs_path *path,
				 struct btrfs_extent_inline_ref **ref_ret,
				 u64 bytenr, u64 num_bytes,
				 u64 parent, u64 root_objectid,
				 u64 owner, u64 offset, int insert)
{
	struct btrfs_fs_info *fs_info = trans->fs_info;
	struct btrfs_root *root = btrfs_extent_root(fs_info, bytenr);
	struct btrfs_key key;
	struct extent_buffer *leaf;
	struct btrfs_extent_item *ei;
	struct btrfs_extent_inline_ref *iref;
	u64 flags;
	u64 item_size;
	unsigned long ptr;
	unsigned long end;
	int extra_size;
	int type;
	int want;
	int ret;
	bool skinny_metadata = btrfs_fs_incompat(fs_info, SKINNY_METADATA);
	int needed;

	key.objectid = bytenr;
	key.type = BTRFS_EXTENT_ITEM_KEY;
	key.offset = num_bytes;

	want = extent_ref_type(parent, owner);
	if (insert) {
		extra_size = btrfs_extent_inline_ref_size(want);
		path->search_for_extension = 1;
		path->keep_locks = 1;
	} else
		extra_size = -1;

	/*
	 * Owner is our level, so we can just add one to get the level for the
	 * block we are interested in.
	 */
	if (skinny_metadata && owner < BTRFS_FIRST_FREE_OBJECTID) {
		key.type = BTRFS_METADATA_ITEM_KEY;
		key.offset = owner;
	}

again:
	ret = btrfs_search_slot(trans, root, &key, path, extra_size, 1);
	if (ret < 0)
		goto out;

	/*
	 * We may be a newly converted file system which still has the old fat
	 * extent entries for metadata, so try and see if we have one of those.
	 */
	if (ret > 0 && skinny_metadata) {
		skinny_metadata = false;
		if (path->slots[0]) {
			path->slots[0]--;
			btrfs_item_key_to_cpu(path->nodes[0], &key,
					      path->slots[0]);
			if (key.objectid == bytenr &&
			    key.type == BTRFS_EXTENT_ITEM_KEY &&
			    key.offset == num_bytes)
				ret = 0;
		}
		if (ret) {
			key.objectid = bytenr;
			key.type = BTRFS_EXTENT_ITEM_KEY;
			key.offset = num_bytes;
			btrfs_release_path(path);
			goto again;
		}
	}

	if (ret && !insert) {
		ret = -ENOENT;
		goto out;
	} else if (WARN_ON(ret)) {
		btrfs_print_leaf(path->nodes[0]);
		btrfs_err(fs_info,
"extent item not found for insert, bytenr %llu num_bytes %llu parent %llu root_objectid %llu owner %llu offset %llu",
			  bytenr, num_bytes, parent, root_objectid, owner,
			  offset);
		ret = -EUCLEAN;
		goto out;
	}

	leaf = path->nodes[0];
	item_size = btrfs_item_size(leaf, path->slots[0]);
	if (unlikely(item_size < sizeof(*ei))) {
		ret = -EUCLEAN;
		btrfs_err(fs_info,
			  "unexpected extent item size, has %llu expect >= %zu",
			  item_size, sizeof(*ei));
		btrfs_abort_transaction(trans, ret);
		goto out;
	}

	ei = btrfs_item_ptr(leaf, path->slots[0], struct btrfs_extent_item);
	flags = btrfs_extent_flags(leaf, ei);

	ptr = (unsigned long)(ei + 1);
	end = (unsigned long)ei + item_size;

	if (flags & BTRFS_EXTENT_FLAG_TREE_BLOCK && !skinny_metadata) {
		ptr += sizeof(struct btrfs_tree_block_info);
		BUG_ON(ptr > end);
	}

	if (owner >= BTRFS_FIRST_FREE_OBJECTID)
		needed = BTRFS_REF_TYPE_DATA;
	else
		needed = BTRFS_REF_TYPE_BLOCK;

	ret = -ENOENT;
	while (ptr < end) {
		iref = (struct btrfs_extent_inline_ref *)ptr;
		type = btrfs_get_extent_inline_ref_type(leaf, iref, needed);
		if (type == BTRFS_EXTENT_OWNER_REF_KEY) {
			ASSERT(btrfs_fs_incompat(fs_info, SIMPLE_QUOTA));
			ptr += btrfs_extent_inline_ref_size(type);
			continue;
		}
		if (type == BTRFS_REF_TYPE_INVALID) {
			ret = -EUCLEAN;
			goto out;
		}

		if (want < type)
			break;
		if (want > type) {
			ptr += btrfs_extent_inline_ref_size(type);
			continue;
		}

		if (type == BTRFS_EXTENT_DATA_REF_KEY) {
			struct btrfs_extent_data_ref *dref;
			dref = (struct btrfs_extent_data_ref *)(&iref->offset);
			if (match_extent_data_ref(leaf, dref, root_objectid,
						  owner, offset)) {
				ret = 0;
				break;
			}
			if (hash_extent_data_ref_item(leaf, dref) <
			    hash_extent_data_ref(root_objectid, owner, offset))
				break;
		} else {
			u64 ref_offset;
			ref_offset = btrfs_extent_inline_ref_offset(leaf, iref);
			if (parent > 0) {
				if (parent == ref_offset) {
					ret = 0;
					break;
				}
				if (ref_offset < parent)
					break;
			} else {
				if (root_objectid == ref_offset) {
					ret = 0;
					break;
				}
				if (ref_offset < root_objectid)
					break;
			}
		}
		ptr += btrfs_extent_inline_ref_size(type);
	}

	if (unlikely(ptr > end)) {
		ret = -EUCLEAN;
		btrfs_print_leaf(path->nodes[0]);
		btrfs_crit(fs_info,
"overrun extent record at slot %d while looking for inline extent for root %llu owner %llu offset %llu parent %llu",
			   path->slots[0], root_objectid, owner, offset, parent);
		goto out;
	}

	if (ret == -ENOENT && insert) {
		if (item_size + extra_size >=
		    BTRFS_MAX_EXTENT_ITEM_SIZE(root)) {
			ret = -EAGAIN;
			goto out;
		}
		/*
		 * To add new inline back ref, we have to make sure
		 * there is no corresponding back ref item.
		 * For simplicity, we just do not add new inline back
		 * ref if there is any kind of item for this block
		 */
		if (find_next_key(path, 0, &key) == 0 &&
		    key.objectid == bytenr &&
		    key.type < BTRFS_BLOCK_GROUP_ITEM_KEY) {
			ret = -EAGAIN;
			goto out;
		}
	}
	*ref_ret = (struct btrfs_extent_inline_ref *)ptr;
out:
	if (insert) {
		path->keep_locks = 0;
		path->search_for_extension = 0;
		btrfs_unlock_up_safe(path, 1);
	}
	return ret;
}

/*
 * helper to add new inline back ref
 */
static noinline_for_stack
void setup_inline_extent_backref(struct btrfs_trans_handle *trans,
				 struct btrfs_path *path,
				 struct btrfs_extent_inline_ref *iref,
				 u64 parent, u64 root_objectid,
				 u64 owner, u64 offset, int refs_to_add,
				 struct btrfs_delayed_extent_op *extent_op)
{
	struct extent_buffer *leaf;
	struct btrfs_extent_item *ei;
	unsigned long ptr;
	unsigned long end;
	unsigned long item_offset;
	u64 refs;
	int size;
	int type;

	leaf = path->nodes[0];
	ei = btrfs_item_ptr(leaf, path->slots[0], struct btrfs_extent_item);
	item_offset = (unsigned long)iref - (unsigned long)ei;

	type = extent_ref_type(parent, owner);
	size = btrfs_extent_inline_ref_size(type);

	btrfs_extend_item(trans, path, size);

	ei = btrfs_item_ptr(leaf, path->slots[0], struct btrfs_extent_item);
	refs = btrfs_extent_refs(leaf, ei);
	refs += refs_to_add;
	btrfs_set_extent_refs(leaf, ei, refs);
	if (extent_op)
		__run_delayed_extent_op(extent_op, leaf, ei);

	ptr = (unsigned long)ei + item_offset;
	end = (unsigned long)ei + btrfs_item_size(leaf, path->slots[0]);
	if (ptr < end - size)
		memmove_extent_buffer(leaf, ptr + size, ptr,
				      end - size - ptr);

	iref = (struct btrfs_extent_inline_ref *)ptr;
	btrfs_set_extent_inline_ref_type(leaf, iref, type);
	if (type == BTRFS_EXTENT_DATA_REF_KEY) {
		struct btrfs_extent_data_ref *dref;
		dref = (struct btrfs_extent_data_ref *)(&iref->offset);
		btrfs_set_extent_data_ref_root(leaf, dref, root_objectid);
		btrfs_set_extent_data_ref_objectid(leaf, dref, owner);
		btrfs_set_extent_data_ref_offset(leaf, dref, offset);
		btrfs_set_extent_data_ref_count(leaf, dref, refs_to_add);
	} else if (type == BTRFS_SHARED_DATA_REF_KEY) {
		struct btrfs_shared_data_ref *sref;
		sref = (struct btrfs_shared_data_ref *)(iref + 1);
		btrfs_set_shared_data_ref_count(leaf, sref, refs_to_add);
		btrfs_set_extent_inline_ref_offset(leaf, iref, parent);
	} else if (type == BTRFS_SHARED_BLOCK_REF_KEY) {
		btrfs_set_extent_inline_ref_offset(leaf, iref, parent);
	} else {
		btrfs_set_extent_inline_ref_offset(leaf, iref, root_objectid);
	}
	btrfs_mark_buffer_dirty(trans, leaf);
}

static int lookup_extent_backref(struct btrfs_trans_handle *trans,
				 struct btrfs_path *path,
				 struct btrfs_extent_inline_ref **ref_ret,
				 u64 bytenr, u64 num_bytes, u64 parent,
				 u64 root_objectid, u64 owner, u64 offset)
{
	int ret;

	ret = lookup_inline_extent_backref(trans, path, ref_ret, bytenr,
					   num_bytes, parent, root_objectid,
					   owner, offset, 0);
	if (ret != -ENOENT)
		return ret;

	btrfs_release_path(path);
	*ref_ret = NULL;

	if (owner < BTRFS_FIRST_FREE_OBJECTID) {
		ret = lookup_tree_block_ref(trans, path, bytenr, parent,
					    root_objectid);
	} else {
		ret = lookup_extent_data_ref(trans, path, bytenr, parent,
					     root_objectid, owner, offset);
	}
	return ret;
}

/*
 * helper to update/remove inline back ref
 */
static noinline_for_stack int update_inline_extent_backref(
				  struct btrfs_trans_handle *trans,
				  struct btrfs_path *path,
				  struct btrfs_extent_inline_ref *iref,
				  int refs_to_mod,
				  struct btrfs_delayed_extent_op *extent_op)
{
	struct extent_buffer *leaf = path->nodes[0];
	struct btrfs_fs_info *fs_info = leaf->fs_info;
	struct btrfs_extent_item *ei;
	struct btrfs_extent_data_ref *dref = NULL;
	struct btrfs_shared_data_ref *sref = NULL;
	unsigned long ptr;
	unsigned long end;
	u32 item_size;
	int size;
	int type;
	u64 refs;

	ei = btrfs_item_ptr(leaf, path->slots[0], struct btrfs_extent_item);
	refs = btrfs_extent_refs(leaf, ei);
	if (unlikely(refs_to_mod < 0 && refs + refs_to_mod <= 0)) {
		struct btrfs_key key;
		u32 extent_size;

		btrfs_item_key_to_cpu(leaf, &key, path->slots[0]);
		if (key.type == BTRFS_METADATA_ITEM_KEY)
			extent_size = fs_info->nodesize;
		else
			extent_size = key.offset;
		btrfs_print_leaf(leaf);
		btrfs_err(fs_info,
	"invalid refs_to_mod for extent %llu num_bytes %u, has %d expect >= -%llu",
			  key.objectid, extent_size, refs_to_mod, refs);
		return -EUCLEAN;
	}
	refs += refs_to_mod;
	btrfs_set_extent_refs(leaf, ei, refs);
	if (extent_op)
		__run_delayed_extent_op(extent_op, leaf, ei);

	type = btrfs_get_extent_inline_ref_type(leaf, iref, BTRFS_REF_TYPE_ANY);
	/*
	 * Function btrfs_get_extent_inline_ref_type() has already printed
	 * error messages.
	 */
	if (unlikely(type == BTRFS_REF_TYPE_INVALID))
		return -EUCLEAN;

	if (type == BTRFS_EXTENT_DATA_REF_KEY) {
		dref = (struct btrfs_extent_data_ref *)(&iref->offset);
		refs = btrfs_extent_data_ref_count(leaf, dref);
	} else if (type == BTRFS_SHARED_DATA_REF_KEY) {
		sref = (struct btrfs_shared_data_ref *)(iref + 1);
		refs = btrfs_shared_data_ref_count(leaf, sref);
	} else {
		refs = 1;
		/*
		 * For tree blocks we can only drop one ref for it, and tree
		 * blocks should not have refs > 1.
		 *
		 * Furthermore if we're inserting a new inline backref, we
		 * won't reach this path either. That would be
		 * setup_inline_extent_backref().
		 */
		if (unlikely(refs_to_mod != -1)) {
			struct btrfs_key key;

			btrfs_item_key_to_cpu(leaf, &key, path->slots[0]);

			btrfs_print_leaf(leaf);
			btrfs_err(fs_info,
			"invalid refs_to_mod for tree block %llu, has %d expect -1",
				  key.objectid, refs_to_mod);
			return -EUCLEAN;
		}
	}

	if (unlikely(refs_to_mod < 0 && refs < -refs_to_mod)) {
		struct btrfs_key key;
		u32 extent_size;

		btrfs_item_key_to_cpu(leaf, &key, path->slots[0]);
		if (key.type == BTRFS_METADATA_ITEM_KEY)
			extent_size = fs_info->nodesize;
		else
			extent_size = key.offset;
		btrfs_print_leaf(leaf);
		btrfs_err(fs_info,
"invalid refs_to_mod for backref entry, iref %lu extent %llu num_bytes %u, has %d expect >= -%llu",
			  (unsigned long)iref, key.objectid, extent_size,
			  refs_to_mod, refs);
		return -EUCLEAN;
	}
	refs += refs_to_mod;

	if (refs > 0) {
		if (type == BTRFS_EXTENT_DATA_REF_KEY)
			btrfs_set_extent_data_ref_count(leaf, dref, refs);
		else
			btrfs_set_shared_data_ref_count(leaf, sref, refs);
	} else {
		size =  btrfs_extent_inline_ref_size(type);
		item_size = btrfs_item_size(leaf, path->slots[0]);
		ptr = (unsigned long)iref;
		end = (unsigned long)ei + item_size;
		if (ptr + size < end)
			memmove_extent_buffer(leaf, ptr, ptr + size,
					      end - ptr - size);
		item_size -= size;
		btrfs_truncate_item(trans, path, item_size, 1);
	}
	btrfs_mark_buffer_dirty(trans, leaf);
	return 0;
}

static noinline_for_stack
int insert_inline_extent_backref(struct btrfs_trans_handle *trans,
				 struct btrfs_path *path,
				 u64 bytenr, u64 num_bytes, u64 parent,
				 u64 root_objectid, u64 owner,
				 u64 offset, int refs_to_add,
				 struct btrfs_delayed_extent_op *extent_op)
{
	struct btrfs_extent_inline_ref *iref;
	int ret;

	ret = lookup_inline_extent_backref(trans, path, &iref, bytenr,
					   num_bytes, parent, root_objectid,
					   owner, offset, 1);
	if (ret == 0) {
		/*
		 * We're adding refs to a tree block we already own, this
		 * should not happen at all.
		 */
		if (owner < BTRFS_FIRST_FREE_OBJECTID) {
			btrfs_print_leaf(path->nodes[0]);
			btrfs_crit(trans->fs_info,
"adding refs to an existing tree ref, bytenr %llu num_bytes %llu root_objectid %llu slot %u",
				   bytenr, num_bytes, root_objectid, path->slots[0]);
			return -EUCLEAN;
		}
		ret = update_inline_extent_backref(trans, path, iref,
						   refs_to_add, extent_op);
	} else if (ret == -ENOENT) {
		setup_inline_extent_backref(trans, path, iref, parent,
					    root_objectid, owner, offset,
					    refs_to_add, extent_op);
		ret = 0;
	}
	return ret;
}

static int remove_extent_backref(struct btrfs_trans_handle *trans,
				 struct btrfs_root *root,
				 struct btrfs_path *path,
				 struct btrfs_extent_inline_ref *iref,
				 int refs_to_drop, int is_data)
{
	int ret = 0;

	BUG_ON(!is_data && refs_to_drop != 1);
	if (iref)
		ret = update_inline_extent_backref(trans, path, iref,
						   -refs_to_drop, NULL);
	else if (is_data)
		ret = remove_extent_data_ref(trans, root, path, refs_to_drop);
	else
		ret = btrfs_del_item(trans, root, path);
	return ret;
}

static int btrfs_issue_discard(struct block_device *bdev, u64 start, u64 len,
			       u64 *discarded_bytes)
{
	int j, ret = 0;
	u64 bytes_left, end;
	u64 aligned_start = ALIGN(start, 1 << SECTOR_SHIFT);

	/* Adjust the range to be aligned to 512B sectors if necessary. */
	if (start != aligned_start) {
		len -= aligned_start - start;
		len = round_down(len, 1 << SECTOR_SHIFT);
		start = aligned_start;
	}

	*discarded_bytes = 0;

	if (!len)
		return 0;

	end = start + len;
	bytes_left = len;

	/* Skip any superblocks on this device. */
	for (j = 0; j < BTRFS_SUPER_MIRROR_MAX; j++) {
		u64 sb_start = btrfs_sb_offset(j);
		u64 sb_end = sb_start + BTRFS_SUPER_INFO_SIZE;
		u64 size = sb_start - start;

		if (!in_range(sb_start, start, bytes_left) &&
		    !in_range(sb_end, start, bytes_left) &&
		    !in_range(start, sb_start, BTRFS_SUPER_INFO_SIZE))
			continue;

		/*
		 * Superblock spans beginning of range.  Adjust start and
		 * try again.
		 */
		if (sb_start <= start) {
			start += sb_end - start;
			if (start > end) {
				bytes_left = 0;
				break;
			}
			bytes_left = end - start;
			continue;
		}

		if (size) {
			ret = blkdev_issue_discard(bdev, start >> SECTOR_SHIFT,
						   size >> SECTOR_SHIFT,
						   GFP_NOFS);
			if (!ret)
				*discarded_bytes += size;
			else if (ret != -EOPNOTSUPP)
				return ret;
		}

		start = sb_end;
		if (start > end) {
			bytes_left = 0;
			break;
		}
		bytes_left = end - start;
	}

	if (bytes_left) {
		ret = blkdev_issue_discard(bdev, start >> SECTOR_SHIFT,
					   bytes_left >> SECTOR_SHIFT,
					   GFP_NOFS);
		if (!ret)
			*discarded_bytes += bytes_left;
	}
	return ret;
}

static int do_discard_extent(struct btrfs_discard_stripe *stripe, u64 *bytes)
{
	struct btrfs_device *dev = stripe->dev;
	struct btrfs_fs_info *fs_info = dev->fs_info;
	struct btrfs_dev_replace *dev_replace = &fs_info->dev_replace;
	u64 phys = stripe->physical;
	u64 len = stripe->length;
	u64 discarded = 0;
	int ret = 0;

	/* Zone reset on a zoned filesystem */
	if (btrfs_can_zone_reset(dev, phys, len)) {
		u64 src_disc;

		ret = btrfs_reset_device_zone(dev, phys, len, &discarded);
		if (ret)
			goto out;

		if (!btrfs_dev_replace_is_ongoing(dev_replace) ||
		    dev != dev_replace->srcdev)
			goto out;

		src_disc = discarded;

		/* Send to replace target as well */
		ret = btrfs_reset_device_zone(dev_replace->tgtdev, phys, len,
					      &discarded);
		discarded += src_disc;
	} else if (bdev_max_discard_sectors(stripe->dev->bdev)) {
		ret = btrfs_issue_discard(dev->bdev, phys, len, &discarded);
	} else {
		ret = 0;
		*bytes = 0;
	}

out:
	*bytes = discarded;
	return ret;
}

int btrfs_discard_extent(struct btrfs_fs_info *fs_info, u64 bytenr,
			 u64 num_bytes, u64 *actual_bytes)
{
	int ret = 0;
	u64 discarded_bytes = 0;
	u64 end = bytenr + num_bytes;
	u64 cur = bytenr;

	/*
	 * Avoid races with device replace and make sure the devices in the
	 * stripes don't go away while we are discarding.
	 */
	btrfs_bio_counter_inc_blocked(fs_info);
	while (cur < end) {
		struct btrfs_discard_stripe *stripes;
		unsigned int num_stripes;
		int i;

		num_bytes = end - cur;
		stripes = btrfs_map_discard(fs_info, cur, &num_bytes, &num_stripes);
		if (IS_ERR(stripes)) {
			ret = PTR_ERR(stripes);
			if (ret == -EOPNOTSUPP)
				ret = 0;
			break;
		}

		for (i = 0; i < num_stripes; i++) {
			struct btrfs_discard_stripe *stripe = stripes + i;
			u64 bytes;

			if (!stripe->dev->bdev) {
				ASSERT(btrfs_test_opt(fs_info, DEGRADED));
				continue;
			}

			if (!test_bit(BTRFS_DEV_STATE_WRITEABLE,
					&stripe->dev->dev_state))
				continue;

			ret = do_discard_extent(stripe, &bytes);
			if (ret) {
				/*
				 * Keep going if discard is not supported by the
				 * device.
				 */
				if (ret != -EOPNOTSUPP)
					break;
				ret = 0;
			} else {
				discarded_bytes += bytes;
			}
		}
		kfree(stripes);
		if (ret)
			break;
		cur += num_bytes;
	}
	btrfs_bio_counter_dec(fs_info);
	if (actual_bytes)
		*actual_bytes = discarded_bytes;
	return ret;
}

/* Can return -ENOMEM */
int btrfs_inc_extent_ref(struct btrfs_trans_handle *trans,
			 struct btrfs_ref *generic_ref)
{
	struct btrfs_fs_info *fs_info = trans->fs_info;
	int ret;

	ASSERT(generic_ref->type != BTRFS_REF_NOT_SET &&
	       generic_ref->action);
	BUG_ON(generic_ref->type == BTRFS_REF_METADATA &&
	       generic_ref->ref_root == BTRFS_TREE_LOG_OBJECTID);

	if (generic_ref->type == BTRFS_REF_METADATA)
		ret = btrfs_add_delayed_tree_ref(trans, generic_ref, NULL);
	else
		ret = btrfs_add_delayed_data_ref(trans, generic_ref, 0);

	btrfs_ref_tree_mod(fs_info, generic_ref);

	return ret;
}

/*
 * Insert backreference for a given extent.
 *
 * The counterpart is in __btrfs_free_extent(), with examples and more details
 * how it works.
 *
 * @trans:	    Handle of transaction
 *
 * @node:	    The delayed ref node used to get the bytenr/length for
 *		    extent whose references are incremented.
 *
 * @extent_op       Pointer to a structure, holding information necessary when
 *                  updating a tree block's flags
 *
 */
static int __btrfs_inc_extent_ref(struct btrfs_trans_handle *trans,
				  struct btrfs_delayed_ref_node *node,
				  struct btrfs_delayed_extent_op *extent_op)
{
	struct btrfs_path *path;
	struct extent_buffer *leaf;
	struct btrfs_extent_item *item;
	struct btrfs_key key;
	u64 bytenr = node->bytenr;
	u64 num_bytes = node->num_bytes;
	u64 owner = btrfs_delayed_ref_owner(node);
	u64 offset = btrfs_delayed_ref_offset(node);
	u64 refs;
	int refs_to_add = node->ref_mod;
	int ret;

	path = btrfs_alloc_path();
	if (!path)
		return -ENOMEM;

	/* this will setup the path even if it fails to insert the back ref */
	ret = insert_inline_extent_backref(trans, path, bytenr, num_bytes,
					   node->parent, node->ref_root, owner,
					   offset, refs_to_add, extent_op);
	if ((ret < 0 && ret != -EAGAIN) || !ret)
		goto out;

	/*
	 * Ok we had -EAGAIN which means we didn't have space to insert and
	 * inline extent ref, so just update the reference count and add a
	 * normal backref.
	 */
	leaf = path->nodes[0];
	btrfs_item_key_to_cpu(leaf, &key, path->slots[0]);
	item = btrfs_item_ptr(leaf, path->slots[0], struct btrfs_extent_item);
	refs = btrfs_extent_refs(leaf, item);
	btrfs_set_extent_refs(leaf, item, refs + refs_to_add);
	if (extent_op)
		__run_delayed_extent_op(extent_op, leaf, item);

	btrfs_mark_buffer_dirty(trans, leaf);
	btrfs_release_path(path);

	/* now insert the actual backref */
	if (owner < BTRFS_FIRST_FREE_OBJECTID)
		ret = insert_tree_block_ref(trans, path, node, bytenr);
	else
		ret = insert_extent_data_ref(trans, path, node, bytenr);

	if (ret)
		btrfs_abort_transaction(trans, ret);
out:
	btrfs_free_path(path);
	return ret;
}

static void free_head_ref_squota_rsv(struct btrfs_fs_info *fs_info,
				     struct btrfs_delayed_ref_head *href)
{
	u64 root = href->owning_root;

	/*
	 * Don't check must_insert_reserved, as this is called from contexts
	 * where it has already been unset.
	 */
	if (btrfs_qgroup_mode(fs_info) != BTRFS_QGROUP_MODE_SIMPLE ||
	    !href->is_data || !is_fstree(root))
		return;

	btrfs_qgroup_free_refroot(fs_info, root, href->reserved_bytes,
				  BTRFS_QGROUP_RSV_DATA);
}

static int run_delayed_data_ref(struct btrfs_trans_handle *trans,
				struct btrfs_delayed_ref_head *href,
				struct btrfs_delayed_ref_node *node,
				struct btrfs_delayed_extent_op *extent_op,
				bool insert_reserved)
{
	int ret = 0;
	u64 parent = 0;
	u64 flags = 0;

	trace_run_delayed_data_ref(trans->fs_info, node);

	if (node->type == BTRFS_SHARED_DATA_REF_KEY)
		parent = node->parent;

	if (node->action == BTRFS_ADD_DELAYED_REF && insert_reserved) {
		struct btrfs_key key;
		struct btrfs_squota_delta delta = {
			.root = href->owning_root,
			.num_bytes = node->num_bytes,
			.is_data = true,
			.is_inc	= true,
			.generation = trans->transid,
		};
		u64 owner = btrfs_delayed_ref_owner(node);
		u64 offset = btrfs_delayed_ref_offset(node);

		if (extent_op)
			flags |= extent_op->flags_to_set;

		key.objectid = node->bytenr;
		key.type = BTRFS_EXTENT_ITEM_KEY;
		key.offset = node->num_bytes;

		ret = alloc_reserved_file_extent(trans, parent, node->ref_root,
						 flags, owner, offset, &key,
						 node->ref_mod,
						 href->owning_root);
		free_head_ref_squota_rsv(trans->fs_info, href);
		if (!ret)
			ret = btrfs_record_squota_delta(trans->fs_info, &delta);
	} else if (node->action == BTRFS_ADD_DELAYED_REF) {
		ret = __btrfs_inc_extent_ref(trans, node, extent_op);
	} else if (node->action == BTRFS_DROP_DELAYED_REF) {
		ret = __btrfs_free_extent(trans, href, node, extent_op);
	} else {
		BUG();
	}
	return ret;
}

static void __run_delayed_extent_op(struct btrfs_delayed_extent_op *extent_op,
				    struct extent_buffer *leaf,
				    struct btrfs_extent_item *ei)
{
	u64 flags = btrfs_extent_flags(leaf, ei);
	if (extent_op->update_flags) {
		flags |= extent_op->flags_to_set;
		btrfs_set_extent_flags(leaf, ei, flags);
	}

	if (extent_op->update_key) {
		struct btrfs_tree_block_info *bi;
		BUG_ON(!(flags & BTRFS_EXTENT_FLAG_TREE_BLOCK));
		bi = (struct btrfs_tree_block_info *)(ei + 1);
		btrfs_set_tree_block_key(leaf, bi, &extent_op->key);
	}
}

static int run_delayed_extent_op(struct btrfs_trans_handle *trans,
				 struct btrfs_delayed_ref_head *head,
				 struct btrfs_delayed_extent_op *extent_op)
{
	struct btrfs_fs_info *fs_info = trans->fs_info;
	struct btrfs_root *root;
	struct btrfs_key key;
	struct btrfs_path *path;
	struct btrfs_extent_item *ei;
	struct extent_buffer *leaf;
	u32 item_size;
	int ret;
	int metadata = 1;

	if (TRANS_ABORTED(trans))
		return 0;

	if (!btrfs_fs_incompat(fs_info, SKINNY_METADATA))
		metadata = 0;

	path = btrfs_alloc_path();
	if (!path)
		return -ENOMEM;

	key.objectid = head->bytenr;

	if (metadata) {
		key.type = BTRFS_METADATA_ITEM_KEY;
		key.offset = extent_op->level;
	} else {
		key.type = BTRFS_EXTENT_ITEM_KEY;
		key.offset = head->num_bytes;
	}

	root = btrfs_extent_root(fs_info, key.objectid);
again:
	ret = btrfs_search_slot(trans, root, &key, path, 0, 1);
	if (ret < 0) {
		goto out;
	} else if (ret > 0) {
		if (metadata) {
			if (path->slots[0] > 0) {
				path->slots[0]--;
				btrfs_item_key_to_cpu(path->nodes[0], &key,
						      path->slots[0]);
				if (key.objectid == head->bytenr &&
				    key.type == BTRFS_EXTENT_ITEM_KEY &&
				    key.offset == head->num_bytes)
					ret = 0;
			}
			if (ret > 0) {
				btrfs_release_path(path);
				metadata = 0;

				key.objectid = head->bytenr;
				key.offset = head->num_bytes;
				key.type = BTRFS_EXTENT_ITEM_KEY;
				goto again;
			}
		} else {
			ret = -EUCLEAN;
			btrfs_err(fs_info,
		  "missing extent item for extent %llu num_bytes %llu level %d",
				  head->bytenr, head->num_bytes, extent_op->level);
			goto out;
		}
	}

	leaf = path->nodes[0];
	item_size = btrfs_item_size(leaf, path->slots[0]);

	if (unlikely(item_size < sizeof(*ei))) {
		ret = -EUCLEAN;
		btrfs_err(fs_info,
			  "unexpected extent item size, has %u expect >= %zu",
			  item_size, sizeof(*ei));
		btrfs_abort_transaction(trans, ret);
		goto out;
	}

	ei = btrfs_item_ptr(leaf, path->slots[0], struct btrfs_extent_item);
	__run_delayed_extent_op(extent_op, leaf, ei);

	btrfs_mark_buffer_dirty(trans, leaf);
out:
	btrfs_free_path(path);
	return ret;
}

static int run_delayed_tree_ref(struct btrfs_trans_handle *trans,
				struct btrfs_delayed_ref_head *href,
				struct btrfs_delayed_ref_node *node,
				struct btrfs_delayed_extent_op *extent_op,
				bool insert_reserved)
{
	int ret = 0;
	struct btrfs_fs_info *fs_info = trans->fs_info;
	u64 parent = 0;
	u64 ref_root = 0;

	trace_run_delayed_tree_ref(trans->fs_info, node);

	if (node->type == BTRFS_SHARED_BLOCK_REF_KEY)
		parent = node->parent;
	ref_root = node->ref_root;

	if (unlikely(node->ref_mod != 1)) {
		btrfs_err(trans->fs_info,
	"btree block %llu has %d references rather than 1: action %d ref_root %llu parent %llu",
			  node->bytenr, node->ref_mod, node->action, ref_root,
			  parent);
		return -EUCLEAN;
	}
	if (node->action == BTRFS_ADD_DELAYED_REF && insert_reserved) {
		struct btrfs_squota_delta delta = {
			.root = href->owning_root,
			.num_bytes = fs_info->nodesize,
			.is_data = false,
			.is_inc = true,
			.generation = trans->transid,
		};

		BUG_ON(!extent_op || !extent_op->update_flags);
		ret = alloc_reserved_tree_block(trans, node, extent_op);
		if (!ret)
			btrfs_record_squota_delta(fs_info, &delta);
	} else if (node->action == BTRFS_ADD_DELAYED_REF) {
		ret = __btrfs_inc_extent_ref(trans, node, extent_op);
	} else if (node->action == BTRFS_DROP_DELAYED_REF) {
		ret = __btrfs_free_extent(trans, href, node, extent_op);
	} else {
		BUG();
	}
	return ret;
}

/* helper function to actually process a single delayed ref entry */
static int run_one_delayed_ref(struct btrfs_trans_handle *trans,
			       struct btrfs_delayed_ref_head *href,
			       struct btrfs_delayed_ref_node *node,
			       struct btrfs_delayed_extent_op *extent_op,
			       bool insert_reserved)
{
	int ret = 0;

	if (TRANS_ABORTED(trans)) {
		if (insert_reserved) {
			btrfs_pin_extent(trans, node->bytenr, node->num_bytes, 1);
			free_head_ref_squota_rsv(trans->fs_info, href);
		}
		return 0;
	}

	if (node->type == BTRFS_TREE_BLOCK_REF_KEY ||
	    node->type == BTRFS_SHARED_BLOCK_REF_KEY)
		ret = run_delayed_tree_ref(trans, href, node, extent_op,
					   insert_reserved);
	else if (node->type == BTRFS_EXTENT_DATA_REF_KEY ||
		 node->type == BTRFS_SHARED_DATA_REF_KEY)
		ret = run_delayed_data_ref(trans, href, node, extent_op,
					   insert_reserved);
	else if (node->type == BTRFS_EXTENT_OWNER_REF_KEY)
		ret = 0;
	else
		BUG();
	if (ret && insert_reserved)
		btrfs_pin_extent(trans, node->bytenr, node->num_bytes, 1);
	if (ret < 0)
		btrfs_err(trans->fs_info,
"failed to run delayed ref for logical %llu num_bytes %llu type %u action %u ref_mod %d: %d",
			  node->bytenr, node->num_bytes, node->type,
			  node->action, node->ref_mod, ret);
	return ret;
}

static inline struct btrfs_delayed_ref_node *
select_delayed_ref(struct btrfs_delayed_ref_head *head)
{
	struct btrfs_delayed_ref_node *ref;

	if (RB_EMPTY_ROOT(&head->ref_tree.rb_root))
		return NULL;

	/*
	 * Select a delayed ref of type BTRFS_ADD_DELAYED_REF first.
	 * This is to prevent a ref count from going down to zero, which deletes
	 * the extent item from the extent tree, when there still are references
	 * to add, which would fail because they would not find the extent item.
	 */
	if (!list_empty(&head->ref_add_list))
		return list_first_entry(&head->ref_add_list,
				struct btrfs_delayed_ref_node, add_list);

	ref = rb_entry(rb_first_cached(&head->ref_tree),
		       struct btrfs_delayed_ref_node, ref_node);
	ASSERT(list_empty(&ref->add_list));
	return ref;
}

static void unselect_delayed_ref_head(struct btrfs_delayed_ref_root *delayed_refs,
				      struct btrfs_delayed_ref_head *head)
{
	spin_lock(&delayed_refs->lock);
	head->processing = false;
	delayed_refs->num_heads_ready++;
	spin_unlock(&delayed_refs->lock);
	btrfs_delayed_ref_unlock(head);
}

static struct btrfs_delayed_extent_op *cleanup_extent_op(
				struct btrfs_delayed_ref_head *head)
{
	struct btrfs_delayed_extent_op *extent_op = head->extent_op;

	if (!extent_op)
		return NULL;

	if (head->must_insert_reserved) {
		head->extent_op = NULL;
		btrfs_free_delayed_extent_op(extent_op);
		return NULL;
	}
	return extent_op;
}

static int run_and_cleanup_extent_op(struct btrfs_trans_handle *trans,
				     struct btrfs_delayed_ref_head *head)
{
	struct btrfs_delayed_extent_op *extent_op;
	int ret;

	extent_op = cleanup_extent_op(head);
	if (!extent_op)
		return 0;
	head->extent_op = NULL;
	spin_unlock(&head->lock);
	ret = run_delayed_extent_op(trans, head, extent_op);
	btrfs_free_delayed_extent_op(extent_op);
	return ret ? ret : 1;
}

u64 btrfs_cleanup_ref_head_accounting(struct btrfs_fs_info *fs_info,
				  struct btrfs_delayed_ref_root *delayed_refs,
				  struct btrfs_delayed_ref_head *head)
{
	u64 ret = 0;

	/*
	 * We had csum deletions accounted for in our delayed refs rsv, we need
	 * to drop the csum leaves for this update from our delayed_refs_rsv.
	 */
	if (head->total_ref_mod < 0 && head->is_data) {
		int nr_csums;

		spin_lock(&delayed_refs->lock);
		delayed_refs->pending_csums -= head->num_bytes;
		spin_unlock(&delayed_refs->lock);
		nr_csums = btrfs_csum_bytes_to_leaves(fs_info, head->num_bytes);

		btrfs_delayed_refs_rsv_release(fs_info, 0, nr_csums);

		ret = btrfs_calc_delayed_ref_csum_bytes(fs_info, nr_csums);
	}
	/* must_insert_reserved can be set only if we didn't run the head ref. */
	if (head->must_insert_reserved)
		free_head_ref_squota_rsv(fs_info, head);

	return ret;
}

static int cleanup_ref_head(struct btrfs_trans_handle *trans,
			    struct btrfs_delayed_ref_head *head,
			    u64 *bytes_released)
{

	struct btrfs_fs_info *fs_info = trans->fs_info;
	struct btrfs_delayed_ref_root *delayed_refs;
	int ret;

	delayed_refs = &trans->transaction->delayed_refs;

	ret = run_and_cleanup_extent_op(trans, head);
	if (ret < 0) {
		unselect_delayed_ref_head(delayed_refs, head);
		btrfs_debug(fs_info, "run_delayed_extent_op returned %d", ret);
		return ret;
	} else if (ret) {
		return ret;
	}

	/*
	 * Need to drop our head ref lock and re-acquire the delayed ref lock
	 * and then re-check to make sure nobody got added.
	 */
	spin_unlock(&head->lock);
	spin_lock(&delayed_refs->lock);
	spin_lock(&head->lock);
	if (!RB_EMPTY_ROOT(&head->ref_tree.rb_root) || head->extent_op) {
		spin_unlock(&head->lock);
		spin_unlock(&delayed_refs->lock);
		return 1;
	}
	btrfs_delete_ref_head(delayed_refs, head);
	spin_unlock(&head->lock);
	spin_unlock(&delayed_refs->lock);

	if (head->must_insert_reserved) {
		btrfs_pin_extent(trans, head->bytenr, head->num_bytes, 1);
		if (head->is_data) {
			struct btrfs_root *csum_root;

			csum_root = btrfs_csum_root(fs_info, head->bytenr);
			ret = btrfs_del_csums(trans, csum_root, head->bytenr,
					      head->num_bytes);
		}
	}

	*bytes_released += btrfs_cleanup_ref_head_accounting(fs_info, delayed_refs, head);

	trace_run_delayed_ref_head(fs_info, head, 0);
	btrfs_delayed_ref_unlock(head);
	btrfs_put_delayed_ref_head(head);
	return ret;
}

static struct btrfs_delayed_ref_head *btrfs_obtain_ref_head(
					struct btrfs_trans_handle *trans)
{
	struct btrfs_delayed_ref_root *delayed_refs =
		&trans->transaction->delayed_refs;
	struct btrfs_delayed_ref_head *head = NULL;
	int ret;

	spin_lock(&delayed_refs->lock);
	head = btrfs_select_ref_head(delayed_refs);
	if (!head) {
		spin_unlock(&delayed_refs->lock);
		return head;
	}

	/*
	 * Grab the lock that says we are going to process all the refs for
	 * this head
	 */
	ret = btrfs_delayed_ref_lock(delayed_refs, head);
	spin_unlock(&delayed_refs->lock);

	/*
	 * We may have dropped the spin lock to get the head mutex lock, and
	 * that might have given someone else time to free the head.  If that's
	 * true, it has been removed from our list and we can move on.
	 */
	if (ret == -EAGAIN)
		head = ERR_PTR(-EAGAIN);

	return head;
}

static int btrfs_run_delayed_refs_for_head(struct btrfs_trans_handle *trans,
					   struct btrfs_delayed_ref_head *locked_ref,
					   u64 *bytes_released)
{
	struct btrfs_fs_info *fs_info = trans->fs_info;
	struct btrfs_delayed_ref_root *delayed_refs;
	struct btrfs_delayed_extent_op *extent_op;
	struct btrfs_delayed_ref_node *ref;
	bool must_insert_reserved;
	int ret;

	delayed_refs = &trans->transaction->delayed_refs;

	lockdep_assert_held(&locked_ref->mutex);
	lockdep_assert_held(&locked_ref->lock);

	while ((ref = select_delayed_ref(locked_ref))) {
		if (ref->seq &&
		    btrfs_check_delayed_seq(fs_info, ref->seq)) {
			spin_unlock(&locked_ref->lock);
			unselect_delayed_ref_head(delayed_refs, locked_ref);
			return -EAGAIN;
		}

		rb_erase_cached(&ref->ref_node, &locked_ref->ref_tree);
		RB_CLEAR_NODE(&ref->ref_node);
		if (!list_empty(&ref->add_list))
			list_del(&ref->add_list);
		/*
		 * When we play the delayed ref, also correct the ref_mod on
		 * head
		 */
		switch (ref->action) {
		case BTRFS_ADD_DELAYED_REF:
		case BTRFS_ADD_DELAYED_EXTENT:
			locked_ref->ref_mod -= ref->ref_mod;
			break;
		case BTRFS_DROP_DELAYED_REF:
			locked_ref->ref_mod += ref->ref_mod;
			break;
		default:
			WARN_ON(1);
		}
		atomic_dec(&delayed_refs->num_entries);

		/*
		 * Record the must_insert_reserved flag before we drop the
		 * spin lock.
		 */
		must_insert_reserved = locked_ref->must_insert_reserved;
		/*
		 * Unsetting this on the head ref relinquishes ownership of
		 * the rsv_bytes, so it is critical that every possible code
		 * path from here forward frees all reserves including qgroup
		 * reserve.
		 */
		locked_ref->must_insert_reserved = false;

		extent_op = locked_ref->extent_op;
		locked_ref->extent_op = NULL;
		spin_unlock(&locked_ref->lock);

		ret = run_one_delayed_ref(trans, locked_ref, ref, extent_op,
					  must_insert_reserved);
		btrfs_delayed_refs_rsv_release(fs_info, 1, 0);
		*bytes_released += btrfs_calc_delayed_ref_bytes(fs_info, 1);

		btrfs_free_delayed_extent_op(extent_op);
		if (ret) {
			unselect_delayed_ref_head(delayed_refs, locked_ref);
			btrfs_put_delayed_ref(ref);
			return ret;
		}

		btrfs_put_delayed_ref(ref);
		cond_resched();

		spin_lock(&locked_ref->lock);
		btrfs_merge_delayed_refs(fs_info, delayed_refs, locked_ref);
	}

	return 0;
}

/*
 * Returns 0 on success or if called with an already aborted transaction.
 * Returns -ENOMEM or -EIO on failure and will abort the transaction.
 */
static noinline int __btrfs_run_delayed_refs(struct btrfs_trans_handle *trans,
					     u64 min_bytes)
{
	struct btrfs_fs_info *fs_info = trans->fs_info;
	struct btrfs_delayed_ref_root *delayed_refs;
	struct btrfs_delayed_ref_head *locked_ref = NULL;
	int ret;
	unsigned long count = 0;
	unsigned long max_count = 0;
	u64 bytes_processed = 0;

	delayed_refs = &trans->transaction->delayed_refs;
	if (min_bytes == 0) {
		max_count = delayed_refs->num_heads_ready;
		min_bytes = U64_MAX;
	}

	do {
		if (!locked_ref) {
			locked_ref = btrfs_obtain_ref_head(trans);
			if (IS_ERR_OR_NULL(locked_ref)) {
				if (PTR_ERR(locked_ref) == -EAGAIN) {
					continue;
				} else {
					break;
				}
			}
			count++;
		}
		/*
		 * We need to try and merge add/drops of the same ref since we
		 * can run into issues with relocate dropping the implicit ref
		 * and then it being added back again before the drop can
		 * finish.  If we merged anything we need to re-loop so we can
		 * get a good ref.
		 * Or we can get node references of the same type that weren't
		 * merged when created due to bumps in the tree mod seq, and
		 * we need to merge them to prevent adding an inline extent
		 * backref before dropping it (triggering a BUG_ON at
		 * insert_inline_extent_backref()).
		 */
		spin_lock(&locked_ref->lock);
		btrfs_merge_delayed_refs(fs_info, delayed_refs, locked_ref);

		ret = btrfs_run_delayed_refs_for_head(trans, locked_ref, &bytes_processed);
		if (ret < 0 && ret != -EAGAIN) {
			/*
			 * Error, btrfs_run_delayed_refs_for_head already
			 * unlocked everything so just bail out
			 */
			return ret;
		} else if (!ret) {
			/*
			 * Success, perform the usual cleanup of a processed
			 * head
			 */
			ret = cleanup_ref_head(trans, locked_ref, &bytes_processed);
			if (ret > 0 ) {
				/* We dropped our lock, we need to loop. */
				ret = 0;
				continue;
			} else if (ret) {
				return ret;
			}
		}

		/*
		 * Either success case or btrfs_run_delayed_refs_for_head
		 * returned -EAGAIN, meaning we need to select another head
		 */

		locked_ref = NULL;
		cond_resched();
	} while ((min_bytes != U64_MAX && bytes_processed < min_bytes) ||
		 (max_count > 0 && count < max_count) ||
		 locked_ref);

	return 0;
}

#ifdef SCRAMBLE_DELAYED_REFS
/*
 * Normally delayed refs get processed in ascending bytenr order. This
 * correlates in most cases to the order added. To expose dependencies on this
 * order, we start to process the tree in the middle instead of the beginning
 */
static u64 find_middle(struct rb_root *root)
{
	struct rb_node *n = root->rb_node;
	struct btrfs_delayed_ref_node *entry;
	int alt = 1;
	u64 middle;
	u64 first = 0, last = 0;

	n = rb_first(root);
	if (n) {
		entry = rb_entry(n, struct btrfs_delayed_ref_node, rb_node);
		first = entry->bytenr;
	}
	n = rb_last(root);
	if (n) {
		entry = rb_entry(n, struct btrfs_delayed_ref_node, rb_node);
		last = entry->bytenr;
	}
	n = root->rb_node;

	while (n) {
		entry = rb_entry(n, struct btrfs_delayed_ref_node, rb_node);
		WARN_ON(!entry->in_tree);

		middle = entry->bytenr;

		if (alt)
			n = n->rb_left;
		else
			n = n->rb_right;

		alt = 1 - alt;
	}
	return middle;
}
#endif

/*
 * Start processing the delayed reference count updates and extent insertions
 * we have queued up so far.
 *
 * @trans:	Transaction handle.
 * @min_bytes:	How many bytes of delayed references to process. After this
 *		many bytes we stop processing delayed references if there are
 *		any more. If 0 it means to run all existing delayed references,
 *		but not new ones added after running all existing ones.
 *		Use (u64)-1 (U64_MAX) to run all existing delayed references
 *		plus any new ones that are added.
 *
 * Returns 0 on success or if called with an aborted transaction
 * Returns <0 on error and aborts the transaction
 */
int btrfs_run_delayed_refs(struct btrfs_trans_handle *trans, u64 min_bytes)
{
	struct btrfs_fs_info *fs_info = trans->fs_info;
	struct btrfs_delayed_ref_root *delayed_refs;
	int ret;

	/* We'll clean this up in btrfs_cleanup_transaction */
	if (TRANS_ABORTED(trans))
		return 0;

	if (test_bit(BTRFS_FS_CREATING_FREE_SPACE_TREE, &fs_info->flags))
		return 0;

	delayed_refs = &trans->transaction->delayed_refs;
again:
#ifdef SCRAMBLE_DELAYED_REFS
	delayed_refs->run_delayed_start = find_middle(&delayed_refs->root);
#endif
	ret = __btrfs_run_delayed_refs(trans, min_bytes);
	if (ret < 0) {
		btrfs_abort_transaction(trans, ret);
		return ret;
	}

	if (min_bytes == U64_MAX) {
		btrfs_create_pending_block_groups(trans);

		spin_lock(&delayed_refs->lock);
		if (RB_EMPTY_ROOT(&delayed_refs->href_root.rb_root)) {
			spin_unlock(&delayed_refs->lock);
			return 0;
		}
		spin_unlock(&delayed_refs->lock);

		cond_resched();
		goto again;
	}

	return 0;
}

int btrfs_set_disk_extent_flags(struct btrfs_trans_handle *trans,
				struct extent_buffer *eb, u64 flags)
{
	struct btrfs_delayed_extent_op *extent_op;
	int level = btrfs_header_level(eb);
	int ret;

	extent_op = btrfs_alloc_delayed_extent_op();
	if (!extent_op)
		return -ENOMEM;

	extent_op->flags_to_set = flags;
	extent_op->update_flags = true;
	extent_op->update_key = false;
	extent_op->level = level;

	ret = btrfs_add_delayed_extent_op(trans, eb->start, eb->len, extent_op);
	if (ret)
		btrfs_free_delayed_extent_op(extent_op);
	return ret;
}

static noinline int check_delayed_ref(struct btrfs_root *root,
				      struct btrfs_path *path,
				      u64 objectid, u64 offset, u64 bytenr)
{
	struct btrfs_delayed_ref_head *head;
	struct btrfs_delayed_ref_node *ref;
	struct btrfs_delayed_ref_root *delayed_refs;
	struct btrfs_transaction *cur_trans;
	struct rb_node *node;
	int ret = 0;

	spin_lock(&root->fs_info->trans_lock);
	cur_trans = root->fs_info->running_transaction;
	if (cur_trans)
		refcount_inc(&cur_trans->use_count);
	spin_unlock(&root->fs_info->trans_lock);
	if (!cur_trans)
		return 0;

	delayed_refs = &cur_trans->delayed_refs;
	spin_lock(&delayed_refs->lock);
	head = btrfs_find_delayed_ref_head(delayed_refs, bytenr);
	if (!head) {
		spin_unlock(&delayed_refs->lock);
		btrfs_put_transaction(cur_trans);
		return 0;
	}

	if (!mutex_trylock(&head->mutex)) {
		if (path->nowait) {
			spin_unlock(&delayed_refs->lock);
			btrfs_put_transaction(cur_trans);
			return -EAGAIN;
		}

		refcount_inc(&head->refs);
		spin_unlock(&delayed_refs->lock);

		btrfs_release_path(path);

		/*
		 * Mutex was contended, block until it's released and let
		 * caller try again
		 */
		mutex_lock(&head->mutex);
		mutex_unlock(&head->mutex);
		btrfs_put_delayed_ref_head(head);
		btrfs_put_transaction(cur_trans);
		return -EAGAIN;
	}
	spin_unlock(&delayed_refs->lock);

	spin_lock(&head->lock);
	/*
	 * XXX: We should replace this with a proper search function in the
	 * future.
	 */
	for (node = rb_first_cached(&head->ref_tree); node;
	     node = rb_next(node)) {
		u64 ref_owner;
		u64 ref_offset;

		ref = rb_entry(node, struct btrfs_delayed_ref_node, ref_node);
		/* If it's a shared ref we know a cross reference exists */
		if (ref->type != BTRFS_EXTENT_DATA_REF_KEY) {
			ret = 1;
			break;
		}

		ref_owner = btrfs_delayed_ref_owner(ref);
		ref_offset = btrfs_delayed_ref_offset(ref);

		/*
		 * If our ref doesn't match the one we're currently looking at
		 * then we have a cross reference.
		 */
		if (ref->ref_root != btrfs_root_id(root) ||
		    ref_owner != objectid || ref_offset != offset) {
			ret = 1;
			break;
		}
	}
	spin_unlock(&head->lock);
	mutex_unlock(&head->mutex);
	btrfs_put_transaction(cur_trans);
	return ret;
}

static noinline int check_committed_ref(struct btrfs_root *root,
					struct btrfs_path *path,
					u64 objectid, u64 offset, u64 bytenr,
					bool strict)
{
	struct btrfs_fs_info *fs_info = root->fs_info;
	struct btrfs_root *extent_root = btrfs_extent_root(fs_info, bytenr);
	struct extent_buffer *leaf;
	struct btrfs_extent_data_ref *ref;
	struct btrfs_extent_inline_ref *iref;
	struct btrfs_extent_item *ei;
	struct btrfs_key key;
	u32 item_size;
	u32 expected_size;
	int type;
	int ret;

	key.objectid = bytenr;
	key.offset = (u64)-1;
	key.type = BTRFS_EXTENT_ITEM_KEY;

	ret = btrfs_search_slot(NULL, extent_root, &key, path, 0, 0);
	if (ret < 0)
		goto out;
	if (ret == 0) {
		/*
		 * Key with offset -1 found, there would have to exist an extent
		 * item with such offset, but this is out of the valid range.
		 */
		ret = -EUCLEAN;
		goto out;
	}

	ret = -ENOENT;
	if (path->slots[0] == 0)
		goto out;

	path->slots[0]--;
	leaf = path->nodes[0];
	btrfs_item_key_to_cpu(leaf, &key, path->slots[0]);

	if (key.objectid != bytenr || key.type != BTRFS_EXTENT_ITEM_KEY)
		goto out;

	ret = 1;
	item_size = btrfs_item_size(leaf, path->slots[0]);
	ei = btrfs_item_ptr(leaf, path->slots[0], struct btrfs_extent_item);
	expected_size = sizeof(*ei) + btrfs_extent_inline_ref_size(BTRFS_EXTENT_DATA_REF_KEY);

	/* No inline refs; we need to bail before checking for owner ref. */
	if (item_size == sizeof(*ei))
		goto out;

	/* Check for an owner ref; skip over it to the real inline refs. */
	iref = (struct btrfs_extent_inline_ref *)(ei + 1);
	type = btrfs_get_extent_inline_ref_type(leaf, iref, BTRFS_REF_TYPE_DATA);
	if (btrfs_fs_incompat(fs_info, SIMPLE_QUOTA) && type == BTRFS_EXTENT_OWNER_REF_KEY) {
		expected_size += btrfs_extent_inline_ref_size(BTRFS_EXTENT_OWNER_REF_KEY);
		iref = (struct btrfs_extent_inline_ref *)(iref + 1);
	}

	/* If extent item has more than 1 inline ref then it's shared */
	if (item_size != expected_size)
		goto out;

	/*
	 * If extent created before last snapshot => it's shared unless the
	 * snapshot has been deleted. Use the heuristic if strict is false.
	 */
	if (!strict &&
	    (btrfs_extent_generation(leaf, ei) <=
	     btrfs_root_last_snapshot(&root->root_item)))
		goto out;

	/* If this extent has SHARED_DATA_REF then it's shared */
	type = btrfs_get_extent_inline_ref_type(leaf, iref, BTRFS_REF_TYPE_DATA);
	if (type != BTRFS_EXTENT_DATA_REF_KEY)
		goto out;

	ref = (struct btrfs_extent_data_ref *)(&iref->offset);
	if (btrfs_extent_refs(leaf, ei) !=
	    btrfs_extent_data_ref_count(leaf, ref) ||
	    btrfs_extent_data_ref_root(leaf, ref) != btrfs_root_id(root) ||
	    btrfs_extent_data_ref_objectid(leaf, ref) != objectid ||
	    btrfs_extent_data_ref_offset(leaf, ref) != offset)
		goto out;

	ret = 0;
out:
	return ret;
}

int btrfs_cross_ref_exist(struct btrfs_root *root, u64 objectid, u64 offset,
			  u64 bytenr, bool strict, struct btrfs_path *path)
{
	int ret;

	do {
		ret = check_committed_ref(root, path, objectid,
					  offset, bytenr, strict);
		if (ret && ret != -ENOENT)
			goto out;

		ret = check_delayed_ref(root, path, objectid, offset, bytenr);
	} while (ret == -EAGAIN);

out:
	btrfs_release_path(path);
	if (btrfs_is_data_reloc_root(root))
		WARN_ON(ret > 0);
	return ret;
}

static int __btrfs_mod_ref(struct btrfs_trans_handle *trans,
			   struct btrfs_root *root,
			   struct extent_buffer *buf,
			   int full_backref, int inc)
{
	struct btrfs_fs_info *fs_info = root->fs_info;
	u64 parent;
	u64 ref_root;
	u32 nritems;
	struct btrfs_key key;
	struct btrfs_file_extent_item *fi;
	bool for_reloc = btrfs_header_flag(buf, BTRFS_HEADER_FLAG_RELOC);
	int i;
	int action;
	int level;
	int ret = 0;

	if (btrfs_is_testing(fs_info))
		return 0;

	ref_root = btrfs_header_owner(buf);
	nritems = btrfs_header_nritems(buf);
	level = btrfs_header_level(buf);

	if (!test_bit(BTRFS_ROOT_SHAREABLE, &root->state) && level == 0)
		return 0;

	if (full_backref)
		parent = buf->start;
	else
		parent = 0;
	if (inc)
		action = BTRFS_ADD_DELAYED_REF;
	else
		action = BTRFS_DROP_DELAYED_REF;

	for (i = 0; i < nritems; i++) {
		struct btrfs_ref ref = {
			.action = action,
			.parent = parent,
			.ref_root = ref_root,
		};

		if (level == 0) {
			btrfs_item_key_to_cpu(buf, &key, i);
			if (key.type != BTRFS_EXTENT_DATA_KEY)
				continue;
			fi = btrfs_item_ptr(buf, i,
					    struct btrfs_file_extent_item);
			if (btrfs_file_extent_type(buf, fi) ==
			    BTRFS_FILE_EXTENT_INLINE)
				continue;
			ref.bytenr = btrfs_file_extent_disk_bytenr(buf, fi);
			if (ref.bytenr == 0)
				continue;

			ref.num_bytes = btrfs_file_extent_disk_num_bytes(buf, fi);
			ref.owning_root = ref_root;

			key.offset -= btrfs_file_extent_offset(buf, fi);
			btrfs_init_data_ref(&ref, key.objectid, key.offset,
					    btrfs_root_id(root), for_reloc);
			if (inc)
				ret = btrfs_inc_extent_ref(trans, &ref);
			else
				ret = btrfs_free_extent(trans, &ref);
			if (ret)
				goto fail;
		} else {
			/* We don't know the owning_root, leave as 0. */
			ref.bytenr = btrfs_node_blockptr(buf, i);
			ref.num_bytes = fs_info->nodesize;

			btrfs_init_tree_ref(&ref, level - 1,
					    btrfs_root_id(root), for_reloc);
			if (inc)
				ret = btrfs_inc_extent_ref(trans, &ref);
			else
				ret = btrfs_free_extent(trans, &ref);
			if (ret)
				goto fail;
		}
	}
	return 0;
fail:
	return ret;
}

int btrfs_inc_ref(struct btrfs_trans_handle *trans, struct btrfs_root *root,
		  struct extent_buffer *buf, int full_backref)
{
	return __btrfs_mod_ref(trans, root, buf, full_backref, 1);
}

int btrfs_dec_ref(struct btrfs_trans_handle *trans, struct btrfs_root *root,
		  struct extent_buffer *buf, int full_backref)
{
	return __btrfs_mod_ref(trans, root, buf, full_backref, 0);
}

static u64 get_alloc_profile_by_root(struct btrfs_root *root, int data)
{
	struct btrfs_fs_info *fs_info = root->fs_info;
	u64 flags;
	u64 ret;

	if (data)
		flags = BTRFS_BLOCK_GROUP_DATA;
	else if (root == fs_info->chunk_root)
		flags = BTRFS_BLOCK_GROUP_SYSTEM;
	else
		flags = BTRFS_BLOCK_GROUP_METADATA;

	ret = btrfs_get_alloc_profile(fs_info, flags);
	return ret;
}

static u64 first_logical_byte(struct btrfs_fs_info *fs_info)
{
	struct rb_node *leftmost;
	u64 bytenr = 0;

	read_lock(&fs_info->block_group_cache_lock);
	/* Get the block group with the lowest logical start address. */
	leftmost = rb_first_cached(&fs_info->block_group_cache_tree);
	if (leftmost) {
		struct btrfs_block_group *bg;

		bg = rb_entry(leftmost, struct btrfs_block_group, cache_node);
		bytenr = bg->start;
	}
	read_unlock(&fs_info->block_group_cache_lock);

	return bytenr;
}

static int pin_down_extent(struct btrfs_trans_handle *trans,
			   struct btrfs_block_group *cache,
			   u64 bytenr, u64 num_bytes, int reserved)
{
	struct btrfs_fs_info *fs_info = cache->fs_info;

	spin_lock(&cache->space_info->lock);
	spin_lock(&cache->lock);
	cache->pinned += num_bytes;
	btrfs_space_info_update_bytes_pinned(fs_info, cache->space_info,
					     num_bytes);
	if (reserved) {
		cache->reserved -= num_bytes;
		cache->space_info->bytes_reserved -= num_bytes;
	}
	spin_unlock(&cache->lock);
	spin_unlock(&cache->space_info->lock);

	set_extent_bit(&trans->transaction->pinned_extents, bytenr,
		       bytenr + num_bytes - 1, EXTENT_DIRTY, NULL);
	return 0;
}

int btrfs_pin_extent(struct btrfs_trans_handle *trans,
		     u64 bytenr, u64 num_bytes, int reserved)
{
	struct btrfs_block_group *cache;

	cache = btrfs_lookup_block_group(trans->fs_info, bytenr);
	BUG_ON(!cache); /* Logic error */

	pin_down_extent(trans, cache, bytenr, num_bytes, reserved);

	btrfs_put_block_group(cache);
	return 0;
}

int btrfs_pin_extent_for_log_replay(struct btrfs_trans_handle *trans,
				    const struct extent_buffer *eb)
{
	struct btrfs_block_group *cache;
	int ret;

	cache = btrfs_lookup_block_group(trans->fs_info, eb->start);
	if (!cache)
		return -EINVAL;

	/*
	 * Fully cache the free space first so that our pin removes the free space
	 * from the cache.
	 */
	ret = btrfs_cache_block_group(cache, true);
	if (ret)
		goto out;

	pin_down_extent(trans, cache, eb->start, eb->len, 0);

	/* remove us from the free space cache (if we're there at all) */
	ret = btrfs_remove_free_space(cache, eb->start, eb->len);
out:
	btrfs_put_block_group(cache);
	return ret;
}

static int __exclude_logged_extent(struct btrfs_fs_info *fs_info,
				   u64 start, u64 num_bytes)
{
	int ret;
	struct btrfs_block_group *block_group;

	block_group = btrfs_lookup_block_group(fs_info, start);
	if (!block_group)
		return -EINVAL;

	ret = btrfs_cache_block_group(block_group, true);
	if (ret)
		goto out;

	ret = btrfs_remove_free_space(block_group, start, num_bytes);
out:
	btrfs_put_block_group(block_group);
	return ret;
}

int btrfs_exclude_logged_extents(struct extent_buffer *eb)
{
	struct btrfs_fs_info *fs_info = eb->fs_info;
	struct btrfs_file_extent_item *item;
	struct btrfs_key key;
	int found_type;
	int i;
	int ret = 0;

	if (!btrfs_fs_incompat(fs_info, MIXED_GROUPS))
		return 0;

	for (i = 0; i < btrfs_header_nritems(eb); i++) {
		btrfs_item_key_to_cpu(eb, &key, i);
		if (key.type != BTRFS_EXTENT_DATA_KEY)
			continue;
		item = btrfs_item_ptr(eb, i, struct btrfs_file_extent_item);
		found_type = btrfs_file_extent_type(eb, item);
		if (found_type == BTRFS_FILE_EXTENT_INLINE)
			continue;
		if (btrfs_file_extent_disk_bytenr(eb, item) == 0)
			continue;
		key.objectid = btrfs_file_extent_disk_bytenr(eb, item);
		key.offset = btrfs_file_extent_disk_num_bytes(eb, item);
		ret = __exclude_logged_extent(fs_info, key.objectid, key.offset);
		if (ret)
			break;
	}

	return ret;
}

static void
btrfs_inc_block_group_reservations(struct btrfs_block_group *bg)
{
	atomic_inc(&bg->reservations);
}

/*
 * Returns the free cluster for the given space info and sets empty_cluster to
 * what it should be based on the mount options.
 */
static struct btrfs_free_cluster *
fetch_cluster_info(struct btrfs_fs_info *fs_info,
		   struct btrfs_space_info *space_info, u64 *empty_cluster)
{
	struct btrfs_free_cluster *ret = NULL;

	*empty_cluster = 0;
	if (btrfs_mixed_space_info(space_info))
		return ret;

	if (space_info->flags & BTRFS_BLOCK_GROUP_METADATA) {
		ret = &fs_info->meta_alloc_cluster;
		if (btrfs_test_opt(fs_info, SSD))
			*empty_cluster = SZ_2M;
		else
			*empty_cluster = SZ_64K;
	} else if ((space_info->flags & BTRFS_BLOCK_GROUP_DATA) &&
		   btrfs_test_opt(fs_info, SSD_SPREAD)) {
		*empty_cluster = SZ_2M;
		ret = &fs_info->data_alloc_cluster;
	}

	return ret;
}

static int unpin_extent_range(struct btrfs_fs_info *fs_info,
			      u64 start, u64 end,
			      const bool return_free_space)
{
	struct btrfs_block_group *cache = NULL;
	struct btrfs_space_info *space_info;
	struct btrfs_block_rsv *global_rsv = &fs_info->global_block_rsv;
	struct btrfs_free_cluster *cluster = NULL;
	u64 len;
	u64 total_unpinned = 0;
	u64 empty_cluster = 0;
	bool readonly;
	int ret = 0;

	while (start <= end) {
		readonly = false;
		if (!cache ||
		    start >= cache->start + cache->length) {
			if (cache)
				btrfs_put_block_group(cache);
			total_unpinned = 0;
			cache = btrfs_lookup_block_group(fs_info, start);
			if (cache == NULL) {
				/* Logic error, something removed the block group. */
				ret = -EUCLEAN;
				goto out;
			}

			cluster = fetch_cluster_info(fs_info,
						     cache->space_info,
						     &empty_cluster);
			empty_cluster <<= 1;
		}

		len = cache->start + cache->length - start;
		len = min(len, end + 1 - start);

		if (return_free_space)
			btrfs_add_free_space(cache, start, len);

		start += len;
		total_unpinned += len;
		space_info = cache->space_info;

		/*
		 * If this space cluster has been marked as fragmented and we've
		 * unpinned enough in this block group to potentially allow a
		 * cluster to be created inside of it go ahead and clear the
		 * fragmented check.
		 */
		if (cluster && cluster->fragmented &&
		    total_unpinned > empty_cluster) {
			spin_lock(&cluster->lock);
			cluster->fragmented = 0;
			spin_unlock(&cluster->lock);
		}

		spin_lock(&space_info->lock);
		spin_lock(&cache->lock);
		cache->pinned -= len;
		btrfs_space_info_update_bytes_pinned(fs_info, space_info, -len);
		space_info->max_extent_size = 0;
		if (cache->ro) {
			space_info->bytes_readonly += len;
			readonly = true;
		} else if (btrfs_is_zoned(fs_info)) {
			/* Need reset before reusing in a zoned block group */
			space_info->bytes_zone_unusable += len;
			readonly = true;
		}
		spin_unlock(&cache->lock);
		if (!readonly && return_free_space &&
		    global_rsv->space_info == space_info) {
			spin_lock(&global_rsv->lock);
			if (!global_rsv->full) {
				u64 to_add = min(len, global_rsv->size -
						      global_rsv->reserved);

				global_rsv->reserved += to_add;
				btrfs_space_info_update_bytes_may_use(fs_info,
						space_info, to_add);
				if (global_rsv->reserved >= global_rsv->size)
					global_rsv->full = 1;
				len -= to_add;
			}
			spin_unlock(&global_rsv->lock);
		}
		/* Add to any tickets we may have */
		if (!readonly && return_free_space && len)
			btrfs_try_granting_tickets(fs_info, space_info);
		spin_unlock(&space_info->lock);
	}

	if (cache)
		btrfs_put_block_group(cache);
out:
	return ret;
}

int btrfs_finish_extent_commit(struct btrfs_trans_handle *trans)
{
	struct btrfs_fs_info *fs_info = trans->fs_info;
	struct btrfs_block_group *block_group, *tmp;
	struct list_head *deleted_bgs;
	struct extent_io_tree *unpin;
	u64 start;
	u64 end;
	int ret;

	unpin = &trans->transaction->pinned_extents;

	while (!TRANS_ABORTED(trans)) {
		struct extent_state *cached_state = NULL;

		mutex_lock(&fs_info->unused_bg_unpin_mutex);
		if (!find_first_extent_bit(unpin, 0, &start, &end,
					   EXTENT_DIRTY, &cached_state)) {
			mutex_unlock(&fs_info->unused_bg_unpin_mutex);
			break;
		}

		if (btrfs_test_opt(fs_info, DISCARD_SYNC))
			ret = btrfs_discard_extent(fs_info, start,
						   end + 1 - start, NULL);

		clear_extent_dirty(unpin, start, end, &cached_state);
		ret = unpin_extent_range(fs_info, start, end, true);
		BUG_ON(ret);
		mutex_unlock(&fs_info->unused_bg_unpin_mutex);
		free_extent_state(cached_state);
		cond_resched();
	}

	if (btrfs_test_opt(fs_info, DISCARD_ASYNC)) {
		btrfs_discard_calc_delay(&fs_info->discard_ctl);
		btrfs_discard_schedule_work(&fs_info->discard_ctl, true);
	}

	/*
	 * Transaction is finished.  We don't need the lock anymore.  We
	 * do need to clean up the block groups in case of a transaction
	 * abort.
	 */
	deleted_bgs = &trans->transaction->deleted_bgs;
	list_for_each_entry_safe(block_group, tmp, deleted_bgs, bg_list) {
		u64 trimmed = 0;

		ret = -EROFS;
		if (!TRANS_ABORTED(trans))
			ret = btrfs_discard_extent(fs_info,
						   block_group->start,
						   block_group->length,
						   &trimmed);

		list_del_init(&block_group->bg_list);
		btrfs_unfreeze_block_group(block_group);
		btrfs_put_block_group(block_group);

		if (ret) {
			const char *errstr = btrfs_decode_error(ret);
			btrfs_warn(fs_info,
			   "discard failed while removing blockgroup: errno=%d %s",
				   ret, errstr);
		}
	}

	return 0;
}

/*
 * Parse an extent item's inline extents looking for a simple quotas owner ref.
 *
 * @fs_info:	the btrfs_fs_info for this mount
 * @leaf:	a leaf in the extent tree containing the extent item
 * @slot:	the slot in the leaf where the extent item is found
 *
 * Returns the objectid of the root that originally allocated the extent item
 * if the inline owner ref is expected and present, otherwise 0.
 *
 * If an extent item has an owner ref item, it will be the first inline ref
 * item. Therefore the logic is to check whether there are any inline ref
 * items, then check the type of the first one.
 */
u64 btrfs_get_extent_owner_root(struct btrfs_fs_info *fs_info,
				struct extent_buffer *leaf, int slot)
{
	struct btrfs_extent_item *ei;
	struct btrfs_extent_inline_ref *iref;
	struct btrfs_extent_owner_ref *oref;
	unsigned long ptr;
	unsigned long end;
	int type;

	if (!btrfs_fs_incompat(fs_info, SIMPLE_QUOTA))
		return 0;

	ei = btrfs_item_ptr(leaf, slot, struct btrfs_extent_item);
	ptr = (unsigned long)(ei + 1);
	end = (unsigned long)ei + btrfs_item_size(leaf, slot);

	/* No inline ref items of any kind, can't check type. */
	if (ptr == end)
		return 0;

	iref = (struct btrfs_extent_inline_ref *)ptr;
	type = btrfs_get_extent_inline_ref_type(leaf, iref, BTRFS_REF_TYPE_ANY);

	/* We found an owner ref, get the root out of it. */
	if (type == BTRFS_EXTENT_OWNER_REF_KEY) {
		oref = (struct btrfs_extent_owner_ref *)(&iref->offset);
		return btrfs_extent_owner_ref_root_id(leaf, oref);
	}

	/* We have inline refs, but not an owner ref. */
	return 0;
}

static int do_free_extent_accounting(struct btrfs_trans_handle *trans,
				     u64 bytenr, struct btrfs_squota_delta *delta)
{
	int ret;
	u64 num_bytes = delta->num_bytes;

	if (delta->is_data) {
		struct btrfs_root *csum_root;

		csum_root = btrfs_csum_root(trans->fs_info, bytenr);
		ret = btrfs_del_csums(trans, csum_root, bytenr, num_bytes);
		if (ret) {
			btrfs_abort_transaction(trans, ret);
			return ret;
		}

		ret = btrfs_delete_raid_extent(trans, bytenr, num_bytes);
		if (ret) {
			btrfs_abort_transaction(trans, ret);
			return ret;
		}
	}

	ret = btrfs_record_squota_delta(trans->fs_info, delta);
	if (ret) {
		btrfs_abort_transaction(trans, ret);
		return ret;
	}

	ret = add_to_free_space_tree(trans, bytenr, num_bytes);
	if (ret) {
		btrfs_abort_transaction(trans, ret);
		return ret;
	}

	ret = btrfs_update_block_group(trans, bytenr, num_bytes, false);
	if (ret)
		btrfs_abort_transaction(trans, ret);

	return ret;
}

#define abort_and_dump(trans, path, fmt, args...)	\
({							\
	btrfs_abort_transaction(trans, -EUCLEAN);	\
	btrfs_print_leaf(path->nodes[0]);		\
	btrfs_crit(trans->fs_info, fmt, ##args);	\
})

/*
 * Drop one or more refs of @node.
 *
 * 1. Locate the extent refs.
 *    It's either inline in EXTENT/METADATA_ITEM or in keyed SHARED_* item.
 *    Locate it, then reduce the refs number or remove the ref line completely.
 *
 * 2. Update the refs count in EXTENT/METADATA_ITEM
 *
 * Inline backref case:
 *
 * in extent tree we have:
 *
 * 	item 0 key (13631488 EXTENT_ITEM 1048576) itemoff 16201 itemsize 82
 *		refs 2 gen 6 flags DATA
 *		extent data backref root FS_TREE objectid 258 offset 0 count 1
 *		extent data backref root FS_TREE objectid 257 offset 0 count 1
 *
 * This function gets called with:
 *
 *    node->bytenr = 13631488
 *    node->num_bytes = 1048576
 *    root_objectid = FS_TREE
 *    owner_objectid = 257
 *    owner_offset = 0
 *    refs_to_drop = 1
 *
 * Then we should get some like:
 *
 * 	item 0 key (13631488 EXTENT_ITEM 1048576) itemoff 16201 itemsize 82
 *		refs 1 gen 6 flags DATA
 *		extent data backref root FS_TREE objectid 258 offset 0 count 1
 *
 * Keyed backref case:
 *
 * in extent tree we have:
 *
 *	item 0 key (13631488 EXTENT_ITEM 1048576) itemoff 3971 itemsize 24
 *		refs 754 gen 6 flags DATA
 *	[...]
 *	item 2 key (13631488 EXTENT_DATA_REF <HASH>) itemoff 3915 itemsize 28
 *		extent data backref root FS_TREE objectid 866 offset 0 count 1
 *
 * This function get called with:
 *
 *    node->bytenr = 13631488
 *    node->num_bytes = 1048576
 *    root_objectid = FS_TREE
 *    owner_objectid = 866
 *    owner_offset = 0
 *    refs_to_drop = 1
 *
 * Then we should get some like:
 *
 *	item 0 key (13631488 EXTENT_ITEM 1048576) itemoff 3971 itemsize 24
 *		refs 753 gen 6 flags DATA
 *
 * And that (13631488 EXTENT_DATA_REF <HASH>) gets removed.
 */
static int __btrfs_free_extent(struct btrfs_trans_handle *trans,
			       struct btrfs_delayed_ref_head *href,
			       struct btrfs_delayed_ref_node *node,
			       struct btrfs_delayed_extent_op *extent_op)
{
	struct btrfs_fs_info *info = trans->fs_info;
	struct btrfs_key key;
	struct btrfs_path *path;
	struct btrfs_root *extent_root;
	struct extent_buffer *leaf;
	struct btrfs_extent_item *ei;
	struct btrfs_extent_inline_ref *iref;
	int ret;
	int is_data;
	int extent_slot = 0;
	int found_extent = 0;
	int num_to_del = 1;
	int refs_to_drop = node->ref_mod;
	u32 item_size;
	u64 refs;
	u64 bytenr = node->bytenr;
	u64 num_bytes = node->num_bytes;
	u64 owner_objectid = btrfs_delayed_ref_owner(node);
	u64 owner_offset = btrfs_delayed_ref_offset(node);
	bool skinny_metadata = btrfs_fs_incompat(info, SKINNY_METADATA);
	u64 delayed_ref_root = href->owning_root;

	extent_root = btrfs_extent_root(info, bytenr);
	ASSERT(extent_root);

	path = btrfs_alloc_path();
	if (!path)
		return -ENOMEM;

	is_data = owner_objectid >= BTRFS_FIRST_FREE_OBJECTID;

	if (!is_data && refs_to_drop != 1) {
		btrfs_crit(info,
"invalid refs_to_drop, dropping more than 1 refs for tree block %llu refs_to_drop %u",
			   node->bytenr, refs_to_drop);
		ret = -EINVAL;
		btrfs_abort_transaction(trans, ret);
		goto out;
	}

	if (is_data)
		skinny_metadata = false;

	ret = lookup_extent_backref(trans, path, &iref, bytenr, num_bytes,
				    node->parent, node->ref_root, owner_objectid,
				    owner_offset);
	if (ret == 0) {
		/*
		 * Either the inline backref or the SHARED_DATA_REF/
		 * SHARED_BLOCK_REF is found
		 *
		 * Here is a quick path to locate EXTENT/METADATA_ITEM.
		 * It's possible the EXTENT/METADATA_ITEM is near current slot.
		 */
		extent_slot = path->slots[0];
		while (extent_slot >= 0) {
			btrfs_item_key_to_cpu(path->nodes[0], &key,
					      extent_slot);
			if (key.objectid != bytenr)
				break;
			if (key.type == BTRFS_EXTENT_ITEM_KEY &&
			    key.offset == num_bytes) {
				found_extent = 1;
				break;
			}
			if (key.type == BTRFS_METADATA_ITEM_KEY &&
			    key.offset == owner_objectid) {
				found_extent = 1;
				break;
			}

			/* Quick path didn't find the EXTEMT/METADATA_ITEM */
			if (path->slots[0] - extent_slot > 5)
				break;
			extent_slot--;
		}

		if (!found_extent) {
			if (iref) {
				abort_and_dump(trans, path,
"invalid iref slot %u, no EXTENT/METADATA_ITEM found but has inline extent ref",
					   path->slots[0]);
				ret = -EUCLEAN;
				goto out;
			}
			/* Must be SHARED_* item, remove the backref first */
			ret = remove_extent_backref(trans, extent_root, path,
						    NULL, refs_to_drop, is_data);
			if (ret) {
				btrfs_abort_transaction(trans, ret);
				goto out;
			}
			btrfs_release_path(path);

			/* Slow path to locate EXTENT/METADATA_ITEM */
			key.objectid = bytenr;
			key.type = BTRFS_EXTENT_ITEM_KEY;
			key.offset = num_bytes;

			if (!is_data && skinny_metadata) {
				key.type = BTRFS_METADATA_ITEM_KEY;
				key.offset = owner_objectid;
			}

			ret = btrfs_search_slot(trans, extent_root,
						&key, path, -1, 1);
			if (ret > 0 && skinny_metadata && path->slots[0]) {
				/*
				 * Couldn't find our skinny metadata item,
				 * see if we have ye olde extent item.
				 */
				path->slots[0]--;
				btrfs_item_key_to_cpu(path->nodes[0], &key,
						      path->slots[0]);
				if (key.objectid == bytenr &&
				    key.type == BTRFS_EXTENT_ITEM_KEY &&
				    key.offset == num_bytes)
					ret = 0;
			}

			if (ret > 0 && skinny_metadata) {
				skinny_metadata = false;
				key.objectid = bytenr;
				key.type = BTRFS_EXTENT_ITEM_KEY;
				key.offset = num_bytes;
				btrfs_release_path(path);
				ret = btrfs_search_slot(trans, extent_root,
							&key, path, -1, 1);
			}

			if (ret) {
				if (ret > 0)
					btrfs_print_leaf(path->nodes[0]);
				btrfs_err(info,
			"umm, got %d back from search, was looking for %llu, slot %d",
					  ret, bytenr, path->slots[0]);
			}
			if (ret < 0) {
				btrfs_abort_transaction(trans, ret);
				goto out;
			}
			extent_slot = path->slots[0];
		}
	} else if (WARN_ON(ret == -ENOENT)) {
		abort_and_dump(trans, path,
"unable to find ref byte nr %llu parent %llu root %llu owner %llu offset %llu slot %d",
			       bytenr, node->parent, node->ref_root, owner_objectid,
			       owner_offset, path->slots[0]);
		goto out;
	} else {
		btrfs_abort_transaction(trans, ret);
		goto out;
	}

	leaf = path->nodes[0];
	item_size = btrfs_item_size(leaf, extent_slot);
	if (unlikely(item_size < sizeof(*ei))) {
		ret = -EUCLEAN;
		btrfs_err(trans->fs_info,
			  "unexpected extent item size, has %u expect >= %zu",
			  item_size, sizeof(*ei));
		btrfs_abort_transaction(trans, ret);
		goto out;
	}
	ei = btrfs_item_ptr(leaf, extent_slot,
			    struct btrfs_extent_item);
	if (owner_objectid < BTRFS_FIRST_FREE_OBJECTID &&
	    key.type == BTRFS_EXTENT_ITEM_KEY) {
		struct btrfs_tree_block_info *bi;

		if (item_size < sizeof(*ei) + sizeof(*bi)) {
			abort_and_dump(trans, path,
"invalid extent item size for key (%llu, %u, %llu) slot %u owner %llu, has %u expect >= %zu",
				       key.objectid, key.type, key.offset,
				       path->slots[0], owner_objectid, item_size,
				       sizeof(*ei) + sizeof(*bi));
			ret = -EUCLEAN;
			goto out;
		}
		bi = (struct btrfs_tree_block_info *)(ei + 1);
		WARN_ON(owner_objectid != btrfs_tree_block_level(leaf, bi));
	}

	refs = btrfs_extent_refs(leaf, ei);
	if (refs < refs_to_drop) {
		abort_and_dump(trans, path,
		"trying to drop %d refs but we only have %llu for bytenr %llu slot %u",
			       refs_to_drop, refs, bytenr, path->slots[0]);
		ret = -EUCLEAN;
		goto out;
	}
	refs -= refs_to_drop;

	if (refs > 0) {
		if (extent_op)
			__run_delayed_extent_op(extent_op, leaf, ei);
		/*
		 * In the case of inline back ref, reference count will
		 * be updated by remove_extent_backref
		 */
		if (iref) {
			if (!found_extent) {
				abort_and_dump(trans, path,
"invalid iref, got inlined extent ref but no EXTENT/METADATA_ITEM found, slot %u",
					       path->slots[0]);
				ret = -EUCLEAN;
				goto out;
			}
		} else {
			btrfs_set_extent_refs(leaf, ei, refs);
			btrfs_mark_buffer_dirty(trans, leaf);
		}
		if (found_extent) {
			ret = remove_extent_backref(trans, extent_root, path,
						    iref, refs_to_drop, is_data);
			if (ret) {
				btrfs_abort_transaction(trans, ret);
				goto out;
			}
		}
	} else {
		struct btrfs_squota_delta delta = {
			.root = delayed_ref_root,
			.num_bytes = num_bytes,
			.is_data = is_data,
			.is_inc = false,
			.generation = btrfs_extent_generation(leaf, ei),
		};

		/* In this branch refs == 1 */
		if (found_extent) {
			if (is_data && refs_to_drop !=
			    extent_data_ref_count(path, iref)) {
				abort_and_dump(trans, path,
		"invalid refs_to_drop, current refs %u refs_to_drop %u slot %u",
					       extent_data_ref_count(path, iref),
					       refs_to_drop, path->slots[0]);
				ret = -EUCLEAN;
				goto out;
			}
			if (iref) {
				if (path->slots[0] != extent_slot) {
					abort_and_dump(trans, path,
"invalid iref, extent item key (%llu %u %llu) slot %u doesn't have wanted iref",
						       key.objectid, key.type,
						       key.offset, path->slots[0]);
					ret = -EUCLEAN;
					goto out;
				}
			} else {
				/*
				 * No inline ref, we must be at SHARED_* item,
				 * And it's single ref, it must be:
				 * |	extent_slot	  ||extent_slot + 1|
				 * [ EXTENT/METADATA_ITEM ][ SHARED_* ITEM ]
				 */
				if (path->slots[0] != extent_slot + 1) {
					abort_and_dump(trans, path,
	"invalid SHARED_* item slot %u, previous item is not EXTENT/METADATA_ITEM",
						       path->slots[0]);
					ret = -EUCLEAN;
					goto out;
				}
				path->slots[0] = extent_slot;
				num_to_del = 2;
			}
		}
		/*
		 * We can't infer the data owner from the delayed ref, so we need
		 * to try to get it from the owning ref item.
		 *
		 * If it is not present, then that extent was not written under
		 * simple quotas mode, so we don't need to account for its deletion.
		 */
		if (is_data)
			delta.root = btrfs_get_extent_owner_root(trans->fs_info,
								 leaf, extent_slot);

		ret = btrfs_del_items(trans, extent_root, path, path->slots[0],
				      num_to_del);
		if (ret) {
			btrfs_abort_transaction(trans, ret);
			goto out;
		}
		btrfs_release_path(path);

		ret = do_free_extent_accounting(trans, bytenr, &delta);
	}
	btrfs_release_path(path);

out:
	btrfs_free_path(path);
	return ret;
}

/*
 * when we free an block, it is possible (and likely) that we free the last
 * delayed ref for that extent as well.  This searches the delayed ref tree for
 * a given extent, and if there are no other delayed refs to be processed, it
 * removes it from the tree.
 */
static noinline int check_ref_cleanup(struct btrfs_trans_handle *trans,
				      u64 bytenr)
{
	struct btrfs_delayed_ref_head *head;
	struct btrfs_delayed_ref_root *delayed_refs;
	int ret = 0;

	delayed_refs = &trans->transaction->delayed_refs;
	spin_lock(&delayed_refs->lock);
	head = btrfs_find_delayed_ref_head(delayed_refs, bytenr);
	if (!head)
		goto out_delayed_unlock;

	spin_lock(&head->lock);
	if (!RB_EMPTY_ROOT(&head->ref_tree.rb_root))
		goto out;

	if (cleanup_extent_op(head) != NULL)
		goto out;

	/*
	 * waiting for the lock here would deadlock.  If someone else has it
	 * locked they are already in the process of dropping it anyway
	 */
	if (!mutex_trylock(&head->mutex))
		goto out;

	btrfs_delete_ref_head(delayed_refs, head);
	head->processing = false;

	spin_unlock(&head->lock);
	spin_unlock(&delayed_refs->lock);

	BUG_ON(head->extent_op);
	if (head->must_insert_reserved)
		ret = 1;

	btrfs_cleanup_ref_head_accounting(trans->fs_info, delayed_refs, head);
	mutex_unlock(&head->mutex);
	btrfs_put_delayed_ref_head(head);
	return ret;
out:
	spin_unlock(&head->lock);

out_delayed_unlock:
	spin_unlock(&delayed_refs->lock);
	return 0;
}

void btrfs_free_tree_block(struct btrfs_trans_handle *trans,
			   u64 root_id,
			   struct extent_buffer *buf,
			   u64 parent, int last_ref)
{
	struct btrfs_fs_info *fs_info = trans->fs_info;
	struct btrfs_block_group *bg;
	int ret;

	if (root_id != BTRFS_TREE_LOG_OBJECTID) {
		struct btrfs_ref generic_ref = {
			.action = BTRFS_DROP_DELAYED_REF,
			.bytenr = buf->start,
			.num_bytes = buf->len,
			.parent = parent,
			.owning_root = btrfs_header_owner(buf),
			.ref_root = root_id,
		};

		/*
		 * Assert that the extent buffer is not cleared due to
		 * EXTENT_BUFFER_ZONED_ZEROOUT. Please refer
		 * btrfs_clear_buffer_dirty() and btree_csum_one_bio() for
		 * detail.
		 */
		ASSERT(btrfs_header_bytenr(buf) != 0);

<<<<<<< HEAD
		btrfs_init_generic_ref(&generic_ref, BTRFS_DROP_DELAYED_REF,
				       buf->start, buf->len, parent,
				       btrfs_header_owner(buf));
		btrfs_init_tree_ref(&generic_ref, btrfs_header_level(buf),
				    root_id, 0, false);
=======
		btrfs_init_tree_ref(&generic_ref, btrfs_header_level(buf), 0, false);
>>>>>>> ff2632d7
		btrfs_ref_tree_mod(fs_info, &generic_ref);
		ret = btrfs_add_delayed_tree_ref(trans, &generic_ref, NULL);
		BUG_ON(ret); /* -ENOMEM */
	}

	if (!last_ref)
		return;

	if (btrfs_header_generation(buf) != trans->transid)
		goto out;

	if (root_id != BTRFS_TREE_LOG_OBJECTID) {
		ret = check_ref_cleanup(trans, buf->start);
		if (!ret)
			goto out;
	}

	bg = btrfs_lookup_block_group(fs_info, buf->start);

	if (btrfs_header_flag(buf, BTRFS_HEADER_FLAG_WRITTEN)) {
		pin_down_extent(trans, bg, buf->start, buf->len, 1);
		btrfs_put_block_group(bg);
		goto out;
	}

	/*
	 * If there are tree mod log users we may have recorded mod log
	 * operations for this node.  If we re-allocate this node we
	 * could replay operations on this node that happened when it
	 * existed in a completely different root.  For example if it
	 * was part of root A, then was reallocated to root B, and we
	 * are doing a btrfs_old_search_slot(root b), we could replay
	 * operations that happened when the block was part of root A,
	 * giving us an inconsistent view of the btree.
	 *
	 * We are safe from races here because at this point no other
	 * node or root points to this extent buffer, so if after this
	 * check a new tree mod log user joins we will not have an
	 * existing log of operations on this node that we have to
	 * contend with.
	 */

	if (test_bit(BTRFS_FS_TREE_MOD_LOG_USERS, &fs_info->flags)
		     || btrfs_is_zoned(fs_info)) {
		pin_down_extent(trans, bg, buf->start, buf->len, 1);
		btrfs_put_block_group(bg);
		goto out;
	}

	WARN_ON(test_bit(EXTENT_BUFFER_DIRTY, &buf->bflags));

	btrfs_add_free_space(bg, buf->start, buf->len);
	btrfs_free_reserved_bytes(bg, buf->len, 0);
	btrfs_put_block_group(bg);
	trace_btrfs_reserved_extent_free(fs_info, buf->start, buf->len);

out:

	/*
	 * Deleting the buffer, clear the corrupt flag since it doesn't
	 * matter anymore.
	 */
	clear_bit(EXTENT_BUFFER_CORRUPT, &buf->bflags);
}

/* Can return -ENOMEM */
int btrfs_free_extent(struct btrfs_trans_handle *trans, struct btrfs_ref *ref)
{
	struct btrfs_fs_info *fs_info = trans->fs_info;
	int ret;

	if (btrfs_is_testing(fs_info))
		return 0;

	/*
	 * tree log blocks never actually go into the extent allocation
	 * tree, just update pinning info and exit early.
	 */
	if (ref->ref_root == BTRFS_TREE_LOG_OBJECTID) {
		btrfs_pin_extent(trans, ref->bytenr, ref->num_bytes, 1);
		ret = 0;
	} else if (ref->type == BTRFS_REF_METADATA) {
		ret = btrfs_add_delayed_tree_ref(trans, ref, NULL);
	} else {
		ret = btrfs_add_delayed_data_ref(trans, ref, 0);
	}

	if (ref->ref_root != BTRFS_TREE_LOG_OBJECTID)
		btrfs_ref_tree_mod(fs_info, ref);

	return ret;
}

enum btrfs_loop_type {
	/*
	 * Start caching block groups but do not wait for progress or for them
	 * to be done.
	 */
	LOOP_CACHING_NOWAIT,

	/*
	 * Wait for the block group free_space >= the space we're waiting for if
	 * the block group isn't cached.
	 */
	LOOP_CACHING_WAIT,

	/*
	 * Allow allocations to happen from block groups that do not yet have a
	 * size classification.
	 */
	LOOP_UNSET_SIZE_CLASS,

	/*
	 * Allocate a chunk and then retry the allocation.
	 */
	LOOP_ALLOC_CHUNK,

	/*
	 * Ignore the size class restrictions for this allocation.
	 */
	LOOP_WRONG_SIZE_CLASS,

	/*
	 * Ignore the empty size, only try to allocate the number of bytes
	 * needed for this allocation.
	 */
	LOOP_NO_EMPTY_SIZE,
};

static inline void
btrfs_lock_block_group(struct btrfs_block_group *cache,
		       int delalloc)
{
	if (delalloc)
		down_read(&cache->data_rwsem);
}

static inline void btrfs_grab_block_group(struct btrfs_block_group *cache,
		       int delalloc)
{
	btrfs_get_block_group(cache);
	if (delalloc)
		down_read(&cache->data_rwsem);
}

static struct btrfs_block_group *btrfs_lock_cluster(
		   struct btrfs_block_group *block_group,
		   struct btrfs_free_cluster *cluster,
		   int delalloc)
	__acquires(&cluster->refill_lock)
{
	struct btrfs_block_group *used_bg = NULL;

	spin_lock(&cluster->refill_lock);
	while (1) {
		used_bg = cluster->block_group;
		if (!used_bg)
			return NULL;

		if (used_bg == block_group)
			return used_bg;

		btrfs_get_block_group(used_bg);

		if (!delalloc)
			return used_bg;

		if (down_read_trylock(&used_bg->data_rwsem))
			return used_bg;

		spin_unlock(&cluster->refill_lock);

		/* We should only have one-level nested. */
		down_read_nested(&used_bg->data_rwsem, SINGLE_DEPTH_NESTING);

		spin_lock(&cluster->refill_lock);
		if (used_bg == cluster->block_group)
			return used_bg;

		up_read(&used_bg->data_rwsem);
		btrfs_put_block_group(used_bg);
	}
}

static inline void
btrfs_release_block_group(struct btrfs_block_group *cache,
			 int delalloc)
{
	if (delalloc)
		up_read(&cache->data_rwsem);
	btrfs_put_block_group(cache);
}

/*
 * Helper function for find_free_extent().
 *
 * Return -ENOENT to inform caller that we need fallback to unclustered mode.
 * Return >0 to inform caller that we find nothing
 * Return 0 means we have found a location and set ffe_ctl->found_offset.
 */
static int find_free_extent_clustered(struct btrfs_block_group *bg,
				      struct find_free_extent_ctl *ffe_ctl,
				      struct btrfs_block_group **cluster_bg_ret)
{
	struct btrfs_block_group *cluster_bg;
	struct btrfs_free_cluster *last_ptr = ffe_ctl->last_ptr;
	u64 aligned_cluster;
	u64 offset;
	int ret;

	cluster_bg = btrfs_lock_cluster(bg, last_ptr, ffe_ctl->delalloc);
	if (!cluster_bg)
		goto refill_cluster;
	if (cluster_bg != bg && (cluster_bg->ro ||
	    !block_group_bits(cluster_bg, ffe_ctl->flags)))
		goto release_cluster;

	offset = btrfs_alloc_from_cluster(cluster_bg, last_ptr,
			ffe_ctl->num_bytes, cluster_bg->start,
			&ffe_ctl->max_extent_size);
	if (offset) {
		/* We have a block, we're done */
		spin_unlock(&last_ptr->refill_lock);
		trace_btrfs_reserve_extent_cluster(cluster_bg, ffe_ctl);
		*cluster_bg_ret = cluster_bg;
		ffe_ctl->found_offset = offset;
		return 0;
	}
	WARN_ON(last_ptr->block_group != cluster_bg);

release_cluster:
	/*
	 * If we are on LOOP_NO_EMPTY_SIZE, we can't set up a new clusters, so
	 * lets just skip it and let the allocator find whatever block it can
	 * find. If we reach this point, we will have tried the cluster
	 * allocator plenty of times and not have found anything, so we are
	 * likely way too fragmented for the clustering stuff to find anything.
	 *
	 * However, if the cluster is taken from the current block group,
	 * release the cluster first, so that we stand a better chance of
	 * succeeding in the unclustered allocation.
	 */
	if (ffe_ctl->loop >= LOOP_NO_EMPTY_SIZE && cluster_bg != bg) {
		spin_unlock(&last_ptr->refill_lock);
		btrfs_release_block_group(cluster_bg, ffe_ctl->delalloc);
		return -ENOENT;
	}

	/* This cluster didn't work out, free it and start over */
	btrfs_return_cluster_to_free_space(NULL, last_ptr);

	if (cluster_bg != bg)
		btrfs_release_block_group(cluster_bg, ffe_ctl->delalloc);

refill_cluster:
	if (ffe_ctl->loop >= LOOP_NO_EMPTY_SIZE) {
		spin_unlock(&last_ptr->refill_lock);
		return -ENOENT;
	}

	aligned_cluster = max_t(u64,
			ffe_ctl->empty_cluster + ffe_ctl->empty_size,
			bg->full_stripe_len);
	ret = btrfs_find_space_cluster(bg, last_ptr, ffe_ctl->search_start,
			ffe_ctl->num_bytes, aligned_cluster);
	if (ret == 0) {
		/* Now pull our allocation out of this cluster */
		offset = btrfs_alloc_from_cluster(bg, last_ptr,
				ffe_ctl->num_bytes, ffe_ctl->search_start,
				&ffe_ctl->max_extent_size);
		if (offset) {
			/* We found one, proceed */
			spin_unlock(&last_ptr->refill_lock);
			ffe_ctl->found_offset = offset;
			trace_btrfs_reserve_extent_cluster(bg, ffe_ctl);
			return 0;
		}
	}
	/*
	 * At this point we either didn't find a cluster or we weren't able to
	 * allocate a block from our cluster.  Free the cluster we've been
	 * trying to use, and go to the next block group.
	 */
	btrfs_return_cluster_to_free_space(NULL, last_ptr);
	spin_unlock(&last_ptr->refill_lock);
	return 1;
}

/*
 * Return >0 to inform caller that we find nothing
 * Return 0 when we found an free extent and set ffe_ctrl->found_offset
 */
static int find_free_extent_unclustered(struct btrfs_block_group *bg,
					struct find_free_extent_ctl *ffe_ctl)
{
	struct btrfs_free_cluster *last_ptr = ffe_ctl->last_ptr;
	u64 offset;

	/*
	 * We are doing an unclustered allocation, set the fragmented flag so
	 * we don't bother trying to setup a cluster again until we get more
	 * space.
	 */
	if (unlikely(last_ptr)) {
		spin_lock(&last_ptr->lock);
		last_ptr->fragmented = 1;
		spin_unlock(&last_ptr->lock);
	}
	if (ffe_ctl->cached) {
		struct btrfs_free_space_ctl *free_space_ctl;

		free_space_ctl = bg->free_space_ctl;
		spin_lock(&free_space_ctl->tree_lock);
		if (free_space_ctl->free_space <
		    ffe_ctl->num_bytes + ffe_ctl->empty_cluster +
		    ffe_ctl->empty_size) {
			ffe_ctl->total_free_space = max_t(u64,
					ffe_ctl->total_free_space,
					free_space_ctl->free_space);
			spin_unlock(&free_space_ctl->tree_lock);
			return 1;
		}
		spin_unlock(&free_space_ctl->tree_lock);
	}

	offset = btrfs_find_space_for_alloc(bg, ffe_ctl->search_start,
			ffe_ctl->num_bytes, ffe_ctl->empty_size,
			&ffe_ctl->max_extent_size);
	if (!offset)
		return 1;
	ffe_ctl->found_offset = offset;
	return 0;
}

static int do_allocation_clustered(struct btrfs_block_group *block_group,
				   struct find_free_extent_ctl *ffe_ctl,
				   struct btrfs_block_group **bg_ret)
{
	int ret;

	/* We want to try and use the cluster allocator, so lets look there */
	if (ffe_ctl->last_ptr && ffe_ctl->use_cluster) {
		ret = find_free_extent_clustered(block_group, ffe_ctl, bg_ret);
		if (ret >= 0)
			return ret;
		/* ret == -ENOENT case falls through */
	}

	return find_free_extent_unclustered(block_group, ffe_ctl);
}

/*
 * Tree-log block group locking
 * ============================
 *
 * fs_info::treelog_bg_lock protects the fs_info::treelog_bg which
 * indicates the starting address of a block group, which is reserved only
 * for tree-log metadata.
 *
 * Lock nesting
 * ============
 *
 * space_info::lock
 *   block_group::lock
 *     fs_info::treelog_bg_lock
 */

/*
 * Simple allocator for sequential-only block group. It only allows sequential
 * allocation. No need to play with trees. This function also reserves the
 * bytes as in btrfs_add_reserved_bytes.
 */
static int do_allocation_zoned(struct btrfs_block_group *block_group,
			       struct find_free_extent_ctl *ffe_ctl,
			       struct btrfs_block_group **bg_ret)
{
	struct btrfs_fs_info *fs_info = block_group->fs_info;
	struct btrfs_space_info *space_info = block_group->space_info;
	struct btrfs_free_space_ctl *ctl = block_group->free_space_ctl;
	u64 start = block_group->start;
	u64 num_bytes = ffe_ctl->num_bytes;
	u64 avail;
	u64 bytenr = block_group->start;
	u64 log_bytenr;
	u64 data_reloc_bytenr;
	int ret = 0;
	bool skip = false;

	ASSERT(btrfs_is_zoned(block_group->fs_info));

	/*
	 * Do not allow non-tree-log blocks in the dedicated tree-log block
	 * group, and vice versa.
	 */
	spin_lock(&fs_info->treelog_bg_lock);
	log_bytenr = fs_info->treelog_bg;
	if (log_bytenr && ((ffe_ctl->for_treelog && bytenr != log_bytenr) ||
			   (!ffe_ctl->for_treelog && bytenr == log_bytenr)))
		skip = true;
	spin_unlock(&fs_info->treelog_bg_lock);
	if (skip)
		return 1;

	/*
	 * Do not allow non-relocation blocks in the dedicated relocation block
	 * group, and vice versa.
	 */
	spin_lock(&fs_info->relocation_bg_lock);
	data_reloc_bytenr = fs_info->data_reloc_bg;
	if (data_reloc_bytenr &&
	    ((ffe_ctl->for_data_reloc && bytenr != data_reloc_bytenr) ||
	     (!ffe_ctl->for_data_reloc && bytenr == data_reloc_bytenr)))
		skip = true;
	spin_unlock(&fs_info->relocation_bg_lock);
	if (skip)
		return 1;

	/* Check RO and no space case before trying to activate it */
	spin_lock(&block_group->lock);
	if (block_group->ro || btrfs_zoned_bg_is_full(block_group)) {
		ret = 1;
		/*
		 * May need to clear fs_info->{treelog,data_reloc}_bg.
		 * Return the error after taking the locks.
		 */
	}
	spin_unlock(&block_group->lock);

	/* Metadata block group is activated at write time. */
	if (!ret && (block_group->flags & BTRFS_BLOCK_GROUP_DATA) &&
	    !btrfs_zone_activate(block_group)) {
		ret = 1;
		/*
		 * May need to clear fs_info->{treelog,data_reloc}_bg.
		 * Return the error after taking the locks.
		 */
	}

	spin_lock(&space_info->lock);
	spin_lock(&block_group->lock);
	spin_lock(&fs_info->treelog_bg_lock);
	spin_lock(&fs_info->relocation_bg_lock);

	if (ret)
		goto out;

	ASSERT(!ffe_ctl->for_treelog ||
	       block_group->start == fs_info->treelog_bg ||
	       fs_info->treelog_bg == 0);
	ASSERT(!ffe_ctl->for_data_reloc ||
	       block_group->start == fs_info->data_reloc_bg ||
	       fs_info->data_reloc_bg == 0);

	if (block_group->ro ||
	    (!ffe_ctl->for_data_reloc &&
	     test_bit(BLOCK_GROUP_FLAG_ZONED_DATA_RELOC, &block_group->runtime_flags))) {
		ret = 1;
		goto out;
	}

	/*
	 * Do not allow currently using block group to be tree-log dedicated
	 * block group.
	 */
	if (ffe_ctl->for_treelog && !fs_info->treelog_bg &&
	    (block_group->used || block_group->reserved)) {
		ret = 1;
		goto out;
	}

	/*
	 * Do not allow currently used block group to be the data relocation
	 * dedicated block group.
	 */
	if (ffe_ctl->for_data_reloc && !fs_info->data_reloc_bg &&
	    (block_group->used || block_group->reserved)) {
		ret = 1;
		goto out;
	}

	WARN_ON_ONCE(block_group->alloc_offset > block_group->zone_capacity);
	avail = block_group->zone_capacity - block_group->alloc_offset;
	if (avail < num_bytes) {
		if (ffe_ctl->max_extent_size < avail) {
			/*
			 * With sequential allocator, free space is always
			 * contiguous
			 */
			ffe_ctl->max_extent_size = avail;
			ffe_ctl->total_free_space = avail;
		}
		ret = 1;
		goto out;
	}

	if (ffe_ctl->for_treelog && !fs_info->treelog_bg)
		fs_info->treelog_bg = block_group->start;

	if (ffe_ctl->for_data_reloc) {
		if (!fs_info->data_reloc_bg)
			fs_info->data_reloc_bg = block_group->start;
		/*
		 * Do not allow allocations from this block group, unless it is
		 * for data relocation. Compared to increasing the ->ro, setting
		 * the ->zoned_data_reloc_ongoing flag still allows nocow
		 * writers to come in. See btrfs_inc_nocow_writers().
		 *
		 * We need to disable an allocation to avoid an allocation of
		 * regular (non-relocation data) extent. With mix of relocation
		 * extents and regular extents, we can dispatch WRITE commands
		 * (for relocation extents) and ZONE APPEND commands (for
		 * regular extents) at the same time to the same zone, which
		 * easily break the write pointer.
		 *
		 * Also, this flag avoids this block group to be zone finished.
		 */
		set_bit(BLOCK_GROUP_FLAG_ZONED_DATA_RELOC, &block_group->runtime_flags);
	}

	ffe_ctl->found_offset = start + block_group->alloc_offset;
	block_group->alloc_offset += num_bytes;
	spin_lock(&ctl->tree_lock);
	ctl->free_space -= num_bytes;
	spin_unlock(&ctl->tree_lock);

	/*
	 * We do not check if found_offset is aligned to stripesize. The
	 * address is anyway rewritten when using zone append writing.
	 */

	ffe_ctl->search_start = ffe_ctl->found_offset;

out:
	if (ret && ffe_ctl->for_treelog)
		fs_info->treelog_bg = 0;
	if (ret && ffe_ctl->for_data_reloc)
		fs_info->data_reloc_bg = 0;
	spin_unlock(&fs_info->relocation_bg_lock);
	spin_unlock(&fs_info->treelog_bg_lock);
	spin_unlock(&block_group->lock);
	spin_unlock(&space_info->lock);
	return ret;
}

static int do_allocation(struct btrfs_block_group *block_group,
			 struct find_free_extent_ctl *ffe_ctl,
			 struct btrfs_block_group **bg_ret)
{
	switch (ffe_ctl->policy) {
	case BTRFS_EXTENT_ALLOC_CLUSTERED:
		return do_allocation_clustered(block_group, ffe_ctl, bg_ret);
	case BTRFS_EXTENT_ALLOC_ZONED:
		return do_allocation_zoned(block_group, ffe_ctl, bg_ret);
	default:
		BUG();
	}
}

static void release_block_group(struct btrfs_block_group *block_group,
				struct find_free_extent_ctl *ffe_ctl,
				int delalloc)
{
	switch (ffe_ctl->policy) {
	case BTRFS_EXTENT_ALLOC_CLUSTERED:
		ffe_ctl->retry_uncached = false;
		break;
	case BTRFS_EXTENT_ALLOC_ZONED:
		/* Nothing to do */
		break;
	default:
		BUG();
	}

	BUG_ON(btrfs_bg_flags_to_raid_index(block_group->flags) !=
	       ffe_ctl->index);
	btrfs_release_block_group(block_group, delalloc);
}

static void found_extent_clustered(struct find_free_extent_ctl *ffe_ctl,
				   struct btrfs_key *ins)
{
	struct btrfs_free_cluster *last_ptr = ffe_ctl->last_ptr;

	if (!ffe_ctl->use_cluster && last_ptr) {
		spin_lock(&last_ptr->lock);
		last_ptr->window_start = ins->objectid;
		spin_unlock(&last_ptr->lock);
	}
}

static void found_extent(struct find_free_extent_ctl *ffe_ctl,
			 struct btrfs_key *ins)
{
	switch (ffe_ctl->policy) {
	case BTRFS_EXTENT_ALLOC_CLUSTERED:
		found_extent_clustered(ffe_ctl, ins);
		break;
	case BTRFS_EXTENT_ALLOC_ZONED:
		/* Nothing to do */
		break;
	default:
		BUG();
	}
}

static int can_allocate_chunk_zoned(struct btrfs_fs_info *fs_info,
				    struct find_free_extent_ctl *ffe_ctl)
{
	/* Block group's activeness is not a requirement for METADATA block groups. */
	if (!(ffe_ctl->flags & BTRFS_BLOCK_GROUP_DATA))
		return 0;

	/* If we can activate new zone, just allocate a chunk and use it */
	if (btrfs_can_activate_zone(fs_info->fs_devices, ffe_ctl->flags))
		return 0;

	/*
	 * We already reached the max active zones. Try to finish one block
	 * group to make a room for a new block group. This is only possible
	 * for a data block group because btrfs_zone_finish() may need to wait
	 * for a running transaction which can cause a deadlock for metadata
	 * allocation.
	 */
	if (ffe_ctl->flags & BTRFS_BLOCK_GROUP_DATA) {
		int ret = btrfs_zone_finish_one_bg(fs_info);

		if (ret == 1)
			return 0;
		else if (ret < 0)
			return ret;
	}

	/*
	 * If we have enough free space left in an already active block group
	 * and we can't activate any other zone now, do not allow allocating a
	 * new chunk and let find_free_extent() retry with a smaller size.
	 */
	if (ffe_ctl->max_extent_size >= ffe_ctl->min_alloc_size)
		return -ENOSPC;

	/*
	 * Even min_alloc_size is not left in any block groups. Since we cannot
	 * activate a new block group, allocating it may not help. Let's tell a
	 * caller to try again and hope it progress something by writing some
	 * parts of the region. That is only possible for data block groups,
	 * where a part of the region can be written.
	 */
	if (ffe_ctl->flags & BTRFS_BLOCK_GROUP_DATA)
		return -EAGAIN;

	/*
	 * We cannot activate a new block group and no enough space left in any
	 * block groups. So, allocating a new block group may not help. But,
	 * there is nothing to do anyway, so let's go with it.
	 */
	return 0;
}

static int can_allocate_chunk(struct btrfs_fs_info *fs_info,
			      struct find_free_extent_ctl *ffe_ctl)
{
	switch (ffe_ctl->policy) {
	case BTRFS_EXTENT_ALLOC_CLUSTERED:
		return 0;
	case BTRFS_EXTENT_ALLOC_ZONED:
		return can_allocate_chunk_zoned(fs_info, ffe_ctl);
	default:
		BUG();
	}
}

/*
 * Return >0 means caller needs to re-search for free extent
 * Return 0 means we have the needed free extent.
 * Return <0 means we failed to locate any free extent.
 */
static int find_free_extent_update_loop(struct btrfs_fs_info *fs_info,
					struct btrfs_key *ins,
					struct find_free_extent_ctl *ffe_ctl,
					bool full_search)
{
	struct btrfs_root *root = fs_info->chunk_root;
	int ret;

	if ((ffe_ctl->loop == LOOP_CACHING_NOWAIT) &&
	    ffe_ctl->have_caching_bg && !ffe_ctl->orig_have_caching_bg)
		ffe_ctl->orig_have_caching_bg = true;

	if (ins->objectid) {
		found_extent(ffe_ctl, ins);
		return 0;
	}

	if (ffe_ctl->loop >= LOOP_CACHING_WAIT && ffe_ctl->have_caching_bg)
		return 1;

	ffe_ctl->index++;
	if (ffe_ctl->index < BTRFS_NR_RAID_TYPES)
		return 1;

	/* See the comments for btrfs_loop_type for an explanation of the phases. */
	if (ffe_ctl->loop < LOOP_NO_EMPTY_SIZE) {
		ffe_ctl->index = 0;
		/*
		 * We want to skip the LOOP_CACHING_WAIT step if we don't have
		 * any uncached bgs and we've already done a full search
		 * through.
		 */
		if (ffe_ctl->loop == LOOP_CACHING_NOWAIT &&
		    (!ffe_ctl->orig_have_caching_bg && full_search))
			ffe_ctl->loop++;
		ffe_ctl->loop++;

		if (ffe_ctl->loop == LOOP_ALLOC_CHUNK) {
			struct btrfs_trans_handle *trans;
			int exist = 0;

			/* Check if allocation policy allows to create a new chunk */
			ret = can_allocate_chunk(fs_info, ffe_ctl);
			if (ret)
				return ret;

			trans = current->journal_info;
			if (trans)
				exist = 1;
			else
				trans = btrfs_join_transaction(root);

			if (IS_ERR(trans)) {
				ret = PTR_ERR(trans);
				return ret;
			}

			ret = btrfs_chunk_alloc(trans, ffe_ctl->flags,
						CHUNK_ALLOC_FORCE_FOR_EXTENT);

			/* Do not bail out on ENOSPC since we can do more. */
			if (ret == -ENOSPC) {
				ret = 0;
				ffe_ctl->loop++;
			}
			else if (ret < 0)
				btrfs_abort_transaction(trans, ret);
			else
				ret = 0;
			if (!exist)
				btrfs_end_transaction(trans);
			if (ret)
				return ret;
		}

		if (ffe_ctl->loop == LOOP_NO_EMPTY_SIZE) {
			if (ffe_ctl->policy != BTRFS_EXTENT_ALLOC_CLUSTERED)
				return -ENOSPC;

			/*
			 * Don't loop again if we already have no empty_size and
			 * no empty_cluster.
			 */
			if (ffe_ctl->empty_size == 0 &&
			    ffe_ctl->empty_cluster == 0)
				return -ENOSPC;
			ffe_ctl->empty_size = 0;
			ffe_ctl->empty_cluster = 0;
		}
		return 1;
	}
	return -ENOSPC;
}

static bool find_free_extent_check_size_class(struct find_free_extent_ctl *ffe_ctl,
					      struct btrfs_block_group *bg)
{
	if (ffe_ctl->policy == BTRFS_EXTENT_ALLOC_ZONED)
		return true;
	if (!btrfs_block_group_should_use_size_class(bg))
		return true;
	if (ffe_ctl->loop >= LOOP_WRONG_SIZE_CLASS)
		return true;
	if (ffe_ctl->loop >= LOOP_UNSET_SIZE_CLASS &&
	    bg->size_class == BTRFS_BG_SZ_NONE)
		return true;
	return ffe_ctl->size_class == bg->size_class;
}

static int prepare_allocation_clustered(struct btrfs_fs_info *fs_info,
					struct find_free_extent_ctl *ffe_ctl,
					struct btrfs_space_info *space_info,
					struct btrfs_key *ins)
{
	/*
	 * If our free space is heavily fragmented we may not be able to make
	 * big contiguous allocations, so instead of doing the expensive search
	 * for free space, simply return ENOSPC with our max_extent_size so we
	 * can go ahead and search for a more manageable chunk.
	 *
	 * If our max_extent_size is large enough for our allocation simply
	 * disable clustering since we will likely not be able to find enough
	 * space to create a cluster and induce latency trying.
	 */
	if (space_info->max_extent_size) {
		spin_lock(&space_info->lock);
		if (space_info->max_extent_size &&
		    ffe_ctl->num_bytes > space_info->max_extent_size) {
			ins->offset = space_info->max_extent_size;
			spin_unlock(&space_info->lock);
			return -ENOSPC;
		} else if (space_info->max_extent_size) {
			ffe_ctl->use_cluster = false;
		}
		spin_unlock(&space_info->lock);
	}

	ffe_ctl->last_ptr = fetch_cluster_info(fs_info, space_info,
					       &ffe_ctl->empty_cluster);
	if (ffe_ctl->last_ptr) {
		struct btrfs_free_cluster *last_ptr = ffe_ctl->last_ptr;

		spin_lock(&last_ptr->lock);
		if (last_ptr->block_group)
			ffe_ctl->hint_byte = last_ptr->window_start;
		if (last_ptr->fragmented) {
			/*
			 * We still set window_start so we can keep track of the
			 * last place we found an allocation to try and save
			 * some time.
			 */
			ffe_ctl->hint_byte = last_ptr->window_start;
			ffe_ctl->use_cluster = false;
		}
		spin_unlock(&last_ptr->lock);
	}

	return 0;
}

static int prepare_allocation_zoned(struct btrfs_fs_info *fs_info,
				    struct find_free_extent_ctl *ffe_ctl)
{
	if (ffe_ctl->for_treelog) {
		spin_lock(&fs_info->treelog_bg_lock);
		if (fs_info->treelog_bg)
			ffe_ctl->hint_byte = fs_info->treelog_bg;
		spin_unlock(&fs_info->treelog_bg_lock);
	} else if (ffe_ctl->for_data_reloc) {
		spin_lock(&fs_info->relocation_bg_lock);
		if (fs_info->data_reloc_bg)
			ffe_ctl->hint_byte = fs_info->data_reloc_bg;
		spin_unlock(&fs_info->relocation_bg_lock);
	} else if (ffe_ctl->flags & BTRFS_BLOCK_GROUP_DATA) {
		struct btrfs_block_group *block_group;

		spin_lock(&fs_info->zone_active_bgs_lock);
		list_for_each_entry(block_group, &fs_info->zone_active_bgs, active_bg_list) {
			/*
			 * No lock is OK here because avail is monotinically
			 * decreasing, and this is just a hint.
			 */
			u64 avail = block_group->zone_capacity - block_group->alloc_offset;

			if (block_group_bits(block_group, ffe_ctl->flags) &&
			    avail >= ffe_ctl->num_bytes) {
				ffe_ctl->hint_byte = block_group->start;
				break;
			}
		}
		spin_unlock(&fs_info->zone_active_bgs_lock);
	}

	return 0;
}

static int prepare_allocation(struct btrfs_fs_info *fs_info,
			      struct find_free_extent_ctl *ffe_ctl,
			      struct btrfs_space_info *space_info,
			      struct btrfs_key *ins)
{
	switch (ffe_ctl->policy) {
	case BTRFS_EXTENT_ALLOC_CLUSTERED:
		return prepare_allocation_clustered(fs_info, ffe_ctl,
						    space_info, ins);
	case BTRFS_EXTENT_ALLOC_ZONED:
		return prepare_allocation_zoned(fs_info, ffe_ctl);
	default:
		BUG();
	}
}

/*
 * walks the btree of allocated extents and find a hole of a given size.
 * The key ins is changed to record the hole:
 * ins->objectid == start position
 * ins->flags = BTRFS_EXTENT_ITEM_KEY
 * ins->offset == the size of the hole.
 * Any available blocks before search_start are skipped.
 *
 * If there is no suitable free space, we will record the max size of
 * the free space extent currently.
 *
 * The overall logic and call chain:
 *
 * find_free_extent()
 * |- Iterate through all block groups
 * |  |- Get a valid block group
 * |  |- Try to do clustered allocation in that block group
 * |  |- Try to do unclustered allocation in that block group
 * |  |- Check if the result is valid
 * |  |  |- If valid, then exit
 * |  |- Jump to next block group
 * |
 * |- Push harder to find free extents
 *    |- If not found, re-iterate all block groups
 */
static noinline int find_free_extent(struct btrfs_root *root,
				     struct btrfs_key *ins,
				     struct find_free_extent_ctl *ffe_ctl)
{
	struct btrfs_fs_info *fs_info = root->fs_info;
	int ret = 0;
	int cache_block_group_error = 0;
	struct btrfs_block_group *block_group = NULL;
	struct btrfs_space_info *space_info;
	bool full_search = false;

	WARN_ON(ffe_ctl->num_bytes < fs_info->sectorsize);

	ffe_ctl->search_start = 0;
	/* For clustered allocation */
	ffe_ctl->empty_cluster = 0;
	ffe_ctl->last_ptr = NULL;
	ffe_ctl->use_cluster = true;
	ffe_ctl->have_caching_bg = false;
	ffe_ctl->orig_have_caching_bg = false;
	ffe_ctl->index = btrfs_bg_flags_to_raid_index(ffe_ctl->flags);
	ffe_ctl->loop = 0;
	ffe_ctl->retry_uncached = false;
	ffe_ctl->cached = 0;
	ffe_ctl->max_extent_size = 0;
	ffe_ctl->total_free_space = 0;
	ffe_ctl->found_offset = 0;
	ffe_ctl->policy = BTRFS_EXTENT_ALLOC_CLUSTERED;
	ffe_ctl->size_class = btrfs_calc_block_group_size_class(ffe_ctl->num_bytes);

	if (btrfs_is_zoned(fs_info))
		ffe_ctl->policy = BTRFS_EXTENT_ALLOC_ZONED;

	ins->type = BTRFS_EXTENT_ITEM_KEY;
	ins->objectid = 0;
	ins->offset = 0;

	trace_find_free_extent(root, ffe_ctl);

	space_info = btrfs_find_space_info(fs_info, ffe_ctl->flags);
	if (!space_info) {
		btrfs_err(fs_info, "No space info for %llu", ffe_ctl->flags);
		return -ENOSPC;
	}

	ret = prepare_allocation(fs_info, ffe_ctl, space_info, ins);
	if (ret < 0)
		return ret;

	ffe_ctl->search_start = max(ffe_ctl->search_start,
				    first_logical_byte(fs_info));
	ffe_ctl->search_start = max(ffe_ctl->search_start, ffe_ctl->hint_byte);
	if (ffe_ctl->search_start == ffe_ctl->hint_byte) {
		block_group = btrfs_lookup_block_group(fs_info,
						       ffe_ctl->search_start);
		/*
		 * we don't want to use the block group if it doesn't match our
		 * allocation bits, or if its not cached.
		 *
		 * However if we are re-searching with an ideal block group
		 * picked out then we don't care that the block group is cached.
		 */
		if (block_group && block_group_bits(block_group, ffe_ctl->flags) &&
		    block_group->cached != BTRFS_CACHE_NO) {
			down_read(&space_info->groups_sem);
			if (list_empty(&block_group->list) ||
			    block_group->ro) {
				/*
				 * someone is removing this block group,
				 * we can't jump into the have_block_group
				 * target because our list pointers are not
				 * valid
				 */
				btrfs_put_block_group(block_group);
				up_read(&space_info->groups_sem);
			} else {
				ffe_ctl->index = btrfs_bg_flags_to_raid_index(
							block_group->flags);
				btrfs_lock_block_group(block_group,
						       ffe_ctl->delalloc);
				ffe_ctl->hinted = true;
				goto have_block_group;
			}
		} else if (block_group) {
			btrfs_put_block_group(block_group);
		}
	}
search:
	trace_find_free_extent_search_loop(root, ffe_ctl);
	ffe_ctl->have_caching_bg = false;
	if (ffe_ctl->index == btrfs_bg_flags_to_raid_index(ffe_ctl->flags) ||
	    ffe_ctl->index == 0)
		full_search = true;
	down_read(&space_info->groups_sem);
	list_for_each_entry(block_group,
			    &space_info->block_groups[ffe_ctl->index], list) {
		struct btrfs_block_group *bg_ret;

		ffe_ctl->hinted = false;
		/* If the block group is read-only, we can skip it entirely. */
		if (unlikely(block_group->ro)) {
			if (ffe_ctl->for_treelog)
				btrfs_clear_treelog_bg(block_group);
			if (ffe_ctl->for_data_reloc)
				btrfs_clear_data_reloc_bg(block_group);
			continue;
		}

		btrfs_grab_block_group(block_group, ffe_ctl->delalloc);
		ffe_ctl->search_start = block_group->start;

		/*
		 * this can happen if we end up cycling through all the
		 * raid types, but we want to make sure we only allocate
		 * for the proper type.
		 */
		if (!block_group_bits(block_group, ffe_ctl->flags)) {
			u64 extra = BTRFS_BLOCK_GROUP_DUP |
				BTRFS_BLOCK_GROUP_RAID1_MASK |
				BTRFS_BLOCK_GROUP_RAID56_MASK |
				BTRFS_BLOCK_GROUP_RAID10;

			/*
			 * if they asked for extra copies and this block group
			 * doesn't provide them, bail.  This does allow us to
			 * fill raid0 from raid1.
			 */
			if ((ffe_ctl->flags & extra) && !(block_group->flags & extra))
				goto loop;

			/*
			 * This block group has different flags than we want.
			 * It's possible that we have MIXED_GROUP flag but no
			 * block group is mixed.  Just skip such block group.
			 */
			btrfs_release_block_group(block_group, ffe_ctl->delalloc);
			continue;
		}

have_block_group:
		trace_find_free_extent_have_block_group(root, ffe_ctl, block_group);
		ffe_ctl->cached = btrfs_block_group_done(block_group);
		if (unlikely(!ffe_ctl->cached)) {
			ffe_ctl->have_caching_bg = true;
			ret = btrfs_cache_block_group(block_group, false);

			/*
			 * If we get ENOMEM here or something else we want to
			 * try other block groups, because it may not be fatal.
			 * However if we can't find anything else we need to
			 * save our return here so that we return the actual
			 * error that caused problems, not ENOSPC.
			 */
			if (ret < 0) {
				if (!cache_block_group_error)
					cache_block_group_error = ret;
				ret = 0;
				goto loop;
			}
			ret = 0;
		}

		if (unlikely(block_group->cached == BTRFS_CACHE_ERROR)) {
			if (!cache_block_group_error)
				cache_block_group_error = -EIO;
			goto loop;
		}

		if (!find_free_extent_check_size_class(ffe_ctl, block_group))
			goto loop;

		bg_ret = NULL;
		ret = do_allocation(block_group, ffe_ctl, &bg_ret);
		if (ret > 0)
			goto loop;

		if (bg_ret && bg_ret != block_group) {
			btrfs_release_block_group(block_group, ffe_ctl->delalloc);
			block_group = bg_ret;
		}

		/* Checks */
		ffe_ctl->search_start = round_up(ffe_ctl->found_offset,
						 fs_info->stripesize);

		/* move on to the next group */
		if (ffe_ctl->search_start + ffe_ctl->num_bytes >
		    block_group->start + block_group->length) {
			btrfs_add_free_space_unused(block_group,
					    ffe_ctl->found_offset,
					    ffe_ctl->num_bytes);
			goto loop;
		}

		if (ffe_ctl->found_offset < ffe_ctl->search_start)
			btrfs_add_free_space_unused(block_group,
					ffe_ctl->found_offset,
					ffe_ctl->search_start - ffe_ctl->found_offset);

		ret = btrfs_add_reserved_bytes(block_group, ffe_ctl->ram_bytes,
					       ffe_ctl->num_bytes,
					       ffe_ctl->delalloc,
					       ffe_ctl->loop >= LOOP_WRONG_SIZE_CLASS);
		if (ret == -EAGAIN) {
			btrfs_add_free_space_unused(block_group,
					ffe_ctl->found_offset,
					ffe_ctl->num_bytes);
			goto loop;
		}
		btrfs_inc_block_group_reservations(block_group);

		/* we are all good, lets return */
		ins->objectid = ffe_ctl->search_start;
		ins->offset = ffe_ctl->num_bytes;

		trace_btrfs_reserve_extent(block_group, ffe_ctl);
		btrfs_release_block_group(block_group, ffe_ctl->delalloc);
		break;
loop:
		if (!ffe_ctl->cached && ffe_ctl->loop > LOOP_CACHING_NOWAIT &&
		    !ffe_ctl->retry_uncached) {
			ffe_ctl->retry_uncached = true;
			btrfs_wait_block_group_cache_progress(block_group,
						ffe_ctl->num_bytes +
						ffe_ctl->empty_cluster +
						ffe_ctl->empty_size);
			goto have_block_group;
		}
		release_block_group(block_group, ffe_ctl, ffe_ctl->delalloc);
		cond_resched();
	}
	up_read(&space_info->groups_sem);

	ret = find_free_extent_update_loop(fs_info, ins, ffe_ctl, full_search);
	if (ret > 0)
		goto search;

	if (ret == -ENOSPC && !cache_block_group_error) {
		/*
		 * Use ffe_ctl->total_free_space as fallback if we can't find
		 * any contiguous hole.
		 */
		if (!ffe_ctl->max_extent_size)
			ffe_ctl->max_extent_size = ffe_ctl->total_free_space;
		spin_lock(&space_info->lock);
		space_info->max_extent_size = ffe_ctl->max_extent_size;
		spin_unlock(&space_info->lock);
		ins->offset = ffe_ctl->max_extent_size;
	} else if (ret == -ENOSPC) {
		ret = cache_block_group_error;
	}
	return ret;
}

/*
 * Entry point to the extent allocator. Tries to find a hole that is at least
 * as big as @num_bytes.
 *
 * @root           -	The root that will contain this extent
 *
 * @ram_bytes      -	The amount of space in ram that @num_bytes take. This
 *			is used for accounting purposes. This value differs
 *			from @num_bytes only in the case of compressed extents.
 *
 * @num_bytes      -	Number of bytes to allocate on-disk.
 *
 * @min_alloc_size -	Indicates the minimum amount of space that the
 *			allocator should try to satisfy. In some cases
 *			@num_bytes may be larger than what is required and if
 *			the filesystem is fragmented then allocation fails.
 *			However, the presence of @min_alloc_size gives a
 *			chance to try and satisfy the smaller allocation.
 *
 * @empty_size     -	A hint that you plan on doing more COW. This is the
 *			size in bytes the allocator should try to find free
 *			next to the block it returns.  This is just a hint and
 *			may be ignored by the allocator.
 *
 * @hint_byte      -	Hint to the allocator to start searching above the byte
 *			address passed. It might be ignored.
 *
 * @ins            -	This key is modified to record the found hole. It will
 *			have the following values:
 *			ins->objectid == start position
 *			ins->flags = BTRFS_EXTENT_ITEM_KEY
 *			ins->offset == the size of the hole.
 *
 * @is_data        -	Boolean flag indicating whether an extent is
 *			allocated for data (true) or metadata (false)
 *
 * @delalloc       -	Boolean flag indicating whether this allocation is for
 *			delalloc or not. If 'true' data_rwsem of block groups
 *			is going to be acquired.
 *
 *
 * Returns 0 when an allocation succeeded or < 0 when an error occurred. In
 * case -ENOSPC is returned then @ins->offset will contain the size of the
 * largest available hole the allocator managed to find.
 */
int btrfs_reserve_extent(struct btrfs_root *root, u64 ram_bytes,
			 u64 num_bytes, u64 min_alloc_size,
			 u64 empty_size, u64 hint_byte,
			 struct btrfs_key *ins, int is_data, int delalloc)
{
	struct btrfs_fs_info *fs_info = root->fs_info;
	struct find_free_extent_ctl ffe_ctl = {};
	bool final_tried = num_bytes == min_alloc_size;
	u64 flags;
	int ret;
	bool for_treelog = (btrfs_root_id(root) == BTRFS_TREE_LOG_OBJECTID);
	bool for_data_reloc = (btrfs_is_data_reloc_root(root) && is_data);

	flags = get_alloc_profile_by_root(root, is_data);
again:
	WARN_ON(num_bytes < fs_info->sectorsize);

	ffe_ctl.ram_bytes = ram_bytes;
	ffe_ctl.num_bytes = num_bytes;
	ffe_ctl.min_alloc_size = min_alloc_size;
	ffe_ctl.empty_size = empty_size;
	ffe_ctl.flags = flags;
	ffe_ctl.delalloc = delalloc;
	ffe_ctl.hint_byte = hint_byte;
	ffe_ctl.for_treelog = for_treelog;
	ffe_ctl.for_data_reloc = for_data_reloc;

	ret = find_free_extent(root, ins, &ffe_ctl);
	if (!ret && !is_data) {
		btrfs_dec_block_group_reservations(fs_info, ins->objectid);
	} else if (ret == -ENOSPC) {
		if (!final_tried && ins->offset) {
			num_bytes = min(num_bytes >> 1, ins->offset);
			num_bytes = round_down(num_bytes,
					       fs_info->sectorsize);
			num_bytes = max(num_bytes, min_alloc_size);
			ram_bytes = num_bytes;
			if (num_bytes == min_alloc_size)
				final_tried = true;
			goto again;
		} else if (btrfs_test_opt(fs_info, ENOSPC_DEBUG)) {
			struct btrfs_space_info *sinfo;

			sinfo = btrfs_find_space_info(fs_info, flags);
			btrfs_err(fs_info,
	"allocation failed flags %llu, wanted %llu tree-log %d, relocation: %d",
				  flags, num_bytes, for_treelog, for_data_reloc);
			if (sinfo)
				btrfs_dump_space_info(fs_info, sinfo,
						      num_bytes, 1);
		}
	}

	return ret;
}

int btrfs_free_reserved_extent(struct btrfs_fs_info *fs_info,
			       u64 start, u64 len, int delalloc)
{
	struct btrfs_block_group *cache;

	cache = btrfs_lookup_block_group(fs_info, start);
	if (!cache) {
		btrfs_err(fs_info, "Unable to find block group for %llu",
			  start);
		return -ENOSPC;
	}

	btrfs_add_free_space(cache, start, len);
	btrfs_free_reserved_bytes(cache, len, delalloc);
	trace_btrfs_reserved_extent_free(fs_info, start, len);

	btrfs_put_block_group(cache);
	return 0;
}

int btrfs_pin_reserved_extent(struct btrfs_trans_handle *trans,
			      const struct extent_buffer *eb)
{
	struct btrfs_block_group *cache;
	int ret = 0;

	cache = btrfs_lookup_block_group(trans->fs_info, eb->start);
	if (!cache) {
		btrfs_err(trans->fs_info, "unable to find block group for %llu",
			  eb->start);
		return -ENOSPC;
	}

	ret = pin_down_extent(trans, cache, eb->start, eb->len, 1);
	btrfs_put_block_group(cache);
	return ret;
}

static int alloc_reserved_extent(struct btrfs_trans_handle *trans, u64 bytenr,
				 u64 num_bytes)
{
	struct btrfs_fs_info *fs_info = trans->fs_info;
	int ret;

	ret = remove_from_free_space_tree(trans, bytenr, num_bytes);
	if (ret)
		return ret;

	ret = btrfs_update_block_group(trans, bytenr, num_bytes, true);
	if (ret) {
		ASSERT(!ret);
		btrfs_err(fs_info, "update block group failed for %llu %llu",
			  bytenr, num_bytes);
		return ret;
	}

	trace_btrfs_reserved_extent_alloc(fs_info, bytenr, num_bytes);
	return 0;
}

static int alloc_reserved_file_extent(struct btrfs_trans_handle *trans,
				      u64 parent, u64 root_objectid,
				      u64 flags, u64 owner, u64 offset,
				      struct btrfs_key *ins, int ref_mod, u64 oref_root)
{
	struct btrfs_fs_info *fs_info = trans->fs_info;
	struct btrfs_root *extent_root;
	int ret;
	struct btrfs_extent_item *extent_item;
	struct btrfs_extent_owner_ref *oref;
	struct btrfs_extent_inline_ref *iref;
	struct btrfs_path *path;
	struct extent_buffer *leaf;
	int type;
	u32 size;
	const bool simple_quota = (btrfs_qgroup_mode(fs_info) == BTRFS_QGROUP_MODE_SIMPLE);

	if (parent > 0)
		type = BTRFS_SHARED_DATA_REF_KEY;
	else
		type = BTRFS_EXTENT_DATA_REF_KEY;

	size = sizeof(*extent_item);
	if (simple_quota)
		size += btrfs_extent_inline_ref_size(BTRFS_EXTENT_OWNER_REF_KEY);
	size += btrfs_extent_inline_ref_size(type);

	path = btrfs_alloc_path();
	if (!path)
		return -ENOMEM;

	extent_root = btrfs_extent_root(fs_info, ins->objectid);
	ret = btrfs_insert_empty_item(trans, extent_root, path, ins, size);
	if (ret) {
		btrfs_free_path(path);
		return ret;
	}

	leaf = path->nodes[0];
	extent_item = btrfs_item_ptr(leaf, path->slots[0],
				     struct btrfs_extent_item);
	btrfs_set_extent_refs(leaf, extent_item, ref_mod);
	btrfs_set_extent_generation(leaf, extent_item, trans->transid);
	btrfs_set_extent_flags(leaf, extent_item,
			       flags | BTRFS_EXTENT_FLAG_DATA);

	iref = (struct btrfs_extent_inline_ref *)(extent_item + 1);
	if (simple_quota) {
		btrfs_set_extent_inline_ref_type(leaf, iref, BTRFS_EXTENT_OWNER_REF_KEY);
		oref = (struct btrfs_extent_owner_ref *)(&iref->offset);
		btrfs_set_extent_owner_ref_root_id(leaf, oref, oref_root);
		iref = (struct btrfs_extent_inline_ref *)(oref + 1);
	}
	btrfs_set_extent_inline_ref_type(leaf, iref, type);

	if (parent > 0) {
		struct btrfs_shared_data_ref *ref;
		ref = (struct btrfs_shared_data_ref *)(iref + 1);
		btrfs_set_extent_inline_ref_offset(leaf, iref, parent);
		btrfs_set_shared_data_ref_count(leaf, ref, ref_mod);
	} else {
		struct btrfs_extent_data_ref *ref;
		ref = (struct btrfs_extent_data_ref *)(&iref->offset);
		btrfs_set_extent_data_ref_root(leaf, ref, root_objectid);
		btrfs_set_extent_data_ref_objectid(leaf, ref, owner);
		btrfs_set_extent_data_ref_offset(leaf, ref, offset);
		btrfs_set_extent_data_ref_count(leaf, ref, ref_mod);
	}

	btrfs_mark_buffer_dirty(trans, path->nodes[0]);
	btrfs_free_path(path);

	return alloc_reserved_extent(trans, ins->objectid, ins->offset);
}

static int alloc_reserved_tree_block(struct btrfs_trans_handle *trans,
				     struct btrfs_delayed_ref_node *node,
				     struct btrfs_delayed_extent_op *extent_op)
{
	struct btrfs_fs_info *fs_info = trans->fs_info;
	struct btrfs_root *extent_root;
	int ret;
	struct btrfs_extent_item *extent_item;
	struct btrfs_key extent_key;
	struct btrfs_tree_block_info *block_info;
	struct btrfs_extent_inline_ref *iref;
	struct btrfs_path *path;
	struct extent_buffer *leaf;
	u32 size = sizeof(*extent_item) + sizeof(*iref);
	u64 flags = extent_op->flags_to_set;
	/* The owner of a tree block is the level. */
	int level = btrfs_delayed_ref_owner(node);
	bool skinny_metadata = btrfs_fs_incompat(fs_info, SKINNY_METADATA);

	extent_key.objectid = node->bytenr;
	if (skinny_metadata) {
		/* The owner of a tree block is the level. */
		extent_key.offset = level;
		extent_key.type = BTRFS_METADATA_ITEM_KEY;
	} else {
		extent_key.offset = node->num_bytes;
		extent_key.type = BTRFS_EXTENT_ITEM_KEY;
		size += sizeof(*block_info);
	}

	path = btrfs_alloc_path();
	if (!path)
		return -ENOMEM;

	extent_root = btrfs_extent_root(fs_info, extent_key.objectid);
	ret = btrfs_insert_empty_item(trans, extent_root, path, &extent_key,
				      size);
	if (ret) {
		btrfs_free_path(path);
		return ret;
	}

	leaf = path->nodes[0];
	extent_item = btrfs_item_ptr(leaf, path->slots[0],
				     struct btrfs_extent_item);
	btrfs_set_extent_refs(leaf, extent_item, 1);
	btrfs_set_extent_generation(leaf, extent_item, trans->transid);
	btrfs_set_extent_flags(leaf, extent_item,
			       flags | BTRFS_EXTENT_FLAG_TREE_BLOCK);

	if (skinny_metadata) {
		iref = (struct btrfs_extent_inline_ref *)(extent_item + 1);
	} else {
		block_info = (struct btrfs_tree_block_info *)(extent_item + 1);
		btrfs_set_tree_block_key(leaf, block_info, &extent_op->key);
		btrfs_set_tree_block_level(leaf, block_info, level);
		iref = (struct btrfs_extent_inline_ref *)(block_info + 1);
	}

	if (node->type == BTRFS_SHARED_BLOCK_REF_KEY) {
		btrfs_set_extent_inline_ref_type(leaf, iref,
						 BTRFS_SHARED_BLOCK_REF_KEY);
		btrfs_set_extent_inline_ref_offset(leaf, iref, node->parent);
	} else {
		btrfs_set_extent_inline_ref_type(leaf, iref,
						 BTRFS_TREE_BLOCK_REF_KEY);
		btrfs_set_extent_inline_ref_offset(leaf, iref, node->ref_root);
	}

	btrfs_mark_buffer_dirty(trans, leaf);
	btrfs_free_path(path);

	return alloc_reserved_extent(trans, node->bytenr, fs_info->nodesize);
}

int btrfs_alloc_reserved_file_extent(struct btrfs_trans_handle *trans,
				     struct btrfs_root *root, u64 owner,
				     u64 offset, u64 ram_bytes,
				     struct btrfs_key *ins)
{
	struct btrfs_ref generic_ref = {
		.action = BTRFS_ADD_DELAYED_EXTENT,
		.bytenr = ins->objectid,
		.num_bytes = ins->offset,
		.owning_root = btrfs_root_id(root),
		.ref_root = btrfs_root_id(root),
	};

	ASSERT(generic_ref.ref_root != BTRFS_TREE_LOG_OBJECTID);

	if (btrfs_is_data_reloc_root(root) && is_fstree(root->relocation_src_root))
		generic_ref.owning_root = root->relocation_src_root;

	btrfs_init_data_ref(&generic_ref, owner, offset, 0, false);
	btrfs_ref_tree_mod(root->fs_info, &generic_ref);

	return btrfs_add_delayed_data_ref(trans, &generic_ref, ram_bytes);
}

/*
 * this is used by the tree logging recovery code.  It records that
 * an extent has been allocated and makes sure to clear the free
 * space cache bits as well
 */
int btrfs_alloc_logged_file_extent(struct btrfs_trans_handle *trans,
				   u64 root_objectid, u64 owner, u64 offset,
				   struct btrfs_key *ins)
{
	struct btrfs_fs_info *fs_info = trans->fs_info;
	int ret;
	struct btrfs_block_group *block_group;
	struct btrfs_space_info *space_info;
	struct btrfs_squota_delta delta = {
		.root = root_objectid,
		.num_bytes = ins->offset,
		.generation = trans->transid,
		.is_data = true,
		.is_inc = true,
	};

	/*
	 * Mixed block groups will exclude before processing the log so we only
	 * need to do the exclude dance if this fs isn't mixed.
	 */
	if (!btrfs_fs_incompat(fs_info, MIXED_GROUPS)) {
		ret = __exclude_logged_extent(fs_info, ins->objectid,
					      ins->offset);
		if (ret)
			return ret;
	}

	block_group = btrfs_lookup_block_group(fs_info, ins->objectid);
	if (!block_group)
		return -EINVAL;

	space_info = block_group->space_info;
	spin_lock(&space_info->lock);
	spin_lock(&block_group->lock);
	space_info->bytes_reserved += ins->offset;
	block_group->reserved += ins->offset;
	spin_unlock(&block_group->lock);
	spin_unlock(&space_info->lock);

	ret = alloc_reserved_file_extent(trans, 0, root_objectid, 0, owner,
					 offset, ins, 1, root_objectid);
	if (ret)
		btrfs_pin_extent(trans, ins->objectid, ins->offset, 1);
	ret = btrfs_record_squota_delta(fs_info, &delta);
	btrfs_put_block_group(block_group);
	return ret;
}

#ifdef CONFIG_BTRFS_DEBUG
/*
 * Extra safety check in case the extent tree is corrupted and extent allocator
 * chooses to use a tree block which is already used and locked.
 */
static bool check_eb_lock_owner(const struct extent_buffer *eb)
{
	if (eb->lock_owner == current->pid) {
		btrfs_err_rl(eb->fs_info,
"tree block %llu owner %llu already locked by pid=%d, extent tree corruption detected",
			     eb->start, btrfs_header_owner(eb), current->pid);
		return true;
	}
	return false;
}
#else
static bool check_eb_lock_owner(struct extent_buffer *eb)
{
	return false;
}
#endif

static struct extent_buffer *
btrfs_init_new_buffer(struct btrfs_trans_handle *trans, struct btrfs_root *root,
		      u64 bytenr, int level, u64 owner,
		      enum btrfs_lock_nesting nest)
{
	struct btrfs_fs_info *fs_info = root->fs_info;
	struct extent_buffer *buf;
	u64 lockdep_owner = owner;

	buf = btrfs_find_create_tree_block(fs_info, bytenr, owner, level);
	if (IS_ERR(buf))
		return buf;

	if (check_eb_lock_owner(buf)) {
		free_extent_buffer(buf);
		return ERR_PTR(-EUCLEAN);
	}

	/*
	 * The reloc trees are just snapshots, so we need them to appear to be
	 * just like any other fs tree WRT lockdep.
	 *
	 * The exception however is in replace_path() in relocation, where we
	 * hold the lock on the original fs root and then search for the reloc
	 * root.  At that point we need to make sure any reloc root buffers are
	 * set to the BTRFS_TREE_RELOC_OBJECTID lockdep class in order to make
	 * lockdep happy.
	 */
	if (lockdep_owner == BTRFS_TREE_RELOC_OBJECTID &&
	    !test_bit(BTRFS_ROOT_RESET_LOCKDEP_CLASS, &root->state))
		lockdep_owner = BTRFS_FS_TREE_OBJECTID;

	/* btrfs_clear_buffer_dirty() accesses generation field. */
	btrfs_set_header_generation(buf, trans->transid);

	/*
	 * This needs to stay, because we could allocate a freed block from an
	 * old tree into a new tree, so we need to make sure this new block is
	 * set to the appropriate level and owner.
	 */
	btrfs_set_buffer_lockdep_class(lockdep_owner, buf, level);

	btrfs_tree_lock_nested(buf, nest);
	btrfs_clear_buffer_dirty(trans, buf);
	clear_bit(EXTENT_BUFFER_STALE, &buf->bflags);
	clear_bit(EXTENT_BUFFER_ZONED_ZEROOUT, &buf->bflags);

	set_extent_buffer_uptodate(buf);

	memzero_extent_buffer(buf, 0, sizeof(struct btrfs_header));
	btrfs_set_header_level(buf, level);
	btrfs_set_header_bytenr(buf, buf->start);
	btrfs_set_header_generation(buf, trans->transid);
	btrfs_set_header_backref_rev(buf, BTRFS_MIXED_BACKREF_REV);
	btrfs_set_header_owner(buf, owner);
	write_extent_buffer_fsid(buf, fs_info->fs_devices->metadata_uuid);
	write_extent_buffer_chunk_tree_uuid(buf, fs_info->chunk_tree_uuid);
	if (btrfs_root_id(root) == BTRFS_TREE_LOG_OBJECTID) {
		buf->log_index = root->log_transid % 2;
		/*
		 * we allow two log transactions at a time, use different
		 * EXTENT bit to differentiate dirty pages.
		 */
		if (buf->log_index == 0)
			set_extent_bit(&root->dirty_log_pages, buf->start,
				       buf->start + buf->len - 1,
				       EXTENT_DIRTY, NULL);
		else
			set_extent_bit(&root->dirty_log_pages, buf->start,
				       buf->start + buf->len - 1,
				       EXTENT_NEW, NULL);
	} else {
		buf->log_index = -1;
		set_extent_bit(&trans->transaction->dirty_pages, buf->start,
			       buf->start + buf->len - 1, EXTENT_DIRTY, NULL);
	}
	/* this returns a buffer locked for blocking */
	return buf;
}

/*
 * finds a free extent and does all the dirty work required for allocation
 * returns the tree buffer or an ERR_PTR on error.
 */
struct extent_buffer *btrfs_alloc_tree_block(struct btrfs_trans_handle *trans,
					     struct btrfs_root *root,
					     u64 parent, u64 root_objectid,
					     const struct btrfs_disk_key *key,
					     int level, u64 hint,
					     u64 empty_size,
					     u64 reloc_src_root,
					     enum btrfs_lock_nesting nest)
{
	struct btrfs_fs_info *fs_info = root->fs_info;
	struct btrfs_key ins;
	struct btrfs_block_rsv *block_rsv;
	struct extent_buffer *buf;
	struct btrfs_delayed_extent_op *extent_op;
	u64 flags = 0;
	int ret;
	u32 blocksize = fs_info->nodesize;
	bool skinny_metadata = btrfs_fs_incompat(fs_info, SKINNY_METADATA);
	u64 owning_root;

#ifdef CONFIG_BTRFS_FS_RUN_SANITY_TESTS
	if (btrfs_is_testing(fs_info)) {
		buf = btrfs_init_new_buffer(trans, root, root->alloc_bytenr,
					    level, root_objectid, nest);
		if (!IS_ERR(buf))
			root->alloc_bytenr += blocksize;
		return buf;
	}
#endif

	block_rsv = btrfs_use_block_rsv(trans, root, blocksize);
	if (IS_ERR(block_rsv))
		return ERR_CAST(block_rsv);

	ret = btrfs_reserve_extent(root, blocksize, blocksize, blocksize,
				   empty_size, hint, &ins, 0, 0);
	if (ret)
		goto out_unuse;

	buf = btrfs_init_new_buffer(trans, root, ins.objectid, level,
				    root_objectid, nest);
	if (IS_ERR(buf)) {
		ret = PTR_ERR(buf);
		goto out_free_reserved;
	}
	owning_root = btrfs_header_owner(buf);

	if (root_objectid == BTRFS_TREE_RELOC_OBJECTID) {
		if (parent == 0)
			parent = ins.objectid;
		flags |= BTRFS_BLOCK_FLAG_FULL_BACKREF;
		owning_root = reloc_src_root;
	} else
		BUG_ON(parent > 0);

	if (root_objectid != BTRFS_TREE_LOG_OBJECTID) {
		struct btrfs_ref generic_ref = {
			.action = BTRFS_ADD_DELAYED_EXTENT,
			.bytenr = ins.objectid,
			.num_bytes = ins.offset,
			.parent = parent,
			.owning_root = owning_root,
			.ref_root = root_objectid,
		};
		extent_op = btrfs_alloc_delayed_extent_op();
		if (!extent_op) {
			ret = -ENOMEM;
			goto out_free_buf;
		}
		if (key)
			memcpy(&extent_op->key, key, sizeof(extent_op->key));
		else
			memset(&extent_op->key, 0, sizeof(extent_op->key));
		extent_op->flags_to_set = flags;
		extent_op->update_key = skinny_metadata ? false : true;
		extent_op->update_flags = true;
		extent_op->level = level;

		btrfs_init_tree_ref(&generic_ref, level, btrfs_root_id(root), false);
		btrfs_ref_tree_mod(fs_info, &generic_ref);
		ret = btrfs_add_delayed_tree_ref(trans, &generic_ref, extent_op);
		if (ret)
			goto out_free_delayed;
	}
	return buf;

out_free_delayed:
	btrfs_free_delayed_extent_op(extent_op);
out_free_buf:
	btrfs_tree_unlock(buf);
	free_extent_buffer(buf);
out_free_reserved:
	btrfs_free_reserved_extent(fs_info, ins.objectid, ins.offset, 0);
out_unuse:
	btrfs_unuse_block_rsv(fs_info, block_rsv, blocksize);
	return ERR_PTR(ret);
}

struct walk_control {
	u64 refs[BTRFS_MAX_LEVEL];
	u64 flags[BTRFS_MAX_LEVEL];
	struct btrfs_key update_progress;
	struct btrfs_key drop_progress;
	int drop_level;
	int stage;
	int level;
	int shared_level;
	int update_ref;
	int keep_locks;
	int reada_slot;
	int reada_count;
	int restarted;
};

#define DROP_REFERENCE	1
#define UPDATE_BACKREF	2

static noinline void reada_walk_down(struct btrfs_trans_handle *trans,
				     struct btrfs_root *root,
				     struct walk_control *wc,
				     struct btrfs_path *path)
{
	struct btrfs_fs_info *fs_info = root->fs_info;
	u64 bytenr;
	u64 generation;
	u64 refs;
	u64 flags;
	u32 nritems;
	struct btrfs_key key;
	struct extent_buffer *eb;
	int ret;
	int slot;
	int nread = 0;

	if (path->slots[wc->level] < wc->reada_slot) {
		wc->reada_count = wc->reada_count * 2 / 3;
		wc->reada_count = max(wc->reada_count, 2);
	} else {
		wc->reada_count = wc->reada_count * 3 / 2;
		wc->reada_count = min_t(int, wc->reada_count,
					BTRFS_NODEPTRS_PER_BLOCK(fs_info));
	}

	eb = path->nodes[wc->level];
	nritems = btrfs_header_nritems(eb);

	for (slot = path->slots[wc->level]; slot < nritems; slot++) {
		if (nread >= wc->reada_count)
			break;

		cond_resched();
		bytenr = btrfs_node_blockptr(eb, slot);
		generation = btrfs_node_ptr_generation(eb, slot);

		if (slot == path->slots[wc->level])
			goto reada;

		if (wc->stage == UPDATE_BACKREF &&
		    generation <= root->root_key.offset)
			continue;

		/* We don't lock the tree block, it's OK to be racy here */
		ret = btrfs_lookup_extent_info(trans, fs_info, bytenr,
					       wc->level - 1, 1, &refs,
					       &flags, NULL);
		/* We don't care about errors in readahead. */
		if (ret < 0)
			continue;
		BUG_ON(refs == 0);

		if (wc->stage == DROP_REFERENCE) {
			if (refs == 1)
				goto reada;

			if (wc->level == 1 &&
			    (flags & BTRFS_BLOCK_FLAG_FULL_BACKREF))
				continue;
			if (!wc->update_ref ||
			    generation <= root->root_key.offset)
				continue;
			btrfs_node_key_to_cpu(eb, &key, slot);
			ret = btrfs_comp_cpu_keys(&key,
						  &wc->update_progress);
			if (ret < 0)
				continue;
		} else {
			if (wc->level == 1 &&
			    (flags & BTRFS_BLOCK_FLAG_FULL_BACKREF))
				continue;
		}
reada:
		btrfs_readahead_node_child(eb, slot);
		nread++;
	}
	wc->reada_slot = slot;
}

/*
 * helper to process tree block while walking down the tree.
 *
 * when wc->stage == UPDATE_BACKREF, this function updates
 * back refs for pointers in the block.
 *
 * NOTE: return value 1 means we should stop walking down.
 */
static noinline int walk_down_proc(struct btrfs_trans_handle *trans,
				   struct btrfs_root *root,
				   struct btrfs_path *path,
				   struct walk_control *wc, int lookup_info)
{
	struct btrfs_fs_info *fs_info = root->fs_info;
	int level = wc->level;
	struct extent_buffer *eb = path->nodes[level];
	u64 flag = BTRFS_BLOCK_FLAG_FULL_BACKREF;
	int ret;

	if (wc->stage == UPDATE_BACKREF && btrfs_header_owner(eb) != btrfs_root_id(root))
		return 1;

	/*
	 * when reference count of tree block is 1, it won't increase
	 * again. once full backref flag is set, we never clear it.
	 */
	if (lookup_info &&
	    ((wc->stage == DROP_REFERENCE && wc->refs[level] != 1) ||
	     (wc->stage == UPDATE_BACKREF && !(wc->flags[level] & flag)))) {
		BUG_ON(!path->locks[level]);
		ret = btrfs_lookup_extent_info(trans, fs_info,
					       eb->start, level, 1,
					       &wc->refs[level],
					       &wc->flags[level],
					       NULL);
		BUG_ON(ret == -ENOMEM);
		if (ret)
			return ret;
		BUG_ON(wc->refs[level] == 0);
	}

	if (wc->stage == DROP_REFERENCE) {
		if (wc->refs[level] > 1)
			return 1;

		if (path->locks[level] && !wc->keep_locks) {
			btrfs_tree_unlock_rw(eb, path->locks[level]);
			path->locks[level] = 0;
		}
		return 0;
	}

	/* wc->stage == UPDATE_BACKREF */
	if (!(wc->flags[level] & flag)) {
		BUG_ON(!path->locks[level]);
		ret = btrfs_inc_ref(trans, root, eb, 1);
		BUG_ON(ret); /* -ENOMEM */
		ret = btrfs_dec_ref(trans, root, eb, 0);
		BUG_ON(ret); /* -ENOMEM */
		ret = btrfs_set_disk_extent_flags(trans, eb, flag);
		BUG_ON(ret); /* -ENOMEM */
		wc->flags[level] |= flag;
	}

	/*
	 * the block is shared by multiple trees, so it's not good to
	 * keep the tree lock
	 */
	if (path->locks[level] && level > 0) {
		btrfs_tree_unlock_rw(eb, path->locks[level]);
		path->locks[level] = 0;
	}
	return 0;
}

/*
 * This is used to verify a ref exists for this root to deal with a bug where we
 * would have a drop_progress key that hadn't been updated properly.
 */
static int check_ref_exists(struct btrfs_trans_handle *trans,
			    struct btrfs_root *root, u64 bytenr, u64 parent,
			    int level)
{
	struct btrfs_path *path;
	struct btrfs_extent_inline_ref *iref;
	int ret;

	path = btrfs_alloc_path();
	if (!path)
		return -ENOMEM;

	ret = lookup_extent_backref(trans, path, &iref, bytenr,
				    root->fs_info->nodesize, parent,
				    btrfs_root_id(root), level, 0);
	btrfs_free_path(path);
	if (ret == -ENOENT)
		return 0;
	if (ret < 0)
		return ret;
	return 1;
}

/*
 * helper to process tree block pointer.
 *
 * when wc->stage == DROP_REFERENCE, this function checks
 * reference count of the block pointed to. if the block
 * is shared and we need update back refs for the subtree
 * rooted at the block, this function changes wc->stage to
 * UPDATE_BACKREF. if the block is shared and there is no
 * need to update back, this function drops the reference
 * to the block.
 *
 * NOTE: return value 1 means we should stop walking down.
 */
static noinline int do_walk_down(struct btrfs_trans_handle *trans,
				 struct btrfs_root *root,
				 struct btrfs_path *path,
				 struct walk_control *wc, int *lookup_info)
{
	struct btrfs_fs_info *fs_info = root->fs_info;
	u64 bytenr;
	u64 generation;
	u64 owner_root = 0;
	struct btrfs_tree_parent_check check = { 0 };
	struct btrfs_key key;
	struct extent_buffer *next;
	int level = wc->level;
	int reada = 0;
	int ret = 0;
	bool need_account = false;

	generation = btrfs_node_ptr_generation(path->nodes[level],
					       path->slots[level]);
	/*
	 * if the lower level block was created before the snapshot
	 * was created, we know there is no need to update back refs
	 * for the subtree
	 */
	if (wc->stage == UPDATE_BACKREF &&
	    generation <= root->root_key.offset) {
		*lookup_info = 1;
		return 1;
	}

	bytenr = btrfs_node_blockptr(path->nodes[level], path->slots[level]);

	check.level = level - 1;
	check.transid = generation;
	check.owner_root = btrfs_root_id(root);
	check.has_first_key = true;
	btrfs_node_key_to_cpu(path->nodes[level], &check.first_key,
			      path->slots[level]);

	next = find_extent_buffer(fs_info, bytenr);
	if (!next) {
		next = btrfs_find_create_tree_block(fs_info, bytenr,
				btrfs_root_id(root), level - 1);
		if (IS_ERR(next))
			return PTR_ERR(next);
		reada = 1;
	}
	btrfs_tree_lock(next);

	ret = btrfs_lookup_extent_info(trans, fs_info, bytenr, level - 1, 1,
				       &wc->refs[level - 1],
				       &wc->flags[level - 1],
				       &owner_root);
	if (ret < 0)
		goto out_unlock;

	if (unlikely(wc->refs[level - 1] == 0)) {
		btrfs_err(fs_info, "Missing references.");
		ret = -EIO;
		goto out_unlock;
	}
	*lookup_info = 0;

	if (wc->stage == DROP_REFERENCE) {
		if (wc->refs[level - 1] > 1) {
			need_account = true;
			if (level == 1 &&
			    (wc->flags[0] & BTRFS_BLOCK_FLAG_FULL_BACKREF))
				goto skip;

			if (!wc->update_ref ||
			    generation <= root->root_key.offset)
				goto skip;

			btrfs_node_key_to_cpu(path->nodes[level], &key,
					      path->slots[level]);
			ret = btrfs_comp_cpu_keys(&key, &wc->update_progress);
			if (ret < 0)
				goto skip;

			wc->stage = UPDATE_BACKREF;
			wc->shared_level = level - 1;
		}
	} else {
		if (level == 1 &&
		    (wc->flags[0] & BTRFS_BLOCK_FLAG_FULL_BACKREF))
			goto skip;
	}

	if (!btrfs_buffer_uptodate(next, generation, 0)) {
		btrfs_tree_unlock(next);
		free_extent_buffer(next);
		next = NULL;
		*lookup_info = 1;
	}

	if (!next) {
		if (reada && level == 1)
			reada_walk_down(trans, root, wc, path);
		next = read_tree_block(fs_info, bytenr, &check);
		if (IS_ERR(next)) {
			return PTR_ERR(next);
		} else if (!extent_buffer_uptodate(next)) {
			free_extent_buffer(next);
			return -EIO;
		}
		btrfs_tree_lock(next);
	}

	level--;
	ASSERT(level == btrfs_header_level(next));
	if (level != btrfs_header_level(next)) {
		btrfs_err(root->fs_info, "mismatched level");
		ret = -EIO;
		goto out_unlock;
	}
	path->nodes[level] = next;
	path->slots[level] = 0;
	path->locks[level] = BTRFS_WRITE_LOCK;
	wc->level = level;
	if (wc->level == 1)
		wc->reada_slot = 0;
	return 0;
skip:
	wc->refs[level - 1] = 0;
	wc->flags[level - 1] = 0;
	if (wc->stage == DROP_REFERENCE) {
		struct btrfs_ref ref = {
			.action = BTRFS_DROP_DELAYED_REF,
			.bytenr = bytenr,
			.num_bytes = fs_info->nodesize,
			.owning_root = owner_root,
			.ref_root = btrfs_root_id(root),
		};
		if (wc->flags[level] & BTRFS_BLOCK_FLAG_FULL_BACKREF) {
			ref.parent = path->nodes[level]->start;
		} else {
			ASSERT(btrfs_root_id(root) ==
			       btrfs_header_owner(path->nodes[level]));
			if (btrfs_root_id(root) !=
			    btrfs_header_owner(path->nodes[level])) {
				btrfs_err(root->fs_info,
						"mismatched block owner");
				ret = -EIO;
				goto out_unlock;
			}
		}

		/*
		 * If we had a drop_progress we need to verify the refs are set
		 * as expected.  If we find our ref then we know that from here
		 * on out everything should be correct, and we can clear the
		 * ->restarted flag.
		 */
		if (wc->restarted) {
			ret = check_ref_exists(trans, root, bytenr, ref.parent,
					       level - 1);
			if (ret < 0)
				goto out_unlock;
			if (ret == 0)
				goto no_delete;
			ret = 0;
			wc->restarted = 0;
		}

		/*
		 * Reloc tree doesn't contribute to qgroup numbers, and we have
		 * already accounted them at merge time (replace_path),
		 * thus we could skip expensive subtree trace here.
		 */
		if (btrfs_root_id(root) != BTRFS_TREE_RELOC_OBJECTID && need_account) {
			ret = btrfs_qgroup_trace_subtree(trans, next,
							 generation, level - 1);
			if (ret) {
				btrfs_err_rl(fs_info,
					     "Error %d accounting shared subtree. Quota is out of sync, rescan required.",
					     ret);
			}
		}

		/*
		 * We need to update the next key in our walk control so we can
		 * update the drop_progress key accordingly.  We don't care if
		 * find_next_key doesn't find a key because that means we're at
		 * the end and are going to clean up now.
		 */
		wc->drop_level = level;
		find_next_key(path, level, &wc->drop_progress);

		btrfs_init_tree_ref(&ref, level - 1, 0, false);
		ret = btrfs_free_extent(trans, &ref);
		if (ret)
			goto out_unlock;
	}
no_delete:
	*lookup_info = 1;
	ret = 1;

out_unlock:
	btrfs_tree_unlock(next);
	free_extent_buffer(next);

	return ret;
}

/*
 * helper to process tree block while walking up the tree.
 *
 * when wc->stage == DROP_REFERENCE, this function drops
 * reference count on the block.
 *
 * when wc->stage == UPDATE_BACKREF, this function changes
 * wc->stage back to DROP_REFERENCE if we changed wc->stage
 * to UPDATE_BACKREF previously while processing the block.
 *
 * NOTE: return value 1 means we should stop walking up.
 */
static noinline int walk_up_proc(struct btrfs_trans_handle *trans,
				 struct btrfs_root *root,
				 struct btrfs_path *path,
				 struct walk_control *wc)
{
	struct btrfs_fs_info *fs_info = root->fs_info;
	int ret;
	int level = wc->level;
	struct extent_buffer *eb = path->nodes[level];
	u64 parent = 0;

	if (wc->stage == UPDATE_BACKREF) {
		BUG_ON(wc->shared_level < level);
		if (level < wc->shared_level)
			goto out;

		ret = find_next_key(path, level + 1, &wc->update_progress);
		if (ret > 0)
			wc->update_ref = 0;

		wc->stage = DROP_REFERENCE;
		wc->shared_level = -1;
		path->slots[level] = 0;

		/*
		 * check reference count again if the block isn't locked.
		 * we should start walking down the tree again if reference
		 * count is one.
		 */
		if (!path->locks[level]) {
			BUG_ON(level == 0);
			btrfs_tree_lock(eb);
			path->locks[level] = BTRFS_WRITE_LOCK;

			ret = btrfs_lookup_extent_info(trans, fs_info,
						       eb->start, level, 1,
						       &wc->refs[level],
						       &wc->flags[level],
						       NULL);
			if (ret < 0) {
				btrfs_tree_unlock_rw(eb, path->locks[level]);
				path->locks[level] = 0;
				return ret;
			}
			BUG_ON(wc->refs[level] == 0);
			if (wc->refs[level] == 1) {
				btrfs_tree_unlock_rw(eb, path->locks[level]);
				path->locks[level] = 0;
				return 1;
			}
		}
	}

	/* wc->stage == DROP_REFERENCE */
	BUG_ON(wc->refs[level] > 1 && !path->locks[level]);

	if (wc->refs[level] == 1) {
		if (level == 0) {
			if (wc->flags[level] & BTRFS_BLOCK_FLAG_FULL_BACKREF)
				ret = btrfs_dec_ref(trans, root, eb, 1);
			else
				ret = btrfs_dec_ref(trans, root, eb, 0);
			BUG_ON(ret); /* -ENOMEM */
			if (is_fstree(btrfs_root_id(root))) {
				ret = btrfs_qgroup_trace_leaf_items(trans, eb);
				if (ret) {
					btrfs_err_rl(fs_info,
	"error %d accounting leaf items, quota is out of sync, rescan required",
					     ret);
				}
			}
		}
		/* Make block locked assertion in btrfs_clear_buffer_dirty happy. */
		if (!path->locks[level]) {
			btrfs_tree_lock(eb);
			path->locks[level] = BTRFS_WRITE_LOCK;
		}
		btrfs_clear_buffer_dirty(trans, eb);
	}

	if (eb == root->node) {
		if (wc->flags[level] & BTRFS_BLOCK_FLAG_FULL_BACKREF)
			parent = eb->start;
		else if (btrfs_root_id(root) != btrfs_header_owner(eb))
			goto owner_mismatch;
	} else {
		if (wc->flags[level + 1] & BTRFS_BLOCK_FLAG_FULL_BACKREF)
			parent = path->nodes[level + 1]->start;
		else if (btrfs_root_id(root) !=
			 btrfs_header_owner(path->nodes[level + 1]))
			goto owner_mismatch;
	}

	btrfs_free_tree_block(trans, btrfs_root_id(root), eb, parent,
			      wc->refs[level] == 1);
out:
	wc->refs[level] = 0;
	wc->flags[level] = 0;
	return 0;

owner_mismatch:
	btrfs_err_rl(fs_info, "unexpected tree owner, have %llu expect %llu",
		     btrfs_header_owner(eb), btrfs_root_id(root));
	return -EUCLEAN;
}

static noinline int walk_down_tree(struct btrfs_trans_handle *trans,
				   struct btrfs_root *root,
				   struct btrfs_path *path,
				   struct walk_control *wc)
{
	int level = wc->level;
	int lookup_info = 1;
	int ret = 0;

	while (level >= 0) {
		ret = walk_down_proc(trans, root, path, wc, lookup_info);
		if (ret)
			break;

		if (level == 0)
			break;

		if (path->slots[level] >=
		    btrfs_header_nritems(path->nodes[level]))
			break;

		ret = do_walk_down(trans, root, path, wc, &lookup_info);
		if (ret > 0) {
			path->slots[level]++;
			continue;
		} else if (ret < 0)
			break;
		level = wc->level;
	}
	return (ret == 1) ? 0 : ret;
}

static noinline int walk_up_tree(struct btrfs_trans_handle *trans,
				 struct btrfs_root *root,
				 struct btrfs_path *path,
				 struct walk_control *wc, int max_level)
{
	int level = wc->level;
	int ret;

	path->slots[level] = btrfs_header_nritems(path->nodes[level]);
	while (level < max_level && path->nodes[level]) {
		wc->level = level;
		if (path->slots[level] + 1 <
		    btrfs_header_nritems(path->nodes[level])) {
			path->slots[level]++;
			return 0;
		} else {
			ret = walk_up_proc(trans, root, path, wc);
			if (ret > 0)
				return 0;
			if (ret < 0)
				return ret;

			if (path->locks[level]) {
				btrfs_tree_unlock_rw(path->nodes[level],
						     path->locks[level]);
				path->locks[level] = 0;
			}
			free_extent_buffer(path->nodes[level]);
			path->nodes[level] = NULL;
			level++;
		}
	}
	return 1;
}

/*
 * drop a subvolume tree.
 *
 * this function traverses the tree freeing any blocks that only
 * referenced by the tree.
 *
 * when a shared tree block is found. this function decreases its
 * reference count by one. if update_ref is true, this function
 * also make sure backrefs for the shared block and all lower level
 * blocks are properly updated.
 *
 * If called with for_reloc == 0, may exit early with -EAGAIN
 */
int btrfs_drop_snapshot(struct btrfs_root *root, int update_ref, int for_reloc)
{
	const bool is_reloc_root = (btrfs_root_id(root) == BTRFS_TREE_RELOC_OBJECTID);
	struct btrfs_fs_info *fs_info = root->fs_info;
	struct btrfs_path *path;
	struct btrfs_trans_handle *trans;
	struct btrfs_root *tree_root = fs_info->tree_root;
	struct btrfs_root_item *root_item = &root->root_item;
	struct walk_control *wc;
	struct btrfs_key key;
	int err = 0;
	int ret;
	int level;
	bool root_dropped = false;
	bool unfinished_drop = false;

	btrfs_debug(fs_info, "Drop subvolume %llu", btrfs_root_id(root));

	path = btrfs_alloc_path();
	if (!path) {
		err = -ENOMEM;
		goto out;
	}

	wc = kzalloc(sizeof(*wc), GFP_NOFS);
	if (!wc) {
		btrfs_free_path(path);
		err = -ENOMEM;
		goto out;
	}

	/*
	 * Use join to avoid potential EINTR from transaction start. See
	 * wait_reserve_ticket and the whole reservation callchain.
	 */
	if (for_reloc)
		trans = btrfs_join_transaction(tree_root);
	else
		trans = btrfs_start_transaction(tree_root, 0);
	if (IS_ERR(trans)) {
		err = PTR_ERR(trans);
		goto out_free;
	}

	err = btrfs_run_delayed_items(trans);
	if (err)
		goto out_end_trans;

	/*
	 * This will help us catch people modifying the fs tree while we're
	 * dropping it.  It is unsafe to mess with the fs tree while it's being
	 * dropped as we unlock the root node and parent nodes as we walk down
	 * the tree, assuming nothing will change.  If something does change
	 * then we'll have stale information and drop references to blocks we've
	 * already dropped.
	 */
	set_bit(BTRFS_ROOT_DELETING, &root->state);
	unfinished_drop = test_bit(BTRFS_ROOT_UNFINISHED_DROP, &root->state);

	if (btrfs_disk_key_objectid(&root_item->drop_progress) == 0) {
		level = btrfs_header_level(root->node);
		path->nodes[level] = btrfs_lock_root_node(root);
		path->slots[level] = 0;
		path->locks[level] = BTRFS_WRITE_LOCK;
		memset(&wc->update_progress, 0,
		       sizeof(wc->update_progress));
	} else {
		btrfs_disk_key_to_cpu(&key, &root_item->drop_progress);
		memcpy(&wc->update_progress, &key,
		       sizeof(wc->update_progress));

		level = btrfs_root_drop_level(root_item);
		BUG_ON(level == 0);
		path->lowest_level = level;
		ret = btrfs_search_slot(NULL, root, &key, path, 0, 0);
		path->lowest_level = 0;
		if (ret < 0) {
			err = ret;
			goto out_end_trans;
		}
		WARN_ON(ret > 0);

		/*
		 * unlock our path, this is safe because only this
		 * function is allowed to delete this snapshot
		 */
		btrfs_unlock_up_safe(path, 0);

		level = btrfs_header_level(root->node);
		while (1) {
			btrfs_tree_lock(path->nodes[level]);
			path->locks[level] = BTRFS_WRITE_LOCK;

			ret = btrfs_lookup_extent_info(trans, fs_info,
						path->nodes[level]->start,
						level, 1, &wc->refs[level],
						&wc->flags[level], NULL);
			if (ret < 0) {
				err = ret;
				goto out_end_trans;
			}
			BUG_ON(wc->refs[level] == 0);

			if (level == btrfs_root_drop_level(root_item))
				break;

			btrfs_tree_unlock(path->nodes[level]);
			path->locks[level] = 0;
			WARN_ON(wc->refs[level] != 1);
			level--;
		}
	}

	wc->restarted = test_bit(BTRFS_ROOT_DEAD_TREE, &root->state);
	wc->level = level;
	wc->shared_level = -1;
	wc->stage = DROP_REFERENCE;
	wc->update_ref = update_ref;
	wc->keep_locks = 0;
	wc->reada_count = BTRFS_NODEPTRS_PER_BLOCK(fs_info);

	while (1) {

		ret = walk_down_tree(trans, root, path, wc);
		if (ret < 0) {
			btrfs_abort_transaction(trans, ret);
			err = ret;
			break;
		}

		ret = walk_up_tree(trans, root, path, wc, BTRFS_MAX_LEVEL);
		if (ret < 0) {
			btrfs_abort_transaction(trans, ret);
			err = ret;
			break;
		}

		if (ret > 0) {
			BUG_ON(wc->stage != DROP_REFERENCE);
			break;
		}

		if (wc->stage == DROP_REFERENCE) {
			wc->drop_level = wc->level;
			btrfs_node_key_to_cpu(path->nodes[wc->drop_level],
					      &wc->drop_progress,
					      path->slots[wc->drop_level]);
		}
		btrfs_cpu_key_to_disk(&root_item->drop_progress,
				      &wc->drop_progress);
		btrfs_set_root_drop_level(root_item, wc->drop_level);

		BUG_ON(wc->level == 0);
		if (btrfs_should_end_transaction(trans) ||
		    (!for_reloc && btrfs_need_cleaner_sleep(fs_info))) {
			ret = btrfs_update_root(trans, tree_root,
						&root->root_key,
						root_item);
			if (ret) {
				btrfs_abort_transaction(trans, ret);
				err = ret;
				goto out_end_trans;
			}

			if (!is_reloc_root)
				btrfs_set_last_root_drop_gen(fs_info, trans->transid);

			btrfs_end_transaction_throttle(trans);
			if (!for_reloc && btrfs_need_cleaner_sleep(fs_info)) {
				btrfs_debug(fs_info,
					    "drop snapshot early exit");
				err = -EAGAIN;
				goto out_free;
			}

		       /*
			* Use join to avoid potential EINTR from transaction
			* start. See wait_reserve_ticket and the whole
			* reservation callchain.
			*/
			if (for_reloc)
				trans = btrfs_join_transaction(tree_root);
			else
				trans = btrfs_start_transaction(tree_root, 0);
			if (IS_ERR(trans)) {
				err = PTR_ERR(trans);
				goto out_free;
			}
		}
	}
	btrfs_release_path(path);
	if (err)
		goto out_end_trans;

	ret = btrfs_del_root(trans, &root->root_key);
	if (ret) {
		btrfs_abort_transaction(trans, ret);
		err = ret;
		goto out_end_trans;
	}

	if (!is_reloc_root) {
		ret = btrfs_find_root(tree_root, &root->root_key, path,
				      NULL, NULL);
		if (ret < 0) {
			btrfs_abort_transaction(trans, ret);
			err = ret;
			goto out_end_trans;
		} else if (ret > 0) {
			/* if we fail to delete the orphan item this time
			 * around, it'll get picked up the next time.
			 *
			 * The most common failure here is just -ENOENT.
			 */
			btrfs_del_orphan_item(trans, tree_root, btrfs_root_id(root));
		}
	}

	/*
	 * This subvolume is going to be completely dropped, and won't be
	 * recorded as dirty roots, thus pertrans meta rsv will not be freed at
	 * commit transaction time.  So free it here manually.
	 */
	btrfs_qgroup_convert_reserved_meta(root, INT_MAX);
	btrfs_qgroup_free_meta_all_pertrans(root);

	if (test_bit(BTRFS_ROOT_IN_RADIX, &root->state))
		btrfs_add_dropped_root(trans, root);
	else
		btrfs_put_root(root);
	root_dropped = true;
out_end_trans:
	if (!is_reloc_root)
		btrfs_set_last_root_drop_gen(fs_info, trans->transid);

	btrfs_end_transaction_throttle(trans);
out_free:
	kfree(wc);
	btrfs_free_path(path);
out:
	/*
	 * We were an unfinished drop root, check to see if there are any
	 * pending, and if not clear and wake up any waiters.
	 */
	if (!err && unfinished_drop)
		btrfs_maybe_wake_unfinished_drop(fs_info);

	/*
	 * So if we need to stop dropping the snapshot for whatever reason we
	 * need to make sure to add it back to the dead root list so that we
	 * keep trying to do the work later.  This also cleans up roots if we
	 * don't have it in the radix (like when we recover after a power fail
	 * or unmount) so we don't leak memory.
	 */
	if (!for_reloc && !root_dropped)
		btrfs_add_dead_root(root);
	return err;
}

/*
 * drop subtree rooted at tree block 'node'.
 *
 * NOTE: this function will unlock and release tree block 'node'
 * only used by relocation code
 */
int btrfs_drop_subtree(struct btrfs_trans_handle *trans,
			struct btrfs_root *root,
			struct extent_buffer *node,
			struct extent_buffer *parent)
{
	struct btrfs_fs_info *fs_info = root->fs_info;
	struct btrfs_path *path;
	struct walk_control *wc;
	int level;
	int parent_level;
	int ret = 0;

	BUG_ON(btrfs_root_id(root) != BTRFS_TREE_RELOC_OBJECTID);

	path = btrfs_alloc_path();
	if (!path)
		return -ENOMEM;

	wc = kzalloc(sizeof(*wc), GFP_NOFS);
	if (!wc) {
		btrfs_free_path(path);
		return -ENOMEM;
	}

	btrfs_assert_tree_write_locked(parent);
	parent_level = btrfs_header_level(parent);
	atomic_inc(&parent->refs);
	path->nodes[parent_level] = parent;
	path->slots[parent_level] = btrfs_header_nritems(parent);

	btrfs_assert_tree_write_locked(node);
	level = btrfs_header_level(node);
	path->nodes[level] = node;
	path->slots[level] = 0;
	path->locks[level] = BTRFS_WRITE_LOCK;

	wc->refs[parent_level] = 1;
	wc->flags[parent_level] = BTRFS_BLOCK_FLAG_FULL_BACKREF;
	wc->level = level;
	wc->shared_level = -1;
	wc->stage = DROP_REFERENCE;
	wc->update_ref = 0;
	wc->keep_locks = 1;
	wc->reada_count = BTRFS_NODEPTRS_PER_BLOCK(fs_info);

	while (1) {
		ret = walk_down_tree(trans, root, path, wc);
		if (ret < 0)
			break;

		ret = walk_up_tree(trans, root, path, wc, parent_level);
		if (ret) {
			if (ret > 0)
				ret = 0;
			break;
		}
	}

	kfree(wc);
	btrfs_free_path(path);
	return ret;
}

/*
 * Unpin the extent range in an error context and don't add the space back.
 * Errors are not propagated further.
 */
void btrfs_error_unpin_extent_range(struct btrfs_fs_info *fs_info, u64 start, u64 end)
{
	unpin_extent_range(fs_info, start, end, false);
}

/*
 * It used to be that old block groups would be left around forever.
 * Iterating over them would be enough to trim unused space.  Since we
 * now automatically remove them, we also need to iterate over unallocated
 * space.
 *
 * We don't want a transaction for this since the discard may take a
 * substantial amount of time.  We don't require that a transaction be
 * running, but we do need to take a running transaction into account
 * to ensure that we're not discarding chunks that were released or
 * allocated in the current transaction.
 *
 * Holding the chunks lock will prevent other threads from allocating
 * or releasing chunks, but it won't prevent a running transaction
 * from committing and releasing the memory that the pending chunks
 * list head uses.  For that, we need to take a reference to the
 * transaction and hold the commit root sem.  We only need to hold
 * it while performing the free space search since we have already
 * held back allocations.
 */
static int btrfs_trim_free_extents(struct btrfs_device *device, u64 *trimmed)
{
	u64 start = BTRFS_DEVICE_RANGE_RESERVED, len = 0, end = 0;
	int ret;

	*trimmed = 0;

	/* Discard not supported = nothing to do. */
	if (!bdev_max_discard_sectors(device->bdev))
		return 0;

	/* Not writable = nothing to do. */
	if (!test_bit(BTRFS_DEV_STATE_WRITEABLE, &device->dev_state))
		return 0;

	/* No free space = nothing to do. */
	if (device->total_bytes <= device->bytes_used)
		return 0;

	ret = 0;

	while (1) {
		struct btrfs_fs_info *fs_info = device->fs_info;
		u64 bytes;

		ret = mutex_lock_interruptible(&fs_info->chunk_mutex);
		if (ret)
			break;

		find_first_clear_extent_bit(&device->alloc_state, start,
					    &start, &end,
					    CHUNK_TRIMMED | CHUNK_ALLOCATED);

		/* Check if there are any CHUNK_* bits left */
		if (start > device->total_bytes) {
			WARN_ON(IS_ENABLED(CONFIG_BTRFS_DEBUG));
			btrfs_warn_in_rcu(fs_info,
"ignoring attempt to trim beyond device size: offset %llu length %llu device %s device size %llu",
					  start, end - start + 1,
					  btrfs_dev_name(device),
					  device->total_bytes);
			mutex_unlock(&fs_info->chunk_mutex);
			ret = 0;
			break;
		}

		/* Ensure we skip the reserved space on each device. */
		start = max_t(u64, start, BTRFS_DEVICE_RANGE_RESERVED);

		/*
		 * If find_first_clear_extent_bit find a range that spans the
		 * end of the device it will set end to -1, in this case it's up
		 * to the caller to trim the value to the size of the device.
		 */
		end = min(end, device->total_bytes - 1);

		len = end - start + 1;

		/* We didn't find any extents */
		if (!len) {
			mutex_unlock(&fs_info->chunk_mutex);
			ret = 0;
			break;
		}

		ret = btrfs_issue_discard(device->bdev, start, len,
					  &bytes);
		if (!ret)
			set_extent_bit(&device->alloc_state, start,
				       start + bytes - 1, CHUNK_TRIMMED, NULL);
		mutex_unlock(&fs_info->chunk_mutex);

		if (ret)
			break;

		start += len;
		*trimmed += bytes;

		if (fatal_signal_pending(current)) {
			ret = -ERESTARTSYS;
			break;
		}

		cond_resched();
	}

	return ret;
}

/*
 * Trim the whole filesystem by:
 * 1) trimming the free space in each block group
 * 2) trimming the unallocated space on each device
 *
 * This will also continue trimming even if a block group or device encounters
 * an error.  The return value will be the last error, or 0 if nothing bad
 * happens.
 */
int btrfs_trim_fs(struct btrfs_fs_info *fs_info, struct fstrim_range *range)
{
	struct btrfs_fs_devices *fs_devices = fs_info->fs_devices;
	struct btrfs_block_group *cache = NULL;
	struct btrfs_device *device;
	u64 group_trimmed;
	u64 range_end = U64_MAX;
	u64 start;
	u64 end;
	u64 trimmed = 0;
	u64 bg_failed = 0;
	u64 dev_failed = 0;
	int bg_ret = 0;
	int dev_ret = 0;
	int ret = 0;

	if (range->start == U64_MAX)
		return -EINVAL;

	/*
	 * Check range overflow if range->len is set.
	 * The default range->len is U64_MAX.
	 */
	if (range->len != U64_MAX &&
	    check_add_overflow(range->start, range->len, &range_end))
		return -EINVAL;

	cache = btrfs_lookup_first_block_group(fs_info, range->start);
	for (; cache; cache = btrfs_next_block_group(cache)) {
		if (cache->start >= range_end) {
			btrfs_put_block_group(cache);
			break;
		}

		start = max(range->start, cache->start);
		end = min(range_end, cache->start + cache->length);

		if (end - start >= range->minlen) {
			if (!btrfs_block_group_done(cache)) {
				ret = btrfs_cache_block_group(cache, true);
				if (ret) {
					bg_failed++;
					bg_ret = ret;
					continue;
				}
			}
			ret = btrfs_trim_block_group(cache,
						     &group_trimmed,
						     start,
						     end,
						     range->minlen);

			trimmed += group_trimmed;
			if (ret) {
				bg_failed++;
				bg_ret = ret;
				continue;
			}
		}
	}

	if (bg_failed)
		btrfs_warn(fs_info,
			"failed to trim %llu block group(s), last error %d",
			bg_failed, bg_ret);

	mutex_lock(&fs_devices->device_list_mutex);
	list_for_each_entry(device, &fs_devices->devices, dev_list) {
		if (test_bit(BTRFS_DEV_STATE_MISSING, &device->dev_state))
			continue;

		ret = btrfs_trim_free_extents(device, &group_trimmed);
		if (ret) {
			dev_failed++;
			dev_ret = ret;
			break;
		}

		trimmed += group_trimmed;
	}
	mutex_unlock(&fs_devices->device_list_mutex);

	if (dev_failed)
		btrfs_warn(fs_info,
			"failed to trim %llu device(s), last error %d",
			dev_failed, dev_ret);
	range->len = trimmed;
	if (bg_ret)
		return bg_ret;
	return dev_ret;
}<|MERGE_RESOLUTION|>--- conflicted
+++ resolved
@@ -3446,15 +3446,7 @@
 		 */
 		ASSERT(btrfs_header_bytenr(buf) != 0);
 
-<<<<<<< HEAD
-		btrfs_init_generic_ref(&generic_ref, BTRFS_DROP_DELAYED_REF,
-				       buf->start, buf->len, parent,
-				       btrfs_header_owner(buf));
-		btrfs_init_tree_ref(&generic_ref, btrfs_header_level(buf),
-				    root_id, 0, false);
-=======
 		btrfs_init_tree_ref(&generic_ref, btrfs_header_level(buf), 0, false);
->>>>>>> ff2632d7
 		btrfs_ref_tree_mod(fs_info, &generic_ref);
 		ret = btrfs_add_delayed_tree_ref(trans, &generic_ref, NULL);
 		BUG_ON(ret); /* -ENOMEM */
