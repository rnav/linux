/*
 * Copyright (C) 2008 Oracle.  All rights reserved.
 *
 * This program is free software; you can redistribute it and/or
 * modify it under the terms of the GNU General Public
 * License v2 as published by the Free Software Foundation.
 *
 * This program is distributed in the hope that it will be useful,
 * but WITHOUT ANY WARRANTY; without even the implied warranty of
 * MERCHANTABILITY or FITNESS FOR A PARTICULAR PURPOSE.  See the GNU
 * General Public License for more details.
 *
 * You should have received a copy of the GNU General Public
 * License along with this program; if not, write to the
 * Free Software Foundation, Inc., 59 Temple Place - Suite 330,
 * Boston, MA 021110-1307, USA.
 */

#ifndef __BTRFS_COMPRESSION_
#define __BTRFS_COMPRESSION_

/*
 * We want to make sure that amount of RAM required to uncompress an extent is
 * reasonable, so we limit the total size in ram of a compressed extent to
 * 128k.  This is a crucial number because it also controls how easily we can
 * spread reads across cpus for decompression.
 *
 * We also want to make sure the amount of IO required to do a random read is
 * reasonably small, so we limit the size of a compressed extent to 128k.
 */

/* Maximum length of compressed data stored on disk */
#define BTRFS_MAX_COMPRESSED		(SZ_128K)
/* Maximum size of data before compression */
#define BTRFS_MAX_UNCOMPRESSED		(SZ_128K)

struct compressed_bio {
	/* number of bios pending for this compressed extent */
	refcount_t pending_bios;

	/* the pages with the compressed data on them */
	struct page **compressed_pages;

	/* inode that owns this data */
	struct inode *inode;

	/* starting offset in the inode for our pages */
	u64 start;

	/* number of bytes in the inode we're working on */
	unsigned long len;

	/* number of bytes on disk */
	unsigned long compressed_len;

	/* the compression algorithm for this bio */
	int compress_type;

	/* number of compressed pages in the array */
	unsigned long nr_pages;

	/* IO errors */
	int errors;
	int mirror_num;

	/* for reads, this is the bio we are copying the data into */
	struct bio *orig_bio;

	/*
	 * the start of a variable length array of checksums only
	 * used by reads
	 */
	u32 sums;
};

void btrfs_init_compress(void);
void btrfs_exit_compress(void);

int btrfs_compress_pages(int type, struct address_space *mapping,
			 u64 start, struct page **pages,
			 unsigned long *out_pages,
			 unsigned long *total_in,
			 unsigned long *total_out);
int btrfs_decompress(int type, unsigned char *data_in, struct page *dest_page,
		     unsigned long start_byte, size_t srclen, size_t destlen);
int btrfs_decompress_buf2page(const char *buf, unsigned long buf_start,
			      unsigned long total_out, u64 disk_start,
			      struct bio *bio);

blk_status_t btrfs_submit_compressed_write(struct inode *inode, u64 start,
				  unsigned long len, u64 disk_start,
				  unsigned long compressed_len,
				  struct page **compressed_pages,
				  unsigned long nr_pages);
blk_status_t btrfs_submit_compressed_read(struct inode *inode, struct bio *bio,
				 int mirror_num, unsigned long bio_flags);

enum btrfs_compression_type {
	BTRFS_COMPRESS_NONE  = 0,
	BTRFS_COMPRESS_ZLIB  = 1,
	BTRFS_COMPRESS_LZO   = 2,
<<<<<<< HEAD
	BTRFS_COMPRESS_TYPES = 2,
=======
	BTRFS_COMPRESS_ZSTD  = 3,
	BTRFS_COMPRESS_TYPES = 3,
>>>>>>> ebb2c243
};

struct btrfs_compress_op {
	struct list_head *(*alloc_workspace)(void);

	void (*free_workspace)(struct list_head *workspace);

	int (*compress_pages)(struct list_head *workspace,
			      struct address_space *mapping,
			      u64 start,
			      struct page **pages,
			      unsigned long *out_pages,
			      unsigned long *total_in,
			      unsigned long *total_out);

	int (*decompress_bio)(struct list_head *workspace,
				struct compressed_bio *cb);

	int (*decompress)(struct list_head *workspace,
			  unsigned char *data_in,
			  struct page *dest_page,
			  unsigned long start_byte,
			  size_t srclen, size_t destlen);
};

extern const struct btrfs_compress_op btrfs_zlib_compress;
extern const struct btrfs_compress_op btrfs_lzo_compress;
extern const struct btrfs_compress_op btrfs_zstd_compress;

int btrfs_compress_heuristic(struct inode *inode, u64 start, u64 end);

int btrfs_compress_heuristic(struct inode *inode, u64 start, u64 end);

#endif<|MERGE_RESOLUTION|>--- conflicted
+++ resolved
@@ -99,12 +99,8 @@
 	BTRFS_COMPRESS_NONE  = 0,
 	BTRFS_COMPRESS_ZLIB  = 1,
 	BTRFS_COMPRESS_LZO   = 2,
-<<<<<<< HEAD
-	BTRFS_COMPRESS_TYPES = 2,
-=======
 	BTRFS_COMPRESS_ZSTD  = 3,
 	BTRFS_COMPRESS_TYPES = 3,
->>>>>>> ebb2c243
 };
 
 struct btrfs_compress_op {
@@ -136,6 +132,4 @@
 
 int btrfs_compress_heuristic(struct inode *inode, u64 start, u64 end);
 
-int btrfs_compress_heuristic(struct inode *inode, u64 start, u64 end);
-
 #endif