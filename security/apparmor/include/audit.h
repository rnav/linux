--- conflicted
+++ resolved
@@ -121,12 +121,6 @@
 		/* these entries require a custom callback fn */
 		struct {
 			struct aa_label *peer;
-<<<<<<< HEAD
-			struct {
-				const char *target;
-				kuid_t ouid;
-			} fs;
-=======
 			union {
 				struct {
 					const char *target;
@@ -134,18 +128,12 @@
 				} fs;
 				int signal;
 			};
->>>>>>> ae64f9bd
 		};
 		struct {
 			struct aa_profile *profile;
 			const char *ns;
 			long pos;
 		} iface;
-		int signal;
-		struct {
-			int rlim;
-			unsigned long max;
-		} rlim;
 		struct {
 			int rlim;
 			unsigned long max;
