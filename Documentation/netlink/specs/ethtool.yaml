--- conflicted
+++ resolved
@@ -582,11 +582,7 @@
         name: phc-index
         type: u32
   -
-<<<<<<< HEAD
-    name: cable-test-ntf-nest-result
-=======
     name: cable-result
->>>>>>> a901a356
     attributes:
       -
         name: pair
@@ -595,11 +591,7 @@
         name: code
         type: u8
   -
-<<<<<<< HEAD
-    name: cable-test-ntf-nest-fault-length
-=======
     name: cable-fault-length
->>>>>>> a901a356
     attributes:
       -
         name: pair
@@ -608,28 +600,16 @@
         name: cm
         type: u32
   -
-<<<<<<< HEAD
-    name: cable-test-ntf-nest
-=======
     name: cable-nest
->>>>>>> a901a356
     attributes:
       -
         name: result
         type: nest
-<<<<<<< HEAD
-        nested-attributes: cable-test-ntf-nest-result
+        nested-attributes: cable-result
       -
         name: fault-length
         type: nest
-        nested-attributes: cable-test-ntf-nest-fault-length
-=======
-        nested-attributes: cable-result
-      -
-        name: fault-length
-        type: nest
         nested-attributes: cable-fault-length
->>>>>>> a901a356
   -
     name: cable-test
     attributes:
@@ -650,11 +630,7 @@
       -
         name: nest
         type: nest
-<<<<<<< HEAD
-        nested-attributes: cable-test-ntf-nest
-=======
         nested-attributes: cable-nest
->>>>>>> a901a356
   -
     name: cable-test-tdr-cfg
     attributes:
@@ -835,8 +811,6 @@
         type: u32
       -
         name: hist-val
-<<<<<<< HEAD
-=======
         type: u64
   -
     name: stats-grp-hist
@@ -850,7 +824,6 @@
         type: u32
       -
         name: hist-val
->>>>>>> a901a356
         type: u64
   -
     name: stats
@@ -1426,12 +1399,6 @@
         request:
           attributes:
             - header
-<<<<<<< HEAD
-        reply:
-          attributes:
-            - header
-            - cable-test-ntf-nest
-=======
     -
       name: cable-test-ntf
       doc: Cable test notification.
@@ -1442,7 +1409,6 @@
         attributes:
           - header
           - status
->>>>>>> a901a356
     -
       name: cable-test-tdr-act
       doc: Cable test TDR.
