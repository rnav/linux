// SPDX-License-Identifier: GPL-2.0
#include <linux/hw_breakpoint.h>
#include <linux/err.h>
#include <linux/list_sort.h>
#include <linux/zalloc.h>
#include <dirent.h>
#include <errno.h>
#include <sys/ioctl.h>
#include <sys/param.h>
#include "term.h"
#include "evlist.h"
#include "evsel.h"
#include <subcmd/parse-options.h>
#include "parse-events.h"
#include "string2.h"
#include "strlist.h"
#include "bpf-loader.h"
#include "debug.h"
#include <api/fs/tracing_path.h>
#include <perf/cpumap.h>
#include "parse-events-bison.h"
#include "parse-events-flex.h"
#include "pmu.h"
#include "pmus.h"
#include "asm/bug.h"
#include "util/parse-branch-options.h"
#include "util/evsel_config.h"
#include "util/event.h"
#include "util/bpf-filter.h"
#include "util/util.h"
#include "tracepoint.h"

#define MAX_NAME_LEN 100

#ifdef PARSER_DEBUG
extern int parse_events_debug;
#endif
int parse_events_parse(void *parse_state, void *scanner);
static int get_config_terms(struct list_head *head_config,
			    struct list_head *head_terms __maybe_unused);

struct event_symbol event_symbols_hw[PERF_COUNT_HW_MAX] = {
	[PERF_COUNT_HW_CPU_CYCLES] = {
		.symbol = "cpu-cycles",
		.alias  = "cycles",
	},
	[PERF_COUNT_HW_INSTRUCTIONS] = {
		.symbol = "instructions",
		.alias  = "",
	},
	[PERF_COUNT_HW_CACHE_REFERENCES] = {
		.symbol = "cache-references",
		.alias  = "",
	},
	[PERF_COUNT_HW_CACHE_MISSES] = {
		.symbol = "cache-misses",
		.alias  = "",
	},
	[PERF_COUNT_HW_BRANCH_INSTRUCTIONS] = {
		.symbol = "branch-instructions",
		.alias  = "branches",
	},
	[PERF_COUNT_HW_BRANCH_MISSES] = {
		.symbol = "branch-misses",
		.alias  = "",
	},
	[PERF_COUNT_HW_BUS_CYCLES] = {
		.symbol = "bus-cycles",
		.alias  = "",
	},
	[PERF_COUNT_HW_STALLED_CYCLES_FRONTEND] = {
		.symbol = "stalled-cycles-frontend",
		.alias  = "idle-cycles-frontend",
	},
	[PERF_COUNT_HW_STALLED_CYCLES_BACKEND] = {
		.symbol = "stalled-cycles-backend",
		.alias  = "idle-cycles-backend",
	},
	[PERF_COUNT_HW_REF_CPU_CYCLES] = {
		.symbol = "ref-cycles",
		.alias  = "",
	},
};

struct event_symbol event_symbols_sw[PERF_COUNT_SW_MAX] = {
	[PERF_COUNT_SW_CPU_CLOCK] = {
		.symbol = "cpu-clock",
		.alias  = "",
	},
	[PERF_COUNT_SW_TASK_CLOCK] = {
		.symbol = "task-clock",
		.alias  = "",
	},
	[PERF_COUNT_SW_PAGE_FAULTS] = {
		.symbol = "page-faults",
		.alias  = "faults",
	},
	[PERF_COUNT_SW_CONTEXT_SWITCHES] = {
		.symbol = "context-switches",
		.alias  = "cs",
	},
	[PERF_COUNT_SW_CPU_MIGRATIONS] = {
		.symbol = "cpu-migrations",
		.alias  = "migrations",
	},
	[PERF_COUNT_SW_PAGE_FAULTS_MIN] = {
		.symbol = "minor-faults",
		.alias  = "",
	},
	[PERF_COUNT_SW_PAGE_FAULTS_MAJ] = {
		.symbol = "major-faults",
		.alias  = "",
	},
	[PERF_COUNT_SW_ALIGNMENT_FAULTS] = {
		.symbol = "alignment-faults",
		.alias  = "",
	},
	[PERF_COUNT_SW_EMULATION_FAULTS] = {
		.symbol = "emulation-faults",
		.alias  = "",
	},
	[PERF_COUNT_SW_DUMMY] = {
		.symbol = "dummy",
		.alias  = "",
	},
	[PERF_COUNT_SW_BPF_OUTPUT] = {
		.symbol = "bpf-output",
		.alias  = "",
	},
	[PERF_COUNT_SW_CGROUP_SWITCHES] = {
		.symbol = "cgroup-switches",
		.alias  = "",
	},
};

const char *event_type(int type)
{
	switch (type) {
	case PERF_TYPE_HARDWARE:
		return "hardware";

	case PERF_TYPE_SOFTWARE:
		return "software";

	case PERF_TYPE_TRACEPOINT:
		return "tracepoint";

	case PERF_TYPE_HW_CACHE:
		return "hardware-cache";

	default:
		break;
	}

	return "unknown";
}

static char *get_config_str(struct list_head *head_terms, int type_term)
{
	struct parse_events_term *term;

	if (!head_terms)
		return NULL;

	list_for_each_entry(term, head_terms, list)
		if (term->type_term == type_term)
			return term->val.str;

	return NULL;
}

static char *get_config_metric_id(struct list_head *head_terms)
{
	return get_config_str(head_terms, PARSE_EVENTS__TERM_TYPE_METRIC_ID);
}

static char *get_config_name(struct list_head *head_terms)
{
	return get_config_str(head_terms, PARSE_EVENTS__TERM_TYPE_NAME);
}

/**
 * fix_raw - For each raw term see if there is an event (aka alias) in pmu that
 *           matches the raw's string value. If the string value matches an
 *           event then change the term to be an event, if not then change it to
 *           be a config term. For example, "read" may be an event of the PMU or
 *           a raw hex encoding of 0xead. The fix-up is done late so the PMU of
 *           the event can be determined and we don't need to scan all PMUs
 *           ahead-of-time.
 * @config_terms: the list of terms that may contain a raw term.
 * @pmu: the PMU to scan for events from.
 */
static void fix_raw(struct list_head *config_terms, struct perf_pmu *pmu)
{
	struct parse_events_term *term;

	list_for_each_entry(term, config_terms, list) {
		struct perf_pmu_alias *alias;
		bool matched = false;

		if (term->type_term != PARSE_EVENTS__TERM_TYPE_RAW)
			continue;

		list_for_each_entry(alias, &pmu->aliases, list) {
			if (!strcmp(alias->name, term->val.str)) {
				free(term->config);
				term->config = term->val.str;
				term->type_val = PARSE_EVENTS__TERM_TYPE_NUM;
				term->type_term = PARSE_EVENTS__TERM_TYPE_USER;
				term->val.num = 1;
				term->no_value = true;
				matched = true;
				break;
			}
		}
		if (!matched) {
			u64 num;

			free(term->config);
			term->config = strdup("config");
			errno = 0;
			num = strtoull(term->val.str + 1, NULL, 16);
			assert(errno == 0);
			free(term->val.str);
			term->type_val = PARSE_EVENTS__TERM_TYPE_NUM;
			term->type_term = PARSE_EVENTS__TERM_TYPE_CONFIG;
			term->val.num = num;
			term->no_value = false;
		}
	}
}

static struct evsel *
__add_event(struct list_head *list, int *idx,
	    struct perf_event_attr *attr,
	    bool init_attr,
	    const char *name, const char *metric_id, struct perf_pmu *pmu,
	    struct list_head *config_terms, bool auto_merge_stats,
	    const char *cpu_list)
{
	struct evsel *evsel;
	struct perf_cpu_map *cpus = pmu ? perf_cpu_map__get(pmu->cpus) :
			       cpu_list ? perf_cpu_map__new(cpu_list) : NULL;

	if (pmu)
		perf_pmu__warn_invalid_formats(pmu);

	if (pmu && (attr->type == PERF_TYPE_RAW || attr->type >= PERF_TYPE_MAX)) {
		perf_pmu__warn_invalid_config(pmu, attr->config, name,
					      PERF_PMU_FORMAT_VALUE_CONFIG, "config");
		perf_pmu__warn_invalid_config(pmu, attr->config1, name,
					      PERF_PMU_FORMAT_VALUE_CONFIG1, "config1");
		perf_pmu__warn_invalid_config(pmu, attr->config2, name,
					      PERF_PMU_FORMAT_VALUE_CONFIG2, "config2");
		perf_pmu__warn_invalid_config(pmu, attr->config3, name,
					      PERF_PMU_FORMAT_VALUE_CONFIG3, "config3");
	}
	if (init_attr)
		event_attr_init(attr);

	evsel = evsel__new_idx(attr, *idx);
	if (!evsel) {
		perf_cpu_map__put(cpus);
		return NULL;
	}

	(*idx)++;
	evsel->core.cpus = cpus;
	evsel->core.own_cpus = perf_cpu_map__get(cpus);
	evsel->core.requires_cpu = pmu ? pmu->is_uncore : false;
	evsel->core.is_pmu_core = pmu ? pmu->is_core : false;
	evsel->auto_merge_stats = auto_merge_stats;
	evsel->pmu = pmu;
	evsel->pmu_name = pmu && pmu->name ? strdup(pmu->name) : NULL;

	if (name)
		evsel->name = strdup(name);

	if (metric_id)
		evsel->metric_id = strdup(metric_id);

	if (config_terms)
		list_splice_init(config_terms, &evsel->config_terms);

	if (list)
		list_add_tail(&evsel->core.node, list);

	return evsel;
}

struct evsel *parse_events__add_event(int idx, struct perf_event_attr *attr,
				      const char *name, const char *metric_id,
				      struct perf_pmu *pmu)
{
	return __add_event(/*list=*/NULL, &idx, attr, /*init_attr=*/false, name,
			   metric_id, pmu, /*config_terms=*/NULL,
			   /*auto_merge_stats=*/false, /*cpu_list=*/NULL);
}

static int add_event(struct list_head *list, int *idx,
		     struct perf_event_attr *attr, const char *name,
		     const char *metric_id, struct list_head *config_terms)
{
	return __add_event(list, idx, attr, /*init_attr*/true, name, metric_id,
			   /*pmu=*/NULL, config_terms,
			   /*auto_merge_stats=*/false, /*cpu_list=*/NULL) ? 0 : -ENOMEM;
}

static int add_event_tool(struct list_head *list, int *idx,
			  enum perf_tool_event tool_event)
{
	struct evsel *evsel;
	struct perf_event_attr attr = {
		.type = PERF_TYPE_SOFTWARE,
		.config = PERF_COUNT_SW_DUMMY,
	};

	evsel = __add_event(list, idx, &attr, /*init_attr=*/true, /*name=*/NULL,
			    /*metric_id=*/NULL, /*pmu=*/NULL,
			    /*config_terms=*/NULL, /*auto_merge_stats=*/false,
			    /*cpu_list=*/"0");
	if (!evsel)
		return -ENOMEM;
	evsel->tool_event = tool_event;
	if (tool_event == PERF_TOOL_DURATION_TIME
	    || tool_event == PERF_TOOL_USER_TIME
	    || tool_event == PERF_TOOL_SYSTEM_TIME) {
		free((char *)evsel->unit);
		evsel->unit = strdup("ns");
	}
	return 0;
}

/**
 * parse_aliases - search names for entries beginning or equalling str ignoring
 *                 case. If mutliple entries in names match str then the longest
 *                 is chosen.
 * @str: The needle to look for.
 * @names: The haystack to search.
 * @size: The size of the haystack.
 * @longest: Out argument giving the length of the matching entry.
 */
static int parse_aliases(const char *str, const char *const names[][EVSEL__MAX_ALIASES], int size,
			 int *longest)
{
	*longest = -1;
	for (int i = 0; i < size; i++) {
		for (int j = 0; j < EVSEL__MAX_ALIASES && names[i][j]; j++) {
			int n = strlen(names[i][j]);

			if (n > *longest && !strncasecmp(str, names[i][j], n))
				*longest = n;
		}
		if (*longest > 0)
			return i;
	}

	return -1;
}

typedef int config_term_func_t(struct perf_event_attr *attr,
			       struct parse_events_term *term,
			       struct parse_events_error *err);
static int config_term_common(struct perf_event_attr *attr,
			      struct parse_events_term *term,
			      struct parse_events_error *err);
static int config_attr(struct perf_event_attr *attr,
		       struct list_head *head,
		       struct parse_events_error *err,
		       config_term_func_t config_term);

/**
 * parse_events__decode_legacy_cache - Search name for the legacy cache event
 *                                     name composed of 1, 2 or 3 hyphen
 *                                     separated sections. The first section is
 *                                     the cache type while the others are the
 *                                     optional op and optional result. To make
 *                                     life hard the names in the table also
 *                                     contain hyphens and the longest name
 *                                     should always be selected.
 */
int parse_events__decode_legacy_cache(const char *name, int extended_pmu_type, __u64 *config)
{
	int len, cache_type = -1, cache_op = -1, cache_result = -1;
	const char *name_end = &name[strlen(name) + 1];
	const char *str = name;

	cache_type = parse_aliases(str, evsel__hw_cache, PERF_COUNT_HW_CACHE_MAX, &len);
	if (cache_type == -1)
		return -EINVAL;
	str += len + 1;

	if (str < name_end) {
		cache_op = parse_aliases(str, evsel__hw_cache_op,
					PERF_COUNT_HW_CACHE_OP_MAX, &len);
		if (cache_op >= 0) {
			if (!evsel__is_cache_op_valid(cache_type, cache_op))
				return -EINVAL;
			str += len + 1;
		} else {
			cache_result = parse_aliases(str, evsel__hw_cache_result,
						PERF_COUNT_HW_CACHE_RESULT_MAX, &len);
			if (cache_result >= 0)
				str += len + 1;
		}
	}
	if (str < name_end) {
		if (cache_op < 0) {
			cache_op = parse_aliases(str, evsel__hw_cache_op,
						PERF_COUNT_HW_CACHE_OP_MAX, &len);
			if (cache_op >= 0) {
				if (!evsel__is_cache_op_valid(cache_type, cache_op))
					return -EINVAL;
			}
		} else if (cache_result < 0) {
			cache_result = parse_aliases(str, evsel__hw_cache_result,
						PERF_COUNT_HW_CACHE_RESULT_MAX, &len);
		}
	}

	/*
	 * Fall back to reads:
	 */
	if (cache_op == -1)
		cache_op = PERF_COUNT_HW_CACHE_OP_READ;

	/*
	 * Fall back to accesses:
	 */
	if (cache_result == -1)
		cache_result = PERF_COUNT_HW_CACHE_RESULT_ACCESS;

	*config = cache_type | (cache_op << 8) | (cache_result << 16);
	if (perf_pmus__supports_extended_type())
		*config |= (__u64)extended_pmu_type << PERF_PMU_TYPE_SHIFT;
	return 0;
}

/**
 * parse_events__filter_pmu - returns false if a wildcard PMU should be
 *                            considered, true if it should be filtered.
 */
bool parse_events__filter_pmu(const struct parse_events_state *parse_state,
			      const struct perf_pmu *pmu)
{
	if (parse_state->pmu_filter == NULL)
		return false;

	if (pmu->name == NULL)
		return true;

	return strcmp(parse_state->pmu_filter, pmu->name) != 0;
}

int parse_events_add_cache(struct list_head *list, int *idx, const char *name,
			   struct parse_events_state *parse_state,
			   struct list_head *head_config)
{
	struct perf_pmu *pmu = NULL;
	bool found_supported = false;
	const char *config_name = get_config_name(head_config);
	const char *metric_id = get_config_metric_id(head_config);

	/* Legacy cache events are only supported by core PMUs. */
	while ((pmu = perf_pmus__scan_core(pmu)) != NULL) {
		LIST_HEAD(config_terms);
		struct perf_event_attr attr;
		int ret;

		if (parse_events__filter_pmu(parse_state, pmu))
			continue;

		memset(&attr, 0, sizeof(attr));
		attr.type = PERF_TYPE_HW_CACHE;

		ret = parse_events__decode_legacy_cache(name, pmu->type, &attr.config);
		if (ret)
			return ret;

		found_supported = true;

		if (head_config) {
			if (config_attr(&attr, head_config, parse_state->error, config_term_common))
				return -EINVAL;

			if (get_config_terms(head_config, &config_terms))
				return -ENOMEM;
		}

		if (__add_event(list, idx, &attr, /*init_attr*/true, config_name ?: name,
				metric_id, pmu, &config_terms, /*auto_merge_stats=*/false,
				/*cpu_list=*/NULL) == NULL)
			return -ENOMEM;

		free_config_terms(&config_terms);
	}
	return found_supported ? 0 : -EINVAL;
}

#ifdef HAVE_LIBTRACEEVENT
static void tracepoint_error(struct parse_events_error *e, int err,
			     const char *sys, const char *name)
{
	const char *str;
	char help[BUFSIZ];

	if (!e)
		return;

	/*
	 * We get error directly from syscall errno ( > 0),
	 * or from encoded pointer's error ( < 0).
	 */
	err = abs(err);

	switch (err) {
	case EACCES:
		str = "can't access trace events";
		break;
	case ENOENT:
		str = "unknown tracepoint";
		break;
	default:
		str = "failed to add tracepoint";
		break;
	}

	tracing_path__strerror_open_tp(err, help, sizeof(help), sys, name);
	parse_events_error__handle(e, 0, strdup(str), strdup(help));
}

static int add_tracepoint(struct list_head *list, int *idx,
			  const char *sys_name, const char *evt_name,
			  struct parse_events_error *err,
			  struct list_head *head_config)
{
	struct evsel *evsel = evsel__newtp_idx(sys_name, evt_name, (*idx)++);

	if (IS_ERR(evsel)) {
		tracepoint_error(err, PTR_ERR(evsel), sys_name, evt_name);
		return PTR_ERR(evsel);
	}

	if (head_config) {
		LIST_HEAD(config_terms);

		if (get_config_terms(head_config, &config_terms))
			return -ENOMEM;
		list_splice(&config_terms, &evsel->config_terms);
	}

	list_add_tail(&evsel->core.node, list);
	return 0;
}

static int add_tracepoint_multi_event(struct list_head *list, int *idx,
				      const char *sys_name, const char *evt_name,
				      struct parse_events_error *err,
				      struct list_head *head_config)
{
	char *evt_path;
	struct dirent *evt_ent;
	DIR *evt_dir;
	int ret = 0, found = 0;

	evt_path = get_events_file(sys_name);
	if (!evt_path) {
		tracepoint_error(err, errno, sys_name, evt_name);
		return -1;
	}
	evt_dir = opendir(evt_path);
	if (!evt_dir) {
		put_events_file(evt_path);
		tracepoint_error(err, errno, sys_name, evt_name);
		return -1;
	}

	while (!ret && (evt_ent = readdir(evt_dir))) {
		if (!strcmp(evt_ent->d_name, ".")
		    || !strcmp(evt_ent->d_name, "..")
		    || !strcmp(evt_ent->d_name, "enable")
		    || !strcmp(evt_ent->d_name, "filter"))
			continue;

		if (!strglobmatch(evt_ent->d_name, evt_name))
			continue;

		found++;

		ret = add_tracepoint(list, idx, sys_name, evt_ent->d_name,
				     err, head_config);
	}

	if (!found) {
		tracepoint_error(err, ENOENT, sys_name, evt_name);
		ret = -1;
	}

	put_events_file(evt_path);
	closedir(evt_dir);
	return ret;
}

static int add_tracepoint_event(struct list_head *list, int *idx,
				const char *sys_name, const char *evt_name,
				struct parse_events_error *err,
				struct list_head *head_config)
{
	return strpbrk(evt_name, "*?") ?
	       add_tracepoint_multi_event(list, idx, sys_name, evt_name,
					  err, head_config) :
	       add_tracepoint(list, idx, sys_name, evt_name,
			      err, head_config);
}

static int add_tracepoint_multi_sys(struct list_head *list, int *idx,
				    const char *sys_name, const char *evt_name,
				    struct parse_events_error *err,
				    struct list_head *head_config)
{
	struct dirent *events_ent;
	DIR *events_dir;
	int ret = 0;

	events_dir = tracing_events__opendir();
	if (!events_dir) {
		tracepoint_error(err, errno, sys_name, evt_name);
		return -1;
	}

	while (!ret && (events_ent = readdir(events_dir))) {
		if (!strcmp(events_ent->d_name, ".")
		    || !strcmp(events_ent->d_name, "..")
		    || !strcmp(events_ent->d_name, "enable")
		    || !strcmp(events_ent->d_name, "header_event")
		    || !strcmp(events_ent->d_name, "header_page"))
			continue;

		if (!strglobmatch(events_ent->d_name, sys_name))
			continue;

		ret = add_tracepoint_event(list, idx, events_ent->d_name,
					   evt_name, err, head_config);
	}

	closedir(events_dir);
	return ret;
}
#endif /* HAVE_LIBTRACEEVENT */

#ifdef HAVE_LIBBPF_SUPPORT
struct __add_bpf_event_param {
	struct parse_events_state *parse_state;
	struct list_head *list;
	struct list_head *head_config;
};

static int add_bpf_event(const char *group, const char *event, int fd, struct bpf_object *obj,
			 void *_param)
{
	LIST_HEAD(new_evsels);
	struct __add_bpf_event_param *param = _param;
	struct parse_events_state *parse_state = param->parse_state;
	struct list_head *list = param->list;
	struct evsel *pos;
	int err;
	/*
	 * Check if we should add the event, i.e. if it is a TP but starts with a '!',
	 * then don't add the tracepoint, this will be used for something else, like
	 * adding to a BPF_MAP_TYPE_PROG_ARRAY.
	 *
	 * See tools/perf/examples/bpf/augmented_raw_syscalls.c
	 */
	if (group[0] == '!')
		return 0;

	pr_debug("add bpf event %s:%s and attach bpf program %d\n",
		 group, event, fd);

	err = parse_events_add_tracepoint(&new_evsels, &parse_state->idx, group,
					  event, parse_state->error,
					  param->head_config);
	if (err) {
		struct evsel *evsel, *tmp;

		pr_debug("Failed to add BPF event %s:%s\n",
			 group, event);
		list_for_each_entry_safe(evsel, tmp, &new_evsels, core.node) {
			list_del_init(&evsel->core.node);
			evsel__delete(evsel);
		}
		return err;
	}
	pr_debug("adding %s:%s\n", group, event);

	list_for_each_entry(pos, &new_evsels, core.node) {
		pr_debug("adding %s:%s to %p\n",
			 group, event, pos);
		pos->bpf_fd = fd;
		pos->bpf_obj = obj;
	}
	list_splice(&new_evsels, list);
	return 0;
}

int parse_events_load_bpf_obj(struct parse_events_state *parse_state,
			      struct list_head *list,
			      struct bpf_object *obj,
			      struct list_head *head_config)
{
	int err;
	char errbuf[BUFSIZ];
	struct __add_bpf_event_param param = {parse_state, list, head_config};
	static bool registered_unprobe_atexit = false;

	if (IS_ERR(obj) || !obj) {
		snprintf(errbuf, sizeof(errbuf),
			 "Internal error: load bpf obj with NULL");
		err = -EINVAL;
		goto errout;
	}

	/*
	 * Register atexit handler before calling bpf__probe() so
	 * bpf__probe() don't need to unprobe probe points its already
	 * created when failure.
	 */
	if (!registered_unprobe_atexit) {
		atexit(bpf__clear);
		registered_unprobe_atexit = true;
	}

	err = bpf__probe(obj);
	if (err) {
		bpf__strerror_probe(obj, err, errbuf, sizeof(errbuf));
		goto errout;
	}

	err = bpf__load(obj);
	if (err) {
		bpf__strerror_load(obj, err, errbuf, sizeof(errbuf));
		goto errout;
	}

	err = bpf__foreach_event(obj, add_bpf_event, &param);
	if (err) {
		snprintf(errbuf, sizeof(errbuf),
			 "Attach events in BPF object failed");
		goto errout;
	}

	return 0;
errout:
	parse_events_error__handle(parse_state->error, 0,
				strdup(errbuf), strdup("(add -v to see detail)"));
	return err;
}

static int
parse_events_config_bpf(struct parse_events_state *parse_state,
			struct bpf_object *obj,
			struct list_head *head_config)
{
	struct parse_events_term *term;
	int error_pos;

	if (!head_config || list_empty(head_config))
		return 0;

	list_for_each_entry(term, head_config, list) {
		int err;

		if (term->type_term != PARSE_EVENTS__TERM_TYPE_USER) {
			parse_events_error__handle(parse_state->error, term->err_term,
						strdup("Invalid config term for BPF object"),
						NULL);
			return -EINVAL;
		}

		err = bpf__config_obj(obj, term, parse_state->evlist, &error_pos);
		if (err) {
			char errbuf[BUFSIZ];
			int idx;

			bpf__strerror_config_obj(obj, term, parse_state->evlist,
						 &error_pos, err, errbuf,
						 sizeof(errbuf));

			if (err == -BPF_LOADER_ERRNO__OBJCONF_MAP_VALUE)
				idx = term->err_val;
			else
				idx = term->err_term + error_pos;

			parse_events_error__handle(parse_state->error, idx,
						strdup(errbuf),
						strdup(
"Hint:\tValid config terms:\n"
"     \tmap:[<arraymap>].value<indices>=[value]\n"
"     \tmap:[<eventmap>].event<indices>=[event]\n"
"\n"
"     \twhere <indices> is something like [0,3...5] or [all]\n"
"     \t(add -v to see detail)"));
			return err;
		}
	}
	return 0;
}

/*
 * Split config terms:
 * perf record -e bpf.c/call-graph=fp,map:array.value[0]=1/ ...
 *  'call-graph=fp' is 'evt config', should be applied to each
 *  events in bpf.c.
 * 'map:array.value[0]=1' is 'obj config', should be processed
 * with parse_events_config_bpf.
 *
 * Move object config terms from the first list to obj_head_config.
 */
static void
split_bpf_config_terms(struct list_head *evt_head_config,
		       struct list_head *obj_head_config)
{
	struct parse_events_term *term, *temp;

	/*
	 * Currently, all possible user config term
	 * belong to bpf object. parse_events__is_hardcoded_term()
	 * happens to be a good flag.
	 *
	 * See parse_events_config_bpf() and
	 * config_term_tracepoint().
	 */
	list_for_each_entry_safe(term, temp, evt_head_config, list)
		if (!parse_events__is_hardcoded_term(term))
			list_move_tail(&term->list, obj_head_config);
}

int parse_events_load_bpf(struct parse_events_state *parse_state,
			  struct list_head *list,
			  char *bpf_file_name,
			  bool source,
			  struct list_head *head_config)
{
	int err;
	struct bpf_object *obj;
	LIST_HEAD(obj_head_config);

	if (head_config)
		split_bpf_config_terms(head_config, &obj_head_config);

	obj = bpf__prepare_load(bpf_file_name, source);
	if (IS_ERR(obj)) {
		char errbuf[BUFSIZ];

		err = PTR_ERR(obj);

		if (err == -ENOTSUP)
			snprintf(errbuf, sizeof(errbuf),
				 "BPF support is not compiled");
		else
			bpf__strerror_prepare_load(bpf_file_name,
						   source,
						   -err, errbuf,
						   sizeof(errbuf));

		parse_events_error__handle(parse_state->error, 0,
					strdup(errbuf), strdup("(add -v to see detail)"));
		return err;
	}

	err = parse_events_load_bpf_obj(parse_state, list, obj, head_config);
	if (err)
		return err;
	err = parse_events_config_bpf(parse_state, obj, &obj_head_config);

	/*
	 * Caller doesn't know anything about obj_head_config,
	 * so combine them together again before returning.
	 */
	if (head_config)
		list_splice_tail(&obj_head_config, head_config);
	return err;
}
#else // HAVE_LIBBPF_SUPPORT
int parse_events_load_bpf_obj(struct parse_events_state *parse_state,
			      struct list_head *list __maybe_unused,
			      struct bpf_object *obj __maybe_unused,
			      struct list_head *head_config __maybe_unused)
{
	parse_events_error__handle(parse_state->error, 0,
				   strdup("BPF support is not compiled"),
				   strdup("Make sure libbpf-devel is available at build time."));
	return -ENOTSUP;
}

int parse_events_load_bpf(struct parse_events_state *parse_state,
			  struct list_head *list __maybe_unused,
			  char *bpf_file_name __maybe_unused,
			  bool source __maybe_unused,
			  struct list_head *head_config __maybe_unused)
{
	parse_events_error__handle(parse_state->error, 0,
				   strdup("BPF support is not compiled"),
				   strdup("Make sure libbpf-devel is available at build time."));
	return -ENOTSUP;
}
#endif // HAVE_LIBBPF_SUPPORT

static int
parse_breakpoint_type(const char *type, struct perf_event_attr *attr)
{
	int i;

	for (i = 0; i < 3; i++) {
		if (!type || !type[i])
			break;

#define CHECK_SET_TYPE(bit)		\
do {					\
	if (attr->bp_type & bit)	\
		return -EINVAL;		\
	else				\
		attr->bp_type |= bit;	\
} while (0)

		switch (type[i]) {
		case 'r':
			CHECK_SET_TYPE(HW_BREAKPOINT_R);
			break;
		case 'w':
			CHECK_SET_TYPE(HW_BREAKPOINT_W);
			break;
		case 'x':
			CHECK_SET_TYPE(HW_BREAKPOINT_X);
			break;
		default:
			return -EINVAL;
		}
	}

#undef CHECK_SET_TYPE

	if (!attr->bp_type) /* Default */
		attr->bp_type = HW_BREAKPOINT_R | HW_BREAKPOINT_W;

	return 0;
}

int parse_events_add_breakpoint(struct parse_events_state *parse_state,
				struct list_head *list,
				u64 addr, char *type, u64 len,
				struct list_head *head_config __maybe_unused)
{
	struct perf_event_attr attr;
	LIST_HEAD(config_terms);
	const char *name;

	memset(&attr, 0, sizeof(attr));
	attr.bp_addr = addr;

	if (parse_breakpoint_type(type, &attr))
		return -EINVAL;

	/* Provide some defaults if len is not specified */
	if (!len) {
		if (attr.bp_type == HW_BREAKPOINT_X)
			len = sizeof(long);
		else
			len = HW_BREAKPOINT_LEN_4;
	}

	attr.bp_len = len;

	attr.type = PERF_TYPE_BREAKPOINT;
	attr.sample_period = 1;

	if (head_config) {
		if (config_attr(&attr, head_config, parse_state->error,
				config_term_common))
			return -EINVAL;

		if (get_config_terms(head_config, &config_terms))
			return -ENOMEM;
	}

	name = get_config_name(head_config);

	return add_event(list, &parse_state->idx, &attr, name, /*mertic_id=*/NULL,
			 &config_terms);
}

static int check_type_val(struct parse_events_term *term,
			  struct parse_events_error *err,
			  int type)
{
	if (type == term->type_val)
		return 0;

	if (err) {
		parse_events_error__handle(err, term->err_val,
					type == PARSE_EVENTS__TERM_TYPE_NUM
					? strdup("expected numeric value")
					: strdup("expected string value"),
					NULL);
	}
	return -EINVAL;
}

/*
 * Update according to parse-events.l
 */
static const char *config_term_names[__PARSE_EVENTS__TERM_TYPE_NR] = {
	[PARSE_EVENTS__TERM_TYPE_USER]			= "<sysfs term>",
	[PARSE_EVENTS__TERM_TYPE_CONFIG]		= "config",
	[PARSE_EVENTS__TERM_TYPE_CONFIG1]		= "config1",
	[PARSE_EVENTS__TERM_TYPE_CONFIG2]		= "config2",
	[PARSE_EVENTS__TERM_TYPE_CONFIG3]		= "config3",
	[PARSE_EVENTS__TERM_TYPE_NAME]			= "name",
	[PARSE_EVENTS__TERM_TYPE_SAMPLE_PERIOD]		= "period",
	[PARSE_EVENTS__TERM_TYPE_SAMPLE_FREQ]		= "freq",
	[PARSE_EVENTS__TERM_TYPE_BRANCH_SAMPLE_TYPE]	= "branch_type",
	[PARSE_EVENTS__TERM_TYPE_TIME]			= "time",
	[PARSE_EVENTS__TERM_TYPE_CALLGRAPH]		= "call-graph",
	[PARSE_EVENTS__TERM_TYPE_STACKSIZE]		= "stack-size",
	[PARSE_EVENTS__TERM_TYPE_NOINHERIT]		= "no-inherit",
	[PARSE_EVENTS__TERM_TYPE_INHERIT]		= "inherit",
	[PARSE_EVENTS__TERM_TYPE_MAX_STACK]		= "max-stack",
	[PARSE_EVENTS__TERM_TYPE_MAX_EVENTS]		= "nr",
	[PARSE_EVENTS__TERM_TYPE_OVERWRITE]		= "overwrite",
	[PARSE_EVENTS__TERM_TYPE_NOOVERWRITE]		= "no-overwrite",
	[PARSE_EVENTS__TERM_TYPE_DRV_CFG]		= "driver-config",
	[PARSE_EVENTS__TERM_TYPE_PERCORE]		= "percore",
	[PARSE_EVENTS__TERM_TYPE_AUX_OUTPUT]		= "aux-output",
	[PARSE_EVENTS__TERM_TYPE_AUX_SAMPLE_SIZE]	= "aux-sample-size",
	[PARSE_EVENTS__TERM_TYPE_METRIC_ID]		= "metric-id",
	[PARSE_EVENTS__TERM_TYPE_RAW]                   = "raw",
	[PARSE_EVENTS__TERM_TYPE_LEGACY_CACHE]          = "legacy-cache",
	[PARSE_EVENTS__TERM_TYPE_HARDWARE]              = "hardware",
};

static bool config_term_shrinked;

static bool
config_term_avail(int term_type, struct parse_events_error *err)
{
	char *err_str;

	if (term_type < 0 || term_type >= __PARSE_EVENTS__TERM_TYPE_NR) {
		parse_events_error__handle(err, -1,
					strdup("Invalid term_type"), NULL);
		return false;
	}
	if (!config_term_shrinked)
		return true;

	switch (term_type) {
	case PARSE_EVENTS__TERM_TYPE_CONFIG:
	case PARSE_EVENTS__TERM_TYPE_CONFIG1:
	case PARSE_EVENTS__TERM_TYPE_CONFIG2:
	case PARSE_EVENTS__TERM_TYPE_CONFIG3:
	case PARSE_EVENTS__TERM_TYPE_NAME:
	case PARSE_EVENTS__TERM_TYPE_METRIC_ID:
	case PARSE_EVENTS__TERM_TYPE_SAMPLE_PERIOD:
	case PARSE_EVENTS__TERM_TYPE_PERCORE:
		return true;
	default:
		if (!err)
			return false;

		/* term_type is validated so indexing is safe */
		if (asprintf(&err_str, "'%s' is not usable in 'perf stat'",
				config_term_names[term_type]) >= 0)
			parse_events_error__handle(err, -1, err_str, NULL);
		return false;
	}
}

void parse_events__shrink_config_terms(void)
{
	config_term_shrinked = true;
}

static int config_term_common(struct perf_event_attr *attr,
			      struct parse_events_term *term,
			      struct parse_events_error *err)
{
#define CHECK_TYPE_VAL(type)						   \
do {									   \
	if (check_type_val(term, err, PARSE_EVENTS__TERM_TYPE_ ## type)) \
		return -EINVAL;						   \
} while (0)

	switch (term->type_term) {
	case PARSE_EVENTS__TERM_TYPE_CONFIG:
		CHECK_TYPE_VAL(NUM);
		attr->config = term->val.num;
		break;
	case PARSE_EVENTS__TERM_TYPE_CONFIG1:
		CHECK_TYPE_VAL(NUM);
		attr->config1 = term->val.num;
		break;
	case PARSE_EVENTS__TERM_TYPE_CONFIG2:
		CHECK_TYPE_VAL(NUM);
		attr->config2 = term->val.num;
		break;
	case PARSE_EVENTS__TERM_TYPE_CONFIG3:
		CHECK_TYPE_VAL(NUM);
		attr->config3 = term->val.num;
		break;
	case PARSE_EVENTS__TERM_TYPE_SAMPLE_PERIOD:
		CHECK_TYPE_VAL(NUM);
		break;
	case PARSE_EVENTS__TERM_TYPE_SAMPLE_FREQ:
		CHECK_TYPE_VAL(NUM);
		break;
	case PARSE_EVENTS__TERM_TYPE_BRANCH_SAMPLE_TYPE:
		CHECK_TYPE_VAL(STR);
		if (strcmp(term->val.str, "no") &&
		    parse_branch_str(term->val.str,
				    &attr->branch_sample_type)) {
			parse_events_error__handle(err, term->err_val,
					strdup("invalid branch sample type"),
					NULL);
			return -EINVAL;
		}
		break;
	case PARSE_EVENTS__TERM_TYPE_TIME:
		CHECK_TYPE_VAL(NUM);
		if (term->val.num > 1) {
			parse_events_error__handle(err, term->err_val,
						strdup("expected 0 or 1"),
						NULL);
			return -EINVAL;
		}
		break;
	case PARSE_EVENTS__TERM_TYPE_CALLGRAPH:
		CHECK_TYPE_VAL(STR);
		break;
	case PARSE_EVENTS__TERM_TYPE_STACKSIZE:
		CHECK_TYPE_VAL(NUM);
		break;
	case PARSE_EVENTS__TERM_TYPE_INHERIT:
		CHECK_TYPE_VAL(NUM);
		break;
	case PARSE_EVENTS__TERM_TYPE_NOINHERIT:
		CHECK_TYPE_VAL(NUM);
		break;
	case PARSE_EVENTS__TERM_TYPE_OVERWRITE:
		CHECK_TYPE_VAL(NUM);
		break;
	case PARSE_EVENTS__TERM_TYPE_NOOVERWRITE:
		CHECK_TYPE_VAL(NUM);
		break;
	case PARSE_EVENTS__TERM_TYPE_NAME:
		CHECK_TYPE_VAL(STR);
		break;
	case PARSE_EVENTS__TERM_TYPE_METRIC_ID:
		CHECK_TYPE_VAL(STR);
		break;
	case PARSE_EVENTS__TERM_TYPE_RAW:
		CHECK_TYPE_VAL(STR);
		break;
	case PARSE_EVENTS__TERM_TYPE_MAX_STACK:
		CHECK_TYPE_VAL(NUM);
		break;
	case PARSE_EVENTS__TERM_TYPE_MAX_EVENTS:
		CHECK_TYPE_VAL(NUM);
		break;
	case PARSE_EVENTS__TERM_TYPE_PERCORE:
		CHECK_TYPE_VAL(NUM);
		if ((unsigned int)term->val.num > 1) {
			parse_events_error__handle(err, term->err_val,
						strdup("expected 0 or 1"),
						NULL);
			return -EINVAL;
		}
		break;
	case PARSE_EVENTS__TERM_TYPE_AUX_OUTPUT:
		CHECK_TYPE_VAL(NUM);
		break;
	case PARSE_EVENTS__TERM_TYPE_AUX_SAMPLE_SIZE:
		CHECK_TYPE_VAL(NUM);
		if (term->val.num > UINT_MAX) {
			parse_events_error__handle(err, term->err_val,
						strdup("too big"),
						NULL);
			return -EINVAL;
		}
		break;
	default:
		parse_events_error__handle(err, term->err_term,
				strdup("unknown term"),
				parse_events_formats_error_string(NULL));
		return -EINVAL;
	}

	/*
	 * Check term availability after basic checking so
	 * PARSE_EVENTS__TERM_TYPE_USER can be found and filtered.
	 *
	 * If check availability at the entry of this function,
	 * user will see "'<sysfs term>' is not usable in 'perf stat'"
	 * if an invalid config term is provided for legacy events
	 * (for example, instructions/badterm/...), which is confusing.
	 */
	if (!config_term_avail(term->type_term, err))
		return -EINVAL;
	return 0;
#undef CHECK_TYPE_VAL
}

static int config_term_pmu(struct perf_event_attr *attr,
			   struct parse_events_term *term,
			   struct parse_events_error *err)
{
	if (term->type_term == PARSE_EVENTS__TERM_TYPE_LEGACY_CACHE) {
		const struct perf_pmu *pmu = perf_pmus__find_by_type(attr->type);

		if (perf_pmu__supports_legacy_cache(pmu)) {
			attr->type = PERF_TYPE_HW_CACHE;
			return parse_events__decode_legacy_cache(term->config, pmu->type,
								 &attr->config);
		} else
			term->type_term = PARSE_EVENTS__TERM_TYPE_USER;
	}
	if (term->type_term == PARSE_EVENTS__TERM_TYPE_HARDWARE) {
		const struct perf_pmu *pmu = perf_pmus__find_by_type(attr->type);

		if (!pmu) {
			char *err_str;

			if (asprintf(&err_str, "Failed to find PMU for type %d", attr->type) >= 0)
				parse_events_error__handle(err, term->err_term,
							   err_str, /*help=*/NULL);
			return -EINVAL;
		}
		attr->type = PERF_TYPE_HARDWARE;
		attr->config = term->val.num;
		if (perf_pmus__supports_extended_type())
			attr->config |= (__u64)pmu->type << PERF_PMU_TYPE_SHIFT;
		return 0;
	}
	if (term->type_term == PARSE_EVENTS__TERM_TYPE_USER ||
	    term->type_term == PARSE_EVENTS__TERM_TYPE_DRV_CFG) {
		/*
		 * Always succeed for sysfs terms, as we dont know
		 * at this point what type they need to have.
		 */
		return 0;
	}
	return config_term_common(attr, term, err);
}

#ifdef HAVE_LIBTRACEEVENT
static int config_term_tracepoint(struct perf_event_attr *attr,
				  struct parse_events_term *term,
				  struct parse_events_error *err)
{
	switch (term->type_term) {
	case PARSE_EVENTS__TERM_TYPE_CALLGRAPH:
	case PARSE_EVENTS__TERM_TYPE_STACKSIZE:
	case PARSE_EVENTS__TERM_TYPE_INHERIT:
	case PARSE_EVENTS__TERM_TYPE_NOINHERIT:
	case PARSE_EVENTS__TERM_TYPE_MAX_STACK:
	case PARSE_EVENTS__TERM_TYPE_MAX_EVENTS:
	case PARSE_EVENTS__TERM_TYPE_OVERWRITE:
	case PARSE_EVENTS__TERM_TYPE_NOOVERWRITE:
	case PARSE_EVENTS__TERM_TYPE_AUX_OUTPUT:
	case PARSE_EVENTS__TERM_TYPE_AUX_SAMPLE_SIZE:
		return config_term_common(attr, term, err);
	default:
		if (err) {
			parse_events_error__handle(err, term->err_term,
				strdup("unknown term"),
				strdup("valid terms: call-graph,stack-size\n"));
		}
		return -EINVAL;
	}

	return 0;
}
#endif

static int config_attr(struct perf_event_attr *attr,
		       struct list_head *head,
		       struct parse_events_error *err,
		       config_term_func_t config_term)
{
	struct parse_events_term *term;

	list_for_each_entry(term, head, list)
		if (config_term(attr, term, err))
			return -EINVAL;

	return 0;
}

static int get_config_terms(struct list_head *head_config,
			    struct list_head *head_terms __maybe_unused)
{
#define ADD_CONFIG_TERM(__type, __weak)				\
	struct evsel_config_term *__t;			\
								\
	__t = zalloc(sizeof(*__t));				\
	if (!__t)						\
		return -ENOMEM;					\
								\
	INIT_LIST_HEAD(&__t->list);				\
	__t->type       = EVSEL__CONFIG_TERM_ ## __type;	\
	__t->weak	= __weak;				\
	list_add_tail(&__t->list, head_terms)

#define ADD_CONFIG_TERM_VAL(__type, __name, __val, __weak)	\
do {								\
	ADD_CONFIG_TERM(__type, __weak);			\
	__t->val.__name = __val;				\
} while (0)

#define ADD_CONFIG_TERM_STR(__type, __val, __weak)		\
do {								\
	ADD_CONFIG_TERM(__type, __weak);			\
	__t->val.str = strdup(__val);				\
	if (!__t->val.str) {					\
		zfree(&__t);					\
		return -ENOMEM;					\
	}							\
	__t->free_str = true;					\
} while (0)

	struct parse_events_term *term;

	list_for_each_entry(term, head_config, list) {
		switch (term->type_term) {
		case PARSE_EVENTS__TERM_TYPE_SAMPLE_PERIOD:
			ADD_CONFIG_TERM_VAL(PERIOD, period, term->val.num, term->weak);
			break;
		case PARSE_EVENTS__TERM_TYPE_SAMPLE_FREQ:
			ADD_CONFIG_TERM_VAL(FREQ, freq, term->val.num, term->weak);
			break;
		case PARSE_EVENTS__TERM_TYPE_TIME:
			ADD_CONFIG_TERM_VAL(TIME, time, term->val.num, term->weak);
			break;
		case PARSE_EVENTS__TERM_TYPE_CALLGRAPH:
			ADD_CONFIG_TERM_STR(CALLGRAPH, term->val.str, term->weak);
			break;
		case PARSE_EVENTS__TERM_TYPE_BRANCH_SAMPLE_TYPE:
			ADD_CONFIG_TERM_STR(BRANCH, term->val.str, term->weak);
			break;
		case PARSE_EVENTS__TERM_TYPE_STACKSIZE:
			ADD_CONFIG_TERM_VAL(STACK_USER, stack_user,
					    term->val.num, term->weak);
			break;
		case PARSE_EVENTS__TERM_TYPE_INHERIT:
			ADD_CONFIG_TERM_VAL(INHERIT, inherit,
					    term->val.num ? 1 : 0, term->weak);
			break;
		case PARSE_EVENTS__TERM_TYPE_NOINHERIT:
			ADD_CONFIG_TERM_VAL(INHERIT, inherit,
					    term->val.num ? 0 : 1, term->weak);
			break;
		case PARSE_EVENTS__TERM_TYPE_MAX_STACK:
			ADD_CONFIG_TERM_VAL(MAX_STACK, max_stack,
					    term->val.num, term->weak);
			break;
		case PARSE_EVENTS__TERM_TYPE_MAX_EVENTS:
			ADD_CONFIG_TERM_VAL(MAX_EVENTS, max_events,
					    term->val.num, term->weak);
			break;
		case PARSE_EVENTS__TERM_TYPE_OVERWRITE:
			ADD_CONFIG_TERM_VAL(OVERWRITE, overwrite,
					    term->val.num ? 1 : 0, term->weak);
			break;
		case PARSE_EVENTS__TERM_TYPE_NOOVERWRITE:
			ADD_CONFIG_TERM_VAL(OVERWRITE, overwrite,
					    term->val.num ? 0 : 1, term->weak);
			break;
		case PARSE_EVENTS__TERM_TYPE_DRV_CFG:
			ADD_CONFIG_TERM_STR(DRV_CFG, term->val.str, term->weak);
			break;
		case PARSE_EVENTS__TERM_TYPE_PERCORE:
			ADD_CONFIG_TERM_VAL(PERCORE, percore,
					    term->val.num ? true : false, term->weak);
			break;
		case PARSE_EVENTS__TERM_TYPE_AUX_OUTPUT:
			ADD_CONFIG_TERM_VAL(AUX_OUTPUT, aux_output,
					    term->val.num ? 1 : 0, term->weak);
			break;
		case PARSE_EVENTS__TERM_TYPE_AUX_SAMPLE_SIZE:
			ADD_CONFIG_TERM_VAL(AUX_SAMPLE_SIZE, aux_sample_size,
					    term->val.num, term->weak);
			break;
		default:
			break;
		}
	}
	return 0;
}

/*
 * Add EVSEL__CONFIG_TERM_CFG_CHG where cfg_chg will have a bit set for
 * each bit of attr->config that the user has changed.
 */
static int get_config_chgs(struct perf_pmu *pmu, struct list_head *head_config,
			   struct list_head *head_terms)
{
	struct parse_events_term *term;
	u64 bits = 0;
	int type;

	list_for_each_entry(term, head_config, list) {
		switch (term->type_term) {
		case PARSE_EVENTS__TERM_TYPE_USER:
			type = perf_pmu__format_type(&pmu->format, term->config);
			if (type != PERF_PMU_FORMAT_VALUE_CONFIG)
				continue;
			bits |= perf_pmu__format_bits(&pmu->format, term->config);
			break;
		case PARSE_EVENTS__TERM_TYPE_CONFIG:
			bits = ~(u64)0;
			break;
		default:
			break;
		}
	}

	if (bits)
		ADD_CONFIG_TERM_VAL(CFG_CHG, cfg_chg, bits, false);

#undef ADD_CONFIG_TERM
	return 0;
}

int parse_events_add_tracepoint(struct list_head *list, int *idx,
				const char *sys, const char *event,
				struct parse_events_error *err,
				struct list_head *head_config)
{
#ifdef HAVE_LIBTRACEEVENT
	if (head_config) {
		struct perf_event_attr attr;

		if (config_attr(&attr, head_config, err,
				config_term_tracepoint))
			return -EINVAL;
	}

	if (strpbrk(sys, "*?"))
		return add_tracepoint_multi_sys(list, idx, sys, event,
						err, head_config);
	else
		return add_tracepoint_event(list, idx, sys, event,
					    err, head_config);
#else
	(void)list;
	(void)idx;
	(void)sys;
	(void)event;
	(void)head_config;
	parse_events_error__handle(err, 0, strdup("unsupported tracepoint"),
				strdup("libtraceevent is necessary for tracepoint support"));
	return -1;
#endif
}

static int __parse_events_add_numeric(struct parse_events_state *parse_state,
				struct list_head *list,
				struct perf_pmu *pmu, u32 type, u32 extended_type,
				u64 config, struct list_head *head_config)
{
	struct perf_event_attr attr;
	LIST_HEAD(config_terms);
	const char *name, *metric_id;
	int ret;

	memset(&attr, 0, sizeof(attr));
	attr.type = type;
	attr.config = config;
	if (extended_type && (type == PERF_TYPE_HARDWARE || type == PERF_TYPE_HW_CACHE)) {
		assert(perf_pmus__supports_extended_type());
		attr.config |= (u64)extended_type << PERF_PMU_TYPE_SHIFT;
	}

	if (head_config) {
		if (config_attr(&attr, head_config, parse_state->error,
				config_term_common))
			return -EINVAL;

		if (get_config_terms(head_config, &config_terms))
			return -ENOMEM;
	}

	name = get_config_name(head_config);
	metric_id = get_config_metric_id(head_config);
	ret = __add_event(list, &parse_state->idx, &attr, /*init_attr*/true, name,
			metric_id, pmu, &config_terms, /*auto_merge_stats=*/false,
			/*cpu_list=*/NULL) ? 0 : -ENOMEM;
	free_config_terms(&config_terms);
	return ret;
}

int parse_events_add_numeric(struct parse_events_state *parse_state,
			     struct list_head *list,
			     u32 type, u64 config,
			     struct list_head *head_config,
			     bool wildcard)
{
	struct perf_pmu *pmu = NULL;
	bool found_supported = false;

	/* Wildcards on numeric values are only supported by core PMUs. */
	if (wildcard && perf_pmus__supports_extended_type()) {
		while ((pmu = perf_pmus__scan_core(pmu)) != NULL) {
			int ret;

			found_supported = true;
			if (parse_events__filter_pmu(parse_state, pmu))
				continue;

			ret = __parse_events_add_numeric(parse_state, list, pmu,
							 type, pmu->type,
							 config, head_config);
			if (ret)
				return ret;
		}
		if (found_supported)
			return 0;
	}
	return __parse_events_add_numeric(parse_state, list, perf_pmus__find_by_type(type),
					type, /*extended_type=*/0, config, head_config);
}

int parse_events_add_tool(struct parse_events_state *parse_state,
			  struct list_head *list,
			  int tool_event)
{
	return add_event_tool(list, &parse_state->idx, tool_event);
}

static bool config_term_percore(struct list_head *config_terms)
{
	struct evsel_config_term *term;

	list_for_each_entry(term, config_terms, list) {
		if (term->type == EVSEL__CONFIG_TERM_PERCORE)
			return term->val.percore;
	}

	return false;
}

int parse_events_add_pmu(struct parse_events_state *parse_state,
			 struct list_head *list, char *name,
			 struct list_head *head_config,
			 bool auto_merge_stats)
{
	struct perf_event_attr attr;
	struct perf_pmu_info info;
	struct perf_pmu *pmu;
	struct evsel *evsel;
	struct parse_events_error *err = parse_state->error;
	LIST_HEAD(config_terms);

	pmu = parse_state->fake_pmu ?: perf_pmus__find(name);

	if (verbose > 1 && !(pmu && pmu->selectable)) {
		fprintf(stderr, "Attempting to add event pmu '%s' with '",
			name);
		if (head_config) {
			struct parse_events_term *term;

			list_for_each_entry(term, head_config, list) {
				fprintf(stderr, "%s,", term->config);
			}
		}
		fprintf(stderr, "' that may result in non-fatal errors\n");
	}

	if (!pmu) {
		char *err_str;

		if (asprintf(&err_str,
				"Cannot find PMU `%s'. Missing kernel support?",
				name) >= 0)
			parse_events_error__handle(err, 0, err_str, NULL);
		return -EINVAL;
	}
	if (head_config)
		fix_raw(head_config, pmu);

	if (pmu->default_config) {
		memcpy(&attr, pmu->default_config,
		       sizeof(struct perf_event_attr));
	} else {
		memset(&attr, 0, sizeof(attr));
	}
	attr.type = pmu->type;

	if (!head_config) {
		evsel = __add_event(list, &parse_state->idx, &attr,
				    /*init_attr=*/true, /*name=*/NULL,
				    /*metric_id=*/NULL, pmu,
				    /*config_terms=*/NULL, auto_merge_stats,
				    /*cpu_list=*/NULL);
		return evsel ? 0 : -ENOMEM;
	}

	if (!parse_state->fake_pmu && perf_pmu__check_alias(pmu, head_config, &info))
		return -EINVAL;

	if (verbose > 1) {
		fprintf(stderr, "After aliases, add event pmu '%s' with '",
			name);
		if (head_config) {
			struct parse_events_term *term;

			list_for_each_entry(term, head_config, list) {
				fprintf(stderr, "%s,", term->config);
			}
		}
		fprintf(stderr, "' that may result in non-fatal errors\n");
	}

	/*
	 * Configure hardcoded terms first, no need to check
	 * return value when called with fail == 0 ;)
	 */
	if (config_attr(&attr, head_config, parse_state->error, config_term_pmu))
		return -EINVAL;

	if (get_config_terms(head_config, &config_terms))
		return -ENOMEM;

	/*
	 * When using default config, record which bits of attr->config were
	 * changed by the user.
	 */
	if (pmu->default_config && get_config_chgs(pmu, head_config, &config_terms))
		return -ENOMEM;

	if (!parse_state->fake_pmu && perf_pmu__config(pmu, &attr, head_config, parse_state->error)) {
		free_config_terms(&config_terms);
		return -EINVAL;
	}

	evsel = __add_event(list, &parse_state->idx, &attr, /*init_attr=*/true,
			    get_config_name(head_config),
			    get_config_metric_id(head_config), pmu,
			    &config_terms, auto_merge_stats, /*cpu_list=*/NULL);
	if (!evsel)
		return -ENOMEM;

	if (evsel->name)
		evsel->use_config_name = true;

	evsel->percore = config_term_percore(&evsel->config_terms);

	if (parse_state->fake_pmu)
		return 0;

	free((char *)evsel->unit);
	evsel->unit = strdup(info.unit);
	evsel->scale = info.scale;
	evsel->per_pkg = info.per_pkg;
	evsel->snapshot = info.snapshot;
	return 0;
}

int parse_events_multi_pmu_add(struct parse_events_state *parse_state,
			       char *str, struct list_head *head,
			       struct list_head **listp)
{
	struct parse_events_term *term;
	struct list_head *list = NULL;
	struct list_head *orig_head = NULL;
	struct perf_pmu *pmu = NULL;
	int ok = 0;
	char *config;

	*listp = NULL;

	if (!head) {
		head = malloc(sizeof(struct list_head));
		if (!head)
			goto out_err;

		INIT_LIST_HEAD(head);
	}
	config = strdup(str);
	if (!config)
		goto out_err;

	if (parse_events_term__num(&term,
				   PARSE_EVENTS__TERM_TYPE_USER,
				   config, 1, false, NULL,
					NULL) < 0) {
		free(config);
		goto out_err;
	}
	list_add_tail(&term->list, head);

	/* Add it for all PMUs that support the alias */
	list = malloc(sizeof(struct list_head));
	if (!list)
		goto out_err;

	INIT_LIST_HEAD(list);

	while ((pmu = perf_pmus__scan(pmu)) != NULL) {
		struct perf_pmu_alias *alias;
		bool auto_merge_stats;

		if (parse_events__filter_pmu(parse_state, pmu))
			continue;

		auto_merge_stats = perf_pmu__auto_merge_stats(pmu);

		list_for_each_entry(alias, &pmu->aliases, list) {
			if (!strcasecmp(alias->name, str)) {
				parse_events_copy_term_list(head, &orig_head);
				if (!parse_events_add_pmu(parse_state, list,
							  pmu->name, orig_head,
							  auto_merge_stats)) {
					pr_debug("%s -> %s/%s/\n", str,
						 pmu->name, alias->str);
					ok++;
				}
				parse_events_terms__delete(orig_head);
			}
		}
	}

	if (parse_state->fake_pmu) {
		if (!parse_events_add_pmu(parse_state, list, str, head,
					  /*auto_merge_stats=*/true)) {
			pr_debug("%s -> %s/%s/\n", str, "fake_pmu", str);
			ok++;
		}
	}

out_err:
	if (ok)
		*listp = list;
	else
		free(list);

	parse_events_terms__delete(head);
	return ok ? 0 : -1;
}

int parse_events__modifier_group(struct list_head *list,
				 char *event_mod)
{
	return parse_events__modifier_event(list, event_mod, true);
}

void parse_events__set_leader(char *name, struct list_head *list)
{
	struct evsel *leader;

	if (list_empty(list)) {
		WARN_ONCE(true, "WARNING: failed to set leader: empty list");
		return;
	}

	leader = list_first_entry(list, struct evsel, core.node);
	__perf_evlist__set_leader(list, &leader->core);
	leader->group_name = name;
}

/* list_event is assumed to point to malloc'ed memory */
void parse_events_update_lists(struct list_head *list_event,
			       struct list_head *list_all)
{
	/*
	 * Called for single event definition. Update the
	 * 'all event' list, and reinit the 'single event'
	 * list, for next event definition.
	 */
	list_splice_tail(list_event, list_all);
	free(list_event);
}

struct event_modifier {
	int eu;
	int ek;
	int eh;
	int eH;
	int eG;
	int eI;
	int precise;
	int precise_max;
	int exclude_GH;
	int sample_read;
	int pinned;
	int weak;
	int exclusive;
	int bpf_counter;
};

static int get_event_modifier(struct event_modifier *mod, char *str,
			       struct evsel *evsel)
{
	int eu = evsel ? evsel->core.attr.exclude_user : 0;
	int ek = evsel ? evsel->core.attr.exclude_kernel : 0;
	int eh = evsel ? evsel->core.attr.exclude_hv : 0;
	int eH = evsel ? evsel->core.attr.exclude_host : 0;
	int eG = evsel ? evsel->core.attr.exclude_guest : 0;
	int eI = evsel ? evsel->core.attr.exclude_idle : 0;
	int precise = evsel ? evsel->core.attr.precise_ip : 0;
	int precise_max = 0;
	int sample_read = 0;
	int pinned = evsel ? evsel->core.attr.pinned : 0;
	int exclusive = evsel ? evsel->core.attr.exclusive : 0;

	int exclude = eu | ek | eh;
	int exclude_GH = evsel ? evsel->exclude_GH : 0;
	int weak = 0;
	int bpf_counter = 0;

	memset(mod, 0, sizeof(*mod));

	while (*str) {
		if (*str == 'u') {
			if (!exclude)
				exclude = eu = ek = eh = 1;
			if (!exclude_GH && !perf_guest)
				eG = 1;
			eu = 0;
		} else if (*str == 'k') {
			if (!exclude)
				exclude = eu = ek = eh = 1;
			ek = 0;
		} else if (*str == 'h') {
			if (!exclude)
				exclude = eu = ek = eh = 1;
			eh = 0;
		} else if (*str == 'G') {
			if (!exclude_GH)
				exclude_GH = eG = eH = 1;
			eG = 0;
		} else if (*str == 'H') {
			if (!exclude_GH)
				exclude_GH = eG = eH = 1;
			eH = 0;
		} else if (*str == 'I') {
			eI = 1;
		} else if (*str == 'p') {
			precise++;
			/* use of precise requires exclude_guest */
			if (!exclude_GH)
				eG = 1;
		} else if (*str == 'P') {
			precise_max = 1;
		} else if (*str == 'S') {
			sample_read = 1;
		} else if (*str == 'D') {
			pinned = 1;
		} else if (*str == 'e') {
			exclusive = 1;
		} else if (*str == 'W') {
			weak = 1;
		} else if (*str == 'b') {
			bpf_counter = 1;
		} else
			break;

		++str;
	}

	/*
	 * precise ip:
	 *
	 *  0 - SAMPLE_IP can have arbitrary skid
	 *  1 - SAMPLE_IP must have constant skid
	 *  2 - SAMPLE_IP requested to have 0 skid
	 *  3 - SAMPLE_IP must have 0 skid
	 *
	 *  See also PERF_RECORD_MISC_EXACT_IP
	 */
	if (precise > 3)
		return -EINVAL;

	mod->eu = eu;
	mod->ek = ek;
	mod->eh = eh;
	mod->eH = eH;
	mod->eG = eG;
	mod->eI = eI;
	mod->precise = precise;
	mod->precise_max = precise_max;
	mod->exclude_GH = exclude_GH;
	mod->sample_read = sample_read;
	mod->pinned = pinned;
	mod->weak = weak;
	mod->bpf_counter = bpf_counter;
	mod->exclusive = exclusive;

	return 0;
}

/*
 * Basic modifier sanity check to validate it contains only one
 * instance of any modifier (apart from 'p') present.
 */
static int check_modifier(char *str)
{
	char *p = str;

	/* The sizeof includes 0 byte as well. */
	if (strlen(str) > (sizeof("ukhGHpppPSDIWeb") - 1))
		return -1;

	while (*p) {
		if (*p != 'p' && strchr(p + 1, *p))
			return -1;
		p++;
	}

	return 0;
}

int parse_events__modifier_event(struct list_head *list, char *str, bool add)
{
	struct evsel *evsel;
	struct event_modifier mod;

	if (str == NULL)
		return 0;

	if (check_modifier(str))
		return -EINVAL;

	if (!add && get_event_modifier(&mod, str, NULL))
		return -EINVAL;

	__evlist__for_each_entry(list, evsel) {
		if (add && get_event_modifier(&mod, str, evsel))
			return -EINVAL;

		evsel->core.attr.exclude_user   = mod.eu;
		evsel->core.attr.exclude_kernel = mod.ek;
		evsel->core.attr.exclude_hv     = mod.eh;
		evsel->core.attr.precise_ip     = mod.precise;
		evsel->core.attr.exclude_host   = mod.eH;
		evsel->core.attr.exclude_guest  = mod.eG;
		evsel->core.attr.exclude_idle   = mod.eI;
		evsel->exclude_GH          = mod.exclude_GH;
		evsel->sample_read         = mod.sample_read;
		evsel->precise_max         = mod.precise_max;
		evsel->weak_group	   = mod.weak;
		evsel->bpf_counter	   = mod.bpf_counter;

		if (evsel__is_group_leader(evsel)) {
			evsel->core.attr.pinned = mod.pinned;
			evsel->core.attr.exclusive = mod.exclusive;
		}
	}

	return 0;
}

int parse_events_name(struct list_head *list, const char *name)
{
	struct evsel *evsel;

	__evlist__for_each_entry(list, evsel) {
		if (!evsel->name)
			evsel->name = strdup(name);
	}

	return 0;
}

static int parse_events__scanner(const char *str,
				 struct parse_events_state *parse_state)
{
	YY_BUFFER_STATE buffer;
	void *scanner;
	int ret;

	ret = parse_events_lex_init_extra(parse_state, &scanner);
	if (ret)
		return ret;

	buffer = parse_events__scan_string(str, scanner);

#ifdef PARSER_DEBUG
	parse_events_debug = 1;
	parse_events_set_debug(1, scanner);
#endif
	ret = parse_events_parse(parse_state, scanner);

	parse_events__flush_buffer(buffer, scanner);
	parse_events__delete_buffer(buffer, scanner);
	parse_events_lex_destroy(scanner);
	return ret;
}

/*
 * parse event config string, return a list of event terms.
 */
int parse_events_terms(struct list_head *terms, const char *str)
{
	struct parse_events_state parse_state = {
		.terms  = NULL,
		.stoken = PE_START_TERMS,
	};
	int ret;

	ret = parse_events__scanner(str, &parse_state);

	if (!ret) {
		list_splice(parse_state.terms, terms);
		zfree(&parse_state.terms);
		return 0;
	}

	parse_events_terms__delete(parse_state.terms);
	return ret;
}

static int evsel__compute_group_pmu_name(struct evsel *evsel,
					  const struct list_head *head)
{
	struct evsel *leader = evsel__leader(evsel);
	struct evsel *pos;
	const char *group_pmu_name;
	struct perf_pmu *pmu = evsel__find_pmu(evsel);

	if (!pmu) {
		/*
		 * For PERF_TYPE_HARDWARE and PERF_TYPE_HW_CACHE types the PMU
		 * is a core PMU, but in heterogeneous systems this is
		 * unknown. For now pick the first core PMU.
		 */
		pmu = perf_pmus__scan_core(NULL);
	}
	if (!pmu) {
		pr_debug("No PMU found for '%s'\n", evsel__name(evsel));
		return -EINVAL;
	}
	group_pmu_name = pmu->name;
	/*
	 * Software events may be in a group with other uncore PMU events. Use
	 * the pmu_name of the first non-software event to avoid breaking the
	 * software event out of the group.
	 *
	 * Aux event leaders, like intel_pt, expect a group with events from
	 * other PMUs, so substitute the AUX event's PMU in this case.
	 */
	if (perf_pmu__is_software(pmu) || evsel__is_aux_event(leader)) {
		struct perf_pmu *leader_pmu = evsel__find_pmu(leader);

		if (!leader_pmu) {
			/* As with determining pmu above. */
			leader_pmu = perf_pmus__scan_core(NULL);
		}
		/*
		 * Starting with the leader, find the first event with a named
		 * non-software PMU. for_each_group_(member|evsel) isn't used as
		 * the list isn't yet sorted putting evsel's in the same group
		 * together.
		 */
		if (leader_pmu && !perf_pmu__is_software(leader_pmu)) {
			group_pmu_name = leader_pmu->name;
		} else if (leader->core.nr_members > 1) {
			list_for_each_entry(pos, head, core.node) {
				struct perf_pmu *pos_pmu;

				if (pos == leader || evsel__leader(pos) != leader)
					continue;
				pos_pmu = evsel__find_pmu(pos);
				if (!pos_pmu) {
					/* As with determining pmu above. */
					pos_pmu = perf_pmus__scan_core(NULL);
				}
				if (pos_pmu && !perf_pmu__is_software(pos_pmu)) {
					group_pmu_name = pos_pmu->name;
					break;
				}
			}
		}
	}
	/* Assign the actual name taking care that the fake PMU lacks a name. */
	evsel->group_pmu_name = strdup(group_pmu_name ?: "fake");
	return evsel->group_pmu_name ? 0 : -ENOMEM;
}

__weak int arch_evlist__cmp(const struct evsel *lhs, const struct evsel *rhs)
{
	/* Order by insertion index. */
	return lhs->core.idx - rhs->core.idx;
}

static int evlist__cmp(void *state, const struct list_head *l, const struct list_head *r)
{
	const struct perf_evsel *lhs_core = container_of(l, struct perf_evsel, node);
	const struct evsel *lhs = container_of(lhs_core, struct evsel, core);
	const struct perf_evsel *rhs_core = container_of(r, struct perf_evsel, node);
	const struct evsel *rhs = container_of(rhs_core, struct evsel, core);
	int *leader_idx = state;
	int lhs_leader_idx = *leader_idx, rhs_leader_idx = *leader_idx, ret;
	const char *lhs_pmu_name, *rhs_pmu_name;
	bool lhs_has_group = false, rhs_has_group = false;

	/*
	 * First sort by grouping/leader. Read the leader idx only if the evsel
	 * is part of a group, by default ungrouped events will be sorted
	 * relative to grouped events based on where the first ungrouped event
	 * occurs. If both events don't have a group we want to fall-through to
	 * the arch specific sorting, that can reorder and fix things like
	 * Intel's topdown events.
	 */
	if (lhs_core->leader != lhs_core || lhs_core->nr_members > 1) {
		lhs_has_group = true;
		lhs_leader_idx = lhs_core->leader->idx;
	}
	if (rhs_core->leader != rhs_core || rhs_core->nr_members > 1) {
		rhs_has_group = true;
		rhs_leader_idx = rhs_core->leader->idx;
	}

	if (lhs_leader_idx != rhs_leader_idx)
		return lhs_leader_idx - rhs_leader_idx;

	/* Group by PMU if there is a group. Groups can't span PMUs. */
	if (lhs_has_group && rhs_has_group) {
<<<<<<< HEAD
		lhs_pmu_name = evsel__group_pmu_name(lhs);
		rhs_pmu_name = evsel__group_pmu_name(rhs);
=======
		lhs_pmu_name = lhs->group_pmu_name;
		rhs_pmu_name = rhs->group_pmu_name;
>>>>>>> a901a356
		ret = strcmp(lhs_pmu_name, rhs_pmu_name);
		if (ret)
			return ret;
	}

	/* Architecture specific sorting. */
	return arch_evlist__cmp(lhs, rhs);
}

static int parse_events__sort_events_and_fix_groups(struct list_head *list)
{
	int idx = 0, unsorted_idx = -1;
	struct evsel *pos, *cur_leader = NULL;
	struct perf_evsel *cur_leaders_grp = NULL;
	bool idx_changed = false;
	int orig_num_leaders = 0, num_leaders = 0;
	int ret;

	/*
	 * Compute index to insert ungrouped events at. Place them where the
	 * first ungrouped event appears.
	 */
	list_for_each_entry(pos, list, core.node) {
		const struct evsel *pos_leader = evsel__leader(pos);

		ret = evsel__compute_group_pmu_name(pos, list);
		if (ret)
			return ret;

		if (pos == pos_leader)
			orig_num_leaders++;

		/*
		 * Ensure indexes are sequential, in particular for multiple
		 * event lists being merged. The indexes are used to detect when
		 * the user order is modified.
		 */
		pos->core.idx = idx++;

		if (unsorted_idx == -1 && pos == pos_leader && pos->core.nr_members < 2)
			unsorted_idx = pos->core.idx;
	}

	/* Sort events. */
	list_sort(&unsorted_idx, list, evlist__cmp);

	/*
	 * Recompute groups, splitting for PMUs and adding groups for events
	 * that require them.
	 */
	idx = 0;
	list_for_each_entry(pos, list, core.node) {
		const struct evsel *pos_leader = evsel__leader(pos);
		const char *pos_pmu_name = pos->group_pmu_name;
		const char *cur_leader_pmu_name, *pos_leader_pmu_name;
		bool force_grouped = arch_evsel__must_be_in_group(pos);

		/* Reset index and nr_members. */
		if (pos->core.idx != idx)
			idx_changed = true;
		pos->core.idx = idx++;
		pos->core.nr_members = 0;

		/*
		 * Set the group leader respecting the given groupings and that
		 * groups can't span PMUs.
		 */
		if (!cur_leader)
			cur_leader = pos;

		cur_leader_pmu_name = cur_leader->group_pmu_name;
		if ((cur_leaders_grp != pos->core.leader && !force_grouped) ||
		    strcmp(cur_leader_pmu_name, pos_pmu_name)) {
			/* Event is for a different group/PMU than last. */
			cur_leader = pos;
			/*
			 * Remember the leader's group before it is overwritten,
			 * so that later events match as being in the same
			 * group.
			 */
			cur_leaders_grp = pos->core.leader;
		}
		pos_leader_pmu_name = pos_leader->group_pmu_name;
		if (strcmp(pos_leader_pmu_name, pos_pmu_name) || force_grouped) {
			/*
			 * Event's PMU differs from its leader's. Groups can't
			 * span PMUs, so update leader from the group/PMU
			 * tracker.
			 */
			evsel__set_leader(pos, cur_leader);
		}
	}
	list_for_each_entry(pos, list, core.node) {
		struct evsel *pos_leader = evsel__leader(pos);

		if (pos == pos_leader)
			num_leaders++;
		pos_leader->core.nr_members++;
	}
	return (idx_changed || num_leaders != orig_num_leaders) ? 1 : 0;
}

int __parse_events(struct evlist *evlist, const char *str, const char *pmu_filter,
		   struct parse_events_error *err, struct perf_pmu *fake_pmu,
		   bool warn_if_reordered)
{
	struct parse_events_state parse_state = {
		.list	  = LIST_HEAD_INIT(parse_state.list),
		.idx	  = evlist->core.nr_entries,
		.error	  = err,
		.evlist	  = evlist,
		.stoken	  = PE_START_EVENTS,
		.fake_pmu = fake_pmu,
		.pmu_filter = pmu_filter,
		.match_legacy_cache_terms = true,
	};
	int ret, ret2;

	ret = parse_events__scanner(str, &parse_state);

	if (!ret && list_empty(&parse_state.list)) {
		WARN_ONCE(true, "WARNING: event parser found nothing\n");
		return -1;
	}

	ret2 = parse_events__sort_events_and_fix_groups(&parse_state.list);
	if (ret2 < 0)
		return ret;

	if (ret2 && warn_if_reordered && !parse_state.wild_card_pmus)
		pr_warning("WARNING: events were regrouped to match PMUs\n");

	/*
	 * Add list to the evlist even with errors to allow callers to clean up.
	 */
	evlist__splice_list_tail(evlist, &parse_state.list);

	if (!ret) {
		struct evsel *last;

		last = evlist__last(evlist);
		last->cmdline_group_boundary = true;

		return 0;
	}

	/*
	 * There are 2 users - builtin-record and builtin-test objects.
	 * Both call evlist__delete in case of error, so we dont
	 * need to bother.
	 */
	return ret;
}

int parse_event(struct evlist *evlist, const char *str)
{
	struct parse_events_error err;
	int ret;

	parse_events_error__init(&err);
	ret = parse_events(evlist, str, &err);
	parse_events_error__exit(&err);
	return ret;
}

void parse_events_error__init(struct parse_events_error *err)
{
	bzero(err, sizeof(*err));
}

void parse_events_error__exit(struct parse_events_error *err)
{
	zfree(&err->str);
	zfree(&err->help);
	zfree(&err->first_str);
	zfree(&err->first_help);
}

void parse_events_error__handle(struct parse_events_error *err, int idx,
				char *str, char *help)
{
	if (WARN(!str || !err, "WARNING: failed to provide error string or struct\n"))
		goto out_free;
	switch (err->num_errors) {
	case 0:
		err->idx = idx;
		err->str = str;
		err->help = help;
		break;
	case 1:
		err->first_idx = err->idx;
		err->idx = idx;
		err->first_str = err->str;
		err->str = str;
		err->first_help = err->help;
		err->help = help;
		break;
	default:
		pr_debug("Multiple errors dropping message: %s (%s)\n",
			err->str, err->help);
		free(err->str);
		err->str = str;
		free(err->help);
		err->help = help;
		break;
	}
	err->num_errors++;
	return;

out_free:
	free(str);
	free(help);
}

#define MAX_WIDTH 1000
static int get_term_width(void)
{
	struct winsize ws;

	get_term_dimensions(&ws);
	return ws.ws_col > MAX_WIDTH ? MAX_WIDTH : ws.ws_col;
}

static void __parse_events_error__print(int err_idx, const char *err_str,
					const char *err_help, const char *event)
{
	const char *str = "invalid or unsupported event: ";
	char _buf[MAX_WIDTH];
	char *buf = (char *) event;
	int idx = 0;
	if (err_str) {
		/* -2 for extra '' in the final fprintf */
		int width       = get_term_width() - 2;
		int len_event   = strlen(event);
		int len_str, max_len, cut = 0;

		/*
		 * Maximum error index indent, we will cut
		 * the event string if it's bigger.
		 */
		int max_err_idx = 13;

		/*
		 * Let's be specific with the message when
		 * we have the precise error.
		 */
		str     = "event syntax error: ";
		len_str = strlen(str);
		max_len = width - len_str;

		buf = _buf;

		/* We're cutting from the beginning. */
		if (err_idx > max_err_idx)
			cut = err_idx - max_err_idx;

		strncpy(buf, event + cut, max_len);

		/* Mark cut parts with '..' on both sides. */
		if (cut)
			buf[0] = buf[1] = '.';

		if ((len_event - cut) > max_len) {
			buf[max_len - 1] = buf[max_len - 2] = '.';
			buf[max_len] = 0;
		}

		idx = len_str + err_idx - cut;
	}

	fprintf(stderr, "%s'%s'\n", str, buf);
	if (idx) {
		fprintf(stderr, "%*s\\___ %s\n", idx + 1, "", err_str);
		if (err_help)
			fprintf(stderr, "\n%s\n", err_help);
	}
}

void parse_events_error__print(struct parse_events_error *err,
			       const char *event)
{
	if (!err->num_errors)
		return;

	__parse_events_error__print(err->idx, err->str, err->help, event);

	if (err->num_errors > 1) {
		fputs("\nInitial error:\n", stderr);
		__parse_events_error__print(err->first_idx, err->first_str,
					err->first_help, event);
	}
}

#undef MAX_WIDTH

int parse_events_option(const struct option *opt, const char *str,
			int unset __maybe_unused)
{
	struct parse_events_option_args *args = opt->value;
	struct parse_events_error err;
	int ret;

	parse_events_error__init(&err);
	ret = __parse_events(*args->evlistp, str, args->pmu_filter, &err,
			     /*fake_pmu=*/NULL, /*warn_if_reordered=*/true);

	if (ret) {
		parse_events_error__print(&err, str);
		fprintf(stderr, "Run 'perf list' for a list of valid events\n");
	}
	parse_events_error__exit(&err);

	return ret;
}

int parse_events_option_new_evlist(const struct option *opt, const char *str, int unset)
{
	struct parse_events_option_args *args = opt->value;
	int ret;

	if (*args->evlistp == NULL) {
		*args->evlistp = evlist__new();

		if (*args->evlistp == NULL) {
			fprintf(stderr, "Not enough memory to create evlist\n");
			return -1;
		}
	}
	ret = parse_events_option(opt, str, unset);
	if (ret) {
		evlist__delete(*args->evlistp);
		*args->evlistp = NULL;
	}

	return ret;
}

static int
foreach_evsel_in_last_glob(struct evlist *evlist,
			   int (*func)(struct evsel *evsel,
				       const void *arg),
			   const void *arg)
{
	struct evsel *last = NULL;
	int err;

	/*
	 * Don't return when list_empty, give func a chance to report
	 * error when it found last == NULL.
	 *
	 * So no need to WARN here, let *func do this.
	 */
	if (evlist->core.nr_entries > 0)
		last = evlist__last(evlist);

	do {
		err = (*func)(last, arg);
		if (err)
			return -1;
		if (!last)
			return 0;

		if (last->core.node.prev == &evlist->core.entries)
			return 0;
		last = list_entry(last->core.node.prev, struct evsel, core.node);
	} while (!last->cmdline_group_boundary);

	return 0;
}

static int set_filter(struct evsel *evsel, const void *arg)
{
	const char *str = arg;
	bool found = false;
	int nr_addr_filters = 0;
	struct perf_pmu *pmu = NULL;

	if (evsel == NULL) {
		fprintf(stderr,
			"--filter option should follow a -e tracepoint or HW tracer option\n");
		return -1;
	}

	if (evsel->core.attr.type == PERF_TYPE_TRACEPOINT) {
		if (evsel__append_tp_filter(evsel, str) < 0) {
			fprintf(stderr,
				"not enough memory to hold filter string\n");
			return -1;
		}

		return 0;
	}

	while ((pmu = perf_pmus__scan(pmu)) != NULL)
		if (pmu->type == evsel->core.attr.type) {
			found = true;
			break;
		}

	if (found)
		perf_pmu__scan_file(pmu, "nr_addr_filters",
				    "%d", &nr_addr_filters);

	if (!nr_addr_filters)
		return perf_bpf_filter__parse(&evsel->bpf_filters, str);

	if (evsel__append_addr_filter(evsel, str) < 0) {
		fprintf(stderr,
			"not enough memory to hold filter string\n");
		return -1;
	}

	return 0;
}

int parse_filter(const struct option *opt, const char *str,
		 int unset __maybe_unused)
{
	struct evlist *evlist = *(struct evlist **)opt->value;

	return foreach_evsel_in_last_glob(evlist, set_filter,
					  (const void *)str);
}

static int add_exclude_perf_filter(struct evsel *evsel,
				   const void *arg __maybe_unused)
{
	char new_filter[64];

	if (evsel == NULL || evsel->core.attr.type != PERF_TYPE_TRACEPOINT) {
		fprintf(stderr,
			"--exclude-perf option should follow a -e tracepoint option\n");
		return -1;
	}

	snprintf(new_filter, sizeof(new_filter), "common_pid != %d", getpid());

	if (evsel__append_tp_filter(evsel, new_filter) < 0) {
		fprintf(stderr,
			"not enough memory to hold filter string\n");
		return -1;
	}

	return 0;
}

int exclude_perf(const struct option *opt,
		 const char *arg __maybe_unused,
		 int unset __maybe_unused)
{
	struct evlist *evlist = *(struct evlist **)opt->value;

	return foreach_evsel_in_last_glob(evlist, add_exclude_perf_filter,
					  NULL);
}

int parse_events__is_hardcoded_term(struct parse_events_term *term)
{
	return term->type_term != PARSE_EVENTS__TERM_TYPE_USER;
}

static int new_term(struct parse_events_term **_term,
		    struct parse_events_term *temp,
		    char *str, u64 num)
{
	struct parse_events_term *term;

	term = malloc(sizeof(*term));
	if (!term)
		return -ENOMEM;

	*term = *temp;
	INIT_LIST_HEAD(&term->list);
	term->weak = false;

	switch (term->type_val) {
	case PARSE_EVENTS__TERM_TYPE_NUM:
		term->val.num = num;
		break;
	case PARSE_EVENTS__TERM_TYPE_STR:
		term->val.str = str;
		break;
	default:
		free(term);
		return -EINVAL;
	}

	*_term = term;
	return 0;
}

int parse_events_term__num(struct parse_events_term **term,
			   int type_term, char *config, u64 num,
			   bool no_value,
			   void *loc_term_, void *loc_val_)
{
	YYLTYPE *loc_term = loc_term_;
	YYLTYPE *loc_val = loc_val_;

	struct parse_events_term temp = {
		.type_val  = PARSE_EVENTS__TERM_TYPE_NUM,
		.type_term = type_term,
		.config    = config ? : strdup(config_term_names[type_term]),
		.no_value  = no_value,
		.err_term  = loc_term ? loc_term->first_column : 0,
		.err_val   = loc_val  ? loc_val->first_column  : 0,
	};

	return new_term(term, &temp, NULL, num);
}

int parse_events_term__str(struct parse_events_term **term,
			   int type_term, char *config, char *str,
			   void *loc_term_, void *loc_val_)
{
	YYLTYPE *loc_term = loc_term_;
	YYLTYPE *loc_val = loc_val_;

	struct parse_events_term temp = {
		.type_val  = PARSE_EVENTS__TERM_TYPE_STR,
		.type_term = type_term,
		.config    = config,
		.err_term  = loc_term ? loc_term->first_column : 0,
		.err_val   = loc_val  ? loc_val->first_column  : 0,
	};

	return new_term(term, &temp, str, 0);
}

int parse_events_term__term(struct parse_events_term **term,
			    int term_lhs, int term_rhs,
			    void *loc_term, void *loc_val)
{
	return parse_events_term__str(term, term_lhs, NULL,
				      strdup(config_term_names[term_rhs]),
				      loc_term, loc_val);
}

int parse_events_term__clone(struct parse_events_term **new,
			     struct parse_events_term *term)
{
	char *str;
	struct parse_events_term temp = {
		.type_val  = term->type_val,
		.type_term = term->type_term,
		.config    = NULL,
		.err_term  = term->err_term,
		.err_val   = term->err_val,
	};

	if (term->config) {
		temp.config = strdup(term->config);
		if (!temp.config)
			return -ENOMEM;
	}
	if (term->type_val == PARSE_EVENTS__TERM_TYPE_NUM)
		return new_term(new, &temp, NULL, term->val.num);

	str = strdup(term->val.str);
	if (!str)
		return -ENOMEM;
	return new_term(new, &temp, str, 0);
}

void parse_events_term__delete(struct parse_events_term *term)
{
	if (term->array.nr_ranges)
		zfree(&term->array.ranges);

	if (term->type_val != PARSE_EVENTS__TERM_TYPE_NUM)
		zfree(&term->val.str);

	zfree(&term->config);
	free(term);
}

int parse_events_copy_term_list(struct list_head *old,
				 struct list_head **new)
{
	struct parse_events_term *term, *n;
	int ret;

	if (!old) {
		*new = NULL;
		return 0;
	}

	*new = malloc(sizeof(struct list_head));
	if (!*new)
		return -ENOMEM;
	INIT_LIST_HEAD(*new);

	list_for_each_entry (term, old, list) {
		ret = parse_events_term__clone(&n, term);
		if (ret)
			return ret;
		list_add_tail(&n->list, *new);
	}
	return 0;
}

void parse_events_terms__purge(struct list_head *terms)
{
	struct parse_events_term *term, *h;

	list_for_each_entry_safe(term, h, terms, list) {
		list_del_init(&term->list);
		parse_events_term__delete(term);
	}
}

void parse_events_terms__delete(struct list_head *terms)
{
	if (!terms)
		return;
	parse_events_terms__purge(terms);
	free(terms);
}

void parse_events__clear_array(struct parse_events_array *a)
{
	zfree(&a->ranges);
}

void parse_events_evlist_error(struct parse_events_state *parse_state,
			       int idx, const char *str)
{
	if (!parse_state->error)
		return;

	parse_events_error__handle(parse_state->error, idx, strdup(str), NULL);
}

static void config_terms_list(char *buf, size_t buf_sz)
{
	int i;
	bool first = true;

	buf[0] = '\0';
	for (i = 0; i < __PARSE_EVENTS__TERM_TYPE_NR; i++) {
		const char *name = config_term_names[i];

		if (!config_term_avail(i, NULL))
			continue;
		if (!name)
			continue;
		if (name[0] == '<')
			continue;

		if (strlen(buf) + strlen(name) + 2 >= buf_sz)
			return;

		if (!first)
			strcat(buf, ",");
		else
			first = false;
		strcat(buf, name);
	}
}

/*
 * Return string contains valid config terms of an event.
 * @additional_terms: For terms such as PMU sysfs terms.
 */
char *parse_events_formats_error_string(char *additional_terms)
{
	char *str;
	/* "no-overwrite" is the longest name */
	char static_terms[__PARSE_EVENTS__TERM_TYPE_NR *
			  (sizeof("no-overwrite") - 1)];

	config_terms_list(static_terms, sizeof(static_terms));
	/* valid terms */
	if (additional_terms) {
		if (asprintf(&str, "valid terms: %s,%s",
			     additional_terms, static_terms) < 0)
			goto fail;
	} else {
		if (asprintf(&str, "valid terms: %s", static_terms) < 0)
			goto fail;
	}
	return str;

fail:
	return NULL;
}<|MERGE_RESOLUTION|>--- conflicted
+++ resolved
@@ -2125,13 +2125,8 @@
 
 	/* Group by PMU if there is a group. Groups can't span PMUs. */
 	if (lhs_has_group && rhs_has_group) {
-<<<<<<< HEAD
-		lhs_pmu_name = evsel__group_pmu_name(lhs);
-		rhs_pmu_name = evsel__group_pmu_name(rhs);
-=======
 		lhs_pmu_name = lhs->group_pmu_name;
 		rhs_pmu_name = rhs->group_pmu_name;
->>>>>>> a901a356
 		ret = strcmp(lhs_pmu_name, rhs_pmu_name);
 		if (ret)
 			return ret;
