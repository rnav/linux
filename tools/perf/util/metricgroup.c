--- conflicted
+++ resolved
@@ -1199,15 +1199,9 @@
 	struct metricgroup__add_metric_data *data = vdata;
 	int ret = 0;
 
-<<<<<<< HEAD
-	if (pm->metric_expr && match_pm_metric(pm, data->metric_name)) {
-		bool metric_no_group = data->metric_no_group ||
-			match_metric(data->metric_name, pm->metricgroup_no_group);
-=======
 	if (pm->metric_expr && match_pm_metric(pm, data->pmu, data->metric_name)) {
 		bool metric_no_group = data->metric_no_group ||
 			match_metric(pm->metricgroup_no_group, data->metric_name);
->>>>>>> a901a356
 
 		data->has_match = true;
 		ret = add_metric(data->list, pm, data->modifier, metric_no_group,
