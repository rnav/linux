--- conflicted
+++ resolved
@@ -178,24 +178,12 @@
 	 *  name right after the '<' token and probably treating this like a
 	 *  'call' instruction.
 	 */
-<<<<<<< HEAD
-	target = ab->offsets[cursor->ops.target.offset];
-	if (target == NULL) {
-		ui_helpline__printf("WARN: jump target inconsistency, press 'o', ab->offsets[%#x] = NULL\n",
-				    cursor->ops.target.offset);
-		return;
-	}
-
-	bcursor = browser_line(&cursor->al);
-	btarget = browser_line(target);
-=======
 	target = notes->offsets[cursor->ops.target.offset];
 	if (target == NULL) {
 		ui_helpline__printf("WARN: jump target inconsistency, press 'o', notes->offsets[%#x] = NULL\n",
 				    cursor->ops.target.offset);
 		return;
 	}
->>>>>>> 49a695ba
 
 	if (notes->options->hide_src_code) {
 		from = cursor->al.idx_asm;
