/* SPDX-License-Identifier: GPL-2.0 */
#ifndef _PERF_PERF_H
#define _PERF_PERF_H

#include <time.h>
#include <stdbool.h>
#include <linux/types.h>
#include <linux/perf_event.h>

extern bool test_attr__enabled;
void test_attr__ready(void);
void test_attr__init(void);
void test_attr__open(struct perf_event_attr *attr, pid_t pid, int cpu,
		     int fd, int group_fd, unsigned long flags);

#define HAVE_ATTR_TEST
#include "perf-sys.h"

static inline unsigned long long rdclock(void)
{
	struct timespec ts;

	clock_gettime(CLOCK_MONOTONIC, &ts);
	return ts.tv_sec * 1000000000ULL + ts.tv_nsec;
}

#define MAX_NR_CPUS			1024

extern const char *input_name;
extern bool perf_host, perf_guest;
extern const char perf_version_string[];

void pthread__unblock_sigwinch(void);

#include "util/target.h"

struct record_opts {
	struct target target;
	bool	     group;
	bool	     inherit_stat;
	bool	     no_buffering;
	bool	     no_inherit;
	bool	     no_inherit_set;
	bool	     no_samples;
	bool	     raw_samples;
	bool	     sample_address;
	bool	     sample_phys_addr;
	bool	     sample_weight;
	bool	     sample_time;
	bool	     sample_time_set;
	bool	     sample_cpu;
	bool	     period;
	bool	     period_set;
	bool	     running_time;
	bool	     full_auxtrace;
	bool	     auxtrace_snapshot_mode;
	bool	     record_namespaces;
	bool	     record_switch_events;
	bool	     all_kernel;
	bool	     all_user;
	bool	     tail_synthesize;
	bool	     overwrite;
	bool	     ignore_missing_thread;
<<<<<<< HEAD
=======
	bool	     strict_freq;
>>>>>>> 49a695ba
	bool	     sample_id;
	unsigned int freq;
	unsigned int mmap_pages;
	unsigned int auxtrace_mmap_pages;
	unsigned int user_freq;
	u64          branch_stack;
	u64	     sample_intr_regs;
	u64	     sample_user_regs;
	u64	     default_interval;
	u64	     user_interval;
	size_t	     auxtrace_snapshot_size;
	const char   *auxtrace_snapshot_opts;
	bool	     sample_transaction;
	unsigned     initial_delay;
	bool         use_clockid;
	clockid_t    clockid;
	unsigned int proc_map_timeout;
};

struct option;
extern const char * const *record_usage;
extern struct option *record_options;

int record__parse_freq(const struct option *opt, const char *str, int unset);
#endif<|MERGE_RESOLUTION|>--- conflicted
+++ resolved
@@ -61,10 +61,7 @@
 	bool	     tail_synthesize;
 	bool	     overwrite;
 	bool	     ignore_missing_thread;
-<<<<<<< HEAD
-=======
 	bool	     strict_freq;
->>>>>>> 49a695ba
 	bool	     sample_id;
 	unsigned int freq;
 	unsigned int mmap_pages;
