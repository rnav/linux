--- conflicted
+++ resolved
@@ -345,11 +345,7 @@
         "MetricGroup": "Default;TmaL1;TopdownL1;tma_L1_group",
         "MetricName": "tma_backend_bound",
         "MetricThreshold": "tma_backend_bound > 0.2",
-<<<<<<< HEAD
-        "MetricgroupNoGroup": "TopdownL1",
-=======
         "MetricgroupNoGroup": "TopdownL1;Default",
->>>>>>> a901a356
         "PublicDescription": "This category represents fraction of slots where no uops are being delivered due to a lack of required resources for accepting new uops in the Backend. Backend is the portion of the processor core where the out-of-order scheduler dispatches ready uops into their respective execution units; and once completed these uops get retired according to program order. For example; stalls due to data-cache misses or stalls due to the divider unit being overloaded are both categorized under Backend Bound. Backend Bound is further divided into two main categories: Memory Bound and Core Bound. Sample with: TOPDOWN.BACKEND_BOUND_SLOTS",
         "ScaleUnit": "100%"
     },
@@ -360,11 +356,7 @@
         "MetricGroup": "Default;TmaL1;TopdownL1;tma_L1_group",
         "MetricName": "tma_bad_speculation",
         "MetricThreshold": "tma_bad_speculation > 0.15",
-<<<<<<< HEAD
-        "MetricgroupNoGroup": "TopdownL1",
-=======
         "MetricgroupNoGroup": "TopdownL1;Default",
->>>>>>> a901a356
         "PublicDescription": "This category represents fraction of slots wasted due to incorrect speculations. This include slots used to issue uops that do not eventually get retired and slots for which the issue-pipeline was blocked due to recovery from earlier incorrect speculation. For example; wasted work due to miss-predicted branches are categorized under Bad Speculation category. Incorrect data speculation followed by Memory Ordering Nukes is another example.",
         "ScaleUnit": "100%"
     },
@@ -375,13 +367,8 @@
         "MetricGroup": "BadSpec;BrMispredicts;Default;TmaL2;TopdownL2;tma_L2_group;tma_bad_speculation_group;tma_issueBM",
         "MetricName": "tma_branch_mispredicts",
         "MetricThreshold": "tma_branch_mispredicts > 0.1 & tma_bad_speculation > 0.15",
-<<<<<<< HEAD
-        "MetricgroupNoGroup": "TopdownL2",
-        "PublicDescription": "This metric represents fraction of slots the CPU has wasted due to Branch Misprediction.  These slots are either wasted by uops fetched from an incorrectly speculated program path; or stalls when the out-of-order part of the machine needs to recover its state from a speculative path. Sample with: TOPDOWN.BR_MISPREDICT_SLOTS. Related metrics: tma_info_branch_misprediction_cost, tma_info_mispredictions, tma_mispredicts_resteers",
-=======
         "MetricgroupNoGroup": "TopdownL2;Default",
         "PublicDescription": "This metric represents fraction of slots the CPU has wasted due to Branch Misprediction.  These slots are either wasted by uops fetched from an incorrectly speculated program path; or stalls when the out-of-order part of the machine needs to recover its state from a speculative path. Sample with: TOPDOWN.BR_MISPREDICT_SLOTS. Related metrics: tma_info_bad_spec_branch_misprediction_cost, tma_info_bottleneck_mispredictions, tma_mispredicts_resteers",
->>>>>>> a901a356
         "ScaleUnit": "100%"
     },
     {
@@ -428,11 +415,7 @@
         "MetricGroup": "Backend;Compute;Default;TmaL2;TopdownL2;tma_L2_group;tma_backend_bound_group",
         "MetricName": "tma_core_bound",
         "MetricThreshold": "tma_core_bound > 0.1 & tma_backend_bound > 0.2",
-<<<<<<< HEAD
-        "MetricgroupNoGroup": "TopdownL2",
-=======
         "MetricgroupNoGroup": "TopdownL2;Default",
->>>>>>> a901a356
         "PublicDescription": "This metric represents fraction of slots where Core non-memory issues were of a bottleneck.  Shortage in hardware compute resources; or dependencies in software's instructions are both categorized under Core Bound. Hence it may indicate the machine ran out of an out-of-order resource; certain execution units are overloaded or dependencies in program's data- or instruction-flow are limiting the performance (e.g. FP-chained long-latency arithmetic operations).",
         "ScaleUnit": "100%"
     },
@@ -534,15 +517,9 @@
         "MetricExpr": "max(0, tma_frontend_bound - tma_fetch_latency)",
         "MetricGroup": "Default;FetchBW;Frontend;TmaL2;TopdownL2;tma_L2_group;tma_frontend_bound_group;tma_issueFB",
         "MetricName": "tma_fetch_bandwidth",
-<<<<<<< HEAD
-        "MetricThreshold": "tma_fetch_bandwidth > 0.1 & tma_frontend_bound > 0.15 & tma_info_ipc / 6 > 0.35",
-        "MetricgroupNoGroup": "TopdownL2",
-        "PublicDescription": "This metric represents fraction of slots the CPU was stalled due to Frontend bandwidth issues.  For example; inefficiencies at the instruction decoders; or restrictions for caching in the DSB (decoded uops cache) are categorized under Fetch Bandwidth. In such cases; the Frontend typically delivers suboptimal amount of uops to the Backend. Sample with: FRONTEND_RETIRED.LATENCY_GE_2_BUBBLES_GE_1_PS;FRONTEND_RETIRED.LATENCY_GE_1_PS;FRONTEND_RETIRED.LATENCY_GE_2_PS. Related metrics: tma_dsb_switches, tma_info_dsb_coverage, tma_info_dsb_misses, tma_info_iptb, tma_lcp",
-=======
         "MetricThreshold": "tma_fetch_bandwidth > 0.1 & tma_frontend_bound > 0.15 & tma_info_thread_ipc / 6 > 0.35",
         "MetricgroupNoGroup": "TopdownL2;Default",
         "PublicDescription": "This metric represents fraction of slots the CPU was stalled due to Frontend bandwidth issues.  For example; inefficiencies at the instruction decoders; or restrictions for caching in the DSB (decoded uops cache) are categorized under Fetch Bandwidth. In such cases; the Frontend typically delivers suboptimal amount of uops to the Backend. Sample with: FRONTEND_RETIRED.LATENCY_GE_2_BUBBLES_GE_1_PS;FRONTEND_RETIRED.LATENCY_GE_1_PS;FRONTEND_RETIRED.LATENCY_GE_2_PS. Related metrics: tma_dsb_switches, tma_info_botlnk_l2_dsb_misses, tma_info_frontend_dsb_coverage, tma_info_inst_mix_iptb, tma_lcp",
->>>>>>> a901a356
         "ScaleUnit": "100%"
     },
     {
@@ -552,11 +529,7 @@
         "MetricGroup": "Default;Frontend;TmaL2;TopdownL2;tma_L2_group;tma_frontend_bound_group",
         "MetricName": "tma_fetch_latency",
         "MetricThreshold": "tma_fetch_latency > 0.1 & tma_frontend_bound > 0.15",
-<<<<<<< HEAD
-        "MetricgroupNoGroup": "TopdownL2",
-=======
         "MetricgroupNoGroup": "TopdownL2;Default",
->>>>>>> a901a356
         "PublicDescription": "This metric represents fraction of slots the CPU was stalled due to Frontend latency issues.  For example; instruction-cache misses; iTLB misses or fetch stalls after a branch misprediction are categorized under Frontend Latency. In such cases; the Frontend eventually delivers no uops for some period. Sample with: FRONTEND_RETIRED.LATENCY_GE_16_PS;FRONTEND_RETIRED.LATENCY_GE_8_PS",
         "ScaleUnit": "100%"
     },
@@ -649,11 +622,7 @@
         "MetricGroup": "Default;PGO;TmaL1;TopdownL1;tma_L1_group",
         "MetricName": "tma_frontend_bound",
         "MetricThreshold": "tma_frontend_bound > 0.15",
-<<<<<<< HEAD
-        "MetricgroupNoGroup": "TopdownL1",
-=======
         "MetricgroupNoGroup": "TopdownL1;Default",
->>>>>>> a901a356
         "PublicDescription": "This category represents fraction of slots where the processor's Frontend undersupplies its Backend. Frontend denotes the first part of the processor core responsible to fetch operations that are executed later on by the Backend part. Within the Frontend; a branch predictor predicts the next address to fetch; cache-lines are fetched from the memory subsystem; parsed into instructions; and lastly decoded into micro-operations (uops). Ideally the Frontend can issue Pipeline_Width uops every cycle to the Backend. Frontend Bound denotes unutilized issue-slots when there is no Backend stall; i.e. bubbles where Frontend delivered no uops while Backend could have accepted them. For example; stalls due to instruction-cache misses would be categorized under Frontend Bound. Sample with: FRONTEND_RETIRED.LATENCY_GE_4_PS",
         "ScaleUnit": "100%"
     },
@@ -673,11 +642,7 @@
         "MetricGroup": "Default;Retire;TmaL2;TopdownL2;tma_L2_group;tma_retiring_group",
         "MetricName": "tma_heavy_operations",
         "MetricThreshold": "tma_heavy_operations > 0.1",
-<<<<<<< HEAD
-        "MetricgroupNoGroup": "TopdownL2",
-=======
         "MetricgroupNoGroup": "TopdownL2;Default",
->>>>>>> a901a356
         "PublicDescription": "This metric represents fraction of slots where the CPU was retiring heavy-weight operations -- instructions that require two or more uops or micro-coded sequences. This highly-correlates with the uop length of these instructions/sequences. Sample with: UOPS_RETIRED.HEAVY",
         "ScaleUnit": "100%"
     },
@@ -1534,11 +1499,7 @@
         "MetricGroup": "Default;Retire;TmaL2;TopdownL2;tma_L2_group;tma_retiring_group",
         "MetricName": "tma_light_operations",
         "MetricThreshold": "tma_light_operations > 0.6",
-<<<<<<< HEAD
-        "MetricgroupNoGroup": "TopdownL2",
-=======
         "MetricgroupNoGroup": "TopdownL2;Default",
->>>>>>> a901a356
         "PublicDescription": "This metric represents fraction of slots where the CPU was retiring light-weight operations -- instructions that require no more than one uop (micro-operation). This correlates with total number of instructions used by the program. A uops-per-instruction (see UopPI metric) ratio of 1 or less should be expected for decently optimized software running on Intel Core/Xeon products. While this often indicates efficient X86 instructions were executed; high value does not necessarily mean better performance cannot be achieved. Sample with: INST_RETIRED.PREC_DIST",
         "ScaleUnit": "100%"
     },
@@ -1593,11 +1554,7 @@
         "MetricGroup": "BadSpec;Default;MachineClears;TmaL2;TopdownL2;tma_L2_group;tma_bad_speculation_group;tma_issueMC;tma_issueSyncxn",
         "MetricName": "tma_machine_clears",
         "MetricThreshold": "tma_machine_clears > 0.1 & tma_bad_speculation > 0.15",
-<<<<<<< HEAD
-        "MetricgroupNoGroup": "TopdownL2",
-=======
         "MetricgroupNoGroup": "TopdownL2;Default",
->>>>>>> a901a356
         "PublicDescription": "This metric represents fraction of slots the CPU has wasted due to Machine Clears.  These slots are either wasted by uops fetched prior to the clear; or stalls the out-of-order portion of the machine needs to recover its state after the clear. For example; this can happen due to memory ordering Nukes (e.g. Memory Disambiguation) or Self-Modifying-Code (SMC) nukes. Sample with: MACHINE_CLEARS.COUNT. Related metrics: tma_clears_resteers, tma_contested_accesses, tma_data_sharing, tma_false_sharing, tma_l1_bound, tma_microcode_sequencer, tma_ms_switches, tma_remote_cache",
         "ScaleUnit": "100%"
     },
@@ -1634,11 +1591,7 @@
         "MetricGroup": "Backend;Default;TmaL2;TopdownL2;tma_L2_group;tma_backend_bound_group",
         "MetricName": "tma_memory_bound",
         "MetricThreshold": "tma_memory_bound > 0.2 & tma_backend_bound > 0.2",
-<<<<<<< HEAD
-        "MetricgroupNoGroup": "TopdownL2",
-=======
         "MetricgroupNoGroup": "TopdownL2;Default",
->>>>>>> a901a356
         "PublicDescription": "This metric represents fraction of slots the Memory subsystem within the Backend was a bottleneck.  Memory Bound estimates fraction of slots where pipeline is likely stalled due to demand load or store instructions. This accounts mainly for (1) non-completed in-flight memory demand loads which coincides with execution units starvation; in addition to (2) cases where stores could impose backpressure on the pipeline when many of them get buffered at the same time (less common out of the two).",
         "ScaleUnit": "100%"
     },
@@ -1847,11 +1800,7 @@
         "MetricGroup": "Default;TmaL1;TopdownL1;tma_L1_group",
         "MetricName": "tma_retiring",
         "MetricThreshold": "tma_retiring > 0.7 | tma_heavy_operations > 0.1",
-<<<<<<< HEAD
-        "MetricgroupNoGroup": "TopdownL1",
-=======
         "MetricgroupNoGroup": "TopdownL1;Default",
->>>>>>> a901a356
         "PublicDescription": "This category represents fraction of slots utilized by useful work i.e. issued uops that eventually get retired. Ideally; all pipeline slots would be attributed to the Retiring category.  Retiring of 100% would indicate the maximum Pipeline_Width throughput was achieved.  Maximizing Retiring typically increases the Instructions-per-cycle (see IPC metric). Note that a high Retiring value does not necessary mean there is no room for more performance.  For example; Heavy-operations or Microcode Assists are categorized under Retiring. They often indicate suboptimal performance and can often be optimized or avoided. Sample with: UOPS_RETIRED.SLOTS",
         "ScaleUnit": "100%"
     },
