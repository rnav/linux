--- conflicted
+++ resolved
@@ -99,11 +99,7 @@
         "MetricGroup": "Default;TopdownL1;tma_L1_group",
         "MetricName": "tma_backend_bound",
         "MetricThreshold": "tma_backend_bound > 0.1",
-<<<<<<< HEAD
-        "MetricgroupNoGroup": "TopdownL1",
-=======
         "MetricgroupNoGroup": "TopdownL1;Default",
->>>>>>> a901a356
         "PublicDescription": "Counts the total number of issue slots  that were not consumed by the backend due to backend stalls.  Note that uops must be available for consumption in order for this event to count.  If a uop is not available (IQ is empty), this event will not count.   The rest of these subevents count backend stalls, in cycles, due to an outstanding request which is memory bound vs core bound.   The subevents are not slot based events and therefore can not be precisely added or subtracted from the Backend_Bound_Aux subevents which are slot based.",
         "ScaleUnit": "100%"
     },
@@ -114,11 +110,7 @@
         "MetricGroup": "Default;TopdownL1;tma_L1_group",
         "MetricName": "tma_backend_bound_aux",
         "MetricThreshold": "tma_backend_bound_aux > 0.2",
-<<<<<<< HEAD
-        "MetricgroupNoGroup": "TopdownL1",
-=======
         "MetricgroupNoGroup": "TopdownL1;Default",
->>>>>>> a901a356
         "PublicDescription": "Counts the total number of issue slots  that were not consumed by the backend due to backend stalls.  Note that UOPS must be available for consumption in order for this event to count.  If a uop is not available (IQ is empty), this event will not count.  All of these subevents count backend stalls, in slots, due to a resource limitation.   These are not cycle based events and therefore can not be precisely added or subtracted from the Backend_Bound subevents which are cycle based.  These subevents are supplementary to Backend_Bound and can be used to analyze results from a resource perspective at allocation.",
         "ScaleUnit": "100%"
     },
@@ -129,11 +121,7 @@
         "MetricGroup": "Default;TopdownL1;tma_L1_group",
         "MetricName": "tma_bad_speculation",
         "MetricThreshold": "tma_bad_speculation > 0.15",
-<<<<<<< HEAD
-        "MetricgroupNoGroup": "TopdownL1",
-=======
         "MetricgroupNoGroup": "TopdownL1;Default",
->>>>>>> a901a356
         "PublicDescription": "Counts the total number of issue slots that were not consumed by the backend because allocation is stalled due to a mispredicted jump or a machine clear. Only issue slots wasted due to fast nukes such as memory ordering nukes are counted. Other nukes are not accounted for. Counts all issue slots blocked during this recovery window including relevant microcode flows and while uops are not yet available in the instruction queue (IQ). Also includes the issue slots that were consumed by the backend but were thrown away because they were younger than the mispredict or machine clear.",
         "ScaleUnit": "100%"
     },
@@ -263,11 +251,7 @@
         "MetricGroup": "Default;TopdownL1;tma_L1_group",
         "MetricName": "tma_frontend_bound",
         "MetricThreshold": "tma_frontend_bound > 0.2",
-<<<<<<< HEAD
-        "MetricgroupNoGroup": "TopdownL1",
-=======
         "MetricgroupNoGroup": "TopdownL1;Default",
->>>>>>> a901a356
         "ScaleUnit": "100%"
     },
     {
@@ -637,11 +621,7 @@
         "MetricGroup": "Default;TopdownL1;tma_L1_group",
         "MetricName": "tma_retiring",
         "MetricThreshold": "tma_retiring > 0.75",
-<<<<<<< HEAD
-        "MetricgroupNoGroup": "TopdownL1",
-=======
         "MetricgroupNoGroup": "TopdownL1;Default",
->>>>>>> a901a356
         "ScaleUnit": "100%"
     },
     {
