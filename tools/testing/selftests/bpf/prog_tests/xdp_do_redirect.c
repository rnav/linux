// SPDX-License-Identifier: GPL-2.0
#include <test_progs.h>
#include <network_helpers.h>
#include <net/if.h>
#include <linux/if_ether.h>
#include <linux/if_packet.h>
#include <linux/if_link.h>
#include <linux/ipv6.h>
#include <linux/in6.h>
#include <linux/udp.h>
#include <bpf/bpf_endian.h>
#include <uapi/linux/netdev.h>
#include "test_xdp_do_redirect.skel.h"

struct udp_packet {
	struct ethhdr eth;
	struct ipv6hdr iph;
	struct udphdr udp;
	__u8 payload[64 - sizeof(struct udphdr)
		     - sizeof(struct ethhdr) - sizeof(struct ipv6hdr)];
} __packed;

static struct udp_packet pkt_udp = {
	.eth.h_proto = __bpf_constant_htons(ETH_P_IPV6),
	.eth.h_dest = {0x00, 0x11, 0x22, 0x33, 0x44, 0x55},
	.eth.h_source = {0x66, 0x77, 0x88, 0x99, 0xaa, 0xbb},
	.iph.version = 6,
	.iph.nexthdr = IPPROTO_UDP,
	.iph.payload_len = bpf_htons(sizeof(struct udp_packet)
				     - offsetof(struct udp_packet, udp)),
	.iph.hop_limit = 2,
	.iph.saddr.s6_addr16 = {bpf_htons(0xfc00), 0, 0, 0, 0, 0, 0, bpf_htons(1)},
	.iph.daddr.s6_addr16 = {bpf_htons(0xfc00), 0, 0, 0, 0, 0, 0, bpf_htons(2)},
	.udp.source = bpf_htons(1),
	.udp.dest = bpf_htons(1),
	.udp.len = bpf_htons(sizeof(struct udp_packet)
			     - offsetof(struct udp_packet, udp)),
	.payload = {0x42}, /* receiver XDP program matches on this */
};

static int attach_tc_prog(struct bpf_tc_hook *hook, int fd)
{
	DECLARE_LIBBPF_OPTS(bpf_tc_opts, opts, .handle = 1, .priority = 1, .prog_fd = fd);
	int ret;

	ret = bpf_tc_hook_create(hook);
	if (!ASSERT_OK(ret, "create tc hook"))
		return ret;

	ret = bpf_tc_attach(hook, &opts);
	if (!ASSERT_OK(ret, "bpf_tc_attach")) {
		bpf_tc_hook_destroy(hook);
		return ret;
	}

	return 0;
}

/* The maximum permissible size is: PAGE_SIZE - sizeof(struct xdp_page_head) -
 * SKB_DATA_ALIGN(sizeof(struct skb_shared_info)) - XDP_PACKET_HEADROOM =
 * 3408 bytes for 64-byte cacheline and 3216 for 256-byte one.
 */
#if defined(__s390x__)
#define MAX_PKT_SIZE 3216
#else
#define MAX_PKT_SIZE 3408
#endif
static void test_max_pkt_size(int fd)
{
	char data[MAX_PKT_SIZE + 1] = {};
	int err;
	DECLARE_LIBBPF_OPTS(bpf_test_run_opts, opts,
			    .data_in = &data,
			    .data_size_in = MAX_PKT_SIZE,
			    .flags = BPF_F_TEST_XDP_LIVE_FRAMES,
			    .repeat = 1,
		);
	err = bpf_prog_test_run_opts(fd, &opts);
	ASSERT_OK(err, "prog_run_max_size");

	opts.data_size_in += 1;
	err = bpf_prog_test_run_opts(fd, &opts);
	ASSERT_EQ(err, -EINVAL, "prog_run_too_big");
}

#define NUM_PKTS 10000
void test_xdp_do_redirect(void)
{
	int err, xdp_prog_fd, tc_prog_fd, ifindex_src, ifindex_dst;
	char data[sizeof(pkt_udp) + sizeof(__u64)];
	struct test_xdp_do_redirect *skel = NULL;
	struct nstoken *nstoken = NULL;
	struct bpf_link *link;
	LIBBPF_OPTS(bpf_xdp_query_opts, query_opts);
	struct xdp_md ctx_in = { .data = sizeof(__u64),
				 .data_end = sizeof(data) };
	DECLARE_LIBBPF_OPTS(bpf_test_run_opts, opts,
			    .data_in = &data,
			    .data_size_in = sizeof(data),
			    .ctx_in = &ctx_in,
			    .ctx_size_in = sizeof(ctx_in),
			    .flags = BPF_F_TEST_XDP_LIVE_FRAMES,
			    .repeat = NUM_PKTS,
			    .batch_size = 64,
		);
	DECLARE_LIBBPF_OPTS(bpf_tc_hook, tc_hook,
			    .attach_point = BPF_TC_INGRESS);

	memcpy(&data[sizeof(__u64)], &pkt_udp, sizeof(pkt_udp));
	*((__u32 *)data) = 0x42; /* metadata test value */
	*((__u32 *)data + 4) = 0;

	skel = test_xdp_do_redirect__open();
	if (!ASSERT_OK_PTR(skel, "skel"))
		return;

	/* The XDP program we run with bpf_prog_run() will cycle through all
	 * three xmit (PASS/TX/REDIRECT) return codes starting from above, and
	 * ending up with PASS, so we should end up with two packets on the dst
	 * iface and NUM_PKTS-2 in the TC hook. We match the packets on the UDP
	 * payload.
	 */
	SYS(out, "ip netns add testns");
	nstoken = open_netns("testns");
	if (!ASSERT_OK_PTR(nstoken, "setns"))
		goto out;

	SYS(out, "ip link add veth_src type veth peer name veth_dst");
	SYS(out, "ip link set dev veth_src address 00:11:22:33:44:55");
	SYS(out, "ip link set dev veth_dst address 66:77:88:99:aa:bb");
	SYS(out, "ip link set dev veth_src up");
	SYS(out, "ip link set dev veth_dst up");
	SYS(out, "ip addr add dev veth_src fc00::1/64");
	SYS(out, "ip addr add dev veth_dst fc00::2/64");
	SYS(out, "ip neigh add fc00::2 dev veth_src lladdr 66:77:88:99:aa:bb");

	/* We enable forwarding in the test namespace because that will cause
	 * the packets that go through the kernel stack (with XDP_PASS) to be
	 * forwarded back out the same interface (because of the packet dst
	 * combined with the interface addresses). When this happens, the
	 * regular forwarding path will end up going through the same
	 * veth_xdp_xmit() call as the XDP_REDIRECT code, which can cause a
	 * deadlock if it happens on the same CPU. There's a local_bh_disable()
	 * in the test_run code to prevent this, but an earlier version of the
	 * code didn't have this, so we keep the test behaviour to make sure the
	 * bug doesn't resurface.
	 */
	SYS(out, "sysctl -qw net.ipv6.conf.all.forwarding=1");

	ifindex_src = if_nametoindex("veth_src");
	ifindex_dst = if_nametoindex("veth_dst");
	if (!ASSERT_NEQ(ifindex_src, 0, "ifindex_src") ||
	    !ASSERT_NEQ(ifindex_dst, 0, "ifindex_dst"))
		goto out;

	/* Check xdp features supported by veth driver */
	err = bpf_xdp_query(ifindex_src, XDP_FLAGS_DRV_MODE, &query_opts);
	if (!ASSERT_OK(err, "veth_src bpf_xdp_query"))
		goto out;

	if (!ASSERT_EQ(query_opts.feature_flags,
		       NETDEV_XDP_ACT_BASIC | NETDEV_XDP_ACT_REDIRECT |
		       NETDEV_XDP_ACT_RX_SG,
		       "veth_src query_opts.feature_flags"))
		goto out;

	err = bpf_xdp_query(ifindex_dst, XDP_FLAGS_DRV_MODE, &query_opts);
	if (!ASSERT_OK(err, "veth_dst bpf_xdp_query"))
		goto out;

	if (!ASSERT_EQ(query_opts.feature_flags,
		       NETDEV_XDP_ACT_BASIC | NETDEV_XDP_ACT_REDIRECT |
		       NETDEV_XDP_ACT_RX_SG,
		       "veth_dst query_opts.feature_flags"))
		goto out;

	/* Enable GRO */
<<<<<<< HEAD
	SYS("ethtool -K veth_src gro on");
	SYS("ethtool -K veth_dst gro on");
=======
	SYS(out, "ethtool -K veth_src gro on");
	SYS(out, "ethtool -K veth_dst gro on");
>>>>>>> 70cc1b53

	err = bpf_xdp_query(ifindex_src, XDP_FLAGS_DRV_MODE, &query_opts);
	if (!ASSERT_OK(err, "veth_src bpf_xdp_query gro on"))
		goto out;

	if (!ASSERT_EQ(query_opts.feature_flags,
		       NETDEV_XDP_ACT_BASIC | NETDEV_XDP_ACT_REDIRECT |
		       NETDEV_XDP_ACT_NDO_XMIT | NETDEV_XDP_ACT_RX_SG |
		       NETDEV_XDP_ACT_NDO_XMIT_SG,
		       "veth_src query_opts.feature_flags gro on"))
		goto out;

	err = bpf_xdp_query(ifindex_dst, XDP_FLAGS_DRV_MODE, &query_opts);
	if (!ASSERT_OK(err, "veth_dst bpf_xdp_query gro on"))
		goto out;

	if (!ASSERT_EQ(query_opts.feature_flags,
		       NETDEV_XDP_ACT_BASIC | NETDEV_XDP_ACT_REDIRECT |
		       NETDEV_XDP_ACT_NDO_XMIT | NETDEV_XDP_ACT_RX_SG |
		       NETDEV_XDP_ACT_NDO_XMIT_SG,
		       "veth_dst query_opts.feature_flags gro on"))
		goto out;

	memcpy(skel->rodata->expect_dst, &pkt_udp.eth.h_dest, ETH_ALEN);
	skel->rodata->ifindex_out = ifindex_src; /* redirect back to the same iface */
	skel->rodata->ifindex_in = ifindex_src;
	ctx_in.ingress_ifindex = ifindex_src;
	tc_hook.ifindex = ifindex_src;

	if (!ASSERT_OK(test_xdp_do_redirect__load(skel), "load"))
		goto out;

	link = bpf_program__attach_xdp(skel->progs.xdp_count_pkts, ifindex_dst);
	if (!ASSERT_OK_PTR(link, "prog_attach"))
		goto out;
	skel->links.xdp_count_pkts = link;

	tc_prog_fd = bpf_program__fd(skel->progs.tc_count_pkts);
	if (attach_tc_prog(&tc_hook, tc_prog_fd))
		goto out;

	xdp_prog_fd = bpf_program__fd(skel->progs.xdp_redirect);
	err = bpf_prog_test_run_opts(xdp_prog_fd, &opts);
	if (!ASSERT_OK(err, "prog_run"))
		goto out_tc;

	/* wait for the packets to be flushed */
	kern_sync_rcu();

	/* There will be one packet sent through XDP_REDIRECT and one through
	 * XDP_TX; these will show up on the XDP counting program, while the
	 * rest will be counted at the TC ingress hook (and the counting program
	 * resets the packet payload so they don't get counted twice even though
	 * they are re-xmited out the veth device
	 */
	ASSERT_EQ(skel->bss->pkts_seen_xdp, 2, "pkt_count_xdp");
	ASSERT_EQ(skel->bss->pkts_seen_zero, 2, "pkt_count_zero");
	ASSERT_EQ(skel->bss->pkts_seen_tc, NUM_PKTS - 2, "pkt_count_tc");

	test_max_pkt_size(bpf_program__fd(skel->progs.xdp_count_pkts));

out_tc:
	bpf_tc_hook_destroy(&tc_hook);
out:
	if (nstoken)
		close_netns(nstoken);
	SYS_NOFAIL("ip netns del testns");
	test_xdp_do_redirect__destroy(skel);
}<|MERGE_RESOLUTION|>--- conflicted
+++ resolved
@@ -175,13 +175,8 @@
 		goto out;
 
 	/* Enable GRO */
-<<<<<<< HEAD
-	SYS("ethtool -K veth_src gro on");
-	SYS("ethtool -K veth_dst gro on");
-=======
 	SYS(out, "ethtool -K veth_src gro on");
 	SYS(out, "ethtool -K veth_dst gro on");
->>>>>>> 70cc1b53
 
 	err = bpf_xdp_query(ifindex_src, XDP_FLAGS_DRV_MODE, &query_opts);
 	if (!ASSERT_OK(err, "veth_src bpf_xdp_query gro on"))
