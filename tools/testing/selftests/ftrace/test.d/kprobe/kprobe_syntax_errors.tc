#!/bin/sh
# SPDX-License-Identifier: GPL-2.0
# description: Kprobe event parser error log check
# requires: kprobe_events error_log

check_error() { # command-with-error-pos-by-^
    ftrace_errlog_check 'trace_kprobe' "$1" 'kprobe_events'
}

if grep -q 'r\[maxactive\]' README; then
check_error 'p^100 vfs_read'		# MAXACT_NO_KPROBE
check_error 'r^1a111 vfs_read'		# BAD_MAXACT
check_error 'r^100000 vfs_read'		# MAXACT_TOO_BIG
fi

check_error 'p ^non_exist_func'		# BAD_PROBE_ADDR (enoent)
check_error 'p ^hoge-fuga'		# BAD_PROBE_ADDR (bad syntax)
check_error 'p ^hoge+1000-1000'		# BAD_PROBE_ADDR (bad syntax)
check_error 'r ^vfs_read+10'		# BAD_RETPROBE
check_error 'p:^/bar vfs_read'		# NO_GROUP_NAME
check_error 'p:^12345678901234567890123456789012345678901234567890123456789012345/bar vfs_read'	# GROUP_TOO_LONG

check_error 'p:^foo.1/bar vfs_read'	# BAD_GROUP_NAME
check_error 'p:foo/^ vfs_read'		# NO_EVENT_NAME
check_error 'p:foo/^12345678901234567890123456789012345678901234567890123456789012345 vfs_read'	# EVENT_TOO_LONG
check_error 'p:foo/^bar.1 vfs_read'	# BAD_EVENT_NAME

check_error 'p vfs_read ^$retval'	# RETVAL_ON_PROBE
check_error 'p vfs_read ^$stack10000'	# BAD_STACK_NUM

if grep -q '$arg<N>' README; then
check_error 'p vfs_read ^$arg10000'	# BAD_ARG_NUM
fi

check_error 'p vfs_read ^$none_var'	# BAD_VAR

check_error 'p vfs_read ^%none_reg'	# BAD_REG_NAME
check_error 'p vfs_read ^@12345678abcde'	# BAD_MEM_ADDR
check_error 'p vfs_read ^@+10'		# FILE_ON_KPROBE

grep -q "imm-value" README && \
check_error 'p vfs_read arg1=\^x'	# BAD_IMM
grep -q "imm-string" README && \
check_error 'p vfs_read arg1=\"abcd^'	# IMMSTR_NO_CLOSE

check_error 'p vfs_read ^+0@0)'		# DEREF_NEED_BRACE
check_error 'p vfs_read ^+0ab1(@0)'	# BAD_DEREF_OFFS
check_error 'p vfs_read +0(+0(@0^)'	# DEREF_OPEN_BRACE

if grep -A1 "fetcharg:" README | grep -q '\$comm' ; then
check_error 'p vfs_read +0(^$comm)'	# COMM_CANT_DEREF
fi

check_error 'p vfs_read ^&1'		# BAD_FETCH_ARG


# We've introduced this limitation with array support
if grep -q ' <type>\\\[<array-size>\\\]' README; then
check_error 'p vfs_read +0(^+0(+0(+0(+0(+0(+0(+0(+0(+0(+0(+0(+0(+0(@0))))))))))))))'	# TOO_MANY_OPS?
check_error 'p vfs_read +0(@11):u8[10^'		# ARRAY_NO_CLOSE
check_error 'p vfs_read +0(@11):u8[10]^a'	# BAD_ARRAY_SUFFIX
check_error 'p vfs_read +0(@11):u8[^10a]'	# BAD_ARRAY_NUM
check_error 'p vfs_read +0(@11):u8[^256]'	# ARRAY_TOO_BIG
fi

check_error 'p vfs_read @11:^unknown_type'	# BAD_TYPE
check_error 'p vfs_read $stack0:^string'	# BAD_STRING
check_error 'p vfs_read @11:^b10@a/16'		# BAD_BITFIELD

check_error 'p vfs_read ^arg123456789012345678901234567890=@11'	# ARG_NAME_TOO_LOG
check_error 'p vfs_read ^=@11'			# NO_ARG_NAME
check_error 'p vfs_read ^var.1=@11'		# BAD_ARG_NAME
check_error 'p vfs_read var1=@11 ^var1=@12'	# USED_ARG_NAME
check_error 'p vfs_read ^+1234567(+1234567(+1234567(+1234567(+1234567(+1234567(@1234))))))'	# ARG_TOO_LONG
check_error 'p vfs_read arg1=^'			# NO_ARG_BODY

# instruction boundary check is valid on x86 (at this moment)
case $(uname -m) in
  x86_64|i[3456]86)
    echo 'p vfs_read' > kprobe_events
    if grep -q FTRACE ../kprobes/list ; then
	check_error 'p ^vfs_read+3'		# BAD_INSN_BNDRY (only if function-tracer is enabled)
    fi
    ;;
esac

# multiprobe errors
if grep -q "Create/append/" README && grep -q "imm-value" README; then
echo 'p:kprobes/testevent kernel_clone' > kprobe_events
check_error '^r:kprobes/testevent do_exit'	# DIFF_PROBE_TYPE

# Explicitly use printf "%s" to not interpret \1
printf "%s" 'p:kprobes/testevent kernel_clone abcd=\1' > kprobe_events
check_error 'p:kprobes/testevent kernel_clone ^bcd=\1'	# DIFF_ARG_TYPE
check_error 'p:kprobes/testevent kernel_clone ^abcd=\1:u8'	# DIFF_ARG_TYPE
check_error 'p:kprobes/testevent kernel_clone ^abcd=\"foo"'	# DIFF_ARG_TYPE
check_error '^p:kprobes/testevent kernel_clone abcd=\1'	# SAME_PROBE
<<<<<<< HEAD
=======
fi

# %return suffix errors
if grep -q "place (kretprobe): .*%return.*" README; then
check_error 'p vfs_read^%hoge'		# BAD_ADDR_SUFFIX
check_error 'p ^vfs_read+10%return'	# BAD_RETPROBE
>>>>>>> 071a0578
fi

exit 0<|MERGE_RESOLUTION|>--- conflicted
+++ resolved
@@ -95,15 +95,12 @@
 check_error 'p:kprobes/testevent kernel_clone ^abcd=\1:u8'	# DIFF_ARG_TYPE
 check_error 'p:kprobes/testevent kernel_clone ^abcd=\"foo"'	# DIFF_ARG_TYPE
 check_error '^p:kprobes/testevent kernel_clone abcd=\1'	# SAME_PROBE
-<<<<<<< HEAD
-=======
 fi
 
 # %return suffix errors
 if grep -q "place (kretprobe): .*%return.*" README; then
 check_error 'p vfs_read^%hoge'		# BAD_ADDR_SUFFIX
 check_error 'p ^vfs_read+10%return'	# BAD_RETPROBE
->>>>>>> 071a0578
 fi
 
 exit 0