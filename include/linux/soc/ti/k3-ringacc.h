/* SPDX-License-Identifier: GPL-2.0 */
/*
 * K3 Ring Accelerator (RA) subsystem interface
 *
 * Copyright (C) 2019 Texas Instruments Incorporated - https://www.ti.com
 */

#ifndef __SOC_TI_K3_RINGACC_API_H_
#define __SOC_TI_K3_RINGACC_API_H_

#include <linux/types.h>

struct device_node;

/**
 * enum k3_ring_mode - &struct k3_ring_cfg mode
 *
 * RA ring operational modes
 *
 * @K3_RINGACC_RING_MODE_RING: Exposed Ring mode for SW direct access
 * @K3_RINGACC_RING_MODE_MESSAGE: Messaging mode. Messaging mode requires
 *	that all accesses to the queue must go through this IP so that all
 *	accesses to the memory are controlled and ordered. This IP then
 *	controls the entire state of the queue, and SW has no directly control,
 *	such as through doorbells and cannot access the storage memory directly.
 *	This is particularly useful when more than one SW or HW entity can be
 *	the producer and/or consumer at the same time
 * @K3_RINGACC_RING_MODE_CREDENTIALS: Credentials mode is message mode plus
 *	stores credentials with each message, requiring the element size to be
 *	doubled to fit the credentials. Any exposed memory should be protected
 *	by a firewall from unwanted access
 */
enum k3_ring_mode {
	K3_RINGACC_RING_MODE_RING = 0,
	K3_RINGACC_RING_MODE_MESSAGE,
	K3_RINGACC_RING_MODE_CREDENTIALS,
	K3_RINGACC_RING_MODE_INVALID
};

/**
 * enum k3_ring_size - &struct k3_ring_cfg elm_size
 *
 * RA ring element's sizes in bytes.
 */
enum k3_ring_size {
	K3_RINGACC_RING_ELSIZE_4 = 0,
	K3_RINGACC_RING_ELSIZE_8,
	K3_RINGACC_RING_ELSIZE_16,
	K3_RINGACC_RING_ELSIZE_32,
	K3_RINGACC_RING_ELSIZE_64,
	K3_RINGACC_RING_ELSIZE_128,
	K3_RINGACC_RING_ELSIZE_256,
	K3_RINGACC_RING_ELSIZE_INVALID
};

struct k3_ringacc;
struct k3_ring;

/**
 * enum k3_ring_cfg - RA ring configuration structure
 *
 * @size: Ring size, number of elements
 * @elm_size: Ring element size
 * @mode: Ring operational mode
 * @flags: Ring configuration flags. Possible values:
 *	 @K3_RINGACC_RING_SHARED: when set allows to request the same ring
 *	 few times. It's usable when the same ring is used as Free Host PD ring
 *	 for different flows, for example.
 *	 Note: Locking should be done by consumer if required
 * @dma_dev: Master device which is using and accessing to the ring
 *	memory when the mode is K3_RINGACC_RING_MODE_RING. Memory allocations
 *	should be done using this device.
<<<<<<< HEAD
=======
 * @asel: Address Space Select value for physical addresses
>>>>>>> 8a5be36b
 */
struct k3_ring_cfg {
	u32 size;
	enum k3_ring_size elm_size;
	enum k3_ring_mode mode;
#define K3_RINGACC_RING_SHARED BIT(1)
	u32 flags;

	struct device *dma_dev;
<<<<<<< HEAD
=======
	u32 asel;
>>>>>>> 8a5be36b
};

#define K3_RINGACC_RING_ID_ANY (-1)

/**
 * of_k3_ringacc_get_by_phandle - find a RA by phandle property
 * @np: device node
 * @propname: property name containing phandle on RA node
 *
 * Returns pointer on the RA - struct k3_ringacc
 * or -ENODEV if not found,
 * or -EPROBE_DEFER if not yet registered
 */
struct k3_ringacc *of_k3_ringacc_get_by_phandle(struct device_node *np,
						const char *property);

#define K3_RINGACC_RING_USE_PROXY BIT(1)

/**
 * k3_ringacc_request_ring - request ring from ringacc
 * @ringacc: pointer on ringacc
 * @id: ring id or K3_RINGACC_RING_ID_ANY for any general purpose ring
 * @flags:
 *	@K3_RINGACC_RING_USE_PROXY: if set - proxy will be allocated and
 *		used to access ring memory. Sopported only for rings in
 *		Message/Credentials/Queue mode.
 *
 * Returns pointer on the Ring - struct k3_ring
 * or NULL in case of failure.
 */
struct k3_ring *k3_ringacc_request_ring(struct k3_ringacc *ringacc,
					int id, u32 flags);

int k3_ringacc_request_rings_pair(struct k3_ringacc *ringacc,
				  int fwd_id, int compl_id,
				  struct k3_ring **fwd_ring,
				  struct k3_ring **compl_ring);
/**
 * k3_ringacc_ring_reset - ring reset
 * @ring: pointer on Ring
 *
 * Resets ring internal state ((hw)occ, (hw)idx).
 */
void k3_ringacc_ring_reset(struct k3_ring *ring);
/**
 * k3_ringacc_ring_reset - ring reset for DMA rings
 * @ring: pointer on Ring
 *
 * Resets ring internal state ((hw)occ, (hw)idx). Should be used for rings
 * which are read by K3 UDMA, like TX or Free Host PD rings.
 */
void k3_ringacc_ring_reset_dma(struct k3_ring *ring, u32 occ);

/**
 * k3_ringacc_ring_free - ring free
 * @ring: pointer on Ring
 *
 * Resets ring and free all alocated resources.
 */
int k3_ringacc_ring_free(struct k3_ring *ring);

/**
 * k3_ringacc_get_ring_id - Get the Ring ID
 * @ring: pointer on ring
 *
 * Returns the Ring ID
 */
u32 k3_ringacc_get_ring_id(struct k3_ring *ring);

/**
 * k3_ringacc_get_ring_irq_num - Get the irq number for the ring
 * @ring: pointer on ring
 *
 * Returns the interrupt number which can be used to request the interrupt
 */
int k3_ringacc_get_ring_irq_num(struct k3_ring *ring);

/**
 * k3_ringacc_ring_cfg - ring configure
 * @ring: pointer on ring
 * @cfg: Ring configuration parameters (see &struct k3_ring_cfg)
 *
 * Configures ring, including ring memory allocation.
 * Returns 0 on success, errno otherwise.
 */
int k3_ringacc_ring_cfg(struct k3_ring *ring, struct k3_ring_cfg *cfg);

/**
 * k3_ringacc_ring_get_size - get ring size
 * @ring: pointer on ring
 *
 * Returns ring size in number of elements.
 */
u32 k3_ringacc_ring_get_size(struct k3_ring *ring);

/**
 * k3_ringacc_ring_get_free - get free elements
 * @ring: pointer on ring
 *
 * Returns number of free elements in the ring.
 */
u32 k3_ringacc_ring_get_free(struct k3_ring *ring);

/**
 * k3_ringacc_ring_get_occ - get ring occupancy
 * @ring: pointer on ring
 *
 * Returns total number of valid entries on the ring
 */
u32 k3_ringacc_ring_get_occ(struct k3_ring *ring);

/**
 * k3_ringacc_ring_is_full - checks if ring is full
 * @ring: pointer on ring
 *
 * Returns true if the ring is full
 */
u32 k3_ringacc_ring_is_full(struct k3_ring *ring);

/**
 * k3_ringacc_ring_push - push element to the ring tail
 * @ring: pointer on ring
 * @elem: pointer on ring element buffer
 *
 * Push one ring element to the ring tail. Size of the ring element is
 * determined by ring configuration &struct k3_ring_cfg elm_size.
 *
 * Returns 0 on success, errno otherwise.
 */
int k3_ringacc_ring_push(struct k3_ring *ring, void *elem);

/**
 * k3_ringacc_ring_pop - pop element from the ring head
 * @ring: pointer on ring
 * @elem: pointer on ring element buffer
 *
 * Push one ring element from the ring head. Size of the ring element is
 * determined by ring configuration &struct k3_ring_cfg elm_size..
 *
 * Returns 0 on success, errno otherwise.
 */
int k3_ringacc_ring_pop(struct k3_ring *ring, void *elem);

/**
 * k3_ringacc_ring_push_head - push element to the ring head
 * @ring: pointer on ring
 * @elem: pointer on ring element buffer
 *
 * Push one ring element to the ring head. Size of the ring element is
 * determined by ring configuration &struct k3_ring_cfg elm_size.
 *
 * Returns 0 on success, errno otherwise.
 * Not Supported by ring modes: K3_RINGACC_RING_MODE_RING
 */
int k3_ringacc_ring_push_head(struct k3_ring *ring, void *elem);

/**
 * k3_ringacc_ring_pop_tail - pop element from the ring tail
 * @ring: pointer on ring
 * @elem: pointer on ring element buffer
 *
 * Push one ring element from the ring tail. Size of the ring element is
 * determined by ring configuration &struct k3_ring_cfg elm_size.
 *
 * Returns 0 on success, errno otherwise.
 * Not Supported by ring modes: K3_RINGACC_RING_MODE_RING
 */
int k3_ringacc_ring_pop_tail(struct k3_ring *ring, void *elem);

u32 k3_ringacc_get_tisci_dev_id(struct k3_ring *ring);

/* DMA ring support */
struct ti_sci_handle;

/**
 * struct struct k3_ringacc_init_data - Initialization data for DMA rings
 */
struct k3_ringacc_init_data {
	const struct ti_sci_handle *tisci;
	u32 tisci_dev_id;
	u32 num_rings;
};

struct k3_ringacc *k3_ringacc_dmarings_init(struct platform_device *pdev,
					    struct k3_ringacc_init_data *data);

#endif /* __SOC_TI_K3_RINGACC_API_H_ */<|MERGE_RESOLUTION|>--- conflicted
+++ resolved
@@ -70,10 +70,7 @@
  * @dma_dev: Master device which is using and accessing to the ring
  *	memory when the mode is K3_RINGACC_RING_MODE_RING. Memory allocations
  *	should be done using this device.
-<<<<<<< HEAD
-=======
  * @asel: Address Space Select value for physical addresses
->>>>>>> 8a5be36b
  */
 struct k3_ring_cfg {
 	u32 size;
@@ -83,10 +80,7 @@
 	u32 flags;
 
 	struct device *dma_dev;
-<<<<<<< HEAD
-=======
 	u32 asel;
->>>>>>> 8a5be36b
 };
 
 #define K3_RINGACC_RING_ID_ANY (-1)
