/* SPDX-License-Identifier: GPL-2.0 */
#ifndef _LINUX_COMPAT_H
#define _LINUX_COMPAT_H
/*
 * These are the type definitions for the architecture specific
 * syscall compatibility layer.
 */

#include <linux/types.h>

#ifdef CONFIG_COMPAT

#include <linux/stat.h>
#include <linux/param.h>	/* for HZ */
#include <linux/sem.h>
#include <linux/socket.h>
#include <linux/if.h>
#include <linux/fs.h>
#include <linux/aio_abi.h>	/* for aio_context_t */
#include <linux/uaccess.h>
#include <linux/unistd.h>

#include <asm/compat.h>
#include <asm/siginfo.h>
#include <asm/signal.h>

#ifndef COMPAT_USE_64BIT_TIME
#define COMPAT_USE_64BIT_TIME 0
#endif

#ifndef __SC_DELOUSE
#define __SC_DELOUSE(t,v) ((__force t)(unsigned long)(v))
#endif

#define COMPAT_SYSCALL_DEFINE0(name) \
	asmlinkage long compat_sys_##name(void); \
	ALLOW_ERROR_INJECTION(compat_sys_##name, ERRNO); \
	asmlinkage long compat_sys_##name(void)

#define COMPAT_SYSCALL_DEFINE1(name, ...) \
        COMPAT_SYSCALL_DEFINEx(1, _##name, __VA_ARGS__)
#define COMPAT_SYSCALL_DEFINE2(name, ...) \
	COMPAT_SYSCALL_DEFINEx(2, _##name, __VA_ARGS__)
#define COMPAT_SYSCALL_DEFINE3(name, ...) \
	COMPAT_SYSCALL_DEFINEx(3, _##name, __VA_ARGS__)
#define COMPAT_SYSCALL_DEFINE4(name, ...) \
	COMPAT_SYSCALL_DEFINEx(4, _##name, __VA_ARGS__)
#define COMPAT_SYSCALL_DEFINE5(name, ...) \
	COMPAT_SYSCALL_DEFINEx(5, _##name, __VA_ARGS__)
#define COMPAT_SYSCALL_DEFINE6(name, ...) \
	COMPAT_SYSCALL_DEFINEx(6, _##name, __VA_ARGS__)

#define COMPAT_SYSCALL_DEFINEx(x, name, ...)				\
	asmlinkage long compat_sys##name(__MAP(x,__SC_DECL,__VA_ARGS__));\
	asmlinkage long compat_sys##name(__MAP(x,__SC_DECL,__VA_ARGS__))\
		__attribute__((alias(__stringify(compat_SyS##name))));  \
	ALLOW_ERROR_INJECTION(compat_sys##name, ERRNO);	\
	static inline long C_SYSC##name(__MAP(x,__SC_DECL,__VA_ARGS__));\
	asmlinkage long compat_SyS##name(__MAP(x,__SC_LONG,__VA_ARGS__));\
	asmlinkage long compat_SyS##name(__MAP(x,__SC_LONG,__VA_ARGS__))\
	{								\
		return C_SYSC##name(__MAP(x,__SC_DELOUSE,__VA_ARGS__));	\
	}								\
	static inline long C_SYSC##name(__MAP(x,__SC_DECL,__VA_ARGS__))

#ifndef compat_user_stack_pointer
#define compat_user_stack_pointer() current_user_stack_pointer()
#endif
#ifndef compat_sigaltstack	/* we'll need that for MIPS */
typedef struct compat_sigaltstack {
	compat_uptr_t			ss_sp;
	int				ss_flags;
	compat_size_t			ss_size;
} compat_stack_t;
#endif

#define compat_jiffies_to_clock_t(x)	\
		(((unsigned long)(x) * COMPAT_USER_HZ) / HZ)

typedef __compat_uid32_t	compat_uid_t;
typedef __compat_gid32_t	compat_gid_t;

typedef	compat_ulong_t		compat_aio_context_t;

struct compat_sel_arg_struct;
struct rusage;

struct compat_itimerspec {
	struct compat_timespec it_interval;
	struct compat_timespec it_value;
};

struct compat_utimbuf {
	compat_time_t		actime;
	compat_time_t		modtime;
};

struct compat_itimerval {
	struct compat_timeval	it_interval;
	struct compat_timeval	it_value;
};

struct itimerval;
int get_compat_itimerval(struct itimerval *, const struct compat_itimerval __user *);
int put_compat_itimerval(struct compat_itimerval __user *, const struct itimerval *);

struct compat_tms {
	compat_clock_t		tms_utime;
	compat_clock_t		tms_stime;
	compat_clock_t		tms_cutime;
	compat_clock_t		tms_cstime;
};

struct compat_timex {
	compat_uint_t modes;
	compat_long_t offset;
	compat_long_t freq;
	compat_long_t maxerror;
	compat_long_t esterror;
	compat_int_t status;
	compat_long_t constant;
	compat_long_t precision;
	compat_long_t tolerance;
	struct compat_timeval time;
	compat_long_t tick;
	compat_long_t ppsfreq;
	compat_long_t jitter;
	compat_int_t shift;
	compat_long_t stabil;
	compat_long_t jitcnt;
	compat_long_t calcnt;
	compat_long_t errcnt;
	compat_long_t stbcnt;
	compat_int_t tai;

	compat_int_t:32; compat_int_t:32; compat_int_t:32; compat_int_t:32;
	compat_int_t:32; compat_int_t:32; compat_int_t:32; compat_int_t:32;
	compat_int_t:32; compat_int_t:32; compat_int_t:32;
};

struct timex;
int compat_get_timex(struct timex *, const struct compat_timex __user *);
int compat_put_timex(struct compat_timex __user *, const struct timex *);

#define _COMPAT_NSIG_WORDS	(_COMPAT_NSIG / _COMPAT_NSIG_BPW)

typedef struct {
	compat_sigset_word	sig[_COMPAT_NSIG_WORDS];
} compat_sigset_t;

struct compat_sigaction {
#ifndef __ARCH_HAS_IRIX_SIGACTION
	compat_uptr_t			sa_handler;
	compat_ulong_t			sa_flags;
#else
	compat_uint_t			sa_flags;
	compat_uptr_t			sa_handler;
#endif
#ifdef __ARCH_HAS_SA_RESTORER
	compat_uptr_t			sa_restorer;
#endif
	compat_sigset_t			sa_mask __packed;
};

typedef union compat_sigval {
	compat_int_t	sival_int;
	compat_uptr_t	sival_ptr;
} compat_sigval_t;

typedef struct compat_siginfo {
	int si_signo;
#ifndef __ARCH_HAS_SWAPPED_SIGINFO
	int si_errno;
	int si_code;
#else
	int si_code;
	int si_errno;
#endif

	union {
		int _pad[128/sizeof(int) - 3];

		/* kill() */
		struct {
			compat_pid_t _pid;	/* sender's pid */
			__compat_uid32_t _uid;	/* sender's uid */
		} _kill;

		/* POSIX.1b timers */
		struct {
			compat_timer_t _tid;	/* timer id */
			int _overrun;		/* overrun count */
			compat_sigval_t _sigval;	/* same as below */
		} _timer;

		/* POSIX.1b signals */
		struct {
			compat_pid_t _pid;	/* sender's pid */
			__compat_uid32_t _uid;	/* sender's uid */
			compat_sigval_t _sigval;
		} _rt;

		/* SIGCHLD */
		struct {
			compat_pid_t _pid;	/* which child */
			__compat_uid32_t _uid;	/* sender's uid */
			int _status;		/* exit code */
			compat_clock_t _utime;
			compat_clock_t _stime;
		} _sigchld;

#ifdef CONFIG_X86_X32_ABI
		/* SIGCHLD (x32 version) */
		struct {
			compat_pid_t _pid;	/* which child */
			__compat_uid32_t _uid;	/* sender's uid */
			int _status;		/* exit code */
			compat_s64 _utime;
			compat_s64 _stime;
		} _sigchld_x32;
#endif

		/* SIGILL, SIGFPE, SIGSEGV, SIGBUS, SIGTRAP, SIGEMT */
		struct {
			compat_uptr_t _addr;	/* faulting insn/memory ref. */
#ifdef __ARCH_SI_TRAPNO
			int _trapno;	/* TRAP # which caused the signal */
#endif
#define __COMPAT_ADDR_BND_PKEY_PAD  (__alignof__(compat_uptr_t) < sizeof(short) ? \
				     sizeof(short) : __alignof__(compat_uptr_t))
			union {
				/*
				 * used when si_code=BUS_MCEERR_AR or
				 * used when si_code=BUS_MCEERR_AO
				 */
				short int _addr_lsb;	/* Valid LSB of the reported address. */
				/* used when si_code=SEGV_BNDERR */
				struct {
<<<<<<< HEAD
					compat_uptr_t _dummy_bnd;
=======
					char _dummy_bnd[__COMPAT_ADDR_BND_PKEY_PAD];
>>>>>>> 49a695ba
					compat_uptr_t _lower;
					compat_uptr_t _upper;
				} _addr_bnd;
				/* used when si_code=SEGV_PKUERR */
				struct {
<<<<<<< HEAD
					compat_uptr_t _dummy_pkey;
=======
					char _dummy_pkey[__COMPAT_ADDR_BND_PKEY_PAD];
>>>>>>> 49a695ba
					u32 _pkey;
				} _addr_pkey;
			};
		} _sigfault;

		/* SIGPOLL */
		struct {
			compat_long_t _band;	/* POLL_IN, POLL_OUT, POLL_MSG */
			int _fd;
		} _sigpoll;

		struct {
			compat_uptr_t _call_addr; /* calling user insn */
			int _syscall;	/* triggering system call number */
			unsigned int _arch;	/* AUDIT_ARCH_* of syscall */
		} _sigsys;
	} _sifields;
} compat_siginfo_t;

/*
 * These functions operate on 32- or 64-bit specs depending on
 * COMPAT_USE_64BIT_TIME, hence the void user pointer arguments.
 */
extern int compat_get_timespec(struct timespec *, const void __user *);
extern int compat_put_timespec(const struct timespec *, void __user *);
extern int compat_get_timeval(struct timeval *, const void __user *);
extern int compat_put_timeval(const struct timeval *, void __user *);
extern int compat_get_timespec64(struct timespec64 *, const void __user *);
extern int compat_put_timespec64(const struct timespec64 *, void __user *);
extern int get_compat_itimerspec64(struct itimerspec64 *its,
			const struct compat_itimerspec __user *uits);
extern int put_compat_itimerspec64(const struct itimerspec64 *its,
			struct compat_itimerspec __user *uits);

struct compat_iovec {
	compat_uptr_t	iov_base;
	compat_size_t	iov_len;
};

struct compat_rlimit {
	compat_ulong_t	rlim_cur;
	compat_ulong_t	rlim_max;
};

struct compat_rusage {
	struct compat_timeval ru_utime;
	struct compat_timeval ru_stime;
	compat_long_t	ru_maxrss;
	compat_long_t	ru_ixrss;
	compat_long_t	ru_idrss;
	compat_long_t	ru_isrss;
	compat_long_t	ru_minflt;
	compat_long_t	ru_majflt;
	compat_long_t	ru_nswap;
	compat_long_t	ru_inblock;
	compat_long_t	ru_oublock;
	compat_long_t	ru_msgsnd;
	compat_long_t	ru_msgrcv;
	compat_long_t	ru_nsignals;
	compat_long_t	ru_nvcsw;
	compat_long_t	ru_nivcsw;
};

extern int put_compat_rusage(const struct rusage *,
			     struct compat_rusage __user *);

struct compat_siginfo;

struct compat_dirent {
	u32		d_ino;
	compat_off_t	d_off;
	u16		d_reclen;
	char		d_name[256];
};

struct compat_ustat {
	compat_daddr_t		f_tfree;
	compat_ino_t		f_tinode;
	char			f_fname[6];
	char			f_fpack[6];
};

#define COMPAT_SIGEV_PAD_SIZE	((SIGEV_MAX_SIZE/sizeof(int)) - 3)

typedef struct compat_sigevent {
	compat_sigval_t sigev_value;
	compat_int_t sigev_signo;
	compat_int_t sigev_notify;
	union {
		compat_int_t _pad[COMPAT_SIGEV_PAD_SIZE];
		compat_int_t _tid;

		struct {
			compat_uptr_t _function;
			compat_uptr_t _attribute;
		} _sigev_thread;
	} _sigev_un;
} compat_sigevent_t;

struct compat_ifmap {
	compat_ulong_t mem_start;
	compat_ulong_t mem_end;
	unsigned short base_addr;
	unsigned char irq;
	unsigned char dma;
	unsigned char port;
};

struct compat_if_settings {
	unsigned int type;	/* Type of physical device or protocol */
	unsigned int size;	/* Size of the data allocated by the caller */
	compat_uptr_t ifs_ifsu;	/* union of pointers */
};

struct compat_ifreq {
	union {
		char	ifrn_name[IFNAMSIZ];    /* if name, e.g. "en0" */
	} ifr_ifrn;
	union {
		struct	sockaddr ifru_addr;
		struct	sockaddr ifru_dstaddr;
		struct	sockaddr ifru_broadaddr;
		struct	sockaddr ifru_netmask;
		struct	sockaddr ifru_hwaddr;
		short	ifru_flags;
		compat_int_t	ifru_ivalue;
		compat_int_t	ifru_mtu;
		struct	compat_ifmap ifru_map;
		char	ifru_slave[IFNAMSIZ];   /* Just fits the size */
		char	ifru_newname[IFNAMSIZ];
		compat_caddr_t	ifru_data;
		struct	compat_if_settings ifru_settings;
	} ifr_ifru;
};

struct compat_ifconf {
	compat_int_t	ifc_len;                /* size of buffer */
	compat_caddr_t  ifcbuf;
};

struct compat_robust_list {
	compat_uptr_t			next;
};

struct compat_robust_list_head {
	struct compat_robust_list	list;
	compat_long_t			futex_offset;
	compat_uptr_t			list_op_pending;
};

#ifdef CONFIG_COMPAT_OLD_SIGACTION
struct compat_old_sigaction {
	compat_uptr_t			sa_handler;
	compat_old_sigset_t		sa_mask;
	compat_ulong_t			sa_flags;
	compat_uptr_t			sa_restorer;
};
#endif

struct compat_keyctl_kdf_params {
	compat_uptr_t hashname;
	compat_uptr_t otherinfo;
	__u32 otherinfolen;
	__u32 __spare[8];
};

struct compat_statfs;
struct compat_statfs64;
struct compat_old_linux_dirent;
struct compat_linux_dirent;
struct linux_dirent64;
struct compat_msghdr;
struct compat_mmsghdr;
struct compat_sysinfo;
struct compat_sysctl_args;
struct compat_kexec_segment;
struct compat_mq_attr;
struct compat_msgbuf;

extern void compat_exit_robust_list(struct task_struct *curr);

#define BITS_PER_COMPAT_LONG    (8*sizeof(compat_long_t))

#define BITS_TO_COMPAT_LONGS(bits) DIV_ROUND_UP(bits, BITS_PER_COMPAT_LONG)

long compat_get_bitmap(unsigned long *mask, const compat_ulong_t __user *umask,
		       unsigned long bitmap_size);
long compat_put_bitmap(compat_ulong_t __user *umask, unsigned long *mask,
		       unsigned long bitmap_size);
int copy_siginfo_from_user32(siginfo_t *to, const struct compat_siginfo __user *from);
int copy_siginfo_to_user32(struct compat_siginfo __user *to, const siginfo_t *from);
int get_compat_sigevent(struct sigevent *event,
		const struct compat_sigevent __user *u_event);

static inline int compat_timeval_compare(struct compat_timeval *lhs,
					struct compat_timeval *rhs)
{
	if (lhs->tv_sec < rhs->tv_sec)
		return -1;
	if (lhs->tv_sec > rhs->tv_sec)
		return 1;
	return lhs->tv_usec - rhs->tv_usec;
}

static inline int compat_timespec_compare(struct compat_timespec *lhs,
					struct compat_timespec *rhs)
{
	if (lhs->tv_sec < rhs->tv_sec)
		return -1;
	if (lhs->tv_sec > rhs->tv_sec)
		return 1;
	return lhs->tv_nsec - rhs->tv_nsec;
}

extern int get_compat_sigset(sigset_t *set, const compat_sigset_t __user *compat);
<<<<<<< HEAD

/*
 * Defined inline such that size can be compile time constant, which avoids
 * CONFIG_HARDENED_USERCOPY complaining about copies from task_struct
 */
static inline int
put_compat_sigset(compat_sigset_t __user *compat, const sigset_t *set,
		  unsigned int size)
{
	/* size <= sizeof(compat_sigset_t) <= sizeof(sigset_t) */
#ifdef __BIG_ENDIAN
	compat_sigset_t v;
	switch (_NSIG_WORDS) {
	case 4: v.sig[7] = (set->sig[3] >> 32); v.sig[6] = set->sig[3];
	case 3: v.sig[5] = (set->sig[2] >> 32); v.sig[4] = set->sig[2];
	case 2: v.sig[3] = (set->sig[1] >> 32); v.sig[2] = set->sig[1];
	case 1: v.sig[1] = (set->sig[0] >> 32); v.sig[0] = set->sig[0];
	}
	return copy_to_user(compat, &v, size) ? -EFAULT : 0;
#else
	return copy_to_user(compat, set, size) ? -EFAULT : 0;
#endif
}
=======
>>>>>>> 49a695ba

/*
 * Defined inline such that size can be compile time constant, which avoids
 * CONFIG_HARDENED_USERCOPY complaining about copies from task_struct
 */
static inline int
put_compat_sigset(compat_sigset_t __user *compat, const sigset_t *set,
		  unsigned int size)
{
	/* size <= sizeof(compat_sigset_t) <= sizeof(sigset_t) */
#ifdef __BIG_ENDIAN
	compat_sigset_t v;
	switch (_NSIG_WORDS) {
	case 4: v.sig[7] = (set->sig[3] >> 32); v.sig[6] = set->sig[3];
	case 3: v.sig[5] = (set->sig[2] >> 32); v.sig[4] = set->sig[2];
	case 2: v.sig[3] = (set->sig[1] >> 32); v.sig[2] = set->sig[1];
	case 1: v.sig[1] = (set->sig[0] >> 32); v.sig[0] = set->sig[0];
	}
	return copy_to_user(compat, &v, size) ? -EFAULT : 0;
#else
	return copy_to_user(compat, set, size) ? -EFAULT : 0;
#endif
}

extern int compat_ptrace_request(struct task_struct *child,
				 compat_long_t request,
				 compat_ulong_t addr, compat_ulong_t data);

extern long compat_arch_ptrace(struct task_struct *child, compat_long_t request,
			       compat_ulong_t addr, compat_ulong_t data);

struct epoll_event;	/* fortunately, this one is fixed-layout */

extern ssize_t compat_rw_copy_check_uvector(int type,
		const struct compat_iovec __user *uvector,
		unsigned long nr_segs,
		unsigned long fast_segs, struct iovec *fast_pointer,
		struct iovec **ret_pointer);

extern void __user *compat_alloc_user_space(unsigned long len);

int compat_restore_altstack(const compat_stack_t __user *uss);
int __compat_save_altstack(compat_stack_t __user *, unsigned long);
#define compat_save_altstack_ex(uss, sp) do { \
	compat_stack_t __user *__uss = uss; \
	struct task_struct *t = current; \
	put_user_ex(ptr_to_compat((void __user *)t->sas_ss_sp), &__uss->ss_sp); \
	put_user_ex(t->sas_ss_flags, &__uss->ss_flags); \
	put_user_ex(t->sas_ss_size, &__uss->ss_size); \
	if (t->sas_ss_flags & SS_AUTODISARM) \
		sas_ss_reset(t); \
} while (0);

/*
 * These syscall function prototypes are kept in the same order as
 * include/uapi/asm-generic/unistd.h. Deprecated or obsolete system calls
 * go below.
 *
 * Please note that these prototypes here are only provided for information
 * purposes, for static analysis, and for linking from the syscall table.
 * These functions should not be called elsewhere from kernel code.
 */
asmlinkage long compat_sys_io_setup(unsigned nr_reqs, u32 __user *ctx32p);
asmlinkage long compat_sys_io_submit(compat_aio_context_t ctx_id, int nr,
				     u32 __user *iocb);
asmlinkage long compat_sys_io_getevents(compat_aio_context_t ctx_id,
					compat_long_t min_nr,
					compat_long_t nr,
					struct io_event __user *events,
					struct compat_timespec __user *timeout);

/* fs/cookies.c */
asmlinkage long compat_sys_lookup_dcookie(u32, u32, char __user *, compat_size_t);

/* fs/eventpoll.c */
asmlinkage long compat_sys_epoll_pwait(int epfd,
			struct epoll_event __user *events,
			int maxevents, int timeout,
			const compat_sigset_t __user *sigmask,
			compat_size_t sigsetsize);

/* fs/fcntl.c */
asmlinkage long compat_sys_fcntl(unsigned int fd, unsigned int cmd,
				 compat_ulong_t arg);
asmlinkage long compat_sys_fcntl64(unsigned int fd, unsigned int cmd,
				   compat_ulong_t arg);

/* fs/ioctl.c */
asmlinkage long compat_sys_ioctl(unsigned int fd, unsigned int cmd,
				 compat_ulong_t arg);

/* fs/namespace.c */
asmlinkage long compat_sys_mount(const char __user *dev_name,
				 const char __user *dir_name,
				 const char __user *type, compat_ulong_t flags,
				 const void __user *data);

/* fs/open.c */
asmlinkage long compat_sys_statfs(const char __user *pathname,
				  struct compat_statfs __user *buf);
asmlinkage long compat_sys_statfs64(const char __user *pathname,
				    compat_size_t sz,
				    struct compat_statfs64 __user *buf);
asmlinkage long compat_sys_fstatfs(unsigned int fd,
				   struct compat_statfs __user *buf);
asmlinkage long compat_sys_fstatfs64(unsigned int fd, compat_size_t sz,
				     struct compat_statfs64 __user *buf);
asmlinkage long compat_sys_truncate(const char __user *, compat_off_t);
asmlinkage long compat_sys_ftruncate(unsigned int, compat_ulong_t);
/* No generic prototype for truncate64, ftruncate64, fallocate */
asmlinkage long compat_sys_openat(int dfd, const char __user *filename,
				  int flags, umode_t mode);

/* fs/readdir.c */
asmlinkage long compat_sys_getdents(unsigned int fd,
				    struct compat_linux_dirent __user *dirent,
				    unsigned int count);

/* fs/read_write.c */
asmlinkage long compat_sys_lseek(unsigned int, compat_off_t, unsigned int);
asmlinkage ssize_t compat_sys_readv(compat_ulong_t fd,
		const struct compat_iovec __user *vec, compat_ulong_t vlen);
asmlinkage ssize_t compat_sys_writev(compat_ulong_t fd,
		const struct compat_iovec __user *vec, compat_ulong_t vlen);
/* No generic prototype for pread64 and pwrite64 */
asmlinkage ssize_t compat_sys_preadv(compat_ulong_t fd,
		const struct compat_iovec __user *vec,
		compat_ulong_t vlen, u32 pos_low, u32 pos_high);
asmlinkage ssize_t compat_sys_pwritev(compat_ulong_t fd,
		const struct compat_iovec __user *vec,
		compat_ulong_t vlen, u32 pos_low, u32 pos_high);
#ifdef __ARCH_WANT_COMPAT_SYS_PREADV64
asmlinkage long compat_sys_preadv64(unsigned long fd,
		const struct compat_iovec __user *vec,
		unsigned long vlen, loff_t pos);
#endif

#ifdef __ARCH_WANT_COMPAT_SYS_PWRITEV64
asmlinkage long compat_sys_pwritev64(unsigned long fd,
		const struct compat_iovec __user *vec,
		unsigned long vlen, loff_t pos);
#endif

/* fs/sendfile.c */
asmlinkage long compat_sys_sendfile(int out_fd, int in_fd,
				    compat_off_t __user *offset, compat_size_t count);
asmlinkage long compat_sys_sendfile64(int out_fd, int in_fd,
				    compat_loff_t __user *offset, compat_size_t count);

/* fs/select.c */
asmlinkage long compat_sys_pselect6(int n, compat_ulong_t __user *inp,
				    compat_ulong_t __user *outp,
				    compat_ulong_t __user *exp,
				    struct compat_timespec __user *tsp,
				    void __user *sig);
asmlinkage long compat_sys_ppoll(struct pollfd __user *ufds,
				 unsigned int nfds,
				 struct compat_timespec __user *tsp,
				 const compat_sigset_t __user *sigmask,
				 compat_size_t sigsetsize);

/* fs/signalfd.c */
asmlinkage long compat_sys_signalfd4(int ufd,
				     const compat_sigset_t __user *sigmask,
				     compat_size_t sigsetsize, int flags);

/* fs/splice.c */
asmlinkage long compat_sys_vmsplice(int fd, const struct compat_iovec __user *,
				    unsigned int nr_segs, unsigned int flags);

/* fs/stat.c */
asmlinkage long compat_sys_newfstatat(unsigned int dfd,
				      const char __user *filename,
				      struct compat_stat __user *statbuf,
				      int flag);
asmlinkage long compat_sys_newfstat(unsigned int fd,
				    struct compat_stat __user *statbuf);

/* fs/sync.c: No generic prototype for sync_file_range and sync_file_range2 */

/* fs/timerfd.c */
asmlinkage long compat_sys_timerfd_gettime(int ufd,
				   struct compat_itimerspec __user *otmr);
asmlinkage long compat_sys_timerfd_settime(int ufd, int flags,
				   const struct compat_itimerspec __user *utmr,
				   struct compat_itimerspec __user *otmr);

/* fs/utimes.c */
asmlinkage long compat_sys_utimensat(unsigned int dfd,
				     const char __user *filename,
				     struct compat_timespec __user *t,
				     int flags);

/* kernel/exit.c */
asmlinkage long compat_sys_waitid(int, compat_pid_t,
		struct compat_siginfo __user *, int,
		struct compat_rusage __user *);



/* kernel/futex.c */
asmlinkage long compat_sys_futex(u32 __user *uaddr, int op, u32 val,
		struct compat_timespec __user *utime, u32 __user *uaddr2,
		u32 val3);
asmlinkage long
compat_sys_set_robust_list(struct compat_robust_list_head __user *head,
			   compat_size_t len);
asmlinkage long
compat_sys_get_robust_list(int pid, compat_uptr_t __user *head_ptr,
			   compat_size_t __user *len_ptr);

/* kernel/hrtimer.c */
asmlinkage long compat_sys_nanosleep(struct compat_timespec __user *rqtp,
				     struct compat_timespec __user *rmtp);

/* kernel/itimer.c */
asmlinkage long compat_sys_getitimer(int which,
				     struct compat_itimerval __user *it);
asmlinkage long compat_sys_setitimer(int which,
				     struct compat_itimerval __user *in,
				     struct compat_itimerval __user *out);

/* kernel/kexec.c */
asmlinkage long compat_sys_kexec_load(compat_ulong_t entry,
				      compat_ulong_t nr_segments,
				      struct compat_kexec_segment __user *,
				      compat_ulong_t flags);

/* kernel/posix-timers.c */
asmlinkage long compat_sys_timer_create(clockid_t which_clock,
			struct compat_sigevent __user *timer_event_spec,
			timer_t __user *created_timer_id);
asmlinkage long compat_sys_timer_gettime(timer_t timer_id,
				 struct compat_itimerspec __user *setting);
asmlinkage long compat_sys_timer_settime(timer_t timer_id, int flags,
					 struct compat_itimerspec __user *new,
					 struct compat_itimerspec __user *old);
asmlinkage long compat_sys_clock_settime(clockid_t which_clock,
					 struct compat_timespec __user *tp);
asmlinkage long compat_sys_clock_gettime(clockid_t which_clock,
					 struct compat_timespec __user *tp);
asmlinkage long compat_sys_clock_getres(clockid_t which_clock,
					struct compat_timespec __user *tp);
asmlinkage long compat_sys_clock_nanosleep(clockid_t which_clock, int flags,
					   struct compat_timespec __user *rqtp,
					   struct compat_timespec __user *rmtp);

/* kernel/ptrace.c */
asmlinkage long compat_sys_ptrace(compat_long_t request, compat_long_t pid,
				  compat_long_t addr, compat_long_t data);

/* kernel/sched/core.c */
asmlinkage long compat_sys_sched_setaffinity(compat_pid_t pid,
				     unsigned int len,
				     compat_ulong_t __user *user_mask_ptr);
asmlinkage long compat_sys_sched_getaffinity(compat_pid_t pid,
				     unsigned int len,
				     compat_ulong_t __user *user_mask_ptr);
asmlinkage long compat_sys_sched_rr_get_interval(compat_pid_t pid,
						 struct compat_timespec __user *interval);

/* kernel/signal.c */
asmlinkage long compat_sys_sigaltstack(const compat_stack_t __user *uss_ptr,
				       compat_stack_t __user *uoss_ptr);
asmlinkage long compat_sys_rt_sigsuspend(compat_sigset_t __user *unewset,
					 compat_size_t sigsetsize);
#ifndef CONFIG_ODD_RT_SIGACTION
asmlinkage long compat_sys_rt_sigaction(int,
				 const struct compat_sigaction __user *,
				 struct compat_sigaction __user *,
				 compat_size_t);
#endif
asmlinkage long compat_sys_rt_sigprocmask(int how, compat_sigset_t __user *set,
					  compat_sigset_t __user *oset,
					  compat_size_t sigsetsize);
asmlinkage long compat_sys_rt_sigpending(compat_sigset_t __user *uset,
					 compat_size_t sigsetsize);
asmlinkage long compat_sys_rt_sigtimedwait(compat_sigset_t __user *uthese,
		struct compat_siginfo __user *uinfo,
		struct compat_timespec __user *uts, compat_size_t sigsetsize);
asmlinkage long compat_sys_rt_sigqueueinfo(compat_pid_t pid, int sig,
				struct compat_siginfo __user *uinfo);
/* No generic prototype for rt_sigreturn */

/* kernel/sys.c */
asmlinkage long compat_sys_times(struct compat_tms __user *tbuf);
asmlinkage long compat_sys_getrlimit(unsigned int resource,
				     struct compat_rlimit __user *rlim);
asmlinkage long compat_sys_setrlimit(unsigned int resource,
				     struct compat_rlimit __user *rlim);
asmlinkage long compat_sys_getrusage(int who, struct compat_rusage __user *ru);

/* kernel/time.c */
asmlinkage long compat_sys_gettimeofday(struct compat_timeval __user *tv,
		struct timezone __user *tz);
asmlinkage long compat_sys_settimeofday(struct compat_timeval __user *tv,
		struct timezone __user *tz);
asmlinkage long compat_sys_adjtimex(struct compat_timex __user *utp);

/* kernel/timer.c */
asmlinkage long compat_sys_sysinfo(struct compat_sysinfo __user *info);

/* ipc/mqueue.c */
asmlinkage long compat_sys_mq_open(const char __user *u_name,
			int oflag, compat_mode_t mode,
			struct compat_mq_attr __user *u_attr);
asmlinkage long compat_sys_mq_timedsend(mqd_t mqdes,
			const char __user *u_msg_ptr,
			compat_size_t msg_len, unsigned int msg_prio,
			const struct compat_timespec __user *u_abs_timeout);
asmlinkage ssize_t compat_sys_mq_timedreceive(mqd_t mqdes,
			char __user *u_msg_ptr,
			compat_size_t msg_len, unsigned int __user *u_msg_prio,
			const struct compat_timespec __user *u_abs_timeout);
asmlinkage long compat_sys_mq_notify(mqd_t mqdes,
			const struct compat_sigevent __user *u_notification);
asmlinkage long compat_sys_mq_getsetattr(mqd_t mqdes,
			const struct compat_mq_attr __user *u_mqstat,
			struct compat_mq_attr __user *u_omqstat);

/* ipc/msg.c */
asmlinkage long compat_sys_msgctl(int first, int second, void __user *uptr);
asmlinkage long compat_sys_msgrcv(int msqid, compat_uptr_t msgp,
		compat_ssize_t msgsz, compat_long_t msgtyp, int msgflg);
asmlinkage long compat_sys_msgsnd(int msqid, compat_uptr_t msgp,
		compat_ssize_t msgsz, int msgflg);

/* ipc/sem.c */
asmlinkage long compat_sys_semctl(int semid, int semnum, int cmd, int arg);
asmlinkage long compat_sys_semtimedop(int semid, struct sembuf __user *tsems,
		unsigned nsems, const struct compat_timespec __user *timeout);

/* ipc/shm.c */
asmlinkage long compat_sys_shmctl(int first, int second, void __user *uptr);
asmlinkage long compat_sys_shmat(int shmid, compat_uptr_t shmaddr, int shmflg);

/* net/socket.c */
asmlinkage long compat_sys_recvfrom(int fd, void __user *buf, compat_size_t len,
			    unsigned flags, struct sockaddr __user *addr,
			    int __user *addrlen);
asmlinkage long compat_sys_setsockopt(int fd, int level, int optname,
				      char __user *optval, unsigned int optlen);
asmlinkage long compat_sys_getsockopt(int fd, int level, int optname,
				      char __user *optval, int __user *optlen);
asmlinkage long compat_sys_sendmsg(int fd, struct compat_msghdr __user *msg,
				   unsigned flags);
asmlinkage long compat_sys_recvmsg(int fd, struct compat_msghdr __user *msg,
				   unsigned int flags);

/* mm/filemap.c: No generic prototype for readahead */

/* security/keys/keyctl.c */
asmlinkage long compat_sys_keyctl(u32 option,
			      u32 arg2, u32 arg3, u32 arg4, u32 arg5);

/* arch/example/kernel/sys_example.c */
asmlinkage long compat_sys_execve(const char __user *filename, const compat_uptr_t __user *argv,
		     const compat_uptr_t __user *envp);

/* mm/fadvise.c: No generic prototype for fadvise64_64 */

/* mm/, CONFIG_MMU only */
asmlinkage long compat_sys_mbind(compat_ulong_t start, compat_ulong_t len,
				 compat_ulong_t mode,
				 compat_ulong_t __user *nmask,
				 compat_ulong_t maxnode, compat_ulong_t flags);
asmlinkage long compat_sys_get_mempolicy(int __user *policy,
					 compat_ulong_t __user *nmask,
					 compat_ulong_t maxnode,
					 compat_ulong_t addr,
					 compat_ulong_t flags);
asmlinkage long compat_sys_set_mempolicy(int mode, compat_ulong_t __user *nmask,
					 compat_ulong_t maxnode);
asmlinkage long compat_sys_migrate_pages(compat_pid_t pid,
		compat_ulong_t maxnode, const compat_ulong_t __user *old_nodes,
		const compat_ulong_t __user *new_nodes);
asmlinkage long compat_sys_move_pages(pid_t pid, compat_ulong_t nr_pages,
				      __u32 __user *pages,
				      const int __user *nodes,
				      int __user *status,
				      int flags);

asmlinkage long compat_sys_rt_tgsigqueueinfo(compat_pid_t tgid,
					compat_pid_t pid, int sig,
					struct compat_siginfo __user *uinfo);
asmlinkage long compat_sys_recvmmsg(int fd, struct compat_mmsghdr __user *mmsg,
				    unsigned vlen, unsigned int flags,
				    struct compat_timespec __user *timeout);
asmlinkage long compat_sys_wait4(compat_pid_t pid,
				 compat_uint_t __user *stat_addr, int options,
				 struct compat_rusage __user *ru);
asmlinkage long compat_sys_fanotify_mark(int, unsigned int, __u32, __u32,
					    int, const char __user *);
asmlinkage long compat_sys_open_by_handle_at(int mountdirfd,
					     struct file_handle __user *handle,
					     int flags);
asmlinkage long compat_sys_clock_adjtime(clockid_t which_clock,
					 struct compat_timex __user *tp);
asmlinkage long compat_sys_sendmmsg(int fd, struct compat_mmsghdr __user *mmsg,
				    unsigned vlen, unsigned int flags);
asmlinkage ssize_t compat_sys_process_vm_readv(compat_pid_t pid,
		const struct compat_iovec __user *lvec,
		compat_ulong_t liovcnt, const struct compat_iovec __user *rvec,
		compat_ulong_t riovcnt, compat_ulong_t flags);
asmlinkage ssize_t compat_sys_process_vm_writev(compat_pid_t pid,
		const struct compat_iovec __user *lvec,
		compat_ulong_t liovcnt, const struct compat_iovec __user *rvec,
		compat_ulong_t riovcnt, compat_ulong_t flags);
asmlinkage long compat_sys_execveat(int dfd, const char __user *filename,
		     const compat_uptr_t __user *argv,
		     const compat_uptr_t __user *envp, int flags);
asmlinkage ssize_t compat_sys_preadv2(compat_ulong_t fd,
		const struct compat_iovec __user *vec,
		compat_ulong_t vlen, u32 pos_low, u32 pos_high, rwf_t flags);
asmlinkage ssize_t compat_sys_pwritev2(compat_ulong_t fd,
		const struct compat_iovec __user *vec,
		compat_ulong_t vlen, u32 pos_low, u32 pos_high, rwf_t flags);
#ifdef __ARCH_WANT_COMPAT_SYS_PREADV64V2
asmlinkage long  compat_sys_readv64v2(unsigned long fd,
		const struct compat_iovec __user *vec,
		unsigned long vlen, loff_t pos, rwf_t flags);
#endif

#ifdef __ARCH_WANT_COMPAT_SYS_PWRITEV64V2
asmlinkage long compat_sys_pwritev64v2(unsigned long fd,
		const struct compat_iovec __user *vec,
		unsigned long vlen, loff_t pos, rwf_t flags);
#endif


/*
 * Deprecated system calls which are still defined in
 * include/uapi/asm-generic/unistd.h and wanted by >= 1 arch
 */

/* __ARCH_WANT_SYSCALL_NO_AT */
asmlinkage long compat_sys_open(const char __user *filename, int flags,
				umode_t mode);
asmlinkage long compat_sys_utimes(const char __user *filename,
				  struct compat_timeval __user *t);

/* __ARCH_WANT_SYSCALL_NO_FLAGS */
asmlinkage long compat_sys_signalfd(int ufd,
				    const compat_sigset_t __user *sigmask,
				    compat_size_t sigsetsize);

/* __ARCH_WANT_SYSCALL_OFF_T */
asmlinkage long compat_sys_newstat(const char __user *filename,
				   struct compat_stat __user *statbuf);
asmlinkage long compat_sys_newlstat(const char __user *filename,
				    struct compat_stat __user *statbuf);

/* __ARCH_WANT_SYSCALL_DEPRECATED */
asmlinkage long compat_sys_time(compat_time_t __user *tloc);
asmlinkage long compat_sys_utime(const char __user *filename,
				 struct compat_utimbuf __user *t);
asmlinkage long compat_sys_futimesat(unsigned int dfd,
				     const char __user *filename,
				     struct compat_timeval __user *t);
asmlinkage long compat_sys_select(int n, compat_ulong_t __user *inp,
		compat_ulong_t __user *outp, compat_ulong_t __user *exp,
		struct compat_timeval __user *tvp);
asmlinkage long compat_sys_ustat(unsigned dev, struct compat_ustat __user *u32);
asmlinkage long compat_sys_recv(int fd, void __user *buf, compat_size_t len,
				unsigned flags);
asmlinkage long compat_sys_sysctl(struct compat_sysctl_args __user *args);

/* obsolete: fs/readdir.c */
asmlinkage long compat_sys_old_readdir(unsigned int fd,
				       struct compat_old_linux_dirent __user *,
				       unsigned int count);

/* obsolete: fs/select.c */
asmlinkage long compat_sys_old_select(struct compat_sel_arg_struct __user *arg);

/* obsolete: ipc */
asmlinkage long compat_sys_ipc(u32, int, int, u32, compat_uptr_t, u32);

/* obsolete: kernel/signal.c */
#ifdef __ARCH_WANT_SYS_SIGPENDING
asmlinkage long compat_sys_sigpending(compat_old_sigset_t __user *set);
#endif

#ifdef __ARCH_WANT_SYS_SIGPROCMASK
asmlinkage long compat_sys_sigprocmask(int how, compat_old_sigset_t __user *nset,
				       compat_old_sigset_t __user *oset);
#endif
#ifdef CONFIG_COMPAT_OLD_SIGACTION
asmlinkage long compat_sys_sigaction(int sig,
                                   const struct compat_old_sigaction __user *act,
                                   struct compat_old_sigaction __user *oact);
#endif

/* obsolete: kernel/time/time.c */
asmlinkage long compat_sys_stime(compat_time_t __user *tptr);

/* obsolete: net/socket.c */
asmlinkage long compat_sys_socketcall(int call, u32 __user *args);


/*
 * For most but not all architectures, "am I in a compat syscall?" and
 * "am I a compat task?" are the same question.  For architectures on which
 * they aren't the same question, arch code can override in_compat_syscall.
 */

#ifndef in_compat_syscall
static inline bool in_compat_syscall(void) { return is_compat_task(); }
#endif

/**
 * ns_to_compat_timeval - Compat version of ns_to_timeval
 * @nsec:	the nanoseconds value to be converted
 *
 * Returns the compat_timeval representation of the nsec parameter.
 */
static inline struct compat_timeval ns_to_compat_timeval(s64 nsec)
{
	struct timeval tv;
	struct compat_timeval ctv;

	tv = ns_to_timeval(nsec);
	ctv.tv_sec = tv.tv_sec;
	ctv.tv_usec = tv.tv_usec;

	return ctv;
}

#else /* !CONFIG_COMPAT */

#define is_compat_task() (0)
static inline bool in_compat_syscall(void) { return false; }

#endif /* CONFIG_COMPAT */

#endif /* _LINUX_COMPAT_H */<|MERGE_RESOLUTION|>--- conflicted
+++ resolved
@@ -236,21 +236,13 @@
 				short int _addr_lsb;	/* Valid LSB of the reported address. */
 				/* used when si_code=SEGV_BNDERR */
 				struct {
-<<<<<<< HEAD
-					compat_uptr_t _dummy_bnd;
-=======
 					char _dummy_bnd[__COMPAT_ADDR_BND_PKEY_PAD];
->>>>>>> 49a695ba
 					compat_uptr_t _lower;
 					compat_uptr_t _upper;
 				} _addr_bnd;
 				/* used when si_code=SEGV_PKUERR */
 				struct {
-<<<<<<< HEAD
-					compat_uptr_t _dummy_pkey;
-=======
 					char _dummy_pkey[__COMPAT_ADDR_BND_PKEY_PAD];
->>>>>>> 49a695ba
 					u32 _pkey;
 				} _addr_pkey;
 			};
@@ -466,32 +458,6 @@
 }
 
 extern int get_compat_sigset(sigset_t *set, const compat_sigset_t __user *compat);
-<<<<<<< HEAD
-
-/*
- * Defined inline such that size can be compile time constant, which avoids
- * CONFIG_HARDENED_USERCOPY complaining about copies from task_struct
- */
-static inline int
-put_compat_sigset(compat_sigset_t __user *compat, const sigset_t *set,
-		  unsigned int size)
-{
-	/* size <= sizeof(compat_sigset_t) <= sizeof(sigset_t) */
-#ifdef __BIG_ENDIAN
-	compat_sigset_t v;
-	switch (_NSIG_WORDS) {
-	case 4: v.sig[7] = (set->sig[3] >> 32); v.sig[6] = set->sig[3];
-	case 3: v.sig[5] = (set->sig[2] >> 32); v.sig[4] = set->sig[2];
-	case 2: v.sig[3] = (set->sig[1] >> 32); v.sig[2] = set->sig[1];
-	case 1: v.sig[1] = (set->sig[0] >> 32); v.sig[0] = set->sig[0];
-	}
-	return copy_to_user(compat, &v, size) ? -EFAULT : 0;
-#else
-	return copy_to_user(compat, set, size) ? -EFAULT : 0;
-#endif
-}
-=======
->>>>>>> 49a695ba
 
 /*
  * Defined inline such that size can be compile time constant, which avoids
