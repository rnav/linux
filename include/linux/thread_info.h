/* SPDX-License-Identifier: GPL-2.0 */
/* thread_info.h: common low-level thread information accessors
 *
 * Copyright (C) 2002  David Howells (dhowells@redhat.com)
 * - Incorporating suggestions made by Linus Torvalds
 */

#ifndef _LINUX_THREAD_INFO_H
#define _LINUX_THREAD_INFO_H

#include <linux/types.h>
#include <linux/bug.h>
#include <linux/restart_block.h>

#ifdef CONFIG_THREAD_INFO_IN_TASK
/*
 * For CONFIG_THREAD_INFO_IN_TASK kernels we need <asm/current.h> for the
 * definition of current, but for !CONFIG_THREAD_INFO_IN_TASK kernels,
 * including <asm/current.h> can cause a circular dependency on some platforms.
 */
#include <asm/current.h>
#define current_thread_info() ((struct thread_info *)current)
#endif

#include <linux/bitops.h>

/*
 * For per-arch arch_within_stack_frames() implementations, defined in
 * asm/thread_info.h.
 */
enum {
	BAD_STACK = -1,
	NOT_STACK = 0,
	GOOD_FRAME,
	GOOD_STACK,
};

#include <asm/thread_info.h>

#ifdef __KERNEL__

#ifndef THREAD_ALIGN
#define THREAD_ALIGN	THREAD_SIZE
#endif

#if IS_ENABLED(CONFIG_DEBUG_STACK_USAGE) || IS_ENABLED(CONFIG_DEBUG_KMEMLEAK)
<<<<<<< HEAD
# define THREADINFO_GFP		(GFP_KERNEL_ACCOUNT | __GFP_NOTRACK | \
				 __GFP_ZERO)
=======
# define THREADINFO_GFP		(GFP_KERNEL_ACCOUNT | __GFP_ZERO)
>>>>>>> 0c86a6bd
#else
# define THREADINFO_GFP		(GFP_KERNEL_ACCOUNT)
#endif

/*
 * flag set/clear/test wrappers
 * - pass TIF_xxxx constants to these functions
 */

static inline void set_ti_thread_flag(struct thread_info *ti, int flag)
{
	set_bit(flag, (unsigned long *)&ti->flags);
}

static inline void clear_ti_thread_flag(struct thread_info *ti, int flag)
{
	clear_bit(flag, (unsigned long *)&ti->flags);
}

static inline int test_and_set_ti_thread_flag(struct thread_info *ti, int flag)
{
	return test_and_set_bit(flag, (unsigned long *)&ti->flags);
}

static inline int test_and_clear_ti_thread_flag(struct thread_info *ti, int flag)
{
	return test_and_clear_bit(flag, (unsigned long *)&ti->flags);
}

static inline int test_ti_thread_flag(struct thread_info *ti, int flag)
{
	return test_bit(flag, (unsigned long *)&ti->flags);
}

#define set_thread_flag(flag) \
	set_ti_thread_flag(current_thread_info(), flag)
#define clear_thread_flag(flag) \
	clear_ti_thread_flag(current_thread_info(), flag)
#define test_and_set_thread_flag(flag) \
	test_and_set_ti_thread_flag(current_thread_info(), flag)
#define test_and_clear_thread_flag(flag) \
	test_and_clear_ti_thread_flag(current_thread_info(), flag)
#define test_thread_flag(flag) \
	test_ti_thread_flag(current_thread_info(), flag)

#define tif_need_resched() test_thread_flag(TIF_NEED_RESCHED)

#ifndef CONFIG_HAVE_ARCH_WITHIN_STACK_FRAMES
static inline int arch_within_stack_frames(const void * const stack,
					   const void * const stackend,
					   const void *obj, unsigned long len)
{
	return 0;
}
#endif

#ifdef CONFIG_HARDENED_USERCOPY
extern void __check_object_size(const void *ptr, unsigned long n,
					bool to_user);

static __always_inline void check_object_size(const void *ptr, unsigned long n,
					      bool to_user)
{
	if (!__builtin_constant_p(n))
		__check_object_size(ptr, n, to_user);
}
#else
static inline void check_object_size(const void *ptr, unsigned long n,
				     bool to_user)
{ }
#endif /* CONFIG_HARDENED_USERCOPY */

extern void __compiletime_error("copy source size is too small")
__bad_copy_from(void);
extern void __compiletime_error("copy destination size is too small")
__bad_copy_to(void);

static inline void copy_overflow(int size, unsigned long count)
{
	WARN(1, "Buffer overflow detected (%d < %lu)!\n", size, count);
}

static __always_inline bool
check_copy_size(const void *addr, size_t bytes, bool is_source)
{
	int sz = __compiletime_object_size(addr);
	if (unlikely(sz >= 0 && sz < bytes)) {
		if (!__builtin_constant_p(bytes))
			copy_overflow(sz, bytes);
		else if (is_source)
			__bad_copy_from();
		else
			__bad_copy_to();
		return false;
	}
	check_object_size(addr, bytes, is_source);
	return true;
}

#ifndef arch_setup_new_exec
static inline void arch_setup_new_exec(void) { }
#endif

#endif	/* __KERNEL__ */

#endif /* _LINUX_THREAD_INFO_H */<|MERGE_RESOLUTION|>--- conflicted
+++ resolved
@@ -44,12 +44,7 @@
 #endif
 
 #if IS_ENABLED(CONFIG_DEBUG_STACK_USAGE) || IS_ENABLED(CONFIG_DEBUG_KMEMLEAK)
-<<<<<<< HEAD
-# define THREADINFO_GFP		(GFP_KERNEL_ACCOUNT | __GFP_NOTRACK | \
-				 __GFP_ZERO)
-=======
 # define THREADINFO_GFP		(GFP_KERNEL_ACCOUNT | __GFP_ZERO)
->>>>>>> 0c86a6bd
 #else
 # define THREADINFO_GFP		(GFP_KERNEL_ACCOUNT)
 #endif
