/* SPDX-License-Identifier: GPL-2.0 */
#ifndef _LINUX_MM_H
#define _LINUX_MM_H

#include <linux/errno.h>

#ifdef __KERNEL__

#include <linux/mmdebug.h>
#include <linux/gfp.h>
#include <linux/bug.h>
#include <linux/list.h>
#include <linux/mmzone.h>
#include <linux/rbtree.h>
#include <linux/atomic.h>
#include <linux/debug_locks.h>
#include <linux/mm_types.h>
#include <linux/mmap_lock.h>
#include <linux/range.h>
#include <linux/pfn.h>
#include <linux/percpu-refcount.h>
#include <linux/bit_spinlock.h>
#include <linux/shrinker.h>
#include <linux/resource.h>
#include <linux/page_ext.h>
#include <linux/err.h>
#include <linux/page-flags.h>
#include <linux/page_ref.h>
#include <linux/memremap.h>
#include <linux/overflow.h>
#include <linux/sizes.h>
#include <linux/sched.h>
#include <linux/pgtable.h>

struct mempolicy;
struct anon_vma;
struct anon_vma_chain;
struct file_ra_state;
struct user_struct;
struct writeback_control;
struct bdi_writeback;
struct pt_regs;

extern int sysctl_page_lock_unfairness;

void init_mm_internals(void);

#ifndef CONFIG_NEED_MULTIPLE_NODES	/* Don't use mapnrs, do it properly */
extern unsigned long max_mapnr;

static inline void set_max_mapnr(unsigned long limit)
{
	max_mapnr = limit;
}
#else
static inline void set_max_mapnr(unsigned long limit) { }
#endif

extern atomic_long_t _totalram_pages;
static inline unsigned long totalram_pages(void)
{
	return (unsigned long)atomic_long_read(&_totalram_pages);
}

static inline void totalram_pages_inc(void)
{
	atomic_long_inc(&_totalram_pages);
}

static inline void totalram_pages_dec(void)
{
	atomic_long_dec(&_totalram_pages);
}

static inline void totalram_pages_add(long count)
{
	atomic_long_add(count, &_totalram_pages);
}

extern void * high_memory;
extern int page_cluster;

#ifdef CONFIG_SYSCTL
extern int sysctl_legacy_va_layout;
#else
#define sysctl_legacy_va_layout 0
#endif

#ifdef CONFIG_HAVE_ARCH_MMAP_RND_BITS
extern const int mmap_rnd_bits_min;
extern const int mmap_rnd_bits_max;
extern int mmap_rnd_bits __read_mostly;
#endif
#ifdef CONFIG_HAVE_ARCH_MMAP_RND_COMPAT_BITS
extern const int mmap_rnd_compat_bits_min;
extern const int mmap_rnd_compat_bits_max;
extern int mmap_rnd_compat_bits __read_mostly;
#endif

#include <asm/page.h>
#include <asm/processor.h>

/*
 * Architectures that support memory tagging (assigning tags to memory regions,
 * embedding these tags into addresses that point to these memory regions, and
 * checking that the memory and the pointer tags match on memory accesses)
 * redefine this macro to strip tags from pointers.
 * It's defined as noop for arcitectures that don't support memory tagging.
 */
#ifndef untagged_addr
#define untagged_addr(addr) (addr)
#endif

#ifndef __pa_symbol
#define __pa_symbol(x)  __pa(RELOC_HIDE((unsigned long)(x), 0))
#endif

#ifndef page_to_virt
#define page_to_virt(x)	__va(PFN_PHYS(page_to_pfn(x)))
#endif

#ifndef lm_alias
#define lm_alias(x)	__va(__pa_symbol(x))
#endif

/*
 * To prevent common memory management code establishing
 * a zero page mapping on a read fault.
 * This macro should be defined within <asm/pgtable.h>.
 * s390 does this to prevent multiplexing of hardware bits
 * related to the physical page in case of virtualization.
 */
#ifndef mm_forbids_zeropage
#define mm_forbids_zeropage(X)	(0)
#endif

/*
 * On some architectures it is expensive to call memset() for small sizes.
 * If an architecture decides to implement their own version of
 * mm_zero_struct_page they should wrap the defines below in a #ifndef and
 * define their own version of this macro in <asm/pgtable.h>
 */
#if BITS_PER_LONG == 64
/* This function must be updated when the size of struct page grows above 80
 * or reduces below 56. The idea that compiler optimizes out switch()
 * statement, and only leaves move/store instructions. Also the compiler can
 * combine write statments if they are both assignments and can be reordered,
 * this can result in several of the writes here being dropped.
 */
#define	mm_zero_struct_page(pp) __mm_zero_struct_page(pp)
static inline void __mm_zero_struct_page(struct page *page)
{
	unsigned long *_pp = (void *)page;

	 /* Check that struct page is either 56, 64, 72, or 80 bytes */
	BUILD_BUG_ON(sizeof(struct page) & 7);
	BUILD_BUG_ON(sizeof(struct page) < 56);
	BUILD_BUG_ON(sizeof(struct page) > 80);

	switch (sizeof(struct page)) {
	case 80:
		_pp[9] = 0;
		fallthrough;
	case 72:
		_pp[8] = 0;
		fallthrough;
	case 64:
		_pp[7] = 0;
		fallthrough;
	case 56:
		_pp[6] = 0;
		_pp[5] = 0;
		_pp[4] = 0;
		_pp[3] = 0;
		_pp[2] = 0;
		_pp[1] = 0;
		_pp[0] = 0;
	}
}
#else
#define mm_zero_struct_page(pp)  ((void)memset((pp), 0, sizeof(struct page)))
#endif

/*
 * Default maximum number of active map areas, this limits the number of vmas
 * per mm struct. Users can overwrite this number by sysctl but there is a
 * problem.
 *
 * When a program's coredump is generated as ELF format, a section is created
 * per a vma. In ELF, the number of sections is represented in unsigned short.
 * This means the number of sections should be smaller than 65535 at coredump.
 * Because the kernel adds some informative sections to a image of program at
 * generating coredump, we need some margin. The number of extra sections is
 * 1-3 now and depends on arch. We use "5" as safe margin, here.
 *
 * ELF extended numbering allows more than 65535 sections, so 16-bit bound is
 * not a hard limit any more. Although some userspace tools can be surprised by
 * that.
 */
#define MAPCOUNT_ELF_CORE_MARGIN	(5)
#define DEFAULT_MAX_MAP_COUNT	(USHRT_MAX - MAPCOUNT_ELF_CORE_MARGIN)

extern int sysctl_max_map_count;

extern unsigned long sysctl_user_reserve_kbytes;
extern unsigned long sysctl_admin_reserve_kbytes;

extern int sysctl_overcommit_memory;
extern int sysctl_overcommit_ratio;
extern unsigned long sysctl_overcommit_kbytes;

int overcommit_ratio_handler(struct ctl_table *, int, void *, size_t *,
		loff_t *);
int overcommit_kbytes_handler(struct ctl_table *, int, void *, size_t *,
		loff_t *);
int overcommit_policy_handler(struct ctl_table *, int, void *, size_t *,
		loff_t *);

#define nth_page(page,n) pfn_to_page(page_to_pfn((page)) + (n))

/* to align the pointer to the (next) page boundary */
#define PAGE_ALIGN(addr) ALIGN(addr, PAGE_SIZE)

/* test whether an address (unsigned long or pointer) is aligned to PAGE_SIZE */
#define PAGE_ALIGNED(addr)	IS_ALIGNED((unsigned long)(addr), PAGE_SIZE)

#define lru_to_page(head) (list_entry((head)->prev, struct page, lru))

/*
 * Linux kernel virtual memory manager primitives.
 * The idea being to have a "virtual" mm in the same way
 * we have a virtual fs - giving a cleaner interface to the
 * mm details, and allowing different kinds of memory mappings
 * (from shared memory to executable loading to arbitrary
 * mmap() functions).
 */

struct vm_area_struct *vm_area_alloc(struct mm_struct *);
struct vm_area_struct *vm_area_dup(struct vm_area_struct *);
void vm_area_free(struct vm_area_struct *);

#ifndef CONFIG_MMU
extern struct rb_root nommu_region_tree;
extern struct rw_semaphore nommu_region_sem;

extern unsigned int kobjsize(const void *objp);
#endif

/*
 * vm_flags in vm_area_struct, see mm_types.h.
 * When changing, update also include/trace/events/mmflags.h
 */
#define VM_NONE		0x00000000

#define VM_READ		0x00000001	/* currently active flags */
#define VM_WRITE	0x00000002
#define VM_EXEC		0x00000004
#define VM_SHARED	0x00000008

/* mprotect() hardcodes VM_MAYREAD >> 4 == VM_READ, and so for r/w/x bits. */
#define VM_MAYREAD	0x00000010	/* limits for mprotect() etc */
#define VM_MAYWRITE	0x00000020
#define VM_MAYEXEC	0x00000040
#define VM_MAYSHARE	0x00000080

#define VM_GROWSDOWN	0x00000100	/* general info on the segment */
#define VM_UFFD_MISSING	0x00000200	/* missing pages tracking */
#define VM_PFNMAP	0x00000400	/* Page-ranges managed without "struct page", just pure PFN */
#define VM_DENYWRITE	0x00000800	/* ETXTBSY on write attempts.. */
#define VM_UFFD_WP	0x00001000	/* wrprotect pages tracking */

#define VM_LOCKED	0x00002000
#define VM_IO           0x00004000	/* Memory mapped I/O or similar */

					/* Used by sys_madvise() */
#define VM_SEQ_READ	0x00008000	/* App will access data sequentially */
#define VM_RAND_READ	0x00010000	/* App will not benefit from clustered reads */

#define VM_DONTCOPY	0x00020000      /* Do not copy this vma on fork */
#define VM_DONTEXPAND	0x00040000	/* Cannot expand with mremap() */
#define VM_LOCKONFAULT	0x00080000	/* Lock the pages covered when they are faulted in */
#define VM_ACCOUNT	0x00100000	/* Is a VM accounted object */
#define VM_NORESERVE	0x00200000	/* should the VM suppress accounting */
#define VM_HUGETLB	0x00400000	/* Huge TLB Page VM */
#define VM_SYNC		0x00800000	/* Synchronous page faults */
#define VM_ARCH_1	0x01000000	/* Architecture-specific flag */
#define VM_WIPEONFORK	0x02000000	/* Wipe VMA contents in child. */
#define VM_DONTDUMP	0x04000000	/* Do not include in the core dump */

#ifdef CONFIG_MEM_SOFT_DIRTY
# define VM_SOFTDIRTY	0x08000000	/* Not soft dirty clean area */
#else
# define VM_SOFTDIRTY	0
#endif

#define VM_MIXEDMAP	0x10000000	/* Can contain "struct page" and pure PFN pages */
#define VM_HUGEPAGE	0x20000000	/* MADV_HUGEPAGE marked this vma */
#define VM_NOHUGEPAGE	0x40000000	/* MADV_NOHUGEPAGE marked this vma */
#define VM_MERGEABLE	0x80000000	/* KSM may merge identical pages */

#ifdef CONFIG_ARCH_USES_HIGH_VMA_FLAGS
#define VM_HIGH_ARCH_BIT_0	32	/* bit only usable on 64-bit architectures */
#define VM_HIGH_ARCH_BIT_1	33	/* bit only usable on 64-bit architectures */
#define VM_HIGH_ARCH_BIT_2	34	/* bit only usable on 64-bit architectures */
#define VM_HIGH_ARCH_BIT_3	35	/* bit only usable on 64-bit architectures */
#define VM_HIGH_ARCH_BIT_4	36	/* bit only usable on 64-bit architectures */
#define VM_HIGH_ARCH_0	BIT(VM_HIGH_ARCH_BIT_0)
#define VM_HIGH_ARCH_1	BIT(VM_HIGH_ARCH_BIT_1)
#define VM_HIGH_ARCH_2	BIT(VM_HIGH_ARCH_BIT_2)
#define VM_HIGH_ARCH_3	BIT(VM_HIGH_ARCH_BIT_3)
#define VM_HIGH_ARCH_4	BIT(VM_HIGH_ARCH_BIT_4)
#endif /* CONFIG_ARCH_USES_HIGH_VMA_FLAGS */

#ifdef CONFIG_ARCH_HAS_PKEYS
# define VM_PKEY_SHIFT	VM_HIGH_ARCH_BIT_0
# define VM_PKEY_BIT0	VM_HIGH_ARCH_0	/* A protection key is a 4-bit value */
# define VM_PKEY_BIT1	VM_HIGH_ARCH_1	/* on x86 and 5-bit value on ppc64   */
# define VM_PKEY_BIT2	VM_HIGH_ARCH_2
# define VM_PKEY_BIT3	VM_HIGH_ARCH_3
#ifdef CONFIG_PPC
# define VM_PKEY_BIT4  VM_HIGH_ARCH_4
#else
# define VM_PKEY_BIT4  0
#endif
#endif /* CONFIG_ARCH_HAS_PKEYS */

#if defined(CONFIG_X86)
# define VM_PAT		VM_ARCH_1	/* PAT reserves whole VMA at once (x86) */
#elif defined(CONFIG_PPC)
# define VM_SAO		VM_ARCH_1	/* Strong Access Ordering (powerpc) */
#elif defined(CONFIG_PARISC)
# define VM_GROWSUP	VM_ARCH_1
#elif defined(CONFIG_IA64)
# define VM_GROWSUP	VM_ARCH_1
#elif defined(CONFIG_SPARC64)
# define VM_SPARC_ADI	VM_ARCH_1	/* Uses ADI tag for access control */
# define VM_ARCH_CLEAR	VM_SPARC_ADI
#elif defined(CONFIG_ARM64)
# define VM_ARM64_BTI	VM_ARCH_1	/* BTI guarded page, a.k.a. GP bit */
# define VM_ARCH_CLEAR	VM_ARM64_BTI
#elif !defined(CONFIG_MMU)
# define VM_MAPPED_COPY	VM_ARCH_1	/* T if mapped copy of data (nommu mmap) */
#endif

#if defined(CONFIG_ARM64_MTE)
# define VM_MTE		VM_HIGH_ARCH_0	/* Use Tagged memory for access control */
# define VM_MTE_ALLOWED	VM_HIGH_ARCH_1	/* Tagged memory permitted */
#else
# define VM_MTE		VM_NONE
# define VM_MTE_ALLOWED	VM_NONE
#endif

#ifndef VM_GROWSUP
# define VM_GROWSUP	VM_NONE
#endif

/* Bits set in the VMA until the stack is in its final location */
#define VM_STACK_INCOMPLETE_SETUP	(VM_RAND_READ | VM_SEQ_READ)

#define TASK_EXEC ((current->personality & READ_IMPLIES_EXEC) ? VM_EXEC : 0)

/* Common data flag combinations */
#define VM_DATA_FLAGS_TSK_EXEC	(VM_READ | VM_WRITE | TASK_EXEC | \
				 VM_MAYREAD | VM_MAYWRITE | VM_MAYEXEC)
#define VM_DATA_FLAGS_NON_EXEC	(VM_READ | VM_WRITE | VM_MAYREAD | \
				 VM_MAYWRITE | VM_MAYEXEC)
#define VM_DATA_FLAGS_EXEC	(VM_READ | VM_WRITE | VM_EXEC | \
				 VM_MAYREAD | VM_MAYWRITE | VM_MAYEXEC)

#ifndef VM_DATA_DEFAULT_FLAGS		/* arch can override this */
#define VM_DATA_DEFAULT_FLAGS  VM_DATA_FLAGS_EXEC
#endif

#ifndef VM_STACK_DEFAULT_FLAGS		/* arch can override this */
#define VM_STACK_DEFAULT_FLAGS VM_DATA_DEFAULT_FLAGS
#endif

#ifdef CONFIG_STACK_GROWSUP
#define VM_STACK	VM_GROWSUP
#else
#define VM_STACK	VM_GROWSDOWN
#endif

#define VM_STACK_FLAGS	(VM_STACK | VM_STACK_DEFAULT_FLAGS | VM_ACCOUNT)

/* VMA basic access permission flags */
#define VM_ACCESS_FLAGS (VM_READ | VM_WRITE | VM_EXEC)


/*
 * Special vmas that are non-mergable, non-mlock()able.
 */
#define VM_SPECIAL (VM_IO | VM_DONTEXPAND | VM_PFNMAP | VM_MIXEDMAP)

/* This mask prevents VMA from being scanned with khugepaged */
#define VM_NO_KHUGEPAGED (VM_SPECIAL | VM_HUGETLB)

/* This mask defines which mm->def_flags a process can inherit its parent */
#define VM_INIT_DEF_MASK	VM_NOHUGEPAGE

/* This mask is used to clear all the VMA flags used by mlock */
#define VM_LOCKED_CLEAR_MASK	(~(VM_LOCKED | VM_LOCKONFAULT))

/* Arch-specific flags to clear when updating VM flags on protection change */
#ifndef VM_ARCH_CLEAR
# define VM_ARCH_CLEAR	VM_NONE
#endif
#define VM_FLAGS_CLEAR	(ARCH_VM_PKEY_FLAGS | VM_ARCH_CLEAR)

/*
 * mapping from the currently active vm_flags protection bits (the
 * low four bits) to a page protection mask..
 */
extern pgprot_t protection_map[16];

/**
 * Fault flag definitions.
 *
 * @FAULT_FLAG_WRITE: Fault was a write fault.
 * @FAULT_FLAG_MKWRITE: Fault was mkwrite of existing PTE.
 * @FAULT_FLAG_ALLOW_RETRY: Allow to retry the fault if blocked.
 * @FAULT_FLAG_RETRY_NOWAIT: Don't drop mmap_lock and wait when retrying.
 * @FAULT_FLAG_KILLABLE: The fault task is in SIGKILL killable region.
 * @FAULT_FLAG_TRIED: The fault has been tried once.
 * @FAULT_FLAG_USER: The fault originated in userspace.
 * @FAULT_FLAG_REMOTE: The fault is not for current task/mm.
 * @FAULT_FLAG_INSTRUCTION: The fault was during an instruction fetch.
 * @FAULT_FLAG_INTERRUPTIBLE: The fault can be interrupted by non-fatal signals.
 *
 * About @FAULT_FLAG_ALLOW_RETRY and @FAULT_FLAG_TRIED: we can specify
 * whether we would allow page faults to retry by specifying these two
 * fault flags correctly.  Currently there can be three legal combinations:
 *
 * (a) ALLOW_RETRY and !TRIED:  this means the page fault allows retry, and
 *                              this is the first try
 *
 * (b) ALLOW_RETRY and TRIED:   this means the page fault allows retry, and
 *                              we've already tried at least once
 *
 * (c) !ALLOW_RETRY and !TRIED: this means the page fault does not allow retry
 *
 * The unlisted combination (!ALLOW_RETRY && TRIED) is illegal and should never
 * be used.  Note that page faults can be allowed to retry for multiple times,
 * in which case we'll have an initial fault with flags (a) then later on
 * continuous faults with flags (b).  We should always try to detect pending
 * signals before a retry to make sure the continuous page faults can still be
 * interrupted if necessary.
 */
#define FAULT_FLAG_WRITE			0x01
#define FAULT_FLAG_MKWRITE			0x02
#define FAULT_FLAG_ALLOW_RETRY			0x04
#define FAULT_FLAG_RETRY_NOWAIT			0x08
#define FAULT_FLAG_KILLABLE			0x10
#define FAULT_FLAG_TRIED			0x20
#define FAULT_FLAG_USER				0x40
#define FAULT_FLAG_REMOTE			0x80
#define FAULT_FLAG_INSTRUCTION  		0x100
#define FAULT_FLAG_INTERRUPTIBLE		0x200

/*
 * The default fault flags that should be used by most of the
 * arch-specific page fault handlers.
 */
#define FAULT_FLAG_DEFAULT  (FAULT_FLAG_ALLOW_RETRY | \
			     FAULT_FLAG_KILLABLE | \
			     FAULT_FLAG_INTERRUPTIBLE)

/**
 * fault_flag_allow_retry_first - check ALLOW_RETRY the first time
 *
 * This is mostly used for places where we want to try to avoid taking
 * the mmap_lock for too long a time when waiting for another condition
 * to change, in which case we can try to be polite to release the
 * mmap_lock in the first round to avoid potential starvation of other
 * processes that would also want the mmap_lock.
 *
 * Return: true if the page fault allows retry and this is the first
 * attempt of the fault handling; false otherwise.
 */
static inline bool fault_flag_allow_retry_first(unsigned int flags)
{
	return (flags & FAULT_FLAG_ALLOW_RETRY) &&
	    (!(flags & FAULT_FLAG_TRIED));
}

#define FAULT_FLAG_TRACE \
	{ FAULT_FLAG_WRITE,		"WRITE" }, \
	{ FAULT_FLAG_MKWRITE,		"MKWRITE" }, \
	{ FAULT_FLAG_ALLOW_RETRY,	"ALLOW_RETRY" }, \
	{ FAULT_FLAG_RETRY_NOWAIT,	"RETRY_NOWAIT" }, \
	{ FAULT_FLAG_KILLABLE,		"KILLABLE" }, \
	{ FAULT_FLAG_TRIED,		"TRIED" }, \
	{ FAULT_FLAG_USER,		"USER" }, \
	{ FAULT_FLAG_REMOTE,		"REMOTE" }, \
	{ FAULT_FLAG_INSTRUCTION,	"INSTRUCTION" }, \
	{ FAULT_FLAG_INTERRUPTIBLE,	"INTERRUPTIBLE" }

/*
 * vm_fault is filled by the pagefault handler and passed to the vma's
 * ->fault function. The vma's ->fault is responsible for returning a bitmask
 * of VM_FAULT_xxx flags that give details about how the fault was handled.
 *
 * MM layer fills up gfp_mask for page allocations but fault handler might
 * alter it if its implementation requires a different allocation context.
 *
 * pgoff should be used in favour of virtual_address, if possible.
 */
struct vm_fault {
	struct vm_area_struct *vma;	/* Target VMA */
	unsigned int flags;		/* FAULT_FLAG_xxx flags */
	gfp_t gfp_mask;			/* gfp mask to be used for allocations */
	pgoff_t pgoff;			/* Logical page offset based on vma */
	unsigned long address;		/* Faulting virtual address */
	pmd_t *pmd;			/* Pointer to pmd entry matching
					 * the 'address' */
	pud_t *pud;			/* Pointer to pud entry matching
					 * the 'address'
					 */
	pte_t orig_pte;			/* Value of PTE at the time of fault */

	struct page *cow_page;		/* Page handler may use for COW fault */
	struct page *page;		/* ->fault handlers should return a
					 * page here, unless VM_FAULT_NOPAGE
					 * is set (which is also implied by
					 * VM_FAULT_ERROR).
					 */
	/* These three entries are valid only while holding ptl lock */
	pte_t *pte;			/* Pointer to pte entry matching
					 * the 'address'. NULL if the page
					 * table hasn't been allocated.
					 */
	spinlock_t *ptl;		/* Page table lock.
					 * Protects pte page table if 'pte'
					 * is not NULL, otherwise pmd.
					 */
	pgtable_t prealloc_pte;		/* Pre-allocated pte page table.
					 * vm_ops->map_pages() calls
					 * alloc_set_pte() from atomic context.
					 * do_fault_around() pre-allocates
					 * page table to avoid allocation from
					 * atomic context.
					 */
};

/* page entry size for vm->huge_fault() */
enum page_entry_size {
	PE_SIZE_PTE = 0,
	PE_SIZE_PMD,
	PE_SIZE_PUD,
};

/*
 * These are the virtual MM functions - opening of an area, closing and
 * unmapping it (needed to keep files on disk up-to-date etc), pointer
 * to the functions called when a no-page or a wp-page exception occurs.
 */
struct vm_operations_struct {
	void (*open)(struct vm_area_struct * area);
	void (*close)(struct vm_area_struct * area);
	int (*split)(struct vm_area_struct * area, unsigned long addr);
	int (*mremap)(struct vm_area_struct * area);
	vm_fault_t (*fault)(struct vm_fault *vmf);
	vm_fault_t (*huge_fault)(struct vm_fault *vmf,
			enum page_entry_size pe_size);
	void (*map_pages)(struct vm_fault *vmf,
			pgoff_t start_pgoff, pgoff_t end_pgoff);
	unsigned long (*pagesize)(struct vm_area_struct * area);

	/* notification that a previously read-only page is about to become
	 * writable, if an error is returned it will cause a SIGBUS */
	vm_fault_t (*page_mkwrite)(struct vm_fault *vmf);

	/* same as page_mkwrite when using VM_PFNMAP|VM_MIXEDMAP */
	vm_fault_t (*pfn_mkwrite)(struct vm_fault *vmf);

	/* called by access_process_vm when get_user_pages() fails, typically
	 * for use by special VMAs that can switch between memory and hardware
	 */
	int (*access)(struct vm_area_struct *vma, unsigned long addr,
		      void *buf, int len, int write);

	/* Called by the /proc/PID/maps code to ask the vma whether it
	 * has a special name.  Returning non-NULL will also cause this
	 * vma to be dumped unconditionally. */
	const char *(*name)(struct vm_area_struct *vma);

#ifdef CONFIG_NUMA
	/*
	 * set_policy() op must add a reference to any non-NULL @new mempolicy
	 * to hold the policy upon return.  Caller should pass NULL @new to
	 * remove a policy and fall back to surrounding context--i.e. do not
	 * install a MPOL_DEFAULT policy, nor the task or system default
	 * mempolicy.
	 */
	int (*set_policy)(struct vm_area_struct *vma, struct mempolicy *new);

	/*
	 * get_policy() op must add reference [mpol_get()] to any policy at
	 * (vma,addr) marked as MPOL_SHARED.  The shared policy infrastructure
	 * in mm/mempolicy.c will do this automatically.
	 * get_policy() must NOT add a ref if the policy at (vma,addr) is not
	 * marked as MPOL_SHARED. vma policies are protected by the mmap_lock.
	 * If no [shared/vma] mempolicy exists at the addr, get_policy() op
	 * must return NULL--i.e., do not "fallback" to task or system default
	 * policy.
	 */
	struct mempolicy *(*get_policy)(struct vm_area_struct *vma,
					unsigned long addr);
#endif
	/*
	 * Called by vm_normal_page() for special PTEs to find the
	 * page for @addr.  This is useful if the default behavior
	 * (using pte_page()) would not find the correct page.
	 */
	struct page *(*find_special_page)(struct vm_area_struct *vma,
					  unsigned long addr);
};

static inline void vma_init(struct vm_area_struct *vma, struct mm_struct *mm)
{
	static const struct vm_operations_struct dummy_vm_ops = {};

	memset(vma, 0, sizeof(*vma));
	vma->vm_mm = mm;
	vma->vm_ops = &dummy_vm_ops;
	INIT_LIST_HEAD(&vma->anon_vma_chain);
}

static inline void vma_set_anonymous(struct vm_area_struct *vma)
{
	vma->vm_ops = NULL;
}

static inline bool vma_is_anonymous(struct vm_area_struct *vma)
{
	return !vma->vm_ops;
}

static inline bool vma_is_temporary_stack(struct vm_area_struct *vma)
{
	int maybe_stack = vma->vm_flags & (VM_GROWSDOWN | VM_GROWSUP);

	if (!maybe_stack)
		return false;

	if ((vma->vm_flags & VM_STACK_INCOMPLETE_SETUP) ==
						VM_STACK_INCOMPLETE_SETUP)
		return true;

	return false;
}

static inline bool vma_is_foreign(struct vm_area_struct *vma)
{
	if (!current->mm)
		return true;

	if (current->mm != vma->vm_mm)
		return true;

	return false;
}

static inline bool vma_is_accessible(struct vm_area_struct *vma)
{
	return vma->vm_flags & VM_ACCESS_FLAGS;
}

#ifdef CONFIG_SHMEM
/*
 * The vma_is_shmem is not inline because it is used only by slow
 * paths in userfault.
 */
bool vma_is_shmem(struct vm_area_struct *vma);
#else
static inline bool vma_is_shmem(struct vm_area_struct *vma) { return false; }
#endif

int vma_is_stack_for_current(struct vm_area_struct *vma);

/* flush_tlb_range() takes a vma, not a mm, and can care about flags */
#define TLB_FLUSH_VMA(mm,flags) { .vm_mm = (mm), .vm_flags = (flags) }

struct mmu_gather;
struct inode;

#include <linux/huge_mm.h>

/*
 * Methods to modify the page usage count.
 *
 * What counts for a page usage:
 * - cache mapping   (page->mapping)
 * - private data    (page->private)
 * - page mapped in a task's page tables, each mapping
 *   is counted separately
 *
 * Also, many kernel routines increase the page count before a critical
 * routine so they can be sure the page doesn't go away from under them.
 */

/*
 * Drop a ref, return true if the refcount fell to zero (the page has no users)
 */
static inline int put_page_testzero(struct page *page)
{
	VM_BUG_ON_PAGE(page_ref_count(page) == 0, page);
	return page_ref_dec_and_test(page);
}

/*
 * Try to grab a ref unless the page has a refcount of zero, return false if
 * that is the case.
 * This can be called when MMU is off so it must not access
 * any of the virtual mappings.
 */
static inline int get_page_unless_zero(struct page *page)
{
	return page_ref_add_unless(page, 1, 0);
}

extern int page_is_ram(unsigned long pfn);

enum {
	REGION_INTERSECTS,
	REGION_DISJOINT,
	REGION_MIXED,
};

int region_intersects(resource_size_t offset, size_t size, unsigned long flags,
		      unsigned long desc);

/* Support for virtually mapped pages */
struct page *vmalloc_to_page(const void *addr);
unsigned long vmalloc_to_pfn(const void *addr);

/*
 * Determine if an address is within the vmalloc range
 *
 * On nommu, vmalloc/vfree wrap through kmalloc/kfree directly, so there
 * is no special casing required.
 */

#ifndef is_ioremap_addr
#define is_ioremap_addr(x) is_vmalloc_addr(x)
#endif

#ifdef CONFIG_MMU
extern bool is_vmalloc_addr(const void *x);
extern int is_vmalloc_or_module_addr(const void *x);
#else
static inline bool is_vmalloc_addr(const void *x)
{
	return false;
}
static inline int is_vmalloc_or_module_addr(const void *x)
{
	return 0;
}
#endif

extern void *kvmalloc_node(size_t size, gfp_t flags, int node);
static inline void *kvmalloc(size_t size, gfp_t flags)
{
	return kvmalloc_node(size, flags, NUMA_NO_NODE);
}
static inline void *kvzalloc_node(size_t size, gfp_t flags, int node)
{
	return kvmalloc_node(size, flags | __GFP_ZERO, node);
}
static inline void *kvzalloc(size_t size, gfp_t flags)
{
	return kvmalloc(size, flags | __GFP_ZERO);
}

static inline void *kvmalloc_array(size_t n, size_t size, gfp_t flags)
{
	size_t bytes;

	if (unlikely(check_mul_overflow(n, size, &bytes)))
		return NULL;

	return kvmalloc(bytes, flags);
}

static inline void *kvcalloc(size_t n, size_t size, gfp_t flags)
{
	return kvmalloc_array(n, size, flags | __GFP_ZERO);
}

extern void kvfree(const void *addr);
extern void kvfree_sensitive(const void *addr, size_t len);

static inline int head_compound_mapcount(struct page *head)
{
	return atomic_read(compound_mapcount_ptr(head)) + 1;
}

/*
 * Mapcount of compound page as a whole, does not include mapped sub-pages.
 *
 * Must be called only for compound pages or any their tail sub-pages.
 */
static inline int compound_mapcount(struct page *page)
{
	VM_BUG_ON_PAGE(!PageCompound(page), page);
	page = compound_head(page);
	return head_compound_mapcount(page);
}

/*
 * The atomic page->_mapcount, starts from -1: so that transitions
 * both from it and to it can be tracked, using atomic_inc_and_test
 * and atomic_add_negative(-1).
 */
static inline void page_mapcount_reset(struct page *page)
{
	atomic_set(&(page)->_mapcount, -1);
}

int __page_mapcount(struct page *page);

/*
 * Mapcount of 0-order page; when compound sub-page, includes
 * compound_mapcount().
 *
 * Result is undefined for pages which cannot be mapped into userspace.
 * For example SLAB or special types of pages. See function page_has_type().
 * They use this place in struct page differently.
 */
static inline int page_mapcount(struct page *page)
{
	if (unlikely(PageCompound(page)))
		return __page_mapcount(page);
	return atomic_read(&page->_mapcount) + 1;
}

#ifdef CONFIG_TRANSPARENT_HUGEPAGE
int total_mapcount(struct page *page);
int page_trans_huge_mapcount(struct page *page, int *total_mapcount);
#else
static inline int total_mapcount(struct page *page)
{
	return page_mapcount(page);
}
static inline int page_trans_huge_mapcount(struct page *page,
					   int *total_mapcount)
{
	int mapcount = page_mapcount(page);
	if (total_mapcount)
		*total_mapcount = mapcount;
	return mapcount;
}
#endif

static inline struct page *virt_to_head_page(const void *x)
{
	struct page *page = virt_to_page(x);

	return compound_head(page);
}

void __put_page(struct page *page);

void put_pages_list(struct list_head *pages);

void split_page(struct page *page, unsigned int order);

/*
 * Compound pages have a destructor function.  Provide a
 * prototype for that function and accessor functions.
 * These are _only_ valid on the head of a compound page.
 */
typedef void compound_page_dtor(struct page *);

/* Keep the enum in sync with compound_page_dtors array in mm/page_alloc.c */
enum compound_dtor_id {
	NULL_COMPOUND_DTOR,
	COMPOUND_PAGE_DTOR,
#ifdef CONFIG_HUGETLB_PAGE
	HUGETLB_PAGE_DTOR,
#endif
#ifdef CONFIG_TRANSPARENT_HUGEPAGE
	TRANSHUGE_PAGE_DTOR,
#endif
	NR_COMPOUND_DTORS,
};
extern compound_page_dtor * const compound_page_dtors[NR_COMPOUND_DTORS];

static inline void set_compound_page_dtor(struct page *page,
		enum compound_dtor_id compound_dtor)
{
	VM_BUG_ON_PAGE(compound_dtor >= NR_COMPOUND_DTORS, page);
	page[1].compound_dtor = compound_dtor;
}

static inline void destroy_compound_page(struct page *page)
{
	VM_BUG_ON_PAGE(page[1].compound_dtor >= NR_COMPOUND_DTORS, page);
	compound_page_dtors[page[1].compound_dtor](page);
}

static inline unsigned int compound_order(struct page *page)
{
	if (!PageHead(page))
		return 0;
	return page[1].compound_order;
}

static inline bool hpage_pincount_available(struct page *page)
{
	/*
	 * Can the page->hpage_pinned_refcount field be used? That field is in
	 * the 3rd page of the compound page, so the smallest (2-page) compound
	 * pages cannot support it.
	 */
	page = compound_head(page);
	return PageCompound(page) && compound_order(page) > 1;
}

static inline int head_compound_pincount(struct page *head)
{
	return atomic_read(compound_pincount_ptr(head));
}

static inline int compound_pincount(struct page *page)
{
	VM_BUG_ON_PAGE(!hpage_pincount_available(page), page);
	page = compound_head(page);
	return head_compound_pincount(page);
}

static inline void set_compound_order(struct page *page, unsigned int order)
{
	page[1].compound_order = order;
	page[1].compound_nr = 1U << order;
}

/* Returns the number of pages in this potentially compound page. */
static inline unsigned long compound_nr(struct page *page)
{
	if (!PageHead(page))
		return 1;
	return page[1].compound_nr;
}

/* Returns the number of bytes in this potentially compound page. */
static inline unsigned long page_size(struct page *page)
{
	return PAGE_SIZE << compound_order(page);
}

/* Returns the number of bits needed for the number of bytes in a page */
static inline unsigned int page_shift(struct page *page)
{
	return PAGE_SHIFT + compound_order(page);
}

void free_compound_page(struct page *page);

#ifdef CONFIG_MMU
/*
 * Do pte_mkwrite, but only if the vma says VM_WRITE.  We do this when
 * servicing faults for write access.  In the normal case, do always want
 * pte_mkwrite.  But get_user_pages can cause write faults for mappings
 * that do not have writing enabled, when used by access_process_vm.
 */
static inline pte_t maybe_mkwrite(pte_t pte, struct vm_area_struct *vma)
{
	if (likely(vma->vm_flags & VM_WRITE))
		pte = pte_mkwrite(pte);
	return pte;
}

vm_fault_t alloc_set_pte(struct vm_fault *vmf, struct page *page);
vm_fault_t finish_fault(struct vm_fault *vmf);
vm_fault_t finish_mkwrite_fault(struct vm_fault *vmf);
#endif

/*
 * Multiple processes may "see" the same page. E.g. for untouched
 * mappings of /dev/null, all processes see the same page full of
 * zeroes, and text pages of executables and shared libraries have
 * only one copy in memory, at most, normally.
 *
 * For the non-reserved pages, page_count(page) denotes a reference count.
 *   page_count() == 0 means the page is free. page->lru is then used for
 *   freelist management in the buddy allocator.
 *   page_count() > 0  means the page has been allocated.
 *
 * Pages are allocated by the slab allocator in order to provide memory
 * to kmalloc and kmem_cache_alloc. In this case, the management of the
 * page, and the fields in 'struct page' are the responsibility of mm/slab.c
 * unless a particular usage is carefully commented. (the responsibility of
 * freeing the kmalloc memory is the caller's, of course).
 *
 * A page may be used by anyone else who does a __get_free_page().
 * In this case, page_count still tracks the references, and should only
 * be used through the normal accessor functions. The top bits of page->flags
 * and page->virtual store page management information, but all other fields
 * are unused and could be used privately, carefully. The management of this
 * page is the responsibility of the one who allocated it, and those who have
 * subsequently been given references to it.
 *
 * The other pages (we may call them "pagecache pages") are completely
 * managed by the Linux memory manager: I/O, buffers, swapping etc.
 * The following discussion applies only to them.
 *
 * A pagecache page contains an opaque `private' member, which belongs to the
 * page's address_space. Usually, this is the address of a circular list of
 * the page's disk buffers. PG_private must be set to tell the VM to call
 * into the filesystem to release these pages.
 *
 * A page may belong to an inode's memory mapping. In this case, page->mapping
 * is the pointer to the inode, and page->index is the file offset of the page,
 * in units of PAGE_SIZE.
 *
 * If pagecache pages are not associated with an inode, they are said to be
 * anonymous pages. These may become associated with the swapcache, and in that
 * case PG_swapcache is set, and page->private is an offset into the swapcache.
 *
 * In either case (swapcache or inode backed), the pagecache itself holds one
 * reference to the page. Setting PG_private should also increment the
 * refcount. The each user mapping also has a reference to the page.
 *
 * The pagecache pages are stored in a per-mapping radix tree, which is
 * rooted at mapping->i_pages, and indexed by offset.
 * Where 2.4 and early 2.6 kernels kept dirty/clean pages in per-address_space
 * lists, we instead now tag pages as dirty/writeback in the radix tree.
 *
 * All pagecache pages may be subject to I/O:
 * - inode pages may need to be read from disk,
 * - inode pages which have been modified and are MAP_SHARED may need
 *   to be written back to the inode on disk,
 * - anonymous pages (including MAP_PRIVATE file mappings) which have been
 *   modified may need to be swapped out to swap space and (later) to be read
 *   back into memory.
 */

/*
 * The zone field is never updated after free_area_init_core()
 * sets it, so none of the operations on it need to be atomic.
 */

/* Page flags: | [SECTION] | [NODE] | ZONE | [LAST_CPUPID] | ... | FLAGS | */
#define SECTIONS_PGOFF		((sizeof(unsigned long)*8) - SECTIONS_WIDTH)
#define NODES_PGOFF		(SECTIONS_PGOFF - NODES_WIDTH)
#define ZONES_PGOFF		(NODES_PGOFF - ZONES_WIDTH)
#define LAST_CPUPID_PGOFF	(ZONES_PGOFF - LAST_CPUPID_WIDTH)
#define KASAN_TAG_PGOFF		(LAST_CPUPID_PGOFF - KASAN_TAG_WIDTH)

/*
 * Define the bit shifts to access each section.  For non-existent
 * sections we define the shift as 0; that plus a 0 mask ensures
 * the compiler will optimise away reference to them.
 */
#define SECTIONS_PGSHIFT	(SECTIONS_PGOFF * (SECTIONS_WIDTH != 0))
#define NODES_PGSHIFT		(NODES_PGOFF * (NODES_WIDTH != 0))
#define ZONES_PGSHIFT		(ZONES_PGOFF * (ZONES_WIDTH != 0))
#define LAST_CPUPID_PGSHIFT	(LAST_CPUPID_PGOFF * (LAST_CPUPID_WIDTH != 0))
#define KASAN_TAG_PGSHIFT	(KASAN_TAG_PGOFF * (KASAN_TAG_WIDTH != 0))

/* NODE:ZONE or SECTION:ZONE is used to ID a zone for the buddy allocator */
#ifdef NODE_NOT_IN_PAGE_FLAGS
#define ZONEID_SHIFT		(SECTIONS_SHIFT + ZONES_SHIFT)
#define ZONEID_PGOFF		((SECTIONS_PGOFF < ZONES_PGOFF)? \
						SECTIONS_PGOFF : ZONES_PGOFF)
#else
#define ZONEID_SHIFT		(NODES_SHIFT + ZONES_SHIFT)
#define ZONEID_PGOFF		((NODES_PGOFF < ZONES_PGOFF)? \
						NODES_PGOFF : ZONES_PGOFF)
#endif

#define ZONEID_PGSHIFT		(ZONEID_PGOFF * (ZONEID_SHIFT != 0))

#define ZONES_MASK		((1UL << ZONES_WIDTH) - 1)
#define NODES_MASK		((1UL << NODES_WIDTH) - 1)
#define SECTIONS_MASK		((1UL << SECTIONS_WIDTH) - 1)
#define LAST_CPUPID_MASK	((1UL << LAST_CPUPID_SHIFT) - 1)
#define KASAN_TAG_MASK		((1UL << KASAN_TAG_WIDTH) - 1)
#define ZONEID_MASK		((1UL << ZONEID_SHIFT) - 1)

static inline enum zone_type page_zonenum(const struct page *page)
{
	ASSERT_EXCLUSIVE_BITS(page->flags, ZONES_MASK << ZONES_PGSHIFT);
	return (page->flags >> ZONES_PGSHIFT) & ZONES_MASK;
}

#ifdef CONFIG_ZONE_DEVICE
static inline bool is_zone_device_page(const struct page *page)
{
	return page_zonenum(page) == ZONE_DEVICE;
}
extern void memmap_init_zone_device(struct zone *, unsigned long,
				    unsigned long, struct dev_pagemap *);
#else
static inline bool is_zone_device_page(const struct page *page)
{
	return false;
}
#endif

#ifdef CONFIG_DEV_PAGEMAP_OPS
void free_devmap_managed_page(struct page *page);
DECLARE_STATIC_KEY_FALSE(devmap_managed_key);

static inline bool page_is_devmap_managed(struct page *page)
{
	if (!static_branch_unlikely(&devmap_managed_key))
		return false;
	if (!is_zone_device_page(page))
		return false;
	switch (page->pgmap->type) {
	case MEMORY_DEVICE_PRIVATE:
	case MEMORY_DEVICE_FS_DAX:
		return true;
	default:
		break;
	}
	return false;
}

void put_devmap_managed_page(struct page *page);

#else /* CONFIG_DEV_PAGEMAP_OPS */
static inline bool page_is_devmap_managed(struct page *page)
{
	return false;
}

static inline void put_devmap_managed_page(struct page *page)
{
}
#endif /* CONFIG_DEV_PAGEMAP_OPS */

static inline bool is_device_private_page(const struct page *page)
{
	return IS_ENABLED(CONFIG_DEV_PAGEMAP_OPS) &&
		IS_ENABLED(CONFIG_DEVICE_PRIVATE) &&
		is_zone_device_page(page) &&
		page->pgmap->type == MEMORY_DEVICE_PRIVATE;
}

static inline bool is_pci_p2pdma_page(const struct page *page)
{
	return IS_ENABLED(CONFIG_DEV_PAGEMAP_OPS) &&
		IS_ENABLED(CONFIG_PCI_P2PDMA) &&
		is_zone_device_page(page) &&
		page->pgmap->type == MEMORY_DEVICE_PCI_P2PDMA;
}

/* 127: arbitrary random number, small enough to assemble well */
#define page_ref_zero_or_close_to_overflow(page) \
	((unsigned int) page_ref_count(page) + 127u <= 127u)

static inline void get_page(struct page *page)
{
	page = compound_head(page);
	/*
	 * Getting a normal page or the head of a compound page
	 * requires to already have an elevated page->_refcount.
	 */
	VM_BUG_ON_PAGE(page_ref_zero_or_close_to_overflow(page), page);
	page_ref_inc(page);
}

bool __must_check try_grab_page(struct page *page, unsigned int flags);

static inline __must_check bool try_get_page(struct page *page)
{
	page = compound_head(page);
	if (WARN_ON_ONCE(page_ref_count(page) <= 0))
		return false;
	page_ref_inc(page);
	return true;
}

static inline void put_page(struct page *page)
{
	page = compound_head(page);

	/*
	 * For devmap managed pages we need to catch refcount transition from
	 * 2 to 1, when refcount reach one it means the page is free and we
	 * need to inform the device driver through callback. See
	 * include/linux/memremap.h and HMM for details.
	 */
	if (page_is_devmap_managed(page)) {
		put_devmap_managed_page(page);
		return;
	}

	if (put_page_testzero(page))
		__put_page(page);
}

/*
 * GUP_PIN_COUNTING_BIAS, and the associated functions that use it, overload
 * the page's refcount so that two separate items are tracked: the original page
 * reference count, and also a new count of how many pin_user_pages() calls were
 * made against the page. ("gup-pinned" is another term for the latter).
 *
 * With this scheme, pin_user_pages() becomes special: such pages are marked as
 * distinct from normal pages. As such, the unpin_user_page() call (and its
 * variants) must be used in order to release gup-pinned pages.
 *
 * Choice of value:
 *
 * By making GUP_PIN_COUNTING_BIAS a power of two, debugging of page reference
 * counts with respect to pin_user_pages() and unpin_user_page() becomes
 * simpler, due to the fact that adding an even power of two to the page
 * refcount has the effect of using only the upper N bits, for the code that
 * counts up using the bias value. This means that the lower bits are left for
 * the exclusive use of the original code that increments and decrements by one
 * (or at least, by much smaller values than the bias value).
 *
 * Of course, once the lower bits overflow into the upper bits (and this is
 * OK, because subtraction recovers the original values), then visual inspection
 * no longer suffices to directly view the separate counts. However, for normal
 * applications that don't have huge page reference counts, this won't be an
 * issue.
 *
 * Locking: the lockless algorithm described in page_cache_get_speculative()
 * and page_cache_gup_pin_speculative() provides safe operation for
 * get_user_pages and page_mkclean and other calls that race to set up page
 * table entries.
 */
#define GUP_PIN_COUNTING_BIAS (1U << 10)

void unpin_user_page(struct page *page);
void unpin_user_pages_dirty_lock(struct page **pages, unsigned long npages,
				 bool make_dirty);
void unpin_user_pages(struct page **pages, unsigned long npages);

/**
 * page_maybe_dma_pinned() - report if a page is pinned for DMA.
 *
 * This function checks if a page has been pinned via a call to
 * pin_user_pages*().
 *
 * For non-huge pages, the return value is partially fuzzy: false is not fuzzy,
 * because it means "definitely not pinned for DMA", but true means "probably
 * pinned for DMA, but possibly a false positive due to having at least
 * GUP_PIN_COUNTING_BIAS worth of normal page references".
 *
 * False positives are OK, because: a) it's unlikely for a page to get that many
 * refcounts, and b) all the callers of this routine are expected to be able to
 * deal gracefully with a false positive.
 *
 * For huge pages, the result will be exactly correct. That's because we have
 * more tracking data available: the 3rd struct page in the compound page is
 * used to track the pincount (instead using of the GUP_PIN_COUNTING_BIAS
 * scheme).
 *
 * For more information, please see Documentation/core-api/pin_user_pages.rst.
 *
 * @page:	pointer to page to be queried.
 * @Return:	True, if it is likely that the page has been "dma-pinned".
 *		False, if the page is definitely not dma-pinned.
 */
static inline bool page_maybe_dma_pinned(struct page *page)
{
	if (hpage_pincount_available(page))
		return compound_pincount(page) > 0;

	/*
	 * page_ref_count() is signed. If that refcount overflows, then
	 * page_ref_count() returns a negative value, and callers will avoid
	 * further incrementing the refcount.
	 *
	 * Here, for that overflow case, use the signed bit to count a little
	 * bit higher via unsigned math, and thus still get an accurate result.
	 */
	return ((unsigned int)page_ref_count(compound_head(page))) >=
		GUP_PIN_COUNTING_BIAS;
}

#if defined(CONFIG_SPARSEMEM) && !defined(CONFIG_SPARSEMEM_VMEMMAP)
#define SECTION_IN_PAGE_FLAGS
#endif

/*
 * The identification function is mainly used by the buddy allocator for
 * determining if two pages could be buddies. We are not really identifying
 * the zone since we could be using the section number id if we do not have
 * node id available in page flags.
 * We only guarantee that it will return the same value for two combinable
 * pages in a zone.
 */
static inline int page_zone_id(struct page *page)
{
	return (page->flags >> ZONEID_PGSHIFT) & ZONEID_MASK;
}

#ifdef NODE_NOT_IN_PAGE_FLAGS
extern int page_to_nid(const struct page *page);
#else
static inline int page_to_nid(const struct page *page)
{
	struct page *p = (struct page *)page;

	return (PF_POISONED_CHECK(p)->flags >> NODES_PGSHIFT) & NODES_MASK;
}
#endif

#ifdef CONFIG_NUMA_BALANCING
static inline int cpu_pid_to_cpupid(int cpu, int pid)
{
	return ((cpu & LAST__CPU_MASK) << LAST__PID_SHIFT) | (pid & LAST__PID_MASK);
}

static inline int cpupid_to_pid(int cpupid)
{
	return cpupid & LAST__PID_MASK;
}

static inline int cpupid_to_cpu(int cpupid)
{
	return (cpupid >> LAST__PID_SHIFT) & LAST__CPU_MASK;
}

static inline int cpupid_to_nid(int cpupid)
{
	return cpu_to_node(cpupid_to_cpu(cpupid));
}

static inline bool cpupid_pid_unset(int cpupid)
{
	return cpupid_to_pid(cpupid) == (-1 & LAST__PID_MASK);
}

static inline bool cpupid_cpu_unset(int cpupid)
{
	return cpupid_to_cpu(cpupid) == (-1 & LAST__CPU_MASK);
}

static inline bool __cpupid_match_pid(pid_t task_pid, int cpupid)
{
	return (task_pid & LAST__PID_MASK) == cpupid_to_pid(cpupid);
}

#define cpupid_match_pid(task, cpupid) __cpupid_match_pid(task->pid, cpupid)
#ifdef LAST_CPUPID_NOT_IN_PAGE_FLAGS
static inline int page_cpupid_xchg_last(struct page *page, int cpupid)
{
	return xchg(&page->_last_cpupid, cpupid & LAST_CPUPID_MASK);
}

static inline int page_cpupid_last(struct page *page)
{
	return page->_last_cpupid;
}
static inline void page_cpupid_reset_last(struct page *page)
{
	page->_last_cpupid = -1 & LAST_CPUPID_MASK;
}
#else
static inline int page_cpupid_last(struct page *page)
{
	return (page->flags >> LAST_CPUPID_PGSHIFT) & LAST_CPUPID_MASK;
}

extern int page_cpupid_xchg_last(struct page *page, int cpupid);

static inline void page_cpupid_reset_last(struct page *page)
{
	page->flags |= LAST_CPUPID_MASK << LAST_CPUPID_PGSHIFT;
}
#endif /* LAST_CPUPID_NOT_IN_PAGE_FLAGS */
#else /* !CONFIG_NUMA_BALANCING */
static inline int page_cpupid_xchg_last(struct page *page, int cpupid)
{
	return page_to_nid(page); /* XXX */
}

static inline int page_cpupid_last(struct page *page)
{
	return page_to_nid(page); /* XXX */
}

static inline int cpupid_to_nid(int cpupid)
{
	return -1;
}

static inline int cpupid_to_pid(int cpupid)
{
	return -1;
}

static inline int cpupid_to_cpu(int cpupid)
{
	return -1;
}

static inline int cpu_pid_to_cpupid(int nid, int pid)
{
	return -1;
}

static inline bool cpupid_pid_unset(int cpupid)
{
	return true;
}

static inline void page_cpupid_reset_last(struct page *page)
{
}

static inline bool cpupid_match_pid(struct task_struct *task, int cpupid)
{
	return false;
}
#endif /* CONFIG_NUMA_BALANCING */

#ifdef CONFIG_KASAN_SW_TAGS
static inline u8 page_kasan_tag(const struct page *page)
{
	return (page->flags >> KASAN_TAG_PGSHIFT) & KASAN_TAG_MASK;
}

static inline void page_kasan_tag_set(struct page *page, u8 tag)
{
	page->flags &= ~(KASAN_TAG_MASK << KASAN_TAG_PGSHIFT);
	page->flags |= (tag & KASAN_TAG_MASK) << KASAN_TAG_PGSHIFT;
}

static inline void page_kasan_tag_reset(struct page *page)
{
	page_kasan_tag_set(page, 0xff);
}
#else
static inline u8 page_kasan_tag(const struct page *page)
{
	return 0xff;
}

static inline void page_kasan_tag_set(struct page *page, u8 tag) { }
static inline void page_kasan_tag_reset(struct page *page) { }
#endif

static inline struct zone *page_zone(const struct page *page)
{
	return &NODE_DATA(page_to_nid(page))->node_zones[page_zonenum(page)];
}

static inline pg_data_t *page_pgdat(const struct page *page)
{
	return NODE_DATA(page_to_nid(page));
}

#ifdef SECTION_IN_PAGE_FLAGS
static inline void set_page_section(struct page *page, unsigned long section)
{
	page->flags &= ~(SECTIONS_MASK << SECTIONS_PGSHIFT);
	page->flags |= (section & SECTIONS_MASK) << SECTIONS_PGSHIFT;
}

static inline unsigned long page_to_section(const struct page *page)
{
	return (page->flags >> SECTIONS_PGSHIFT) & SECTIONS_MASK;
}
#endif

static inline void set_page_zone(struct page *page, enum zone_type zone)
{
	page->flags &= ~(ZONES_MASK << ZONES_PGSHIFT);
	page->flags |= (zone & ZONES_MASK) << ZONES_PGSHIFT;
}

static inline void set_page_node(struct page *page, unsigned long node)
{
	page->flags &= ~(NODES_MASK << NODES_PGSHIFT);
	page->flags |= (node & NODES_MASK) << NODES_PGSHIFT;
}

static inline void set_page_links(struct page *page, enum zone_type zone,
	unsigned long node, unsigned long pfn)
{
	set_page_zone(page, zone);
	set_page_node(page, node);
#ifdef SECTION_IN_PAGE_FLAGS
	set_page_section(page, pfn_to_section_nr(pfn));
#endif
}

#ifdef CONFIG_MEMCG
static inline struct mem_cgroup *page_memcg(struct page *page)
{
	return page->mem_cgroup;
}
static inline struct mem_cgroup *page_memcg_rcu(struct page *page)
{
	WARN_ON_ONCE(!rcu_read_lock_held());
	return READ_ONCE(page->mem_cgroup);
}
#else
static inline struct mem_cgroup *page_memcg(struct page *page)
{
	return NULL;
}
static inline struct mem_cgroup *page_memcg_rcu(struct page *page)
{
	WARN_ON_ONCE(!rcu_read_lock_held());
	return NULL;
}
#endif

/*
 * Some inline functions in vmstat.h depend on page_zone()
 */
#include <linux/vmstat.h>

static __always_inline void *lowmem_page_address(const struct page *page)
{
	return page_to_virt(page);
}

#if defined(CONFIG_HIGHMEM) && !defined(WANT_PAGE_VIRTUAL)
#define HASHED_PAGE_VIRTUAL
#endif

#if defined(WANT_PAGE_VIRTUAL)
static inline void *page_address(const struct page *page)
{
	return page->virtual;
}
static inline void set_page_address(struct page *page, void *address)
{
	page->virtual = address;
}
#define page_address_init()  do { } while(0)
#endif

#if defined(HASHED_PAGE_VIRTUAL)
void *page_address(const struct page *page);
void set_page_address(struct page *page, void *virtual);
void page_address_init(void);
#endif

#if !defined(HASHED_PAGE_VIRTUAL) && !defined(WANT_PAGE_VIRTUAL)
#define page_address(page) lowmem_page_address(page)
#define set_page_address(page, address)  do { } while(0)
#define page_address_init()  do { } while(0)
#endif

extern void *page_rmapping(struct page *page);
extern struct anon_vma *page_anon_vma(struct page *page);
extern struct address_space *page_mapping(struct page *page);

extern struct address_space *__page_file_mapping(struct page *);

static inline
struct address_space *page_file_mapping(struct page *page)
{
	if (unlikely(PageSwapCache(page)))
		return __page_file_mapping(page);

	return page->mapping;
}

extern pgoff_t __page_file_index(struct page *page);

/*
 * Return the pagecache index of the passed page.  Regular pagecache pages
 * use ->index whereas swapcache pages use swp_offset(->private)
 */
static inline pgoff_t page_index(struct page *page)
{
	if (unlikely(PageSwapCache(page)))
		return __page_file_index(page);
	return page->index;
}

bool page_mapped(struct page *page);
struct address_space *page_mapping(struct page *page);
struct address_space *page_mapping_file(struct page *page);

/*
 * Return true only if the page has been allocated with
 * ALLOC_NO_WATERMARKS and the low watermark was not
 * met implying that the system is under some pressure.
 */
static inline bool page_is_pfmemalloc(struct page *page)
{
	/*
	 * Page index cannot be this large so this must be
	 * a pfmemalloc page.
	 */
	return page->index == -1UL;
}

/*
 * Only to be called by the page allocator on a freshly allocated
 * page.
 */
static inline void set_page_pfmemalloc(struct page *page)
{
	page->index = -1UL;
}

static inline void clear_page_pfmemalloc(struct page *page)
{
	page->index = 0;
}

/*
 * Can be called by the pagefault handler when it gets a VM_FAULT_OOM.
 */
extern void pagefault_out_of_memory(void);

#define offset_in_page(p)	((unsigned long)(p) & ~PAGE_MASK)
#define offset_in_thp(page, p)	((unsigned long)(p) & (thp_size(page) - 1))

/*
 * Flags passed to show_mem() and show_free_areas() to suppress output in
 * various contexts.
 */
#define SHOW_MEM_FILTER_NODES		(0x0001u)	/* disallowed nodes */

extern void show_free_areas(unsigned int flags, nodemask_t *nodemask);

#ifdef CONFIG_MMU
extern bool can_do_mlock(void);
#else
static inline bool can_do_mlock(void) { return false; }
#endif
extern int user_shm_lock(size_t, struct user_struct *);
extern void user_shm_unlock(size_t, struct user_struct *);

/*
 * Parameter block passed down to zap_pte_range in exceptional cases.
 */
struct zap_details {
	struct address_space *check_mapping;	/* Check page->mapping if set */
	pgoff_t	first_index;			/* Lowest page->index to unmap */
	pgoff_t last_index;			/* Highest page->index to unmap */
};

struct page *vm_normal_page(struct vm_area_struct *vma, unsigned long addr,
			     pte_t pte);
struct page *vm_normal_page_pmd(struct vm_area_struct *vma, unsigned long addr,
				pmd_t pmd);

void zap_vma_ptes(struct vm_area_struct *vma, unsigned long address,
		  unsigned long size);
void zap_page_range(struct vm_area_struct *vma, unsigned long address,
		    unsigned long size);
void unmap_vmas(struct mmu_gather *tlb, struct vm_area_struct *start_vma,
		unsigned long start, unsigned long end);

struct mmu_notifier_range;

void free_pgd_range(struct mmu_gather *tlb, unsigned long addr,
		unsigned long end, unsigned long floor, unsigned long ceiling);
int
copy_page_range(struct vm_area_struct *dst_vma, struct vm_area_struct *src_vma);
int follow_pte_pmd(struct mm_struct *mm, unsigned long address,
		   struct mmu_notifier_range *range,
		   pte_t **ptepp, pmd_t **pmdpp, spinlock_t **ptlp);
int follow_pfn(struct vm_area_struct *vma, unsigned long address,
	unsigned long *pfn);
int follow_phys(struct vm_area_struct *vma, unsigned long address,
		unsigned int flags, unsigned long *prot, resource_size_t *phys);
int generic_access_phys(struct vm_area_struct *vma, unsigned long addr,
			void *buf, int len, int write);

extern void truncate_pagecache(struct inode *inode, loff_t new);
extern void truncate_setsize(struct inode *inode, loff_t newsize);
void pagecache_isize_extended(struct inode *inode, loff_t from, loff_t to);
void truncate_pagecache_range(struct inode *inode, loff_t offset, loff_t end);
int truncate_inode_page(struct address_space *mapping, struct page *page);
int generic_error_remove_page(struct address_space *mapping, struct page *page);
int invalidate_inode_page(struct page *page);

#ifdef CONFIG_MMU
extern vm_fault_t handle_mm_fault(struct vm_area_struct *vma,
				  unsigned long address, unsigned int flags,
				  struct pt_regs *regs);
extern int fixup_user_fault(struct mm_struct *mm,
			    unsigned long address, unsigned int fault_flags,
			    bool *unlocked);
void unmap_mapping_pages(struct address_space *mapping,
		pgoff_t start, pgoff_t nr, bool even_cows);
void unmap_mapping_range(struct address_space *mapping,
		loff_t const holebegin, loff_t const holelen, int even_cows);
#else
static inline vm_fault_t handle_mm_fault(struct vm_area_struct *vma,
					 unsigned long address, unsigned int flags,
					 struct pt_regs *regs)
{
	/* should never happen if there's no MMU */
	BUG();
	return VM_FAULT_SIGBUS;
}
static inline int fixup_user_fault(struct mm_struct *mm, unsigned long address,
		unsigned int fault_flags, bool *unlocked)
{
	/* should never happen if there's no MMU */
	BUG();
	return -EFAULT;
}
static inline void unmap_mapping_pages(struct address_space *mapping,
		pgoff_t start, pgoff_t nr, bool even_cows) { }
static inline void unmap_mapping_range(struct address_space *mapping,
		loff_t const holebegin, loff_t const holelen, int even_cows) { }
#endif

static inline void unmap_shared_mapping_range(struct address_space *mapping,
		loff_t const holebegin, loff_t const holelen)
{
	unmap_mapping_range(mapping, holebegin, holelen, 0);
}

extern int access_process_vm(struct task_struct *tsk, unsigned long addr,
		void *buf, int len, unsigned int gup_flags);
extern int access_remote_vm(struct mm_struct *mm, unsigned long addr,
		void *buf, int len, unsigned int gup_flags);
extern int __access_remote_vm(struct task_struct *tsk, struct mm_struct *mm,
		unsigned long addr, void *buf, int len, unsigned int gup_flags);

long get_user_pages_remote(struct mm_struct *mm,
			    unsigned long start, unsigned long nr_pages,
			    unsigned int gup_flags, struct page **pages,
			    struct vm_area_struct **vmas, int *locked);
long pin_user_pages_remote(struct mm_struct *mm,
			   unsigned long start, unsigned long nr_pages,
			   unsigned int gup_flags, struct page **pages,
			   struct vm_area_struct **vmas, int *locked);
long get_user_pages(unsigned long start, unsigned long nr_pages,
			    unsigned int gup_flags, struct page **pages,
			    struct vm_area_struct **vmas);
long pin_user_pages(unsigned long start, unsigned long nr_pages,
		    unsigned int gup_flags, struct page **pages,
		    struct vm_area_struct **vmas);
long get_user_pages_locked(unsigned long start, unsigned long nr_pages,
		    unsigned int gup_flags, struct page **pages, int *locked);
long pin_user_pages_locked(unsigned long start, unsigned long nr_pages,
		    unsigned int gup_flags, struct page **pages, int *locked);
long get_user_pages_unlocked(unsigned long start, unsigned long nr_pages,
		    struct page **pages, unsigned int gup_flags);
long pin_user_pages_unlocked(unsigned long start, unsigned long nr_pages,
		    struct page **pages, unsigned int gup_flags);

int get_user_pages_fast(unsigned long start, int nr_pages,
			unsigned int gup_flags, struct page **pages);
int pin_user_pages_fast(unsigned long start, int nr_pages,
			unsigned int gup_flags, struct page **pages);

int account_locked_vm(struct mm_struct *mm, unsigned long pages, bool inc);
int __account_locked_vm(struct mm_struct *mm, unsigned long pages, bool inc,
			struct task_struct *task, bool bypass_rlim);

/* Container for pinned pfns / pages */
struct frame_vector {
	unsigned int nr_allocated;	/* Number of frames we have space for */
	unsigned int nr_frames;	/* Number of frames stored in ptrs array */
	bool got_ref;		/* Did we pin pages by getting page ref? */
	bool is_pfns;		/* Does array contain pages or pfns? */
	void *ptrs[];		/* Array of pinned pfns / pages. Use
				 * pfns_vector_pages() or pfns_vector_pfns()
				 * for access */
};

struct frame_vector *frame_vector_create(unsigned int nr_frames);
void frame_vector_destroy(struct frame_vector *vec);
int get_vaddr_frames(unsigned long start, unsigned int nr_pfns,
		     unsigned int gup_flags, struct frame_vector *vec);
void put_vaddr_frames(struct frame_vector *vec);
int frame_vector_to_pages(struct frame_vector *vec);
void frame_vector_to_pfns(struct frame_vector *vec);

static inline unsigned int frame_vector_count(struct frame_vector *vec)
{
	return vec->nr_frames;
}

static inline struct page **frame_vector_pages(struct frame_vector *vec)
{
	if (vec->is_pfns) {
		int err = frame_vector_to_pages(vec);

		if (err)
			return ERR_PTR(err);
	}
	return (struct page **)(vec->ptrs);
}

static inline unsigned long *frame_vector_pfns(struct frame_vector *vec)
{
	if (!vec->is_pfns)
		frame_vector_to_pfns(vec);
	return (unsigned long *)(vec->ptrs);
}

struct kvec;
int get_kernel_pages(const struct kvec *iov, int nr_pages, int write,
			struct page **pages);
int get_kernel_page(unsigned long start, int write, struct page **pages);
struct page *get_dump_page(unsigned long addr);

extern int try_to_release_page(struct page * page, gfp_t gfp_mask);
extern void do_invalidatepage(struct page *page, unsigned int offset,
			      unsigned int length);

void __set_page_dirty(struct page *, struct address_space *, int warn);
int __set_page_dirty_nobuffers(struct page *page);
int __set_page_dirty_no_writeback(struct page *page);
int redirty_page_for_writepage(struct writeback_control *wbc,
				struct page *page);
void account_page_dirtied(struct page *page, struct address_space *mapping);
void account_page_cleaned(struct page *page, struct address_space *mapping,
			  struct bdi_writeback *wb);
int set_page_dirty(struct page *page);
int set_page_dirty_lock(struct page *page);
void __cancel_dirty_page(struct page *page);
static inline void cancel_dirty_page(struct page *page)
{
	/* Avoid atomic ops, locking, etc. when not actually needed. */
	if (PageDirty(page))
		__cancel_dirty_page(page);
}
int clear_page_dirty_for_io(struct page *page);

int get_cmdline(struct task_struct *task, char *buffer, int buflen);

extern unsigned long move_page_tables(struct vm_area_struct *vma,
		unsigned long old_addr, struct vm_area_struct *new_vma,
		unsigned long new_addr, unsigned long len,
		bool need_rmap_locks);

/*
 * Flags used by change_protection().  For now we make it a bitmap so
 * that we can pass in multiple flags just like parameters.  However
 * for now all the callers are only use one of the flags at the same
 * time.
 */
/* Whether we should allow dirty bit accounting */
#define  MM_CP_DIRTY_ACCT                  (1UL << 0)
/* Whether this protection change is for NUMA hints */
#define  MM_CP_PROT_NUMA                   (1UL << 1)
/* Whether this change is for write protecting */
#define  MM_CP_UFFD_WP                     (1UL << 2) /* do wp */
#define  MM_CP_UFFD_WP_RESOLVE             (1UL << 3) /* Resolve wp */
#define  MM_CP_UFFD_WP_ALL                 (MM_CP_UFFD_WP | \
					    MM_CP_UFFD_WP_RESOLVE)

extern unsigned long change_protection(struct vm_area_struct *vma, unsigned long start,
			      unsigned long end, pgprot_t newprot,
			      unsigned long cp_flags);
extern int mprotect_fixup(struct vm_area_struct *vma,
			  struct vm_area_struct **pprev, unsigned long start,
			  unsigned long end, unsigned long newflags);

/*
 * doesn't attempt to fault and will return short.
 */
int get_user_pages_fast_only(unsigned long start, int nr_pages,
			     unsigned int gup_flags, struct page **pages);
int pin_user_pages_fast_only(unsigned long start, int nr_pages,
			     unsigned int gup_flags, struct page **pages);

static inline bool get_user_page_fast_only(unsigned long addr,
			unsigned int gup_flags, struct page **pagep)
{
	return get_user_pages_fast_only(addr, 1, gup_flags, pagep) == 1;
}
/*
 * per-process(per-mm_struct) statistics.
 */
static inline unsigned long get_mm_counter(struct mm_struct *mm, int member)
{
	long val = atomic_long_read(&mm->rss_stat.count[member]);

#ifdef SPLIT_RSS_COUNTING
	/*
	 * counter is updated in asynchronous manner and may go to minus.
	 * But it's never be expected number for users.
	 */
	if (val < 0)
		val = 0;
#endif
	return (unsigned long)val;
}

void mm_trace_rss_stat(struct mm_struct *mm, int member, long count);

static inline void add_mm_counter(struct mm_struct *mm, int member, long value)
{
	long count = atomic_long_add_return(value, &mm->rss_stat.count[member]);

	mm_trace_rss_stat(mm, member, count);
}

static inline void inc_mm_counter(struct mm_struct *mm, int member)
{
	long count = atomic_long_inc_return(&mm->rss_stat.count[member]);

	mm_trace_rss_stat(mm, member, count);
}

static inline void dec_mm_counter(struct mm_struct *mm, int member)
{
	long count = atomic_long_dec_return(&mm->rss_stat.count[member]);

	mm_trace_rss_stat(mm, member, count);
}

/* Optimized variant when page is already known not to be PageAnon */
static inline int mm_counter_file(struct page *page)
{
	if (PageSwapBacked(page))
		return MM_SHMEMPAGES;
	return MM_FILEPAGES;
}

static inline int mm_counter(struct page *page)
{
	if (PageAnon(page))
		return MM_ANONPAGES;
	return mm_counter_file(page);
}

static inline unsigned long get_mm_rss(struct mm_struct *mm)
{
	return get_mm_counter(mm, MM_FILEPAGES) +
		get_mm_counter(mm, MM_ANONPAGES) +
		get_mm_counter(mm, MM_SHMEMPAGES);
}

static inline unsigned long get_mm_hiwater_rss(struct mm_struct *mm)
{
	return max(mm->hiwater_rss, get_mm_rss(mm));
}

static inline unsigned long get_mm_hiwater_vm(struct mm_struct *mm)
{
	return max(mm->hiwater_vm, mm->total_vm);
}

static inline void update_hiwater_rss(struct mm_struct *mm)
{
	unsigned long _rss = get_mm_rss(mm);

	if ((mm)->hiwater_rss < _rss)
		(mm)->hiwater_rss = _rss;
}

static inline void update_hiwater_vm(struct mm_struct *mm)
{
	if (mm->hiwater_vm < mm->total_vm)
		mm->hiwater_vm = mm->total_vm;
}

static inline void reset_mm_hiwater_rss(struct mm_struct *mm)
{
	mm->hiwater_rss = get_mm_rss(mm);
}

static inline void setmax_mm_hiwater_rss(unsigned long *maxrss,
					 struct mm_struct *mm)
{
	unsigned long hiwater_rss = get_mm_hiwater_rss(mm);

	if (*maxrss < hiwater_rss)
		*maxrss = hiwater_rss;
}

#if defined(SPLIT_RSS_COUNTING)
void sync_mm_rss(struct mm_struct *mm);
#else
static inline void sync_mm_rss(struct mm_struct *mm)
{
}
#endif

#ifndef CONFIG_ARCH_HAS_PTE_SPECIAL
static inline int pte_special(pte_t pte)
{
	return 0;
}

static inline pte_t pte_mkspecial(pte_t pte)
{
	return pte;
}
#endif

#ifndef CONFIG_ARCH_HAS_PTE_DEVMAP
static inline int pte_devmap(pte_t pte)
{
	return 0;
}
#endif

int vma_wants_writenotify(struct vm_area_struct *vma, pgprot_t vm_page_prot);

extern pte_t *__get_locked_pte(struct mm_struct *mm, unsigned long addr,
			       spinlock_t **ptl);
static inline pte_t *get_locked_pte(struct mm_struct *mm, unsigned long addr,
				    spinlock_t **ptl)
{
	pte_t *ptep;
	__cond_lock(*ptl, ptep = __get_locked_pte(mm, addr, ptl));
	return ptep;
}

#ifdef __PAGETABLE_P4D_FOLDED
static inline int __p4d_alloc(struct mm_struct *mm, pgd_t *pgd,
						unsigned long address)
{
	return 0;
}
#else
int __p4d_alloc(struct mm_struct *mm, pgd_t *pgd, unsigned long address);
#endif

#if defined(__PAGETABLE_PUD_FOLDED) || !defined(CONFIG_MMU)
static inline int __pud_alloc(struct mm_struct *mm, p4d_t *p4d,
						unsigned long address)
{
	return 0;
}
static inline void mm_inc_nr_puds(struct mm_struct *mm) {}
static inline void mm_dec_nr_puds(struct mm_struct *mm) {}

#else
int __pud_alloc(struct mm_struct *mm, p4d_t *p4d, unsigned long address);

static inline void mm_inc_nr_puds(struct mm_struct *mm)
{
	if (mm_pud_folded(mm))
		return;
	atomic_long_add(PTRS_PER_PUD * sizeof(pud_t), &mm->pgtables_bytes);
}

static inline void mm_dec_nr_puds(struct mm_struct *mm)
{
	if (mm_pud_folded(mm))
		return;
	atomic_long_sub(PTRS_PER_PUD * sizeof(pud_t), &mm->pgtables_bytes);
}
#endif

#if defined(__PAGETABLE_PMD_FOLDED) || !defined(CONFIG_MMU)
static inline int __pmd_alloc(struct mm_struct *mm, pud_t *pud,
						unsigned long address)
{
	return 0;
}

static inline void mm_inc_nr_pmds(struct mm_struct *mm) {}
static inline void mm_dec_nr_pmds(struct mm_struct *mm) {}

#else
int __pmd_alloc(struct mm_struct *mm, pud_t *pud, unsigned long address);

static inline void mm_inc_nr_pmds(struct mm_struct *mm)
{
	if (mm_pmd_folded(mm))
		return;
	atomic_long_add(PTRS_PER_PMD * sizeof(pmd_t), &mm->pgtables_bytes);
}

static inline void mm_dec_nr_pmds(struct mm_struct *mm)
{
	if (mm_pmd_folded(mm))
		return;
	atomic_long_sub(PTRS_PER_PMD * sizeof(pmd_t), &mm->pgtables_bytes);
}
#endif

#ifdef CONFIG_MMU
static inline void mm_pgtables_bytes_init(struct mm_struct *mm)
{
	atomic_long_set(&mm->pgtables_bytes, 0);
}

static inline unsigned long mm_pgtables_bytes(const struct mm_struct *mm)
{
	return atomic_long_read(&mm->pgtables_bytes);
}

static inline void mm_inc_nr_ptes(struct mm_struct *mm)
{
	atomic_long_add(PTRS_PER_PTE * sizeof(pte_t), &mm->pgtables_bytes);
}

static inline void mm_dec_nr_ptes(struct mm_struct *mm)
{
	atomic_long_sub(PTRS_PER_PTE * sizeof(pte_t), &mm->pgtables_bytes);
}
#else

static inline void mm_pgtables_bytes_init(struct mm_struct *mm) {}
static inline unsigned long mm_pgtables_bytes(const struct mm_struct *mm)
{
	return 0;
}

static inline void mm_inc_nr_ptes(struct mm_struct *mm) {}
static inline void mm_dec_nr_ptes(struct mm_struct *mm) {}
#endif

int __pte_alloc(struct mm_struct *mm, pmd_t *pmd);
int __pte_alloc_kernel(pmd_t *pmd);

#if defined(CONFIG_MMU)

static inline p4d_t *p4d_alloc(struct mm_struct *mm, pgd_t *pgd,
		unsigned long address)
{
	return (unlikely(pgd_none(*pgd)) && __p4d_alloc(mm, pgd, address)) ?
		NULL : p4d_offset(pgd, address);
}

static inline pud_t *pud_alloc(struct mm_struct *mm, p4d_t *p4d,
		unsigned long address)
{
	return (unlikely(p4d_none(*p4d)) && __pud_alloc(mm, p4d, address)) ?
		NULL : pud_offset(p4d, address);
}

static inline pmd_t *pmd_alloc(struct mm_struct *mm, pud_t *pud, unsigned long address)
{
	return (unlikely(pud_none(*pud)) && __pmd_alloc(mm, pud, address))?
		NULL: pmd_offset(pud, address);
}
#endif /* CONFIG_MMU */

#if USE_SPLIT_PTE_PTLOCKS
#if ALLOC_SPLIT_PTLOCKS
void __init ptlock_cache_init(void);
extern bool ptlock_alloc(struct page *page);
extern void ptlock_free(struct page *page);

static inline spinlock_t *ptlock_ptr(struct page *page)
{
	return page->ptl;
}
#else /* ALLOC_SPLIT_PTLOCKS */
static inline void ptlock_cache_init(void)
{
}

static inline bool ptlock_alloc(struct page *page)
{
	return true;
}

static inline void ptlock_free(struct page *page)
{
}

static inline spinlock_t *ptlock_ptr(struct page *page)
{
	return &page->ptl;
}
#endif /* ALLOC_SPLIT_PTLOCKS */

static inline spinlock_t *pte_lockptr(struct mm_struct *mm, pmd_t *pmd)
{
	return ptlock_ptr(pmd_page(*pmd));
}

static inline bool ptlock_init(struct page *page)
{
	/*
	 * prep_new_page() initialize page->private (and therefore page->ptl)
	 * with 0. Make sure nobody took it in use in between.
	 *
	 * It can happen if arch try to use slab for page table allocation:
	 * slab code uses page->slab_cache, which share storage with page->ptl.
	 */
	VM_BUG_ON_PAGE(*(unsigned long *)&page->ptl, page);
	if (!ptlock_alloc(page))
		return false;
	spin_lock_init(ptlock_ptr(page));
	return true;
}

#else	/* !USE_SPLIT_PTE_PTLOCKS */
/*
 * We use mm->page_table_lock to guard all pagetable pages of the mm.
 */
static inline spinlock_t *pte_lockptr(struct mm_struct *mm, pmd_t *pmd)
{
	return &mm->page_table_lock;
}
static inline void ptlock_cache_init(void) {}
static inline bool ptlock_init(struct page *page) { return true; }
static inline void ptlock_free(struct page *page) {}
#endif /* USE_SPLIT_PTE_PTLOCKS */

static inline void pgtable_init(void)
{
	ptlock_cache_init();
	pgtable_cache_init();
}

static inline bool pgtable_pte_page_ctor(struct page *page)
{
	if (!ptlock_init(page))
		return false;
	__SetPageTable(page);
	inc_zone_page_state(page, NR_PAGETABLE);
	return true;
}

static inline void pgtable_pte_page_dtor(struct page *page)
{
	ptlock_free(page);
	__ClearPageTable(page);
	dec_zone_page_state(page, NR_PAGETABLE);
}

#define pte_offset_map_lock(mm, pmd, address, ptlp)	\
({							\
	spinlock_t *__ptl = pte_lockptr(mm, pmd);	\
	pte_t *__pte = pte_offset_map(pmd, address);	\
	*(ptlp) = __ptl;				\
	spin_lock(__ptl);				\
	__pte;						\
})

#define pte_unmap_unlock(pte, ptl)	do {		\
	spin_unlock(ptl);				\
	pte_unmap(pte);					\
} while (0)

#define pte_alloc(mm, pmd) (unlikely(pmd_none(*(pmd))) && __pte_alloc(mm, pmd))

#define pte_alloc_map(mm, pmd, address)			\
	(pte_alloc(mm, pmd) ? NULL : pte_offset_map(pmd, address))

#define pte_alloc_map_lock(mm, pmd, address, ptlp)	\
	(pte_alloc(mm, pmd) ?			\
		 NULL : pte_offset_map_lock(mm, pmd, address, ptlp))

#define pte_alloc_kernel(pmd, address)			\
	((unlikely(pmd_none(*(pmd))) && __pte_alloc_kernel(pmd))? \
		NULL: pte_offset_kernel(pmd, address))

#if USE_SPLIT_PMD_PTLOCKS

static struct page *pmd_to_page(pmd_t *pmd)
{
	unsigned long mask = ~(PTRS_PER_PMD * sizeof(pmd_t) - 1);
	return virt_to_page((void *)((unsigned long) pmd & mask));
}

static inline spinlock_t *pmd_lockptr(struct mm_struct *mm, pmd_t *pmd)
{
	return ptlock_ptr(pmd_to_page(pmd));
}

static inline bool pmd_ptlock_init(struct page *page)
{
#ifdef CONFIG_TRANSPARENT_HUGEPAGE
	page->pmd_huge_pte = NULL;
#endif
	return ptlock_init(page);
}

static inline void pmd_ptlock_free(struct page *page)
{
#ifdef CONFIG_TRANSPARENT_HUGEPAGE
	VM_BUG_ON_PAGE(page->pmd_huge_pte, page);
#endif
	ptlock_free(page);
}

#define pmd_huge_pte(mm, pmd) (pmd_to_page(pmd)->pmd_huge_pte)

#else

static inline spinlock_t *pmd_lockptr(struct mm_struct *mm, pmd_t *pmd)
{
	return &mm->page_table_lock;
}

static inline bool pmd_ptlock_init(struct page *page) { return true; }
static inline void pmd_ptlock_free(struct page *page) {}

#define pmd_huge_pte(mm, pmd) ((mm)->pmd_huge_pte)

#endif

static inline spinlock_t *pmd_lock(struct mm_struct *mm, pmd_t *pmd)
{
	spinlock_t *ptl = pmd_lockptr(mm, pmd);
	spin_lock(ptl);
	return ptl;
}

static inline bool pgtable_pmd_page_ctor(struct page *page)
{
	if (!pmd_ptlock_init(page))
		return false;
	__SetPageTable(page);
	inc_zone_page_state(page, NR_PAGETABLE);
	return true;
}

static inline void pgtable_pmd_page_dtor(struct page *page)
{
	pmd_ptlock_free(page);
	__ClearPageTable(page);
	dec_zone_page_state(page, NR_PAGETABLE);
}

/*
 * No scalability reason to split PUD locks yet, but follow the same pattern
 * as the PMD locks to make it easier if we decide to.  The VM should not be
 * considered ready to switch to split PUD locks yet; there may be places
 * which need to be converted from page_table_lock.
 */
static inline spinlock_t *pud_lockptr(struct mm_struct *mm, pud_t *pud)
{
	return &mm->page_table_lock;
}

static inline spinlock_t *pud_lock(struct mm_struct *mm, pud_t *pud)
{
	spinlock_t *ptl = pud_lockptr(mm, pud);

	spin_lock(ptl);
	return ptl;
}

extern void __init pagecache_init(void);
extern void __init free_area_init_memoryless_node(int nid);
extern void free_initmem(void);

/*
 * Free reserved pages within range [PAGE_ALIGN(start), end & PAGE_MASK)
 * into the buddy system. The freed pages will be poisoned with pattern
 * "poison" if it's within range [0, UCHAR_MAX].
 * Return pages freed into the buddy system.
 */
extern unsigned long free_reserved_area(void *start, void *end,
					int poison, const char *s);

#ifdef	CONFIG_HIGHMEM
/*
 * Free a highmem page into the buddy system, adjusting totalhigh_pages
 * and totalram_pages.
 */
extern void free_highmem_page(struct page *page);
#endif

extern void adjust_managed_page_count(struct page *page, long count);
extern void mem_init_print_info(const char *str);

extern void reserve_bootmem_region(phys_addr_t start, phys_addr_t end);

/* Free the reserved page into the buddy system, so it gets managed. */
static inline void __free_reserved_page(struct page *page)
{
	ClearPageReserved(page);
	init_page_count(page);
	__free_page(page);
}

static inline void free_reserved_page(struct page *page)
{
	__free_reserved_page(page);
	adjust_managed_page_count(page, 1);
}

static inline void mark_page_reserved(struct page *page)
{
	SetPageReserved(page);
	adjust_managed_page_count(page, -1);
}

/*
 * Default method to free all the __init memory into the buddy system.
 * The freed pages will be poisoned with pattern "poison" if it's within
 * range [0, UCHAR_MAX].
 * Return pages freed into the buddy system.
 */
static inline unsigned long free_initmem_default(int poison)
{
	extern char __init_begin[], __init_end[];

	return free_reserved_area(&__init_begin, &__init_end,
				  poison, "unused kernel");
}

static inline unsigned long get_num_physpages(void)
{
	int nid;
	unsigned long phys_pages = 0;

	for_each_online_node(nid)
		phys_pages += node_present_pages(nid);

	return phys_pages;
}

/*
 * Using memblock node mappings, an architecture may initialise its
 * zones, allocate the backing mem_map and account for memory holes in an
 * architecture independent manner.
 *
 * An architecture is expected to register range of page frames backed by
 * physical memory with memblock_add[_node]() before calling
 * free_area_init() passing in the PFN each zone ends at. At a basic
 * usage, an architecture is expected to do something like
 *
 * unsigned long max_zone_pfns[MAX_NR_ZONES] = {max_dma, max_normal_pfn,
 * 							 max_highmem_pfn};
 * for_each_valid_physical_page_range()
 * 	memblock_add_node(base, size, nid)
 * free_area_init(max_zone_pfns);
 */
void free_area_init(unsigned long *max_zone_pfn);
unsigned long node_map_pfn_alignment(void);
unsigned long __absent_pages_in_range(int nid, unsigned long start_pfn,
						unsigned long end_pfn);
extern unsigned long absent_pages_in_range(unsigned long start_pfn,
						unsigned long end_pfn);
extern void get_pfn_range_for_nid(unsigned int nid,
			unsigned long *start_pfn, unsigned long *end_pfn);
extern unsigned long find_min_pfn_with_active_regions(void);

#ifndef CONFIG_NEED_MULTIPLE_NODES
static inline int early_pfn_to_nid(unsigned long pfn)
{
	return 0;
}
#else
/* please see mm/page_alloc.c */
extern int __meminit early_pfn_to_nid(unsigned long pfn);
/* there is a per-arch backend function. */
extern int __meminit __early_pfn_to_nid(unsigned long pfn,
					struct mminit_pfnnid_cache *state);
#endif

extern void set_dma_reserve(unsigned long new_dma_reserve);
extern void memmap_init_zone(unsigned long, int, unsigned long, unsigned long,
<<<<<<< HEAD
		enum meminit_context, struct vmem_altmap *);
=======
		enum meminit_context, struct vmem_altmap *, int migratetype);
>>>>>>> 071a0578
extern void setup_per_zone_wmarks(void);
extern int __meminit init_per_zone_wmark_min(void);
extern void mem_init(void);
extern void __init mmap_init(void);
extern void show_mem(unsigned int flags, nodemask_t *nodemask);
extern long si_mem_available(void);
extern void si_meminfo(struct sysinfo * val);
extern void si_meminfo_node(struct sysinfo *val, int nid);
#ifdef __HAVE_ARCH_RESERVED_KERNEL_PAGES
extern unsigned long arch_reserved_kernel_pages(void);
#endif

extern __printf(3, 4)
void warn_alloc(gfp_t gfp_mask, nodemask_t *nodemask, const char *fmt, ...);

extern void setup_per_cpu_pageset(void);

/* page_alloc.c */
extern int min_free_kbytes;
extern int watermark_boost_factor;
extern int watermark_scale_factor;
extern bool arch_has_descending_max_zone_pfns(void);

/* nommu.c */
extern atomic_long_t mmap_pages_allocated;
extern int nommu_shrink_inode_mappings(struct inode *, size_t, size_t);

/* interval_tree.c */
void vma_interval_tree_insert(struct vm_area_struct *node,
			      struct rb_root_cached *root);
void vma_interval_tree_insert_after(struct vm_area_struct *node,
				    struct vm_area_struct *prev,
				    struct rb_root_cached *root);
void vma_interval_tree_remove(struct vm_area_struct *node,
			      struct rb_root_cached *root);
struct vm_area_struct *vma_interval_tree_iter_first(struct rb_root_cached *root,
				unsigned long start, unsigned long last);
struct vm_area_struct *vma_interval_tree_iter_next(struct vm_area_struct *node,
				unsigned long start, unsigned long last);

#define vma_interval_tree_foreach(vma, root, start, last)		\
	for (vma = vma_interval_tree_iter_first(root, start, last);	\
	     vma; vma = vma_interval_tree_iter_next(vma, start, last))

void anon_vma_interval_tree_insert(struct anon_vma_chain *node,
				   struct rb_root_cached *root);
void anon_vma_interval_tree_remove(struct anon_vma_chain *node,
				   struct rb_root_cached *root);
struct anon_vma_chain *
anon_vma_interval_tree_iter_first(struct rb_root_cached *root,
				  unsigned long start, unsigned long last);
struct anon_vma_chain *anon_vma_interval_tree_iter_next(
	struct anon_vma_chain *node, unsigned long start, unsigned long last);
#ifdef CONFIG_DEBUG_VM_RB
void anon_vma_interval_tree_verify(struct anon_vma_chain *node);
#endif

#define anon_vma_interval_tree_foreach(avc, root, start, last)		 \
	for (avc = anon_vma_interval_tree_iter_first(root, start, last); \
	     avc; avc = anon_vma_interval_tree_iter_next(avc, start, last))

/* mmap.c */
extern int __vm_enough_memory(struct mm_struct *mm, long pages, int cap_sys_admin);
extern int __vma_adjust(struct vm_area_struct *vma, unsigned long start,
	unsigned long end, pgoff_t pgoff, struct vm_area_struct *insert,
	struct vm_area_struct *expand);
static inline int vma_adjust(struct vm_area_struct *vma, unsigned long start,
	unsigned long end, pgoff_t pgoff, struct vm_area_struct *insert)
{
	return __vma_adjust(vma, start, end, pgoff, insert, NULL);
}
extern struct vm_area_struct *vma_merge(struct mm_struct *,
	struct vm_area_struct *prev, unsigned long addr, unsigned long end,
	unsigned long vm_flags, struct anon_vma *, struct file *, pgoff_t,
	struct mempolicy *, struct vm_userfaultfd_ctx);
extern struct anon_vma *find_mergeable_anon_vma(struct vm_area_struct *);
extern int __split_vma(struct mm_struct *, struct vm_area_struct *,
	unsigned long addr, int new_below);
extern int split_vma(struct mm_struct *, struct vm_area_struct *,
	unsigned long addr, int new_below);
extern int insert_vm_struct(struct mm_struct *, struct vm_area_struct *);
extern void __vma_link_rb(struct mm_struct *, struct vm_area_struct *,
	struct rb_node **, struct rb_node *);
extern void unlink_file_vma(struct vm_area_struct *);
extern struct vm_area_struct *copy_vma(struct vm_area_struct **,
	unsigned long addr, unsigned long len, pgoff_t pgoff,
	bool *need_rmap_locks);
extern void exit_mmap(struct mm_struct *);

static inline int check_data_rlimit(unsigned long rlim,
				    unsigned long new,
				    unsigned long start,
				    unsigned long end_data,
				    unsigned long start_data)
{
	if (rlim < RLIM_INFINITY) {
		if (((new - start) + (end_data - start_data)) > rlim)
			return -ENOSPC;
	}

	return 0;
}

extern int mm_take_all_locks(struct mm_struct *mm);
extern void mm_drop_all_locks(struct mm_struct *mm);

extern void set_mm_exe_file(struct mm_struct *mm, struct file *new_exe_file);
extern struct file *get_mm_exe_file(struct mm_struct *mm);
extern struct file *get_task_exe_file(struct task_struct *task);

extern bool may_expand_vm(struct mm_struct *, vm_flags_t, unsigned long npages);
extern void vm_stat_account(struct mm_struct *, vm_flags_t, long npages);

extern bool vma_is_special_mapping(const struct vm_area_struct *vma,
				   const struct vm_special_mapping *sm);
extern struct vm_area_struct *_install_special_mapping(struct mm_struct *mm,
				   unsigned long addr, unsigned long len,
				   unsigned long flags,
				   const struct vm_special_mapping *spec);
/* This is an obsolete alternative to _install_special_mapping. */
extern int install_special_mapping(struct mm_struct *mm,
				   unsigned long addr, unsigned long len,
				   unsigned long flags, struct page **pages);

unsigned long randomize_stack_top(unsigned long stack_top);

extern unsigned long get_unmapped_area(struct file *, unsigned long, unsigned long, unsigned long, unsigned long);

extern unsigned long mmap_region(struct file *file, unsigned long addr,
	unsigned long len, vm_flags_t vm_flags, unsigned long pgoff,
	struct list_head *uf);
extern unsigned long do_mmap(struct file *file, unsigned long addr,
	unsigned long len, unsigned long prot, unsigned long flags,
	unsigned long pgoff, unsigned long *populate, struct list_head *uf);
extern int __do_munmap(struct mm_struct *, unsigned long, size_t,
		       struct list_head *uf, bool downgrade);
extern int do_munmap(struct mm_struct *, unsigned long, size_t,
		     struct list_head *uf);
extern int do_madvise(unsigned long start, size_t len_in, int behavior);

#ifdef CONFIG_MMU
extern int __mm_populate(unsigned long addr, unsigned long len,
			 int ignore_errors);
static inline void mm_populate(unsigned long addr, unsigned long len)
{
	/* Ignore errors */
	(void) __mm_populate(addr, len, 1);
}
#else
static inline void mm_populate(unsigned long addr, unsigned long len) {}
#endif

/* These take the mm semaphore themselves */
extern int __must_check vm_brk(unsigned long, unsigned long);
extern int __must_check vm_brk_flags(unsigned long, unsigned long, unsigned long);
extern int vm_munmap(unsigned long, size_t);
extern unsigned long __must_check vm_mmap(struct file *, unsigned long,
        unsigned long, unsigned long,
        unsigned long, unsigned long);

struct vm_unmapped_area_info {
#define VM_UNMAPPED_AREA_TOPDOWN 1
	unsigned long flags;
	unsigned long length;
	unsigned long low_limit;
	unsigned long high_limit;
	unsigned long align_mask;
	unsigned long align_offset;
};

extern unsigned long vm_unmapped_area(struct vm_unmapped_area_info *info);

/* truncate.c */
extern void truncate_inode_pages(struct address_space *, loff_t);
extern void truncate_inode_pages_range(struct address_space *,
				       loff_t lstart, loff_t lend);
extern void truncate_inode_pages_final(struct address_space *);

/* generic vm_area_ops exported for stackable file systems */
extern vm_fault_t filemap_fault(struct vm_fault *vmf);
extern void filemap_map_pages(struct vm_fault *vmf,
		pgoff_t start_pgoff, pgoff_t end_pgoff);
extern vm_fault_t filemap_page_mkwrite(struct vm_fault *vmf);

/* mm/page-writeback.c */
int __must_check write_one_page(struct page *page);
void task_dirty_inc(struct task_struct *tsk);

extern unsigned long stack_guard_gap;
/* Generic expand stack which grows the stack according to GROWS{UP,DOWN} */
extern int expand_stack(struct vm_area_struct *vma, unsigned long address);

/* CONFIG_STACK_GROWSUP still needs to grow downwards at some places */
extern int expand_downwards(struct vm_area_struct *vma,
		unsigned long address);
#if VM_GROWSUP
extern int expand_upwards(struct vm_area_struct *vma, unsigned long address);
#else
  #define expand_upwards(vma, address) (0)
#endif

/* Look up the first VMA which satisfies  addr < vm_end,  NULL if none. */
extern struct vm_area_struct * find_vma(struct mm_struct * mm, unsigned long addr);
extern struct vm_area_struct * find_vma_prev(struct mm_struct * mm, unsigned long addr,
					     struct vm_area_struct **pprev);

/* Look up the first VMA which intersects the interval start_addr..end_addr-1,
   NULL if none.  Assume start_addr < end_addr. */
static inline struct vm_area_struct * find_vma_intersection(struct mm_struct * mm, unsigned long start_addr, unsigned long end_addr)
{
	struct vm_area_struct * vma = find_vma(mm,start_addr);

	if (vma && end_addr <= vma->vm_start)
		vma = NULL;
	return vma;
}

static inline unsigned long vm_start_gap(struct vm_area_struct *vma)
{
	unsigned long vm_start = vma->vm_start;

	if (vma->vm_flags & VM_GROWSDOWN) {
		vm_start -= stack_guard_gap;
		if (vm_start > vma->vm_start)
			vm_start = 0;
	}
	return vm_start;
}

static inline unsigned long vm_end_gap(struct vm_area_struct *vma)
{
	unsigned long vm_end = vma->vm_end;

	if (vma->vm_flags & VM_GROWSUP) {
		vm_end += stack_guard_gap;
		if (vm_end < vma->vm_end)
			vm_end = -PAGE_SIZE;
	}
	return vm_end;
}

static inline unsigned long vma_pages(struct vm_area_struct *vma)
{
	return (vma->vm_end - vma->vm_start) >> PAGE_SHIFT;
}

/* Look up the first VMA which exactly match the interval vm_start ... vm_end */
static inline struct vm_area_struct *find_exact_vma(struct mm_struct *mm,
				unsigned long vm_start, unsigned long vm_end)
{
	struct vm_area_struct *vma = find_vma(mm, vm_start);

	if (vma && (vma->vm_start != vm_start || vma->vm_end != vm_end))
		vma = NULL;

	return vma;
}

static inline bool range_in_vma(struct vm_area_struct *vma,
				unsigned long start, unsigned long end)
{
	return (vma && vma->vm_start <= start && end <= vma->vm_end);
}

#ifdef CONFIG_MMU
pgprot_t vm_get_page_prot(unsigned long vm_flags);
void vma_set_page_prot(struct vm_area_struct *vma);
#else
static inline pgprot_t vm_get_page_prot(unsigned long vm_flags)
{
	return __pgprot(0);
}
static inline void vma_set_page_prot(struct vm_area_struct *vma)
{
	vma->vm_page_prot = vm_get_page_prot(vma->vm_flags);
}
#endif

#ifdef CONFIG_NUMA_BALANCING
unsigned long change_prot_numa(struct vm_area_struct *vma,
			unsigned long start, unsigned long end);
#endif

struct vm_area_struct *find_extend_vma(struct mm_struct *, unsigned long addr);
int remap_pfn_range(struct vm_area_struct *, unsigned long addr,
			unsigned long pfn, unsigned long size, pgprot_t);
int vm_insert_page(struct vm_area_struct *, unsigned long addr, struct page *);
int vm_insert_pages(struct vm_area_struct *vma, unsigned long addr,
			struct page **pages, unsigned long *num);
int vm_map_pages(struct vm_area_struct *vma, struct page **pages,
				unsigned long num);
int vm_map_pages_zero(struct vm_area_struct *vma, struct page **pages,
				unsigned long num);
vm_fault_t vmf_insert_pfn(struct vm_area_struct *vma, unsigned long addr,
			unsigned long pfn);
vm_fault_t vmf_insert_pfn_prot(struct vm_area_struct *vma, unsigned long addr,
			unsigned long pfn, pgprot_t pgprot);
vm_fault_t vmf_insert_mixed(struct vm_area_struct *vma, unsigned long addr,
			pfn_t pfn);
vm_fault_t vmf_insert_mixed_prot(struct vm_area_struct *vma, unsigned long addr,
			pfn_t pfn, pgprot_t pgprot);
vm_fault_t vmf_insert_mixed_mkwrite(struct vm_area_struct *vma,
		unsigned long addr, pfn_t pfn);
int vm_iomap_memory(struct vm_area_struct *vma, phys_addr_t start, unsigned long len);

static inline vm_fault_t vmf_insert_page(struct vm_area_struct *vma,
				unsigned long addr, struct page *page)
{
	int err = vm_insert_page(vma, addr, page);

	if (err == -ENOMEM)
		return VM_FAULT_OOM;
	if (err < 0 && err != -EBUSY)
		return VM_FAULT_SIGBUS;

	return VM_FAULT_NOPAGE;
}

static inline vm_fault_t vmf_error(int err)
{
	if (err == -ENOMEM)
		return VM_FAULT_OOM;
	return VM_FAULT_SIGBUS;
}

struct page *follow_page(struct vm_area_struct *vma, unsigned long address,
			 unsigned int foll_flags);

#define FOLL_WRITE	0x01	/* check pte is writable */
#define FOLL_TOUCH	0x02	/* mark page accessed */
#define FOLL_GET	0x04	/* do get_page on page */
#define FOLL_DUMP	0x08	/* give error on hole if it would be zero */
#define FOLL_FORCE	0x10	/* get_user_pages read/write w/o permission */
#define FOLL_NOWAIT	0x20	/* if a disk transfer is needed, start the IO
				 * and return without waiting upon it */
#define FOLL_POPULATE	0x40	/* fault in page */
#define FOLL_SPLIT	0x80	/* don't return transhuge pages, split them */
#define FOLL_HWPOISON	0x100	/* check page is hwpoisoned */
#define FOLL_NUMA	0x200	/* force NUMA hinting page fault */
#define FOLL_MIGRATION	0x400	/* wait for page to replace migration entry */
#define FOLL_TRIED	0x800	/* a retry, previous pass started an IO */
#define FOLL_MLOCK	0x1000	/* lock present pages */
#define FOLL_REMOTE	0x2000	/* we are working on non-current tsk/mm */
#define FOLL_COW	0x4000	/* internal GUP flag */
#define FOLL_ANON	0x8000	/* don't do file mappings */
#define FOLL_LONGTERM	0x10000	/* mapping lifetime is indefinite: see below */
#define FOLL_SPLIT_PMD	0x20000	/* split huge pmd before returning */
#define FOLL_PIN	0x40000	/* pages must be released via unpin_user_page */
#define FOLL_FAST_ONLY	0x80000	/* gup_fast: prevent fall-back to slow gup */

/*
 * FOLL_PIN and FOLL_LONGTERM may be used in various combinations with each
 * other. Here is what they mean, and how to use them:
 *
 * FOLL_LONGTERM indicates that the page will be held for an indefinite time
 * period _often_ under userspace control.  This is in contrast to
 * iov_iter_get_pages(), whose usages are transient.
 *
 * FIXME: For pages which are part of a filesystem, mappings are subject to the
 * lifetime enforced by the filesystem and we need guarantees that longterm
 * users like RDMA and V4L2 only establish mappings which coordinate usage with
 * the filesystem.  Ideas for this coordination include revoking the longterm
 * pin, delaying writeback, bounce buffer page writeback, etc.  As FS DAX was
 * added after the problem with filesystems was found FS DAX VMAs are
 * specifically failed.  Filesystem pages are still subject to bugs and use of
 * FOLL_LONGTERM should be avoided on those pages.
 *
 * FIXME: Also NOTE that FOLL_LONGTERM is not supported in every GUP call.
 * Currently only get_user_pages() and get_user_pages_fast() support this flag
 * and calls to get_user_pages_[un]locked are specifically not allowed.  This
 * is due to an incompatibility with the FS DAX check and
 * FAULT_FLAG_ALLOW_RETRY.
 *
 * In the CMA case: long term pins in a CMA region would unnecessarily fragment
 * that region.  And so, CMA attempts to migrate the page before pinning, when
 * FOLL_LONGTERM is specified.
 *
 * FOLL_PIN indicates that a special kind of tracking (not just page->_refcount,
 * but an additional pin counting system) will be invoked. This is intended for
 * anything that gets a page reference and then touches page data (for example,
 * Direct IO). This lets the filesystem know that some non-file-system entity is
 * potentially changing the pages' data. In contrast to FOLL_GET (whose pages
 * are released via put_page()), FOLL_PIN pages must be released, ultimately, by
 * a call to unpin_user_page().
 *
 * FOLL_PIN is similar to FOLL_GET: both of these pin pages. They use different
 * and separate refcounting mechanisms, however, and that means that each has
 * its own acquire and release mechanisms:
 *
 *     FOLL_GET: get_user_pages*() to acquire, and put_page() to release.
 *
 *     FOLL_PIN: pin_user_pages*() to acquire, and unpin_user_pages to release.
 *
 * FOLL_PIN and FOLL_GET are mutually exclusive for a given function call.
 * (The underlying pages may experience both FOLL_GET-based and FOLL_PIN-based
 * calls applied to them, and that's perfectly OK. This is a constraint on the
 * callers, not on the pages.)
 *
 * FOLL_PIN should be set internally by the pin_user_pages*() APIs, never
 * directly by the caller. That's in order to help avoid mismatches when
 * releasing pages: get_user_pages*() pages must be released via put_page(),
 * while pin_user_pages*() pages must be released via unpin_user_page().
 *
 * Please see Documentation/core-api/pin_user_pages.rst for more information.
 */

static inline int vm_fault_to_errno(vm_fault_t vm_fault, int foll_flags)
{
	if (vm_fault & VM_FAULT_OOM)
		return -ENOMEM;
	if (vm_fault & (VM_FAULT_HWPOISON | VM_FAULT_HWPOISON_LARGE))
		return (foll_flags & FOLL_HWPOISON) ? -EHWPOISON : -EFAULT;
	if (vm_fault & (VM_FAULT_SIGBUS | VM_FAULT_SIGSEGV))
		return -EFAULT;
	return 0;
}

typedef int (*pte_fn_t)(pte_t *pte, unsigned long addr, void *data);
extern int apply_to_page_range(struct mm_struct *mm, unsigned long address,
			       unsigned long size, pte_fn_t fn, void *data);
extern int apply_to_existing_page_range(struct mm_struct *mm,
				   unsigned long address, unsigned long size,
				   pte_fn_t fn, void *data);

#ifdef CONFIG_PAGE_POISONING
extern bool page_poisoning_enabled(void);
extern void kernel_poison_pages(struct page *page, int numpages, int enable);
#else
static inline bool page_poisoning_enabled(void) { return false; }
static inline void kernel_poison_pages(struct page *page, int numpages,
					int enable) { }
#endif

#ifdef CONFIG_INIT_ON_ALLOC_DEFAULT_ON
DECLARE_STATIC_KEY_TRUE(init_on_alloc);
#else
DECLARE_STATIC_KEY_FALSE(init_on_alloc);
#endif
static inline bool want_init_on_alloc(gfp_t flags)
{
	if (static_branch_unlikely(&init_on_alloc) &&
	    !page_poisoning_enabled())
		return true;
	return flags & __GFP_ZERO;
}

#ifdef CONFIG_INIT_ON_FREE_DEFAULT_ON
DECLARE_STATIC_KEY_TRUE(init_on_free);
#else
DECLARE_STATIC_KEY_FALSE(init_on_free);
#endif
static inline bool want_init_on_free(void)
{
	return static_branch_unlikely(&init_on_free) &&
	       !page_poisoning_enabled();
}

#ifdef CONFIG_DEBUG_PAGEALLOC
extern void init_debug_pagealloc(void);
#else
static inline void init_debug_pagealloc(void) {}
#endif
extern bool _debug_pagealloc_enabled_early;
DECLARE_STATIC_KEY_FALSE(_debug_pagealloc_enabled);

static inline bool debug_pagealloc_enabled(void)
{
	return IS_ENABLED(CONFIG_DEBUG_PAGEALLOC) &&
		_debug_pagealloc_enabled_early;
}

/*
 * For use in fast paths after init_debug_pagealloc() has run, or when a
 * false negative result is not harmful when called too early.
 */
static inline bool debug_pagealloc_enabled_static(void)
{
	if (!IS_ENABLED(CONFIG_DEBUG_PAGEALLOC))
		return false;

	return static_branch_unlikely(&_debug_pagealloc_enabled);
}

#if defined(CONFIG_DEBUG_PAGEALLOC) || defined(CONFIG_ARCH_HAS_SET_DIRECT_MAP)
extern void __kernel_map_pages(struct page *page, int numpages, int enable);

/*
 * When called in DEBUG_PAGEALLOC context, the call should most likely be
 * guarded by debug_pagealloc_enabled() or debug_pagealloc_enabled_static()
 */
static inline void
kernel_map_pages(struct page *page, int numpages, int enable)
{
	__kernel_map_pages(page, numpages, enable);
}
#ifdef CONFIG_HIBERNATION
extern bool kernel_page_present(struct page *page);
#endif	/* CONFIG_HIBERNATION */
#else	/* CONFIG_DEBUG_PAGEALLOC || CONFIG_ARCH_HAS_SET_DIRECT_MAP */
static inline void
kernel_map_pages(struct page *page, int numpages, int enable) {}
#ifdef CONFIG_HIBERNATION
static inline bool kernel_page_present(struct page *page) { return true; }
#endif	/* CONFIG_HIBERNATION */
#endif	/* CONFIG_DEBUG_PAGEALLOC || CONFIG_ARCH_HAS_SET_DIRECT_MAP */

#ifdef __HAVE_ARCH_GATE_AREA
extern struct vm_area_struct *get_gate_vma(struct mm_struct *mm);
extern int in_gate_area_no_mm(unsigned long addr);
extern int in_gate_area(struct mm_struct *mm, unsigned long addr);
#else
static inline struct vm_area_struct *get_gate_vma(struct mm_struct *mm)
{
	return NULL;
}
static inline int in_gate_area_no_mm(unsigned long addr) { return 0; }
static inline int in_gate_area(struct mm_struct *mm, unsigned long addr)
{
	return 0;
}
#endif	/* __HAVE_ARCH_GATE_AREA */

extern bool process_shares_mm(struct task_struct *p, struct mm_struct *mm);

#ifdef CONFIG_SYSCTL
extern int sysctl_drop_caches;
int drop_caches_sysctl_handler(struct ctl_table *, int, void *, size_t *,
		loff_t *);
#endif

void drop_slab(void);
void drop_slab_node(int nid);

#ifndef CONFIG_MMU
#define randomize_va_space 0
#else
extern int randomize_va_space;
#endif

const char * arch_vma_name(struct vm_area_struct *vma);
#ifdef CONFIG_MMU
void print_vma_addr(char *prefix, unsigned long rip);
#else
static inline void print_vma_addr(char *prefix, unsigned long rip)
{
}
#endif

void *sparse_buffer_alloc(unsigned long size);
struct page * __populate_section_memmap(unsigned long pfn,
		unsigned long nr_pages, int nid, struct vmem_altmap *altmap);
pgd_t *vmemmap_pgd_populate(unsigned long addr, int node);
p4d_t *vmemmap_p4d_populate(pgd_t *pgd, unsigned long addr, int node);
pud_t *vmemmap_pud_populate(p4d_t *p4d, unsigned long addr, int node);
pmd_t *vmemmap_pmd_populate(pud_t *pud, unsigned long addr, int node);
pte_t *vmemmap_pte_populate(pmd_t *pmd, unsigned long addr, int node,
			    struct vmem_altmap *altmap);
void *vmemmap_alloc_block(unsigned long size, int node);
struct vmem_altmap;
void *vmemmap_alloc_block_buf(unsigned long size, int node,
			      struct vmem_altmap *altmap);
void vmemmap_verify(pte_t *, int, unsigned long, unsigned long);
int vmemmap_populate_basepages(unsigned long start, unsigned long end,
			       int node, struct vmem_altmap *altmap);
int vmemmap_populate(unsigned long start, unsigned long end, int node,
		struct vmem_altmap *altmap);
void vmemmap_populate_print_last(void);
#ifdef CONFIG_MEMORY_HOTPLUG
void vmemmap_free(unsigned long start, unsigned long end,
		struct vmem_altmap *altmap);
#endif
void register_page_bootmem_memmap(unsigned long section_nr, struct page *map,
				  unsigned long nr_pages);

enum mf_flags {
	MF_COUNT_INCREASED = 1 << 0,
	MF_ACTION_REQUIRED = 1 << 1,
	MF_MUST_KILL = 1 << 2,
	MF_SOFT_OFFLINE = 1 << 3,
};
extern int memory_failure(unsigned long pfn, int flags);
extern void memory_failure_queue(unsigned long pfn, int flags);
extern void memory_failure_queue_kick(int cpu);
extern int unpoison_memory(unsigned long pfn);
extern int sysctl_memory_failure_early_kill;
extern int sysctl_memory_failure_recovery;
extern void shake_page(struct page *p, int access);
extern atomic_long_t num_poisoned_pages __read_mostly;
extern int soft_offline_page(unsigned long pfn, int flags);


/*
 * Error handlers for various types of pages.
 */
enum mf_result {
	MF_IGNORED,	/* Error: cannot be handled */
	MF_FAILED,	/* Error: handling failed */
	MF_DELAYED,	/* Will be handled later */
	MF_RECOVERED,	/* Successfully recovered */
};

enum mf_action_page_type {
	MF_MSG_KERNEL,
	MF_MSG_KERNEL_HIGH_ORDER,
	MF_MSG_SLAB,
	MF_MSG_DIFFERENT_COMPOUND,
	MF_MSG_POISONED_HUGE,
	MF_MSG_HUGE,
	MF_MSG_FREE_HUGE,
	MF_MSG_NON_PMD_HUGE,
	MF_MSG_UNMAP_FAILED,
	MF_MSG_DIRTY_SWAPCACHE,
	MF_MSG_CLEAN_SWAPCACHE,
	MF_MSG_DIRTY_MLOCKED_LRU,
	MF_MSG_CLEAN_MLOCKED_LRU,
	MF_MSG_DIRTY_UNEVICTABLE_LRU,
	MF_MSG_CLEAN_UNEVICTABLE_LRU,
	MF_MSG_DIRTY_LRU,
	MF_MSG_CLEAN_LRU,
	MF_MSG_TRUNCATED_LRU,
	MF_MSG_BUDDY,
	MF_MSG_BUDDY_2ND,
	MF_MSG_DAX,
	MF_MSG_UNSPLIT_THP,
	MF_MSG_UNKNOWN,
};

#if defined(CONFIG_TRANSPARENT_HUGEPAGE) || defined(CONFIG_HUGETLBFS)
extern void clear_huge_page(struct page *page,
			    unsigned long addr_hint,
			    unsigned int pages_per_huge_page);
extern void copy_user_huge_page(struct page *dst, struct page *src,
				unsigned long addr_hint,
				struct vm_area_struct *vma,
				unsigned int pages_per_huge_page);
extern long copy_huge_page_from_user(struct page *dst_page,
				const void __user *usr_src,
				unsigned int pages_per_huge_page,
				bool allow_pagefault);

/**
 * vma_is_special_huge - Are transhuge page-table entries considered special?
 * @vma: Pointer to the struct vm_area_struct to consider
 *
 * Whether transhuge page-table entries are considered "special" following
 * the definition in vm_normal_page().
 *
 * Return: true if transhuge page-table entries should be considered special,
 * false otherwise.
 */
static inline bool vma_is_special_huge(const struct vm_area_struct *vma)
{
	return vma_is_dax(vma) || (vma->vm_file &&
				   (vma->vm_flags & (VM_PFNMAP | VM_MIXEDMAP)));
}

#endif /* CONFIG_TRANSPARENT_HUGEPAGE || CONFIG_HUGETLBFS */

#ifdef CONFIG_DEBUG_PAGEALLOC
extern unsigned int _debug_guardpage_minorder;
DECLARE_STATIC_KEY_FALSE(_debug_guardpage_enabled);

static inline unsigned int debug_guardpage_minorder(void)
{
	return _debug_guardpage_minorder;
}

static inline bool debug_guardpage_enabled(void)
{
	return static_branch_unlikely(&_debug_guardpage_enabled);
}

static inline bool page_is_guard(struct page *page)
{
	if (!debug_guardpage_enabled())
		return false;

	return PageGuard(page);
}
#else
static inline unsigned int debug_guardpage_minorder(void) { return 0; }
static inline bool debug_guardpage_enabled(void) { return false; }
static inline bool page_is_guard(struct page *page) { return false; }
#endif /* CONFIG_DEBUG_PAGEALLOC */

#if MAX_NUMNODES > 1
void __init setup_nr_node_ids(void);
#else
static inline void setup_nr_node_ids(void) {}
#endif

extern int memcmp_pages(struct page *page1, struct page *page2);

static inline int pages_identical(struct page *page1, struct page *page2)
{
	return !memcmp_pages(page1, page2);
}

#ifdef CONFIG_MAPPING_DIRTY_HELPERS
unsigned long clean_record_shared_mapping_range(struct address_space *mapping,
						pgoff_t first_index, pgoff_t nr,
						pgoff_t bitmap_pgoff,
						unsigned long *bitmap,
						pgoff_t *start,
						pgoff_t *end);

unsigned long wp_shared_mapping_range(struct address_space *mapping,
				      pgoff_t first_index, pgoff_t nr);
#endif

extern int sysctl_nr_trim_pages;

#endif /* __KERNEL__ */
#endif /* _LINUX_MM_H */<|MERGE_RESOLUTION|>--- conflicted
+++ resolved
@@ -2440,11 +2440,7 @@
 
 extern void set_dma_reserve(unsigned long new_dma_reserve);
 extern void memmap_init_zone(unsigned long, int, unsigned long, unsigned long,
-<<<<<<< HEAD
-		enum meminit_context, struct vmem_altmap *);
-=======
 		enum meminit_context, struct vmem_altmap *, int migratetype);
->>>>>>> 071a0578
 extern void setup_per_zone_wmarks(void);
 extern int __meminit init_per_zone_wmark_min(void);
 extern void mem_init(void);
