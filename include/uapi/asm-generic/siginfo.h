--- conflicted
+++ resolved
@@ -105,21 +105,13 @@
 				short _addr_lsb; /* LSB of the reported address */
 				/* used when si_code=SEGV_BNDERR */
 				struct {
-<<<<<<< HEAD
-					void *_dummy_bnd;
-=======
 					char _dummy_bnd[__ADDR_BND_PKEY_PAD];
->>>>>>> 49a695ba
 					void __user *_lower;
 					void __user *_upper;
 				} _addr_bnd;
 				/* used when si_code=SEGV_PKUERR */
 				struct {
-<<<<<<< HEAD
-					void *_dummy_pkey;
-=======
 					char _dummy_pkey[__ADDR_BND_PKEY_PAD];
->>>>>>> 49a695ba
 					__u32 _pkey;
 				} _addr_pkey;
 			};
